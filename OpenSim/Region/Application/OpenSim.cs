--- conflicted
+++ resolved
@@ -1221,11 +1221,7 @@
                         MainConsole.Instance.Output(String.Format("loadOffsets <X,Y,Z> = <{0},{1},{2}>",loadOffset.X,loadOffset.Y,loadOffset.Z));
                     }
                 }
-<<<<<<< HEAD
-                m_sceneManager.LoadCurrentSceneFromXml(cmdparams[0], generateNewIDS, loadOffset);
-=======
                 SceneManager.LoadCurrentSceneFromXml(cmdparams[2], generateNewIDS, loadOffset);
->>>>>>> 72d29bdb
             }
             else
             {
