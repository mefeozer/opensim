--- conflicted
+++ resolved
@@ -249,15 +249,11 @@
                 part.Shape.Media[face] = me;                      
             
             UpdateMediaUrl(part, UUID.Zero);
-<<<<<<< HEAD
+
+            SetPartMediaFlags(part, face, me != null);
             //part.ScheduleFullUpdate();
             part.ScheduleFullUpdate(new List<SceneObjectPartProperties>(){SceneObjectPartProperties.MediaUrl});
-=======
-            
-            SetPartMediaFlags(part, face, me != null);
-            
-            part.ScheduleFullUpdate();
->>>>>>> 9b345ebf
+
             part.TriggerScriptChangedEvent(Changed.MEDIA);
         }
         
