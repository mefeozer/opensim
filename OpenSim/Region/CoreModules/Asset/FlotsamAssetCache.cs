--- conflicted
+++ resolved
@@ -315,15 +315,12 @@
                 {
                     LogException(e);
                 }
-<<<<<<< HEAD
-=======
             }
             catch (Exception e)
             {
                 m_log.ErrorFormat(
                     "[FLOTSAM ASSET CACHE]: Failed to update cache for asset {0}.  Exception {1} {2}",
                     asset.ID, e.Message, e.StackTrace);
->>>>>>> 9f75eaf5
             }
         }
 
