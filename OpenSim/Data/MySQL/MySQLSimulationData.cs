/*
 * Copyright (c) Contributors, http://opensimulator.org/
 * See CONTRIBUTORS.TXT for a full list of copyright holders.
 *
 * Redistribution and use in source and binary forms, with or without
 * modification, are permitted provided that the following conditions are met:
 *     * Redistributions of source code must retain the above copyright
 *       notice, this list of conditions and the following disclaimer.
 *     * Redistributions in binary form must reproduce the above copyright
 *       notice, this list of conditions and the following disclaimer in the
 *       documentation and/or other materials provided with the distribution.
 *     * Neither the name of the OpenSimulator Project nor the
 *       names of its contributors may be used to endorse or promote products
 *       derived from this software without specific prior written permission.
 *
 * THIS SOFTWARE IS PROVIDED BY THE DEVELOPERS ``AS IS'' AND ANY
 * EXPRESS OR IMPLIED WARRANTIES, INCLUDING, BUT NOT LIMITED TO, THE IMPLIED
 * WARRANTIES OF MERCHANTABILITY AND FITNESS FOR A PARTICULAR PURPOSE ARE
 * DISCLAIMED. IN NO EVENT SHALL THE CONTRIBUTORS BE LIABLE FOR ANY
 * DIRECT, INDIRECT, INCIDENTAL, SPECIAL, EXEMPLARY, OR CONSEQUENTIAL DAMAGES
 * (INCLUDING, BUT NOT LIMITED TO, PROCUREMENT OF SUBSTITUTE GOODS OR SERVICES;
 * LOSS OF USE, DATA, OR PROFITS; OR BUSINESS INTERRUPTION) HOWEVER CAUSED AND
 * ON ANY THEORY OF LIABILITY, WHETHER IN CONTRACT, STRICT LIABILITY, OR TORT
 * (INCLUDING NEGLIGENCE OR OTHERWISE) ARISING IN ANY WAY OUT OF THE USE OF THIS
 * SOFTWARE, EVEN IF ADVISED OF THE POSSIBILITY OF SUCH DAMAGE.
 */

using System;
using System.Collections.Generic;
using System.Data;
using System.Drawing;
using System.IO;
using System.Reflection;
using System.Threading;
using log4net;
using MySql.Data.MySqlClient;
using OpenMetaverse;
using OpenSim.Framework;
using OpenSim.Region.Framework.Interfaces;
using OpenSim.Region.Framework.Scenes;
using OpenSim.Data;

namespace OpenSim.Data.MySQL
{
    /// <summary>
    /// A MySQL Interface for the Region Server
    /// </summary>
    public class MySQLSimulationData : ISimulationDataStore
    {
        private static readonly ILog m_log = LogManager.GetLogger(MethodBase.GetCurrentMethod().DeclaringType);

        private string m_connectionString;
        private object m_dbLock = new object();

        protected virtual Assembly Assembly
        {
            get { return GetType().Assembly; }
        }

        public MySQLSimulationData()
        {
        }

        public MySQLSimulationData(string connectionString)
        {
            Initialise(connectionString);
        }

        public virtual void Initialise(string connectionString)
        {
            m_connectionString = connectionString;

            using (MySqlConnection dbcon = new MySqlConnection(m_connectionString))
            {
                dbcon.Open();

                // Apply new Migrations
                //
                Migration m = new Migration(dbcon, Assembly, "RegionStore");
                m.Update();
            }
        }

        private IDataReader ExecuteReader(MySqlCommand c)
        {
            IDataReader r = null;

            try
            {
                r = c.ExecuteReader();
            }
            catch (Exception e)
            {
                m_log.Error("[REGION DB]: MySQL error in ExecuteReader: " + e.Message);
                throw;
            }

            return r;
        }

        private void ExecuteNonQuery(MySqlCommand c)
        {
            try
            {
                c.ExecuteNonQuery();
            }
            catch (Exception e)
            {
                m_log.Error("[REGION DB]: MySQL error in ExecuteNonQuery: " + e.Message);
                throw;
            }
        }

        public void Dispose() {}

        public virtual void StoreObject(SceneObjectGroup obj, UUID regionUUID)
        {
            uint flags = obj.RootPart.GetEffectiveObjectFlags();

            // Eligibility check
            //
            if ((flags & (uint)PrimFlags.Temporary) != 0)
                return;
            if ((flags & (uint)PrimFlags.TemporaryOnRez) != 0)
                return;

            lock (m_dbLock)
            {
                using (MySqlConnection dbcon = new MySqlConnection(m_connectionString))
                {
                    dbcon.Open();
                    MySqlCommand cmd = dbcon.CreateCommand();

                    foreach (SceneObjectPart prim in obj.Parts)
                    {
                        cmd.Parameters.Clear();

                        cmd.CommandText = "replace into prims (" +
                                "UUID, CreationDate, " +
                                "Name, Text, Description, " +
                                "SitName, TouchName, ObjectFlags, " +
                                "OwnerMask, NextOwnerMask, GroupMask, " +
                                "EveryoneMask, BaseMask, PositionX, " +
                                "PositionY, PositionZ, GroupPositionX, " +
                                "GroupPositionY, GroupPositionZ, VelocityX, " +
                                "VelocityY, VelocityZ, AngularVelocityX, " +
                                "AngularVelocityY, AngularVelocityZ, " +
                                "AccelerationX, AccelerationY, " +
                                "AccelerationZ, RotationX, " +
                                "RotationY, RotationZ, " +
                                "RotationW, SitTargetOffsetX, " +
                                "SitTargetOffsetY, SitTargetOffsetZ, " +
                                "SitTargetOrientW, SitTargetOrientX, " +
                                "SitTargetOrientY, SitTargetOrientZ, " +
                                "RegionUUID, CreatorID, " +
                                "OwnerID, GroupID, " +
                                "LastOwnerID, SceneGroupID, " +
                                "PayPrice, PayButton1, " +
                                "PayButton2, PayButton3, " +
                                "PayButton4, LoopedSound, " +
                                "LoopedSoundGain, TextureAnimation, " +
                                "OmegaX, OmegaY, OmegaZ, " +
                                "CameraEyeOffsetX, CameraEyeOffsetY, " +
                                "CameraEyeOffsetZ, CameraAtOffsetX, " +
                                "CameraAtOffsetY, CameraAtOffsetZ, " +
                                "ForceMouselook, ScriptAccessPin, " +
                                "AllowedDrop, DieAtEdge, " +
                                "SalePrice, SaleType, " +
                                "ColorR, ColorG, ColorB, ColorA, " +
                                "ParticleSystem, ClickAction, Material, " +
                                "CollisionSound, CollisionSoundVolume, " +
                                "PassTouches, " +
                                "LinkNumber, MediaURL) values (" + "?UUID, " +
                                "?CreationDate, ?Name, ?Text, " +
                                "?Description, ?SitName, ?TouchName, " +
                                "?ObjectFlags, ?OwnerMask, ?NextOwnerMask, " +
                                "?GroupMask, ?EveryoneMask, ?BaseMask, " +
                                "?PositionX, ?PositionY, ?PositionZ, " +
                                "?GroupPositionX, ?GroupPositionY, " +
                                "?GroupPositionZ, ?VelocityX, " +
                                "?VelocityY, ?VelocityZ, ?AngularVelocityX, " +
                                "?AngularVelocityY, ?AngularVelocityZ, " +
                                "?AccelerationX, ?AccelerationY, " +
                                "?AccelerationZ, ?RotationX, " +
                                "?RotationY, ?RotationZ, " +
                                "?RotationW, ?SitTargetOffsetX, " +
                                "?SitTargetOffsetY, ?SitTargetOffsetZ, " +
                                "?SitTargetOrientW, ?SitTargetOrientX, " +
                                "?SitTargetOrientY, ?SitTargetOrientZ, " +
                                "?RegionUUID, ?CreatorID, ?OwnerID, " +
                                "?GroupID, ?LastOwnerID, ?SceneGroupID, " +
                                "?PayPrice, ?PayButton1, ?PayButton2, " +
                                "?PayButton3, ?PayButton4, ?LoopedSound, " +
                                "?LoopedSoundGain, ?TextureAnimation, " +
                                "?OmegaX, ?OmegaY, ?OmegaZ, " +
                                "?CameraEyeOffsetX, ?CameraEyeOffsetY, " +
                                "?CameraEyeOffsetZ, ?CameraAtOffsetX, " +
                                "?CameraAtOffsetY, ?CameraAtOffsetZ, " +
                                "?ForceMouselook, ?ScriptAccessPin, " +
                                "?AllowedDrop, ?DieAtEdge, ?SalePrice, " +
                                "?SaleType, ?ColorR, ?ColorG, " +
                                "?ColorB, ?ColorA, ?ParticleSystem, " +
                                "?ClickAction, ?Material, ?CollisionSound, " +
                                "?CollisionSoundVolume, ?PassTouches, ?LinkNumber, ?MediaURL)";

                        FillPrimCommand(cmd, prim, obj.UUID, regionUUID);

                        ExecuteNonQuery(cmd);

                        cmd.Parameters.Clear();

                        cmd.CommandText = "replace into primshapes (" +
                                "UUID, Shape, ScaleX, ScaleY, " +
                                "ScaleZ, PCode, PathBegin, PathEnd, " +
                                "PathScaleX, PathScaleY, PathShearX, " +
                                "PathShearY, PathSkew, PathCurve, " +
                                "PathRadiusOffset, PathRevolutions, " +
                                "PathTaperX, PathTaperY, PathTwist, " +
                                "PathTwistBegin, ProfileBegin, ProfileEnd, " +
                                "ProfileCurve, ProfileHollow, Texture, " +
                                "ExtraParams, State, Media) values (?UUID, " +
                                "?Shape, ?ScaleX, ?ScaleY, ?ScaleZ, " +
                                "?PCode, ?PathBegin, ?PathEnd, " +
                                "?PathScaleX, ?PathScaleY, " +
                                "?PathShearX, ?PathShearY, " +
                                "?PathSkew, ?PathCurve, ?PathRadiusOffset, " +
                                "?PathRevolutions, ?PathTaperX, " +
                                "?PathTaperY, ?PathTwist, " +
                                "?PathTwistBegin, ?ProfileBegin, " +
                                "?ProfileEnd, ?ProfileCurve, " +
                                "?ProfileHollow, ?Texture, ?ExtraParams, " +
                                "?State, ?Media)";

                        FillShapeCommand(cmd, prim);

                        ExecuteNonQuery(cmd);
                    }
                    
                    cmd.Dispose();
                }
            }
        }

        public virtual void RemoveObject(UUID obj, UUID regionUUID)
        {
//            m_log.DebugFormat("[REGION DB]: Deleting scene object {0} from {1} in database", obj, regionUUID);
            
            List<UUID> uuids = new List<UUID>();

            // Formerly, this used to check the region UUID.
            // That makes no sense, as we remove the contents of a prim
            // unconditionally, but the prim dependent on the region ID.
            // So, we would destroy an object and cause hard to detect
            // issues if we delete the contents only. Deleting it all may
            // cause the loss of a prim, but is cleaner.
            // It's also faster because it uses the primary key.
            //
            lock (m_dbLock)
            {
                using (MySqlConnection dbcon = new MySqlConnection(m_connectionString))
                {
                    dbcon.Open();

                    using (MySqlCommand cmd = dbcon.CreateCommand())
                    {
                        cmd.CommandText = "select UUID from prims where SceneGroupID= ?UUID";
                        cmd.Parameters.AddWithValue("UUID", obj.ToString());

                        using (IDataReader reader = ExecuteReader(cmd))
                        {
                            while (reader.Read())
                                uuids.Add(DBGuid.FromDB(reader["UUID"].ToString()));
                        }

                        // delete the main prims
                        cmd.CommandText = "delete from prims where SceneGroupID= ?UUID";
                        ExecuteNonQuery(cmd);
                    }
                }
            }

            // there is no way this should be < 1 unless there is
            // a very corrupt database, but in that case be extra
            // safe anyway.
            if (uuids.Count > 0)
            {
                RemoveShapes(uuids);
                RemoveItems(uuids);
            }
        }

        /// <summary>
        /// Remove all persisted items of the given prim.
        /// The caller must acquire the necessrary synchronization locks
        /// </summary>
        /// <param name="uuid">the Item UUID</param>
        private void RemoveItems(UUID uuid)
        {
            lock (m_dbLock)
            {
                using (MySqlConnection dbcon = new MySqlConnection(m_connectionString))
                {
                    dbcon.Open();

                    using (MySqlCommand cmd = dbcon.CreateCommand())
                    {
                        cmd.CommandText = "delete from primitems where PrimID = ?PrimID";
                        cmd.Parameters.AddWithValue("PrimID", uuid.ToString());

                        ExecuteNonQuery(cmd);
                    }
                }
            }
        }

        /// <summary>
        /// Remove all persisted shapes for a list of prims
        /// The caller must acquire the necessrary synchronization locks
        /// </summary>
        /// <param name="uuids">the list of UUIDs</param>
        private void RemoveShapes(List<UUID> uuids)
        {
            lock (m_dbLock)
            {
                string sql = "delete from primshapes where ";
                using (MySqlConnection dbcon = new MySqlConnection(m_connectionString))
                {
                    dbcon.Open();

                    using (MySqlCommand cmd = dbcon.CreateCommand())
                    {
                        for (int i = 0; i < uuids.Count; i++)
                        {
                            if ((i + 1) == uuids.Count)
                            {// end of the list
                                sql += "(UUID = ?UUID" + i + ")";
                            }
                            else
                            {
                                sql += "(UUID = ?UUID" + i + ") or ";
                            }
                        }
                        cmd.CommandText = sql;

                        for (int i = 0; i < uuids.Count; i++)
                            cmd.Parameters.AddWithValue("UUID" + i, uuids[i].ToString());

                        ExecuteNonQuery(cmd);
                    }
                }
            }
        }

        /// <summary>
        /// Remove all persisted items for a list of prims
        /// The caller must acquire the necessrary synchronization locks
        /// </summary>
        /// <param name="uuids">the list of UUIDs</param>
        private void RemoveItems(List<UUID> uuids)
        {
            lock (m_dbLock)
            {
                string sql = "delete from primitems where ";
                using (MySqlConnection dbcon = new MySqlConnection(m_connectionString))
                {
                    dbcon.Open();

                    using (MySqlCommand cmd = dbcon.CreateCommand())
                    {
                        for (int i = 0; i < uuids.Count; i++)
                        {
                            if ((i + 1) == uuids.Count)
                            {
                                // end of the list
                                sql += "(PrimID = ?PrimID" + i + ")";
                            }
                            else
                            {
                                sql += "(PrimID = ?PrimID" + i + ") or ";
                            }
                        }
                        cmd.CommandText = sql;

                        for (int i = 0; i < uuids.Count; i++)
                            cmd.Parameters.AddWithValue("PrimID" + i, uuids[i].ToString());

                        ExecuteNonQuery(cmd);
                    }
                }
            }
        }

        public virtual List<SceneObjectGroup> LoadObjects(UUID regionID)
        {
            const int ROWS_PER_QUERY = 5000;

            Dictionary<UUID, SceneObjectPart> prims = new Dictionary<UUID, SceneObjectPart>(ROWS_PER_QUERY);
            Dictionary<UUID, SceneObjectGroup> objects = new Dictionary<UUID, SceneObjectGroup>();
            int count = 0;

            #region Prim Loading

            lock (m_dbLock)
            {
                using (MySqlConnection dbcon = new MySqlConnection(m_connectionString))
                {
                    dbcon.Open();

                    using (MySqlCommand cmd = dbcon.CreateCommand())
                    {
                        cmd.CommandText =
                            "SELECT * FROM prims LEFT JOIN primshapes ON prims.UUID = primshapes.UUID WHERE RegionUUID = ?RegionUUID";
                        cmd.Parameters.AddWithValue("RegionUUID", regionID.ToString());
                        cmd.CommandTimeout = 3600;

                        using (IDataReader reader = ExecuteReader(cmd))
                        {
                            while (reader.Read())
                            {
                                SceneObjectPart prim = BuildPrim(reader);
                                if (reader["Shape"] is DBNull)
                                    prim.Shape = PrimitiveBaseShape.Default;
                                else
                                    prim.Shape = BuildShape(reader);

                                UUID parentID = DBGuid.FromDB(reader["SceneGroupID"].ToString());
                                if (parentID != prim.UUID)
                                    prim.ParentUUID = parentID;

                                prims[prim.UUID] = prim;

                                ++count;
                                if (count % ROWS_PER_QUERY == 0)
                                    m_log.Debug("[REGION DB]: Loaded " + count + " prims...");
                            }
                        }
                    }
                }
            }

            #endregion Prim Loading

            #region SceneObjectGroup Creation

            // Create all of the SOGs from the root prims first
            foreach (SceneObjectPart prim in prims.Values)
            {
                if (prim.ParentUUID == UUID.Zero)
                    objects[prim.UUID] = new SceneObjectGroup(prim);
            }

            // Add all of the children objects to the SOGs
            foreach (SceneObjectPart prim in prims.Values)
            {
                SceneObjectGroup sog;
                if (prim.UUID != prim.ParentUUID)
                {
                    if (objects.TryGetValue(prim.ParentUUID, out sog))
                    {
                        int originalLinkNum = prim.LinkNum;

                        sog.AddPart(prim);

                        // SceneObjectGroup.AddPart() tries to be smart and automatically set the LinkNum.
                        // We override that here
                        if (originalLinkNum != 0)
                            prim.LinkNum = originalLinkNum;
                    }
                    else
                    {
                        m_log.WarnFormat(
                            "[REGION DB]: Database contains an orphan child prim {0} {1} in region {2} pointing to missing parent {3}.  This prim will not be loaded.",
                            prim.Name, prim.UUID, regionID, prim.ParentUUID);
                    }
                }
            }

            #endregion SceneObjectGroup Creation

            m_log.DebugFormat("[REGION DB]: Loaded {0} objects using {1} prims", objects.Count, prims.Count);

            #region Prim Inventory Loading

            // Instead of attempting to LoadItems on every prim,
            // most of which probably have no items... get a 
            // list from DB of all prims which have items and
            // LoadItems only on those
            List<SceneObjectPart> primsWithInventory = new List<SceneObjectPart>();
            lock (m_dbLock)
            {
                using (MySqlConnection dbcon = new MySqlConnection(m_connectionString))
                {
                    dbcon.Open();

                    using (MySqlCommand itemCmd = dbcon.CreateCommand())
                    {
                        itemCmd.CommandText = "SELECT DISTINCT primID FROM primitems";
                        using (IDataReader itemReader = ExecuteReader(itemCmd))
                        {
                            while (itemReader.Read())
                            {
                                if (!(itemReader["primID"] is DBNull))
                                {
                                    UUID primID = DBGuid.FromDB(itemReader["primID"].ToString());
                                    if (prims.ContainsKey(primID))
                                        primsWithInventory.Add(prims[primID]);
                                }
                            }
                        }
                    }
                }
            }

            foreach (SceneObjectPart prim in primsWithInventory)
            {
                LoadItems(prim);
            }

            #endregion Prim Inventory Loading

            m_log.DebugFormat("[REGION DB]: Loaded inventory from {0} objects", primsWithInventory.Count);

            return new List<SceneObjectGroup>(objects.Values);
        }

        /// <summary>
        /// Load in a prim's persisted inventory.
        /// </summary>
        /// <param name="prim">The prim</param>
        private void LoadItems(SceneObjectPart prim)
        {
            lock (m_dbLock)
            {
                List<TaskInventoryItem> inventory = new List<TaskInventoryItem>();

                using (MySqlConnection dbcon = new MySqlConnection(m_connectionString))
                {
                    dbcon.Open();

                    using (MySqlCommand cmd = dbcon.CreateCommand())
                    {
                        cmd.CommandText = "select * from primitems where PrimID = ?PrimID";
                        cmd.Parameters.AddWithValue("PrimID", prim.UUID.ToString());

                        using (IDataReader reader = ExecuteReader(cmd))
                        {
                            while (reader.Read())
                            {
                                TaskInventoryItem item = BuildItem(reader);

                                item.ParentID = prim.UUID; // Values in database are often wrong
                                inventory.Add(item);
                            }
                        }
                    }
                }

                prim.Inventory.RestoreInventoryItems(inventory);
            }
        }

        public virtual void StoreTerrain(double[,] ter, UUID regionID)
        {
            Util.FireAndForget(delegate(object x)
            {
                double[,] oldTerrain = LoadTerrain(regionID);

                m_log.Info("[REGION DB]: Storing terrain");

                lock (m_dbLock)
                {
                    using (MySqlConnection dbcon = new MySqlConnection(m_connectionString))
                    {
                        dbcon.Open();

                        using (MySqlCommand cmd = dbcon.CreateCommand())
                        {
                            cmd.CommandText = "delete from terrain where RegionUUID = ?RegionUUID";
                            cmd.Parameters.AddWithValue("RegionUUID", regionID.ToString());

                            using (MySqlCommand cmd2 = dbcon.CreateCommand())
                            {
                                try
                                {
                                    cmd2.CommandText = "insert into terrain (RegionUUID, " +
                                            "Revision, Heightfield) values (?RegionUUID, " +
                                            "1, ?Heightfield)";

                                    cmd2.Parameters.AddWithValue("RegionUUID", regionID.ToString());
                                    cmd2.Parameters.AddWithValue("Heightfield", SerializeTerrain(ter, oldTerrain));

                                    ExecuteNonQuery(cmd);
                                    ExecuteNonQuery(cmd2);
                                }
                                catch (Exception e)
                                {
                                    m_log.ErrorFormat(e.ToString());
                                }
                            }
                        }
                    }
                }
            });
        }

        public virtual double[,] LoadTerrain(UUID regionID)
        {
            double[,] terrain = null;

            lock (m_dbLock)
            {
                using (MySqlConnection dbcon = new MySqlConnection(m_connectionString))
                {
                    dbcon.Open();

                    using (MySqlCommand cmd = dbcon.CreateCommand())
                    {
                        cmd.CommandText = "select RegionUUID, Revision, Heightfield " +
                            "from terrain where RegionUUID = ?RegionUUID " +
                            "order by Revision desc limit 1";
                        cmd.Parameters.AddWithValue("RegionUUID", regionID.ToString());

                        using (IDataReader reader = ExecuteReader(cmd))
                        {
                            while (reader.Read())
                            {
                                int rev = Convert.ToInt32(reader["Revision"]);

                                terrain = new double[(int)Constants.RegionSize, (int)Constants.RegionSize];
                                terrain.Initialize();

                                using (MemoryStream mstr = new MemoryStream((byte[])reader["Heightfield"]))
                                {
                                    using (BinaryReader br = new BinaryReader(mstr))
                                    {
                                        for (int x = 0; x < (int)Constants.RegionSize; x++)
                                        {
                                            for (int y = 0; y < (int)Constants.RegionSize; y++)
                                            {
                                                terrain[x, y] = br.ReadDouble();
                                            }
                                        }
                                    }

                                    m_log.InfoFormat("[REGION DB]: Loaded terrain revision r{0}", rev);
                                }
                            }
                        }
                    }
                }
            }

            return terrain;
        }

        public virtual void RemoveLandObject(UUID globalID)
        {
            lock (m_dbLock)
            {
                using (MySqlConnection dbcon = new MySqlConnection(m_connectionString))
                {
                    dbcon.Open();

                    using (MySqlCommand cmd = dbcon.CreateCommand())
                    {
                        cmd.CommandText = "delete from land where UUID = ?UUID";
                        cmd.Parameters.AddWithValue("UUID", globalID.ToString());

                        ExecuteNonQuery(cmd);
                    }
                }
            }
        }

        public virtual void StoreLandObject(ILandObject parcel)
        {
            lock (m_dbLock)
            {
                using (MySqlConnection dbcon = new MySqlConnection(m_connectionString))
                {
                    dbcon.Open();

                    using (MySqlCommand cmd = dbcon.CreateCommand())
                    {
                        cmd.CommandText = "replace into land (UUID, RegionUUID, " +
                            "LocalLandID, Bitmap, Name, Description, " +
                            "OwnerUUID, IsGroupOwned, Area, AuctionID, " +
                            "Category, ClaimDate, ClaimPrice, GroupUUID, " +
                            "SalePrice, LandStatus, LandFlags, LandingType, " +
                            "MediaAutoScale, MediaTextureUUID, MediaURL, " +
                            "MusicURL, PassHours, PassPrice, SnapshotUUID, " +
                            "UserLocationX, UserLocationY, UserLocationZ, " +
                            "UserLookAtX, UserLookAtY, UserLookAtZ, " +
                            "AuthbuyerID, OtherCleanTime, MediaType, MediaDescription, " +
                            "MediaSize, MediaLoop, ObscureMusic, ObscureMedia) values (" +
                            "?UUID, ?RegionUUID, " +
                            "?LocalLandID, ?Bitmap, ?Name, ?Description, " +
                            "?OwnerUUID, ?IsGroupOwned, ?Area, ?AuctionID, " +
                            "?Category, ?ClaimDate, ?ClaimPrice, ?GroupUUID, " +
                            "?SalePrice, ?LandStatus, ?LandFlags, ?LandingType, " +
                            "?MediaAutoScale, ?MediaTextureUUID, ?MediaURL, " +
                            "?MusicURL, ?PassHours, ?PassPrice, ?SnapshotUUID, " +
                            "?UserLocationX, ?UserLocationY, ?UserLocationZ, " +
                            "?UserLookAtX, ?UserLookAtY, ?UserLookAtZ, " +
                            "?AuthbuyerID, ?OtherCleanTime, ?MediaType, ?MediaDescription, "+
                            "CONCAT(?MediaWidth, ',', ?MediaHeight), ?MediaLoop, ?ObscureMusic, ?ObscureMedia)";

                        FillLandCommand(cmd, parcel.LandData, parcel.RegionUUID);

                        ExecuteNonQuery(cmd);

                        cmd.CommandText = "delete from landaccesslist where LandUUID = ?UUID";

                        ExecuteNonQuery(cmd);

                        cmd.Parameters.Clear();
                        cmd.CommandText = "insert into landaccesslist (LandUUID, " +
                                "AccessUUID, Flags) values (?LandUUID, ?AccessUUID, " +
                                "?Flags)";

                        foreach (ParcelManager.ParcelAccessEntry entry in parcel.LandData.ParcelAccessList)
                        {
                            FillLandAccessCommand(cmd, entry, parcel.LandData.GlobalID);
                            ExecuteNonQuery(cmd);
                            cmd.Parameters.Clear();
                        }
                    }
                }
            }
        }

        public virtual RegionLightShareData LoadRegionWindlightSettings(UUID regionUUID)
        {
            RegionLightShareData nWP = new RegionLightShareData();
            nWP.OnSave += StoreRegionWindlightSettings;

            using (MySqlConnection dbcon = new MySqlConnection(m_connectionString))
            {
                dbcon.Open();

                string command = "select * from `regionwindlight` where region_id = ?regionID";

                using (MySqlCommand cmd = new MySqlCommand(command))
                {
                    cmd.Connection = dbcon;

                    cmd.Parameters.AddWithValue("?regionID", regionUUID.ToString());

                    IDataReader result = ExecuteReader(cmd);
                    if (!result.Read())
                    {
                        //No result, so store our default windlight profile and return it
                        nWP.regionID = regionUUID;
                        // StoreRegionWindlightSettings(nWP);
                        return nWP;
                    }
                    else
                    {
                        nWP.regionID = DBGuid.FromDB(result["region_id"]);
                        nWP.waterColor.X = Convert.ToSingle(result["water_color_r"]);
                        nWP.waterColor.Y = Convert.ToSingle(result["water_color_g"]);
                        nWP.waterColor.Z = Convert.ToSingle(result["water_color_b"]);
                        nWP.waterFogDensityExponent = Convert.ToSingle(result["water_fog_density_exponent"]);
                        nWP.underwaterFogModifier = Convert.ToSingle(result["underwater_fog_modifier"]);
                        nWP.reflectionWaveletScale.X = Convert.ToSingle(result["reflection_wavelet_scale_1"]);
                        nWP.reflectionWaveletScale.Y = Convert.ToSingle(result["reflection_wavelet_scale_2"]);
                        nWP.reflectionWaveletScale.Z = Convert.ToSingle(result["reflection_wavelet_scale_3"]);
                        nWP.fresnelScale = Convert.ToSingle(result["fresnel_scale"]);
                        nWP.fresnelOffset = Convert.ToSingle(result["fresnel_offset"]);
                        nWP.refractScaleAbove = Convert.ToSingle(result["refract_scale_above"]);
                        nWP.refractScaleBelow = Convert.ToSingle(result["refract_scale_below"]);
                        nWP.blurMultiplier = Convert.ToSingle(result["blur_multiplier"]);
                        nWP.bigWaveDirection.X = Convert.ToSingle(result["big_wave_direction_x"]);
                        nWP.bigWaveDirection.Y = Convert.ToSingle(result["big_wave_direction_y"]);
                        nWP.littleWaveDirection.X = Convert.ToSingle(result["little_wave_direction_x"]);
                        nWP.littleWaveDirection.Y = Convert.ToSingle(result["little_wave_direction_y"]);
                        UUID.TryParse(result["normal_map_texture"].ToString(), out nWP.normalMapTexture);
                        nWP.horizon.X = Convert.ToSingle(result["horizon_r"]);
                        nWP.horizon.Y = Convert.ToSingle(result["horizon_g"]);
                        nWP.horizon.Z = Convert.ToSingle(result["horizon_b"]);
                        nWP.horizon.W = Convert.ToSingle(result["horizon_i"]);
                        nWP.hazeHorizon = Convert.ToSingle(result["haze_horizon"]);
                        nWP.blueDensity.X = Convert.ToSingle(result["blue_density_r"]);
                        nWP.blueDensity.Y = Convert.ToSingle(result["blue_density_g"]);
                        nWP.blueDensity.Z = Convert.ToSingle(result["blue_density_b"]);
                        nWP.blueDensity.W = Convert.ToSingle(result["blue_density_i"]);
                        nWP.hazeDensity = Convert.ToSingle(result["haze_density"]);
                        nWP.densityMultiplier = Convert.ToSingle(result["density_multiplier"]);
                        nWP.distanceMultiplier = Convert.ToSingle(result["distance_multiplier"]);
                        nWP.maxAltitude = Convert.ToUInt16(result["max_altitude"]);
                        nWP.sunMoonColor.X = Convert.ToSingle(result["sun_moon_color_r"]);
                        nWP.sunMoonColor.Y = Convert.ToSingle(result["sun_moon_color_g"]);
                        nWP.sunMoonColor.Z = Convert.ToSingle(result["sun_moon_color_b"]);
                        nWP.sunMoonColor.W = Convert.ToSingle(result["sun_moon_color_i"]);
                        nWP.sunMoonPosition = Convert.ToSingle(result["sun_moon_position"]);
                        nWP.ambient.X = Convert.ToSingle(result["ambient_r"]);
                        nWP.ambient.Y = Convert.ToSingle(result["ambient_g"]);
                        nWP.ambient.Z = Convert.ToSingle(result["ambient_b"]);
                        nWP.ambient.W = Convert.ToSingle(result["ambient_i"]);
                        nWP.eastAngle = Convert.ToSingle(result["east_angle"]);
                        nWP.sunGlowFocus = Convert.ToSingle(result["sun_glow_focus"]);
                        nWP.sunGlowSize = Convert.ToSingle(result["sun_glow_size"]);
                        nWP.sceneGamma = Convert.ToSingle(result["scene_gamma"]);
                        nWP.starBrightness = Convert.ToSingle(result["star_brightness"]);
                        nWP.cloudColor.X = Convert.ToSingle(result["cloud_color_r"]);
                        nWP.cloudColor.Y = Convert.ToSingle(result["cloud_color_g"]);
                        nWP.cloudColor.Z = Convert.ToSingle(result["cloud_color_b"]);
                        nWP.cloudColor.W = Convert.ToSingle(result["cloud_color_i"]);
                        nWP.cloudXYDensity.X = Convert.ToSingle(result["cloud_x"]);
                        nWP.cloudXYDensity.Y = Convert.ToSingle(result["cloud_y"]);
                        nWP.cloudXYDensity.Z = Convert.ToSingle(result["cloud_density"]);
                        nWP.cloudCoverage = Convert.ToSingle(result["cloud_coverage"]);
                        nWP.cloudScale = Convert.ToSingle(result["cloud_scale"]);
                        nWP.cloudDetailXYDensity.X = Convert.ToSingle(result["cloud_detail_x"]);
                        nWP.cloudDetailXYDensity.Y = Convert.ToSingle(result["cloud_detail_y"]);
                        nWP.cloudDetailXYDensity.Z = Convert.ToSingle(result["cloud_detail_density"]);
                        nWP.cloudScrollX = Convert.ToSingle(result["cloud_scroll_x"]);
                        nWP.cloudScrollXLock = Convert.ToBoolean(result["cloud_scroll_x_lock"]);
                        nWP.cloudScrollY = Convert.ToSingle(result["cloud_scroll_y"]);
                        nWP.cloudScrollYLock = Convert.ToBoolean(result["cloud_scroll_y_lock"]);
                        nWP.drawClassicClouds = Convert.ToBoolean(result["draw_classic_clouds"]);
                        nWP.valid = true;
                    }
                }
            }
            return nWP;
        }

        public virtual RegionSettings LoadRegionSettings(UUID regionUUID)
        {
            RegionSettings rs = null;

            lock (m_dbLock)
            {
                using (MySqlConnection dbcon = new MySqlConnection(m_connectionString))
                {
                    dbcon.Open();

                    using (MySqlCommand cmd = dbcon.CreateCommand())
                    {
                        cmd.CommandText = "select * from regionsettings where regionUUID = ?RegionUUID";
                        cmd.Parameters.AddWithValue("regionUUID", regionUUID);

                        using (IDataReader reader = ExecuteReader(cmd))
                        {
                            if (reader.Read())
                            {
                                rs = BuildRegionSettings(reader);
                                rs.OnSave += StoreRegionSettings;
                            }
                            else
                            {
                                rs = new RegionSettings();
                                rs.RegionUUID = regionUUID;
                                rs.OnSave += StoreRegionSettings;

                                StoreRegionSettings(rs);
                            }
                        }
                    }
                }
            }

            LoadSpawnPoints(rs);

            return rs;
        }

        public virtual void StoreRegionWindlightSettings(RegionLightShareData wl)
        {
            using (MySqlConnection dbcon = new MySqlConnection(m_connectionString))
            {
                dbcon.Open();

                using (MySqlCommand cmd = dbcon.CreateCommand())
                {
                    cmd.CommandText = "REPLACE INTO `regionwindlight` (`region_id`, `water_color_r`, `water_color_g`, ";
                    cmd.CommandText += "`water_color_b`, `water_fog_density_exponent`, `underwater_fog_modifier`, ";
                    cmd.CommandText += "`reflection_wavelet_scale_1`, `reflection_wavelet_scale_2`, `reflection_wavelet_scale_3`, ";
                    cmd.CommandText += "`fresnel_scale`, `fresnel_offset`, `refract_scale_above`, `refract_scale_below`, ";
                    cmd.CommandText += "`blur_multiplier`, `big_wave_direction_x`, `big_wave_direction_y`, `little_wave_direction_x`, ";
                    cmd.CommandText += "`little_wave_direction_y`, `normal_map_texture`, `horizon_r`, `horizon_g`, `horizon_b`, ";
                    cmd.CommandText += "`horizon_i`, `haze_horizon`, `blue_density_r`, `blue_density_g`, `blue_density_b`, ";
                    cmd.CommandText += "`blue_density_i`, `haze_density`, `density_multiplier`, `distance_multiplier`, `max_altitude`, ";
                    cmd.CommandText += "`sun_moon_color_r`, `sun_moon_color_g`, `sun_moon_color_b`, `sun_moon_color_i`, `sun_moon_position`, ";
                    cmd.CommandText += "`ambient_r`, `ambient_g`, `ambient_b`, `ambient_i`, `east_angle`, `sun_glow_focus`, `sun_glow_size`, ";
                    cmd.CommandText += "`scene_gamma`, `star_brightness`, `cloud_color_r`, `cloud_color_g`, `cloud_color_b`, `cloud_color_i`, ";
                    cmd.CommandText += "`cloud_x`, `cloud_y`, `cloud_density`, `cloud_coverage`, `cloud_scale`, `cloud_detail_x`, ";
                    cmd.CommandText += "`cloud_detail_y`, `cloud_detail_density`, `cloud_scroll_x`, `cloud_scroll_x_lock`, `cloud_scroll_y`, ";
                    cmd.CommandText += "`cloud_scroll_y_lock`, `draw_classic_clouds`) VALUES (?region_id, ?water_color_r, ";
                    cmd.CommandText += "?water_color_g, ?water_color_b, ?water_fog_density_exponent, ?underwater_fog_modifier, ?reflection_wavelet_scale_1, ";
                    cmd.CommandText += "?reflection_wavelet_scale_2, ?reflection_wavelet_scale_3, ?fresnel_scale, ?fresnel_offset, ?refract_scale_above, ";
                    cmd.CommandText += "?refract_scale_below, ?blur_multiplier, ?big_wave_direction_x, ?big_wave_direction_y, ?little_wave_direction_x, ";
                    cmd.CommandText += "?little_wave_direction_y, ?normal_map_texture, ?horizon_r, ?horizon_g, ?horizon_b, ?horizon_i, ?haze_horizon, ";
                    cmd.CommandText += "?blue_density_r, ?blue_density_g, ?blue_density_b, ?blue_density_i, ?haze_density, ?density_multiplier, ";
                    cmd.CommandText += "?distance_multiplier, ?max_altitude, ?sun_moon_color_r, ?sun_moon_color_g, ?sun_moon_color_b, ";
                    cmd.CommandText += "?sun_moon_color_i, ?sun_moon_position, ?ambient_r, ?ambient_g, ?ambient_b, ?ambient_i, ?east_angle, ";
                    cmd.CommandText += "?sun_glow_focus, ?sun_glow_size, ?scene_gamma, ?star_brightness, ?cloud_color_r, ?cloud_color_g, ";
                    cmd.CommandText += "?cloud_color_b, ?cloud_color_i, ?cloud_x, ?cloud_y, ?cloud_density, ?cloud_coverage, ?cloud_scale, ";
                    cmd.CommandText += "?cloud_detail_x, ?cloud_detail_y, ?cloud_detail_density, ?cloud_scroll_x, ?cloud_scroll_x_lock, ";
                    cmd.CommandText += "?cloud_scroll_y, ?cloud_scroll_y_lock, ?draw_classic_clouds)";

                    cmd.Parameters.AddWithValue("region_id", wl.regionID);
                    cmd.Parameters.AddWithValue("water_color_r", wl.waterColor.X);
                    cmd.Parameters.AddWithValue("water_color_g", wl.waterColor.Y);
                    cmd.Parameters.AddWithValue("water_color_b", wl.waterColor.Z);
                    cmd.Parameters.AddWithValue("water_fog_density_exponent", wl.waterFogDensityExponent);
                    cmd.Parameters.AddWithValue("underwater_fog_modifier", wl.underwaterFogModifier);
                    cmd.Parameters.AddWithValue("reflection_wavelet_scale_1", wl.reflectionWaveletScale.X);
                    cmd.Parameters.AddWithValue("reflection_wavelet_scale_2", wl.reflectionWaveletScale.Y);
                    cmd.Parameters.AddWithValue("reflection_wavelet_scale_3", wl.reflectionWaveletScale.Z);
                    cmd.Parameters.AddWithValue("fresnel_scale", wl.fresnelScale);
                    cmd.Parameters.AddWithValue("fresnel_offset", wl.fresnelOffset);
                    cmd.Parameters.AddWithValue("refract_scale_above", wl.refractScaleAbove);
                    cmd.Parameters.AddWithValue("refract_scale_below", wl.refractScaleBelow);
                    cmd.Parameters.AddWithValue("blur_multiplier", wl.blurMultiplier);
                    cmd.Parameters.AddWithValue("big_wave_direction_x", wl.bigWaveDirection.X);
                    cmd.Parameters.AddWithValue("big_wave_direction_y", wl.bigWaveDirection.Y);
                    cmd.Parameters.AddWithValue("little_wave_direction_x", wl.littleWaveDirection.X);
                    cmd.Parameters.AddWithValue("little_wave_direction_y", wl.littleWaveDirection.Y);
                    cmd.Parameters.AddWithValue("normal_map_texture", wl.normalMapTexture);
                    cmd.Parameters.AddWithValue("horizon_r", wl.horizon.X);
                    cmd.Parameters.AddWithValue("horizon_g", wl.horizon.Y);
                    cmd.Parameters.AddWithValue("horizon_b", wl.horizon.Z);
                    cmd.Parameters.AddWithValue("horizon_i", wl.horizon.W);
                    cmd.Parameters.AddWithValue("haze_horizon", wl.hazeHorizon);
                    cmd.Parameters.AddWithValue("blue_density_r", wl.blueDensity.X);
                    cmd.Parameters.AddWithValue("blue_density_g", wl.blueDensity.Y);
                    cmd.Parameters.AddWithValue("blue_density_b", wl.blueDensity.Z);
                    cmd.Parameters.AddWithValue("blue_density_i", wl.blueDensity.W);
                    cmd.Parameters.AddWithValue("haze_density", wl.hazeDensity);
                    cmd.Parameters.AddWithValue("density_multiplier", wl.densityMultiplier);
                    cmd.Parameters.AddWithValue("distance_multiplier", wl.distanceMultiplier);
                    cmd.Parameters.AddWithValue("max_altitude", wl.maxAltitude);
                    cmd.Parameters.AddWithValue("sun_moon_color_r", wl.sunMoonColor.X);
                    cmd.Parameters.AddWithValue("sun_moon_color_g", wl.sunMoonColor.Y);
                    cmd.Parameters.AddWithValue("sun_moon_color_b", wl.sunMoonColor.Z);
                    cmd.Parameters.AddWithValue("sun_moon_color_i", wl.sunMoonColor.W);
                    cmd.Parameters.AddWithValue("sun_moon_position", wl.sunMoonPosition);
                    cmd.Parameters.AddWithValue("ambient_r", wl.ambient.X);
                    cmd.Parameters.AddWithValue("ambient_g", wl.ambient.Y);
                    cmd.Parameters.AddWithValue("ambient_b", wl.ambient.Z);
                    cmd.Parameters.AddWithValue("ambient_i", wl.ambient.W);
                    cmd.Parameters.AddWithValue("east_angle", wl.eastAngle);
                    cmd.Parameters.AddWithValue("sun_glow_focus", wl.sunGlowFocus);
                    cmd.Parameters.AddWithValue("sun_glow_size", wl.sunGlowSize);
                    cmd.Parameters.AddWithValue("scene_gamma", wl.sceneGamma);
                    cmd.Parameters.AddWithValue("star_brightness", wl.starBrightness);
                    cmd.Parameters.AddWithValue("cloud_color_r", wl.cloudColor.X);
                    cmd.Parameters.AddWithValue("cloud_color_g", wl.cloudColor.Y);
                    cmd.Parameters.AddWithValue("cloud_color_b", wl.cloudColor.Z);
                    cmd.Parameters.AddWithValue("cloud_color_i", wl.cloudColor.W);
                    cmd.Parameters.AddWithValue("cloud_x", wl.cloudXYDensity.X);
                    cmd.Parameters.AddWithValue("cloud_y", wl.cloudXYDensity.Y);
                    cmd.Parameters.AddWithValue("cloud_density", wl.cloudXYDensity.Z);
                    cmd.Parameters.AddWithValue("cloud_coverage", wl.cloudCoverage);
                    cmd.Parameters.AddWithValue("cloud_scale", wl.cloudScale);
                    cmd.Parameters.AddWithValue("cloud_detail_x", wl.cloudDetailXYDensity.X);
                    cmd.Parameters.AddWithValue("cloud_detail_y", wl.cloudDetailXYDensity.Y);
                    cmd.Parameters.AddWithValue("cloud_detail_density", wl.cloudDetailXYDensity.Z);
                    cmd.Parameters.AddWithValue("cloud_scroll_x", wl.cloudScrollX);
                    cmd.Parameters.AddWithValue("cloud_scroll_x_lock", wl.cloudScrollXLock);
                    cmd.Parameters.AddWithValue("cloud_scroll_y", wl.cloudScrollY);
                    cmd.Parameters.AddWithValue("cloud_scroll_y_lock", wl.cloudScrollYLock);
                    cmd.Parameters.AddWithValue("draw_classic_clouds", wl.drawClassicClouds);
                    
                    ExecuteNonQuery(cmd);
                }
            }
        }

        public virtual void RemoveRegionWindlightSettings(UUID regionID)
        {
            using (MySqlConnection dbcon = new MySqlConnection(m_connectionString))
            {
                dbcon.Open();

                using (MySqlCommand cmd = dbcon.CreateCommand())
                {
                    cmd.CommandText = "delete from `regionwindlight` where `region_id`=?regionID";
                    cmd.Parameters.AddWithValue("?regionID", regionID.ToString());
                    ExecuteNonQuery(cmd);
                }
            }
        }

        public virtual void StoreRegionSettings(RegionSettings rs)
        {
            lock (m_dbLock)
            {
                using (MySqlConnection dbcon = new MySqlConnection(m_connectionString))
                {
                    dbcon.Open();

                    using (MySqlCommand cmd = dbcon.CreateCommand())
                    {
                        cmd.CommandText = "replace into regionsettings (regionUUID, " +
                            "block_terraform, block_fly, allow_damage, " +
                            "restrict_pushing, allow_land_resell, " +
                            "allow_land_join_divide, block_show_in_search, " +
                            "agent_limit, object_bonus, maturity, " +
                            "disable_scripts, disable_collisions, " +
                            "disable_physics, terrain_texture_1, " +
                            "terrain_texture_2, terrain_texture_3, " +
                            "terrain_texture_4, elevation_1_nw, " +
                            "elevation_2_nw, elevation_1_ne, " +
                            "elevation_2_ne, elevation_1_se, " +
                            "elevation_2_se, elevation_1_sw, " +
                            "elevation_2_sw, water_height, " +
                            "terrain_raise_limit, terrain_lower_limit, " +
                            "use_estate_sun, fixed_sun, sun_position, " +
                            "covenant, Sandbox, sunvectorx, sunvectory, " +
                            "sunvectorz, loaded_creation_datetime, " +
<<<<<<< HEAD
                            "loaded_creation_id, map_tile_ID, block_search, casino, " +
                            "TelehubObject) " +
=======
                            "loaded_creation_id, map_tile_ID, " +
                            "TelehubObject, parcel_tile_ID) " +
>>>>>>> 3de53489
                             "values (?RegionUUID, ?BlockTerraform, " +
                            "?BlockFly, ?AllowDamage, ?RestrictPushing, " +
                            "?AllowLandResell, ?AllowLandJoinDivide, " +
                            "?BlockShowInSearch, ?AgentLimit, ?ObjectBonus, " +
                            "?Maturity, ?DisableScripts, ?DisableCollisions, " +
                            "?DisablePhysics, ?TerrainTexture1, " +
                            "?TerrainTexture2, ?TerrainTexture3, " +
                            "?TerrainTexture4, ?Elevation1NW, ?Elevation2NW, " +
                            "?Elevation1NE, ?Elevation2NE, ?Elevation1SE, " +
                            "?Elevation2SE, ?Elevation1SW, ?Elevation2SW, " +
                            "?WaterHeight, ?TerrainRaiseLimit, " +
                            "?TerrainLowerLimit, ?UseEstateSun, ?FixedSun, " +
                            "?SunPosition, ?Covenant, ?Sandbox, " +
                            "?SunVectorX, ?SunVectorY, ?SunVectorZ, " +
                            "?LoadedCreationDateTime, ?LoadedCreationID, " +
<<<<<<< HEAD
                            "?TerrainImageID, ?block_search, ?casino, " +
                            "?TelehubObject)";
=======
                            "?TerrainImageID, ?TelehubObject, ?ParcelImageID) ";
>>>>>>> 3de53489

                        FillRegionSettingsCommand(cmd, rs);

                        ExecuteNonQuery(cmd);
                    }
                }
            }
            SaveSpawnPoints(rs);
        }

        public virtual List<LandData> LoadLandObjects(UUID regionUUID)
        {
            List<LandData> landData = new List<LandData>();

            lock (m_dbLock)
            {
                using (MySqlConnection dbcon = new MySqlConnection(m_connectionString))
                {
                    dbcon.Open();

                    using (MySqlCommand cmd = dbcon.CreateCommand())
                    {
                        cmd.CommandText = "select * from land where RegionUUID = ?RegionUUID";
                        cmd.Parameters.AddWithValue("RegionUUID", regionUUID.ToString());

                        using (IDataReader reader = ExecuteReader(cmd))
                        {
                            while (reader.Read())
                            {
                                LandData newLand = BuildLandData(reader);
                                landData.Add(newLand);
                            }
                        }
                    }

                    using (MySqlCommand cmd = dbcon.CreateCommand())
                    {
                        foreach (LandData land in landData)
                        {
                            cmd.Parameters.Clear();
                            cmd.CommandText = "select * from landaccesslist where LandUUID = ?LandUUID";
                            cmd.Parameters.AddWithValue("LandUUID", land.GlobalID.ToString());

                            using (IDataReader reader = ExecuteReader(cmd))
                            {
                                while (reader.Read())
                                {
                                    land.ParcelAccessList.Add(BuildLandAccessData(reader));
                                }
                            }
                        }
                    }
                }
            }

            return landData;
        }

        public void Shutdown()
        {
        }

        private SceneObjectPart BuildPrim(IDataReader row)
        {
            SceneObjectPart prim = new SceneObjectPart();

            // depending on the MySQL connector version, CHAR(36) may be already converted to Guid! 
            prim.UUID = DBGuid.FromDB(row["UUID"]);
            prim.CreatorIdentification = (string)row["CreatorID"];
            prim.OwnerID = DBGuid.FromDB(row["OwnerID"]);
            prim.GroupID = DBGuid.FromDB(row["GroupID"]);
            prim.LastOwnerID = DBGuid.FromDB(row["LastOwnerID"]);

            // explicit conversion of integers is required, which sort
            // of sucks.  No idea if there is a shortcut here or not.
            prim.CreationDate = (int)row["CreationDate"];
            if (row["Name"] != DBNull.Value)
                prim.Name = (string)row["Name"];
            else
                prim.Name = String.Empty;
            // Various text fields
            prim.Text = (string)row["Text"];
            prim.Color = Color.FromArgb((int)row["ColorA"],
                                        (int)row["ColorR"],
                                        (int)row["ColorG"],
                                        (int)row["ColorB"]);
            prim.Description = (string)row["Description"];
            prim.SitName = (string)row["SitName"];
            prim.TouchName = (string)row["TouchName"];
            // Permissions
            prim.Flags = (PrimFlags)(int)row["ObjectFlags"];
            prim.OwnerMask = (uint)(int)row["OwnerMask"];
            prim.NextOwnerMask = (uint)(int)row["NextOwnerMask"];
            prim.GroupMask = (uint)(int)row["GroupMask"];
            prim.EveryoneMask = (uint)(int)row["EveryoneMask"];
            prim.BaseMask = (uint)(int)row["BaseMask"];

            // Vectors
            prim.OffsetPosition = new Vector3(
                (float)(double)row["PositionX"],
                (float)(double)row["PositionY"],
                (float)(double)row["PositionZ"]
                );
            prim.GroupPosition = new Vector3(
                (float)(double)row["GroupPositionX"],
                (float)(double)row["GroupPositionY"],
                (float)(double)row["GroupPositionZ"]
                );
            prim.Velocity = new Vector3(
                (float)(double)row["VelocityX"],
                (float)(double)row["VelocityY"],
                (float)(double)row["VelocityZ"]
                );
            prim.AngularVelocity = new Vector3(
                (float)(double)row["AngularVelocityX"],
                (float)(double)row["AngularVelocityY"],
                (float)(double)row["AngularVelocityZ"]
                );
            prim.Acceleration = new Vector3(
                (float)(double)row["AccelerationX"],
                (float)(double)row["AccelerationY"],
                (float)(double)row["AccelerationZ"]
                );
            // quaternions
            prim.RotationOffset = new Quaternion(
                (float)(double)row["RotationX"],
                (float)(double)row["RotationY"],
                (float)(double)row["RotationZ"],
                (float)(double)row["RotationW"]
                );
            prim.SitTargetPositionLL = new Vector3(
                (float)(double)row["SitTargetOffsetX"],
                (float)(double)row["SitTargetOffsetY"],
                (float)(double)row["SitTargetOffsetZ"]
                );
            prim.SitTargetOrientationLL = new Quaternion(
                (float)(double)row["SitTargetOrientX"],
                (float)(double)row["SitTargetOrientY"],
                (float)(double)row["SitTargetOrientZ"],
                (float)(double)row["SitTargetOrientW"]
                );

            prim.PayPrice[0] = (int)row["PayPrice"];
            prim.PayPrice[1] = (int)row["PayButton1"];
            prim.PayPrice[2] = (int)row["PayButton2"];
            prim.PayPrice[3] = (int)row["PayButton3"];
            prim.PayPrice[4] = (int)row["PayButton4"];

            prim.Sound = DBGuid.FromDB(row["LoopedSound"].ToString());
            prim.SoundGain = (float)(double)row["LoopedSoundGain"];
            prim.SoundFlags = 1; // If it's persisted at all, it's looped

            if (!(row["TextureAnimation"] is DBNull))
                prim.TextureAnimation = (byte[])row["TextureAnimation"];
            if (!(row["ParticleSystem"] is DBNull))
                prim.ParticleSystem = (byte[])row["ParticleSystem"];

            prim.AngularVelocity = new Vector3(
                (float)(double)row["OmegaX"],
                (float)(double)row["OmegaY"],
                (float)(double)row["OmegaZ"]
                );

            prim.SetCameraEyeOffset(new Vector3(
                (float)(double)row["CameraEyeOffsetX"],
                (float)(double)row["CameraEyeOffsetY"],
                (float)(double)row["CameraEyeOffsetZ"]
                ));

            prim.SetCameraAtOffset(new Vector3(
                (float)(double)row["CameraAtOffsetX"],
                (float)(double)row["CameraAtOffsetY"],
                (float)(double)row["CameraAtOffsetZ"]
                ));

            prim.SetForceMouselook((sbyte)row["ForceMouselook"] != 0);
            prim.ScriptAccessPin = (int)row["ScriptAccessPin"];
            prim.AllowedDrop = ((sbyte)row["AllowedDrop"] != 0);
            prim.DIE_AT_EDGE = ((sbyte)row["DieAtEdge"] != 0);

            prim.SalePrice = (int)row["SalePrice"];
            prim.ObjectSaleType = unchecked((byte)(sbyte)row["SaleType"]);

            prim.Material = unchecked((byte)(sbyte)row["Material"]);

            if (!(row["ClickAction"] is DBNull))
                prim.ClickAction = unchecked((byte)(sbyte)row["ClickAction"]);

            prim.CollisionSound = DBGuid.FromDB(row["CollisionSound"]);
            prim.CollisionSoundVolume = (float)(double)row["CollisionSoundVolume"];
            
            prim.PassTouches = ((sbyte)row["PassTouches"] != 0);
            prim.LinkNum = (int)row["LinkNumber"];
            
            if (!(row["MediaURL"] is System.DBNull))
                prim.MediaUrl = (string)row["MediaURL"];

            return prim;
        }

        /// <summary>
        /// Build a prim inventory item from the persisted data.
        /// </summary>
        /// <param name="row"></param>
        /// <returns></returns>
        private static TaskInventoryItem BuildItem(IDataReader row)
        {
            TaskInventoryItem taskItem = new TaskInventoryItem();

            taskItem.ItemID        = DBGuid.FromDB(row["itemID"]);
            taskItem.ParentPartID  = DBGuid.FromDB(row["primID"]);
            taskItem.AssetID       = DBGuid.FromDB(row["assetID"]);
            taskItem.ParentID      = DBGuid.FromDB(row["parentFolderID"]);

            taskItem.InvType       = Convert.ToInt32(row["invType"]);
            taskItem.Type          = Convert.ToInt32(row["assetType"]);

            taskItem.Name          = (String)row["name"];
            taskItem.Description   = (String)row["description"];
            taskItem.CreationDate  = Convert.ToUInt32(row["creationDate"]);
            taskItem.CreatorIdentification = (String)row["creatorID"];
            taskItem.OwnerID       = DBGuid.FromDB(row["ownerID"]);
            taskItem.LastOwnerID   = DBGuid.FromDB(row["lastOwnerID"]);
            taskItem.GroupID       = DBGuid.FromDB(row["groupID"]);

            taskItem.NextPermissions = Convert.ToUInt32(row["nextPermissions"]);
            taskItem.CurrentPermissions     = Convert.ToUInt32(row["currentPermissions"]);
            taskItem.BasePermissions      = Convert.ToUInt32(row["basePermissions"]);
            taskItem.EveryonePermissions  = Convert.ToUInt32(row["everyonePermissions"]);
            taskItem.GroupPermissions     = Convert.ToUInt32(row["groupPermissions"]);
            taskItem.Flags         = Convert.ToUInt32(row["flags"]);

            return taskItem;
        }

        private static RegionSettings BuildRegionSettings(IDataReader row)
        {
            RegionSettings newSettings = new RegionSettings();

            newSettings.RegionUUID = DBGuid.FromDB(row["regionUUID"]);
            newSettings.BlockTerraform = Convert.ToBoolean(row["block_terraform"]);
            newSettings.AllowDamage = Convert.ToBoolean(row["allow_damage"]);
            newSettings.BlockFly = Convert.ToBoolean(row["block_fly"]);
            newSettings.RestrictPushing = Convert.ToBoolean(row["restrict_pushing"]);
            newSettings.AllowLandResell = Convert.ToBoolean(row["allow_land_resell"]);
            newSettings.AllowLandJoinDivide = Convert.ToBoolean(row["allow_land_join_divide"]);
            newSettings.BlockShowInSearch = Convert.ToBoolean(row["block_show_in_search"]);
            newSettings.AgentLimit = Convert.ToInt32(row["agent_limit"]);
            newSettings.ObjectBonus = Convert.ToDouble(row["object_bonus"]);
            newSettings.Maturity = Convert.ToInt32(row["maturity"]);
            newSettings.DisableScripts = Convert.ToBoolean(row["disable_scripts"]);
            newSettings.DisableCollisions = Convert.ToBoolean(row["disable_collisions"]);
            newSettings.DisablePhysics = Convert.ToBoolean(row["disable_physics"]);
            newSettings.TerrainTexture1 = DBGuid.FromDB(row["terrain_texture_1"]);
            newSettings.TerrainTexture2 = DBGuid.FromDB(row["terrain_texture_2"]);
            newSettings.TerrainTexture3 = DBGuid.FromDB(row["terrain_texture_3"]);
            newSettings.TerrainTexture4 = DBGuid.FromDB(row["terrain_texture_4"]);
            newSettings.Elevation1NW = Convert.ToDouble(row["elevation_1_nw"]);
            newSettings.Elevation2NW = Convert.ToDouble(row["elevation_2_nw"]);
            newSettings.Elevation1NE = Convert.ToDouble(row["elevation_1_ne"]);
            newSettings.Elevation2NE = Convert.ToDouble(row["elevation_2_ne"]);
            newSettings.Elevation1SE = Convert.ToDouble(row["elevation_1_se"]);
            newSettings.Elevation2SE = Convert.ToDouble(row["elevation_2_se"]);
            newSettings.Elevation1SW = Convert.ToDouble(row["elevation_1_sw"]);
            newSettings.Elevation2SW = Convert.ToDouble(row["elevation_2_sw"]);
            newSettings.WaterHeight = Convert.ToDouble(row["water_height"]);
            newSettings.TerrainRaiseLimit = Convert.ToDouble(row["terrain_raise_limit"]);
            newSettings.TerrainLowerLimit = Convert.ToDouble(row["terrain_lower_limit"]);
            newSettings.UseEstateSun = Convert.ToBoolean(row["use_estate_sun"]);
            newSettings.Sandbox = Convert.ToBoolean(row["sandbox"]);
            newSettings.SunVector = new Vector3 (
                                                 Convert.ToSingle(row["sunvectorx"]),
                                                 Convert.ToSingle(row["sunvectory"]),
                                                 Convert.ToSingle(row["sunvectorz"])
                                                 );
            newSettings.FixedSun = Convert.ToBoolean(row["fixed_sun"]);
            newSettings.SunPosition = Convert.ToDouble(row["sun_position"]);
            newSettings.Covenant = DBGuid.FromDB(row["covenant"]);

            newSettings.LoadedCreationDateTime = Convert.ToInt32(row["loaded_creation_datetime"]);
            
            if (row["loaded_creation_id"] is DBNull)
                newSettings.LoadedCreationID = "";
            else 
                newSettings.LoadedCreationID = (String) row["loaded_creation_id"];

            newSettings.TerrainImageID = DBGuid.FromDB(row["map_tile_ID"]);
            newSettings.ParcelImageID = DBGuid.FromDB(row["parcel_tile_ID"]);
            newSettings.TelehubObject = DBGuid.FromDB(row["TelehubObject"]);

            newSettings.GodBlockSearch = Convert.ToBoolean(row["block_search"]);
            newSettings.Casino = Convert.ToBoolean(row["casino"]);

            return newSettings;
        }

        /// <summary>
        ///
        /// </summary>
        /// <param name="row"></param>
        /// <returns></returns>
        private static LandData BuildLandData(IDataReader row)
        {
            LandData newData = new LandData();

            newData.GlobalID = DBGuid.FromDB(row["UUID"]);
            newData.LocalID = Convert.ToInt32(row["LocalLandID"]);

            // Bitmap is a byte[512]
            newData.Bitmap = (Byte[]) row["Bitmap"];

            newData.Name = (String) row["Name"];
            newData.Description = (String) row["Description"];
            newData.OwnerID = DBGuid.FromDB(row["OwnerUUID"]);
            newData.IsGroupOwned = Convert.ToBoolean(row["IsGroupOwned"]);
            newData.Area = Convert.ToInt32(row["Area"]);
            newData.AuctionID = Convert.ToUInt32(row["AuctionID"]); //Unimplemented
            newData.Category = (ParcelCategory) Convert.ToInt32(row["Category"]);
                //Enum libsecondlife.Parcel.ParcelCategory
            newData.ClaimDate = Convert.ToInt32(row["ClaimDate"]);
            newData.ClaimPrice = Convert.ToInt32(row["ClaimPrice"]);
            newData.GroupID = DBGuid.FromDB(row["GroupUUID"]);
            newData.SalePrice = Convert.ToInt32(row["SalePrice"]);
            newData.Status = (ParcelStatus) Convert.ToInt32(row["LandStatus"]);
                //Enum. libsecondlife.Parcel.ParcelStatus
            newData.Flags = Convert.ToUInt32(row["LandFlags"]);
            newData.LandingType = Convert.ToByte(row["LandingType"]);
            newData.MediaAutoScale = Convert.ToByte(row["MediaAutoScale"]);
            newData.MediaID = DBGuid.FromDB(row["MediaTextureUUID"]);
            newData.MediaURL = (String) row["MediaURL"];
            newData.MusicURL = (String) row["MusicURL"];
            newData.PassHours = Convert.ToSingle(row["PassHours"]);
            newData.PassPrice = Convert.ToInt32(row["PassPrice"]);
            UUID authedbuyer = UUID.Zero;
            UUID snapshotID = UUID.Zero;

            UUID.TryParse((string)row["AuthBuyerID"], out authedbuyer);
            UUID.TryParse((string)row["SnapshotUUID"], out snapshotID);
            newData.OtherCleanTime = Convert.ToInt32(row["OtherCleanTime"]);

            newData.AuthBuyerID = authedbuyer;
            newData.SnapshotID = snapshotID;
            try
            {
                newData.UserLocation =
                    new Vector3(Convert.ToSingle(row["UserLocationX"]), Convert.ToSingle(row["UserLocationY"]),
                                  Convert.ToSingle(row["UserLocationZ"]));
                newData.UserLookAt =
                    new Vector3(Convert.ToSingle(row["UserLookAtX"]), Convert.ToSingle(row["UserLookAtY"]),
                                  Convert.ToSingle(row["UserLookAtZ"]));
            }
            catch (InvalidCastException)
            {
                newData.UserLocation = Vector3.Zero;
                newData.UserLookAt = Vector3.Zero;
                m_log.ErrorFormat("[PARCEL]: unable to get parcel telehub settings for {1}", newData.Name);
            }

            newData.MediaDescription = (string) row["MediaDescription"];
            newData.MediaType = (string) row["MediaType"];
            newData.MediaWidth = Convert.ToInt32((((string) row["MediaSize"]).Split(','))[0]);
            newData.MediaHeight = Convert.ToInt32((((string) row["MediaSize"]).Split(','))[1]);
            newData.MediaLoop = Convert.ToBoolean(row["MediaLoop"]);
            newData.ObscureMusic = Convert.ToBoolean(row["ObscureMusic"]);
            newData.ObscureMedia = Convert.ToBoolean(row["ObscureMedia"]);

            newData.ParcelAccessList = new List<ParcelManager.ParcelAccessEntry>();

            return newData;
        }

        /// <summary>
        ///
        /// </summary>
        /// <param name="row"></param>
        /// <returns></returns>
        private static ParcelManager.ParcelAccessEntry BuildLandAccessData(IDataReader row)
        {
            ParcelManager.ParcelAccessEntry entry = new ParcelManager.ParcelAccessEntry();
            entry.AgentID = DBGuid.FromDB(row["AccessUUID"]);
            entry.Flags = (AccessList) Convert.ToInt32(row["Flags"]);
            entry.Time = new DateTime();
            return entry;
        }

        /// <summary>
        ///
        /// </summary>
        /// <param name="val"></param>
        /// <returns></returns>
        private static Array SerializeTerrain(double[,] val, double[,] oldTerrain)
        {
            MemoryStream str = new MemoryStream(((int)Constants.RegionSize * (int)Constants.RegionSize) *sizeof (double));
            BinaryWriter bw = new BinaryWriter(str);

            // TODO: COMPATIBILITY - Add byte-order conversions
            for (int x = 0; x < (int)Constants.RegionSize; x++)
                for (int y = 0; y < (int)Constants.RegionSize; y++)
                {
                    double height = 20.0;
                    if (oldTerrain != null)
                        height = oldTerrain[x, y];
                    if (!double.IsNaN(val[x, y]))
                        height = val[x, y];
                    if (height == 0.0)
                        height = double.Epsilon;

                    bw.Write(height);
                }

            return str.ToArray();
        }

        /// <summary>
        /// Fill the prim command with prim values
        /// </summary>
        /// <param name="row"></param>
        /// <param name="prim"></param>
        /// <param name="sceneGroupID"></param>
        /// <param name="regionUUID"></param>
        private void FillPrimCommand(MySqlCommand cmd, SceneObjectPart prim, UUID sceneGroupID, UUID regionUUID)
        {
            cmd.Parameters.AddWithValue("UUID", prim.UUID.ToString());
            cmd.Parameters.AddWithValue("RegionUUID", regionUUID.ToString());
            cmd.Parameters.AddWithValue("CreationDate", prim.CreationDate);
            cmd.Parameters.AddWithValue("Name", prim.Name);
            cmd.Parameters.AddWithValue("SceneGroupID", sceneGroupID.ToString());
                // the UUID of the root part for this SceneObjectGroup
            // various text fields
            cmd.Parameters.AddWithValue("Text", prim.Text);
            cmd.Parameters.AddWithValue("ColorR", prim.Color.R);
            cmd.Parameters.AddWithValue("ColorG", prim.Color.G);
            cmd.Parameters.AddWithValue("ColorB", prim.Color.B);
            cmd.Parameters.AddWithValue("ColorA", prim.Color.A);
            cmd.Parameters.AddWithValue("Description", prim.Description);
            cmd.Parameters.AddWithValue("SitName", prim.SitName);
            cmd.Parameters.AddWithValue("TouchName", prim.TouchName);
            // permissions
            cmd.Parameters.AddWithValue("ObjectFlags", (uint)prim.Flags);
            cmd.Parameters.AddWithValue("CreatorID", prim.CreatorIdentification.ToString());
            cmd.Parameters.AddWithValue("OwnerID", prim.OwnerID.ToString());
            cmd.Parameters.AddWithValue("GroupID", prim.GroupID.ToString());
            cmd.Parameters.AddWithValue("LastOwnerID", prim.LastOwnerID.ToString());
            cmd.Parameters.AddWithValue("OwnerMask", prim.OwnerMask);
            cmd.Parameters.AddWithValue("NextOwnerMask", prim.NextOwnerMask);
            cmd.Parameters.AddWithValue("GroupMask", prim.GroupMask);
            cmd.Parameters.AddWithValue("EveryoneMask", prim.EveryoneMask);
            cmd.Parameters.AddWithValue("BaseMask", prim.BaseMask);
            // vectors
            cmd.Parameters.AddWithValue("PositionX", (double)prim.OffsetPosition.X);
            cmd.Parameters.AddWithValue("PositionY", (double)prim.OffsetPosition.Y);
            cmd.Parameters.AddWithValue("PositionZ", (double)prim.OffsetPosition.Z);
            cmd.Parameters.AddWithValue("GroupPositionX", (double)prim.GroupPosition.X);
            cmd.Parameters.AddWithValue("GroupPositionY", (double)prim.GroupPosition.Y);
            cmd.Parameters.AddWithValue("GroupPositionZ", (double)prim.GroupPosition.Z);
            cmd.Parameters.AddWithValue("VelocityX", (double)prim.Velocity.X);
            cmd.Parameters.AddWithValue("VelocityY", (double)prim.Velocity.Y);
            cmd.Parameters.AddWithValue("VelocityZ", (double)prim.Velocity.Z);
            cmd.Parameters.AddWithValue("AngularVelocityX", (double)prim.AngularVelocity.X);
            cmd.Parameters.AddWithValue("AngularVelocityY", (double)prim.AngularVelocity.Y);
            cmd.Parameters.AddWithValue("AngularVelocityZ", (double)prim.AngularVelocity.Z);
            cmd.Parameters.AddWithValue("AccelerationX", (double)prim.Acceleration.X);
            cmd.Parameters.AddWithValue("AccelerationY", (double)prim.Acceleration.Y);
            cmd.Parameters.AddWithValue("AccelerationZ", (double)prim.Acceleration.Z);
            // quaternions
            cmd.Parameters.AddWithValue("RotationX", (double)prim.RotationOffset.X);
            cmd.Parameters.AddWithValue("RotationY", (double)prim.RotationOffset.Y);
            cmd.Parameters.AddWithValue("RotationZ", (double)prim.RotationOffset.Z);
            cmd.Parameters.AddWithValue("RotationW", (double)prim.RotationOffset.W);

            // Sit target
            Vector3 sitTargetPos = prim.SitTargetPositionLL;
            cmd.Parameters.AddWithValue("SitTargetOffsetX", (double)sitTargetPos.X);
            cmd.Parameters.AddWithValue("SitTargetOffsetY", (double)sitTargetPos.Y);
            cmd.Parameters.AddWithValue("SitTargetOffsetZ", (double)sitTargetPos.Z);

            Quaternion sitTargetOrient = prim.SitTargetOrientationLL;
            cmd.Parameters.AddWithValue("SitTargetOrientW", (double)sitTargetOrient.W);
            cmd.Parameters.AddWithValue("SitTargetOrientX", (double)sitTargetOrient.X);
            cmd.Parameters.AddWithValue("SitTargetOrientY", (double)sitTargetOrient.Y);
            cmd.Parameters.AddWithValue("SitTargetOrientZ", (double)sitTargetOrient.Z);

            cmd.Parameters.AddWithValue("PayPrice", prim.PayPrice[0]);
            cmd.Parameters.AddWithValue("PayButton1", prim.PayPrice[1]);
            cmd.Parameters.AddWithValue("PayButton2", prim.PayPrice[2]);
            cmd.Parameters.AddWithValue("PayButton3", prim.PayPrice[3]);
            cmd.Parameters.AddWithValue("PayButton4", prim.PayPrice[4]);

            if ((prim.SoundFlags & 1) != 0) // Looped
            {
                cmd.Parameters.AddWithValue("LoopedSound", prim.Sound.ToString());
                cmd.Parameters.AddWithValue("LoopedSoundGain", prim.SoundGain);
            }
            else
            {
                cmd.Parameters.AddWithValue("LoopedSound", UUID.Zero);
                cmd.Parameters.AddWithValue("LoopedSoundGain", 0.0f);
            }

            cmd.Parameters.AddWithValue("TextureAnimation", prim.TextureAnimation);
            cmd.Parameters.AddWithValue("ParticleSystem", prim.ParticleSystem);

            cmd.Parameters.AddWithValue("OmegaX", (double)prim.AngularVelocity.X);
            cmd.Parameters.AddWithValue("OmegaY", (double)prim.AngularVelocity.Y);
            cmd.Parameters.AddWithValue("OmegaZ", (double)prim.AngularVelocity.Z);

            cmd.Parameters.AddWithValue("CameraEyeOffsetX", (double)prim.GetCameraEyeOffset().X);
            cmd.Parameters.AddWithValue("CameraEyeOffsetY", (double)prim.GetCameraEyeOffset().Y);
            cmd.Parameters.AddWithValue("CameraEyeOffsetZ", (double)prim.GetCameraEyeOffset().Z);

            cmd.Parameters.AddWithValue("CameraAtOffsetX", (double)prim.GetCameraAtOffset().X);
            cmd.Parameters.AddWithValue("CameraAtOffsetY", (double)prim.GetCameraAtOffset().Y);
            cmd.Parameters.AddWithValue("CameraAtOffsetZ", (double)prim.GetCameraAtOffset().Z);

            if (prim.GetForceMouselook())
                cmd.Parameters.AddWithValue("ForceMouselook", 1);
            else
                cmd.Parameters.AddWithValue("ForceMouselook", 0);

            cmd.Parameters.AddWithValue("ScriptAccessPin", prim.ScriptAccessPin);

            if (prim.AllowedDrop)
                cmd.Parameters.AddWithValue("AllowedDrop", 1);
            else
                cmd.Parameters.AddWithValue("AllowedDrop", 0);

            if (prim.DIE_AT_EDGE)
                cmd.Parameters.AddWithValue("DieAtEdge", 1);
            else
                cmd.Parameters.AddWithValue("DieAtEdge", 0);

            cmd.Parameters.AddWithValue("SalePrice", prim.SalePrice);
            cmd.Parameters.AddWithValue("SaleType", unchecked((sbyte)(prim.ObjectSaleType)));

            byte clickAction = prim.ClickAction;
            cmd.Parameters.AddWithValue("ClickAction", unchecked((sbyte)(clickAction)));

            cmd.Parameters.AddWithValue("Material", unchecked((sbyte)(prim.Material)));

            cmd.Parameters.AddWithValue("CollisionSound", prim.CollisionSound.ToString());
            cmd.Parameters.AddWithValue("CollisionSoundVolume", prim.CollisionSoundVolume);

            if (prim.PassTouches)
                cmd.Parameters.AddWithValue("PassTouches", 1);
            else
                cmd.Parameters.AddWithValue("PassTouches", 0);

            cmd.Parameters.AddWithValue("LinkNumber", prim.LinkNum);
            cmd.Parameters.AddWithValue("MediaURL", prim.MediaUrl);
        }

        /// <summary>
        ///
        /// </summary>
        /// <param name="row"></param>
        /// <param name="taskItem"></param>
        private static void FillItemCommand(MySqlCommand cmd, TaskInventoryItem taskItem)
        {
            cmd.Parameters.AddWithValue("itemID", taskItem.ItemID);
            cmd.Parameters.AddWithValue("primID", taskItem.ParentPartID);
            cmd.Parameters.AddWithValue("assetID", taskItem.AssetID);
            cmd.Parameters.AddWithValue("parentFolderID", taskItem.ParentID);

            cmd.Parameters.AddWithValue("invType", taskItem.InvType);
            cmd.Parameters.AddWithValue("assetType", taskItem.Type);

            cmd.Parameters.AddWithValue("name", taskItem.Name);
            cmd.Parameters.AddWithValue("description", taskItem.Description);
            cmd.Parameters.AddWithValue("creationDate", taskItem.CreationDate);
            cmd.Parameters.AddWithValue("creatorID", taskItem.CreatorIdentification);
            cmd.Parameters.AddWithValue("ownerID", taskItem.OwnerID);
            cmd.Parameters.AddWithValue("lastOwnerID", taskItem.LastOwnerID);
            cmd.Parameters.AddWithValue("groupID", taskItem.GroupID);
            cmd.Parameters.AddWithValue("nextPermissions", taskItem.NextPermissions);
            cmd.Parameters.AddWithValue("currentPermissions", taskItem.CurrentPermissions);
            cmd.Parameters.AddWithValue("basePermissions", taskItem.BasePermissions);
            cmd.Parameters.AddWithValue("everyonePermissions", taskItem.EveryonePermissions);
            cmd.Parameters.AddWithValue("groupPermissions", taskItem.GroupPermissions);
            cmd.Parameters.AddWithValue("flags", taskItem.Flags);
        }

        /// <summary>
        ///
        /// </summary>
        private static void FillRegionSettingsCommand(MySqlCommand cmd, RegionSettings settings)
        {
            cmd.Parameters.AddWithValue("RegionUUID", settings.RegionUUID.ToString());
            cmd.Parameters.AddWithValue("BlockTerraform", settings.BlockTerraform);
            cmd.Parameters.AddWithValue("BlockFly", settings.BlockFly);
            cmd.Parameters.AddWithValue("AllowDamage", settings.AllowDamage);
            cmd.Parameters.AddWithValue("RestrictPushing", settings.RestrictPushing);
            cmd.Parameters.AddWithValue("AllowLandResell", settings.AllowLandResell);
            cmd.Parameters.AddWithValue("AllowLandJoinDivide", settings.AllowLandJoinDivide);
            cmd.Parameters.AddWithValue("BlockShowInSearch", settings.BlockShowInSearch);
            cmd.Parameters.AddWithValue("AgentLimit", settings.AgentLimit);
            cmd.Parameters.AddWithValue("ObjectBonus", settings.ObjectBonus);
            cmd.Parameters.AddWithValue("Maturity", settings.Maturity);
            cmd.Parameters.AddWithValue("DisableScripts", settings.DisableScripts);
            cmd.Parameters.AddWithValue("DisableCollisions", settings.DisableCollisions);
            cmd.Parameters.AddWithValue("DisablePhysics", settings.DisablePhysics);
            cmd.Parameters.AddWithValue("TerrainTexture1", settings.TerrainTexture1.ToString());
            cmd.Parameters.AddWithValue("TerrainTexture2", settings.TerrainTexture2.ToString());
            cmd.Parameters.AddWithValue("TerrainTexture3", settings.TerrainTexture3.ToString());
            cmd.Parameters.AddWithValue("TerrainTexture4", settings.TerrainTexture4.ToString());
            cmd.Parameters.AddWithValue("Elevation1NW", settings.Elevation1NW);
            cmd.Parameters.AddWithValue("Elevation2NW", settings.Elevation2NW);
            cmd.Parameters.AddWithValue("Elevation1NE", settings.Elevation1NE);
            cmd.Parameters.AddWithValue("Elevation2NE", settings.Elevation2NE);
            cmd.Parameters.AddWithValue("Elevation1SE", settings.Elevation1SE);
            cmd.Parameters.AddWithValue("Elevation2SE", settings.Elevation2SE);
            cmd.Parameters.AddWithValue("Elevation1SW", settings.Elevation1SW);
            cmd.Parameters.AddWithValue("Elevation2SW", settings.Elevation2SW);
            cmd.Parameters.AddWithValue("WaterHeight", settings.WaterHeight);
            cmd.Parameters.AddWithValue("TerrainRaiseLimit", settings.TerrainRaiseLimit);
            cmd.Parameters.AddWithValue("TerrainLowerLimit", settings.TerrainLowerLimit);
            cmd.Parameters.AddWithValue("UseEstateSun", settings.UseEstateSun);
            cmd.Parameters.AddWithValue("Sandbox", settings.Sandbox);
            cmd.Parameters.AddWithValue("SunVectorX", settings.SunVector.X);
            cmd.Parameters.AddWithValue("SunVectorY", settings.SunVector.Y);
            cmd.Parameters.AddWithValue("SunVectorZ", settings.SunVector.Z);
            cmd.Parameters.AddWithValue("FixedSun", settings.FixedSun);
            cmd.Parameters.AddWithValue("SunPosition", settings.SunPosition);
            cmd.Parameters.AddWithValue("Covenant", settings.Covenant.ToString());
            cmd.Parameters.AddWithValue("LoadedCreationDateTime", settings.LoadedCreationDateTime);
            cmd.Parameters.AddWithValue("LoadedCreationID", settings.LoadedCreationID);
            cmd.Parameters.AddWithValue("TerrainImageID", settings.TerrainImageID);
<<<<<<< HEAD
            cmd.Parameters.AddWithValue("block_search", settings.GodBlockSearch);
            cmd.Parameters.AddWithValue("casino", settings.Casino);

=======
            cmd.Parameters.AddWithValue("ParcelImageID", settings.ParcelImageID);
>>>>>>> 3de53489
            cmd.Parameters.AddWithValue("TelehubObject", settings.TelehubObject);
        }

        /// <summary>
        ///
        /// </summary>
        /// <param name="row"></param>
        /// <param name="land"></param>
        /// <param name="regionUUID"></param>
        private static void FillLandCommand(MySqlCommand cmd, LandData land, UUID regionUUID)
        {
            cmd.Parameters.AddWithValue("UUID", land.GlobalID.ToString());
            cmd.Parameters.AddWithValue("RegionUUID", regionUUID.ToString());
            cmd.Parameters.AddWithValue("LocalLandID", land.LocalID);

            // Bitmap is a byte[512]
            cmd.Parameters.AddWithValue("Bitmap", land.Bitmap);

            cmd.Parameters.AddWithValue("Name", land.Name);
            cmd.Parameters.AddWithValue("Description", land.Description);
            cmd.Parameters.AddWithValue("OwnerUUID", land.OwnerID.ToString());
            cmd.Parameters.AddWithValue("IsGroupOwned", land.IsGroupOwned);
            cmd.Parameters.AddWithValue("Area", land.Area);
            cmd.Parameters.AddWithValue("AuctionID", land.AuctionID); //Unemplemented
            cmd.Parameters.AddWithValue("Category", land.Category); //Enum libsecondlife.Parcel.ParcelCategory
            cmd.Parameters.AddWithValue("ClaimDate", land.ClaimDate);
            cmd.Parameters.AddWithValue("ClaimPrice", land.ClaimPrice);
            cmd.Parameters.AddWithValue("GroupUUID", land.GroupID.ToString());
            cmd.Parameters.AddWithValue("SalePrice", land.SalePrice);
            cmd.Parameters.AddWithValue("LandStatus", land.Status); //Enum. libsecondlife.Parcel.ParcelStatus
            cmd.Parameters.AddWithValue("LandFlags", land.Flags);
            cmd.Parameters.AddWithValue("LandingType", land.LandingType);
            cmd.Parameters.AddWithValue("MediaAutoScale", land.MediaAutoScale);
            cmd.Parameters.AddWithValue("MediaTextureUUID", land.MediaID.ToString());
            cmd.Parameters.AddWithValue("MediaURL", land.MediaURL);
            cmd.Parameters.AddWithValue("MusicURL", land.MusicURL);
            cmd.Parameters.AddWithValue("PassHours", land.PassHours);
            cmd.Parameters.AddWithValue("PassPrice", land.PassPrice);
            cmd.Parameters.AddWithValue("SnapshotUUID", land.SnapshotID.ToString());
            cmd.Parameters.AddWithValue("UserLocationX", land.UserLocation.X);
            cmd.Parameters.AddWithValue("UserLocationY", land.UserLocation.Y);
            cmd.Parameters.AddWithValue("UserLocationZ", land.UserLocation.Z);
            cmd.Parameters.AddWithValue("UserLookAtX", land.UserLookAt.X);
            cmd.Parameters.AddWithValue("UserLookAtY", land.UserLookAt.Y);
            cmd.Parameters.AddWithValue("UserLookAtZ", land.UserLookAt.Z);
            cmd.Parameters.AddWithValue("AuthBuyerID", land.AuthBuyerID);
            cmd.Parameters.AddWithValue("OtherCleanTime", land.OtherCleanTime);
            cmd.Parameters.AddWithValue("MediaDescription", land.MediaDescription);
            cmd.Parameters.AddWithValue("MediaType", land.MediaType);
            cmd.Parameters.AddWithValue("MediaWidth", land.MediaWidth);
            cmd.Parameters.AddWithValue("MediaHeight", land.MediaHeight);
            cmd.Parameters.AddWithValue("MediaLoop", land.MediaLoop);
            cmd.Parameters.AddWithValue("ObscureMusic", land.ObscureMusic);
            cmd.Parameters.AddWithValue("ObscureMedia", land.ObscureMedia);

        }

        /// <summary>
        ///
        /// </summary>
        /// <param name="row"></param>
        /// <param name="entry"></param>
        /// <param name="parcelID"></param>
        private static void FillLandAccessCommand(MySqlCommand cmd, ParcelManager.ParcelAccessEntry entry, UUID parcelID)
        {
            cmd.Parameters.AddWithValue("LandUUID", parcelID.ToString());
            cmd.Parameters.AddWithValue("AccessUUID", entry.AgentID.ToString());
            cmd.Parameters.AddWithValue("Flags", entry.Flags);
        }

        /// <summary>
        ///
        /// </summary>
        /// <param name="row"></param>
        /// <returns></returns>
        private PrimitiveBaseShape BuildShape(IDataReader row)
        {
            PrimitiveBaseShape s = new PrimitiveBaseShape();
            s.Scale = new Vector3(
                (float)(double)row["ScaleX"],
                (float)(double)row["ScaleY"],
                (float)(double)row["ScaleZ"]
            );
            // paths
            s.PCode = (byte)(int)row["PCode"];
            s.PathBegin = (ushort)(int)row["PathBegin"];
            s.PathEnd = (ushort)(int)row["PathEnd"];
            s.PathScaleX = (byte)(int)row["PathScaleX"];
            s.PathScaleY = (byte)(int)row["PathScaleY"];
            s.PathShearX = (byte)(int)row["PathShearX"];
            s.PathShearY = (byte)(int)row["PathShearY"];
            s.PathSkew = (sbyte)(int)row["PathSkew"];
            s.PathCurve = (byte)(int)row["PathCurve"];
            s.PathRadiusOffset = (sbyte)(int)row["PathRadiusOffset"];
            s.PathRevolutions = (byte)(int)row["PathRevolutions"];
            s.PathTaperX = (sbyte)(int)row["PathTaperX"];
            s.PathTaperY = (sbyte)(int)row["PathTaperY"];
            s.PathTwist = (sbyte)(int)row["PathTwist"];
            s.PathTwistBegin = (sbyte)(int)row["PathTwistBegin"];
            // profile
            s.ProfileBegin = (ushort)(int)row["ProfileBegin"];
            s.ProfileEnd = (ushort)(int)row["ProfileEnd"];
            s.ProfileCurve = (byte)(int)row["ProfileCurve"];
            s.ProfileHollow = (ushort)(int)row["ProfileHollow"];
            s.TextureEntry = (byte[])row["Texture"];

            s.ExtraParams = (byte[])row["ExtraParams"];

            s.State = (byte)(int)row["State"];
            
            if (!(row["Media"] is System.DBNull))
                s.Media = PrimitiveBaseShape.MediaList.FromXml((string)row["Media"]);

            return s;
        }

        /// <summary>
        ///
        /// </summary>
        /// <param name="row"></param>
        /// <param name="prim"></param>
        private void FillShapeCommand(MySqlCommand cmd, SceneObjectPart prim)
        {
            PrimitiveBaseShape s = prim.Shape;
            cmd.Parameters.AddWithValue("UUID", prim.UUID.ToString());
            // shape is an enum
            cmd.Parameters.AddWithValue("Shape", 0);
            // vectors
            cmd.Parameters.AddWithValue("ScaleX", (double)s.Scale.X);
            cmd.Parameters.AddWithValue("ScaleY", (double)s.Scale.Y);
            cmd.Parameters.AddWithValue("ScaleZ", (double)s.Scale.Z);
            // paths
            cmd.Parameters.AddWithValue("PCode", s.PCode);
            cmd.Parameters.AddWithValue("PathBegin", s.PathBegin);
            cmd.Parameters.AddWithValue("PathEnd", s.PathEnd);
            cmd.Parameters.AddWithValue("PathScaleX", s.PathScaleX);
            cmd.Parameters.AddWithValue("PathScaleY", s.PathScaleY);
            cmd.Parameters.AddWithValue("PathShearX", s.PathShearX);
            cmd.Parameters.AddWithValue("PathShearY", s.PathShearY);
            cmd.Parameters.AddWithValue("PathSkew", s.PathSkew);
            cmd.Parameters.AddWithValue("PathCurve", s.PathCurve);
            cmd.Parameters.AddWithValue("PathRadiusOffset", s.PathRadiusOffset);
            cmd.Parameters.AddWithValue("PathRevolutions", s.PathRevolutions);
            cmd.Parameters.AddWithValue("PathTaperX", s.PathTaperX);
            cmd.Parameters.AddWithValue("PathTaperY", s.PathTaperY);
            cmd.Parameters.AddWithValue("PathTwist", s.PathTwist);
            cmd.Parameters.AddWithValue("PathTwistBegin", s.PathTwistBegin);
            // profile
            cmd.Parameters.AddWithValue("ProfileBegin", s.ProfileBegin);
            cmd.Parameters.AddWithValue("ProfileEnd", s.ProfileEnd);
            cmd.Parameters.AddWithValue("ProfileCurve", s.ProfileCurve);
            cmd.Parameters.AddWithValue("ProfileHollow", s.ProfileHollow);
            cmd.Parameters.AddWithValue("Texture", s.TextureEntry);
            cmd.Parameters.AddWithValue("ExtraParams", s.ExtraParams);
            cmd.Parameters.AddWithValue("State", s.State);
            cmd.Parameters.AddWithValue("Media", null == s.Media ? null : s.Media.ToXml());
        }

        public virtual void StorePrimInventory(UUID primID, ICollection<TaskInventoryItem> items)
        {
            lock (m_dbLock)
            {
                RemoveItems(primID);

                using (MySqlConnection dbcon = new MySqlConnection(m_connectionString))
                {
                    dbcon.Open();

                    MySqlCommand cmd = dbcon.CreateCommand();

                    if (items.Count == 0)
                        return;

                    cmd.CommandText = "insert into primitems (" +
                            "invType, assetType, name, " +
                            "description, creationDate, nextPermissions, " +
                            "currentPermissions, basePermissions, " +
                            "everyonePermissions, groupPermissions, " +
                            "flags, itemID, primID, assetID, " +
                            "parentFolderID, creatorID, ownerID, " +
                            "groupID, lastOwnerID) values (?invType, " +
                            "?assetType, ?name, ?description, " +
                            "?creationDate, ?nextPermissions, " +
                            "?currentPermissions, ?basePermissions, " +
                            "?everyonePermissions, ?groupPermissions, " +
                            "?flags, ?itemID, ?primID, ?assetID, " +
                            "?parentFolderID, ?creatorID, ?ownerID, " +
                            "?groupID, ?lastOwnerID)";

                    foreach (TaskInventoryItem item in items)
                    {
                        cmd.Parameters.Clear();

                        FillItemCommand(cmd, item);

                        ExecuteNonQuery(cmd);
                    }

                    cmd.Dispose();
                }
            }
        }

        private void LoadSpawnPoints(RegionSettings rs)
        {
            rs.ClearSpawnPoints();

            lock (m_dbLock)
            {
                using (MySqlConnection dbcon = new MySqlConnection(m_connectionString))
                {
                    dbcon.Open();

                    using (MySqlCommand cmd = dbcon.CreateCommand())
                    {
                        cmd.CommandText = "select Yaw, Pitch, Distance from spawn_points where RegionID = ?RegionID";
                        cmd.Parameters.AddWithValue("?RegionID", rs.RegionUUID.ToString());

                        using (IDataReader r = cmd.ExecuteReader())
                        {
                            while (r.Read())
                            {
                                SpawnPoint sp = new SpawnPoint();

                                sp.Yaw = (float)r["Yaw"];
                                sp.Pitch = (float)r["Pitch"];
                                sp.Distance = (float)r["Distance"];

                                rs.AddSpawnPoint(sp);
                            }
                        }
                    }
                }
            }
        }

        private void SaveSpawnPoints(RegionSettings rs)
        {
            lock (m_dbLock)
            {
                using (MySqlConnection dbcon = new MySqlConnection(m_connectionString))
                {
                    dbcon.Open();

                    using (MySqlCommand cmd = dbcon.CreateCommand())
                    {
                        cmd.CommandText = "delete from spawn_points where RegionID = ?RegionID";
                        cmd.Parameters.AddWithValue("?RegionID", rs.RegionUUID.ToString());

                        cmd.ExecuteNonQuery();

                        cmd.Parameters.Clear();

                        cmd.CommandText = "insert into spawn_points (RegionID, Yaw, Pitch, Distance) values ( ?RegionID, ?Yaw, ?Pitch, ?Distance)";

                        foreach (SpawnPoint p in rs.SpawnPoints())
                        {
                            cmd.Parameters.AddWithValue("?RegionID", rs.RegionUUID.ToString());
                            cmd.Parameters.AddWithValue("?Yaw", p.Yaw);
                            cmd.Parameters.AddWithValue("?Pitch", p.Pitch);
                            cmd.Parameters.AddWithValue("?Distance", p.Distance);

                            cmd.ExecuteNonQuery();
                            cmd.Parameters.Clear();
                        }
                    }
                }
            }
        }
    }
}<|MERGE_RESOLUTION|>--- conflicted
+++ resolved
@@ -1011,13 +1011,8 @@
                             "use_estate_sun, fixed_sun, sun_position, " +
                             "covenant, Sandbox, sunvectorx, sunvectory, " +
                             "sunvectorz, loaded_creation_datetime, " +
-<<<<<<< HEAD
                             "loaded_creation_id, map_tile_ID, block_search, casino, " +
-                            "TelehubObject) " +
-=======
-                            "loaded_creation_id, map_tile_ID, " +
                             "TelehubObject, parcel_tile_ID) " +
->>>>>>> 3de53489
                              "values (?RegionUUID, ?BlockTerraform, " +
                             "?BlockFly, ?AllowDamage, ?RestrictPushing, " +
                             "?AllowLandResell, ?AllowLandJoinDivide, " +
@@ -1033,12 +1028,8 @@
                             "?SunPosition, ?Covenant, ?Sandbox, " +
                             "?SunVectorX, ?SunVectorY, ?SunVectorZ, " +
                             "?LoadedCreationDateTime, ?LoadedCreationID, " +
-<<<<<<< HEAD
                             "?TerrainImageID, ?block_search, ?casino, " +
-                            "?TelehubObject)";
-=======
-                            "?TerrainImageID, ?TelehubObject, ?ParcelImageID) ";
->>>>>>> 3de53489
+                            "?TelehubObject, ?ParcelImageID)";
 
                         FillRegionSettingsCommand(cmd, rs);
 
@@ -1665,13 +1656,10 @@
             cmd.Parameters.AddWithValue("LoadedCreationDateTime", settings.LoadedCreationDateTime);
             cmd.Parameters.AddWithValue("LoadedCreationID", settings.LoadedCreationID);
             cmd.Parameters.AddWithValue("TerrainImageID", settings.TerrainImageID);
-<<<<<<< HEAD
             cmd.Parameters.AddWithValue("block_search", settings.GodBlockSearch);
             cmd.Parameters.AddWithValue("casino", settings.Casino);
 
-=======
             cmd.Parameters.AddWithValue("ParcelImageID", settings.ParcelImageID);
->>>>>>> 3de53489
             cmd.Parameters.AddWithValue("TelehubObject", settings.TelehubObject);
         }
 
