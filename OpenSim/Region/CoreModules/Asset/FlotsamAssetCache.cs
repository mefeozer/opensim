--- conflicted
+++ resolved
@@ -260,22 +260,9 @@
             // TODO: Spawn this off to some seperate thread to do the actual writing
             if (asset != null)
             {
-<<<<<<< HEAD
                 string filename = GetFileName(key);
 
                 try
-=======
-                // If the file is already cached just update access time.
-                if (File.Exists(filename))
-                {
-                    lock (m_CurrentlyWriting)
-                    {
-                        if (!m_CurrentlyWriting.Contains(filename))
-                            File.SetLastAccessTime(filename, DateTime.Now);
-                    }
-                }
-                else
->>>>>>> 01b00ad0
                 {
                     // If the file is already cached, don't cache it, just touch it so access time is updated
                     if (File.Exists(filename))
@@ -285,7 +272,11 @@
                         // the other thread has updated the time for us.
                         try
                         {
-                            File.SetLastAccessTime(filename, DateTime.Now);
+                            lock (m_CurrentlyWriting)
+                            {
+                                if (!m_CurrentlyWriting.Contains(filename))
+                                    File.SetLastAccessTime(filename, DateTime.Now);
+                            }
                         }
                         catch
                         {
