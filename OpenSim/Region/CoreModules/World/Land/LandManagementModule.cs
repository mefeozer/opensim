--- conflicted
+++ resolved
@@ -1362,7 +1362,6 @@
 
         public void EventManagerOnIncomingLandDataFromStorage(List<LandData> data)
         {
-<<<<<<< HEAD
             Dictionary<int, ILandObject> landworkList;
             // move to work pointer since we are deleting it all
             lock (m_landList)
@@ -1383,10 +1382,6 @@
                 m_landIDList.Initialize();
                 m_landList.Clear();
             }
-=======
-//            m_log.DebugFormat(
-//                "[LAND MANAGMENT MODULE]: Processing {0} incoming parcels on {1}", data.Count, m_scene.Name);
->>>>>>> 02db8b9a
 
             for (int i = 0; i < data.Count; i++)
                 IncomingLandObjectFromStorage(data[i]);
