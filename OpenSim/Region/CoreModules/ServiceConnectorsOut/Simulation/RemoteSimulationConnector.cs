/*
 * Copyright (c) Contributors, http://opensimulator.org/
 * See CONTRIBUTORS.TXT for a full list of copyright holders.
 *
 * Redistribution and use in source and binary forms, with or without
 * modification, are permitted provided that the following conditions are met:
 *     * Redistributions of source code must retain the above copyright
 *       notice, this list of conditions and the following disclaimer.
 *     * Redistributions in binary form must reproduce the above copyright
 *       notice, this list of conditions and the following disclaimer in the
 *       documentation and/or other materials provided with the distribution.
 *     * Neither the name of the OpenSimulator Project nor the
 *       names of its contributors may be used to endorse or promote products
 *       derived from this software without specific prior written permission.
 *
 * THIS SOFTWARE IS PROVIDED BY THE DEVELOPERS ``AS IS'' AND ANY
 * EXPRESS OR IMPLIED WARRANTIES, INCLUDING, BUT NOT LIMITED TO, THE IMPLIED
 * WARRANTIES OF MERCHANTABILITY AND FITNESS FOR A PARTICULAR PURPOSE ARE
 * DISCLAIMED. IN NO EVENT SHALL THE CONTRIBUTORS BE LIABLE FOR ANY
 * DIRECT, INDIRECT, INCIDENTAL, SPECIAL, EXEMPLARY, OR CONSEQUENTIAL DAMAGES
 * (INCLUDING, BUT NOT LIMITED TO, PROCUREMENT OF SUBSTITUTE GOODS OR SERVICES;
 * LOSS OF USE, DATA, OR PROFITS; OR BUSINESS INTERRUPTION) HOWEVER CAUSED AND
 * ON ANY THEORY OF LIABILITY, WHETHER IN CONTRACT, STRICT LIABILITY, OR TORT
 * (INCLUDING NEGLIGENCE OR OTHERWISE) ARISING IN ANY WAY OUT OF THE USE OF THIS
 * SOFTWARE, EVEN IF ADVISED OF THE POSSIBILITY OF SUCH DAMAGE.
 */

using System;
using System.Collections;
using System.Collections.Generic;
using System.IO;
using System.Net;
using System.Reflection;
using System.Text;
using log4net;
using Mono.Addins;
using Nini.Config;
using OpenMetaverse;
using OpenMetaverse.StructuredData;
using OpenSim.Framework;
using OpenSim.Region.Framework.Interfaces;
using OpenSim.Region.Framework.Scenes;
using OpenSim.Region.Framework.Scenes.Serialization;
using OpenSim.Services.Interfaces;
using OpenSim.Services.Connectors.Simulation;
using GridRegion = OpenSim.Services.Interfaces.GridRegion;

namespace OpenSim.Region.CoreModules.ServiceConnectorsOut.Simulation
{
    [Extension(Path = "/OpenSim/RegionModules", NodeName = "RegionModule", Id = "RemoteSimulationConnectorModule")]
    public class RemoteSimulationConnectorModule : ISharedRegionModule, ISimulationService
    {
        private static readonly ILog m_log = LogManager.GetLogger(MethodBase.GetCurrentMethod().DeclaringType);

        private bool initialized = false;
        protected bool m_enabled = false;
        protected Scene m_aScene;
        // RemoteSimulationConnector does not care about local regions; it delegates that to the Local module
        protected LocalSimulationConnectorModule m_localBackend;
        protected SimulationServiceConnector m_remoteConnector;

        protected bool m_safemode;

        #region Region Module interface

        public virtual void Initialise(IConfigSource configSource)
        {
            IConfig moduleConfig = configSource.Configs["Modules"];
            if (moduleConfig != null)
            {
                string name = moduleConfig.GetString("SimulationServices", "");
                if (name == Name)
                {
                    m_localBackend = new LocalSimulationConnectorModule();

                    m_localBackend.InitialiseService(configSource);

                    m_remoteConnector = new SimulationServiceConnector();

                    m_enabled = true;

                    m_log.Info("[REMOTE SIMULATION CONNECTOR]: Remote simulation enabled.");
                }
            }
        }

        public virtual void PostInitialise()
        {
        }

        public virtual void Close()
        {
        }

        public void AddRegion(Scene scene)
        {
            if (!m_enabled)
                return;

            if (!initialized)
            {
                InitOnce(scene);
                initialized = true;
            }
            InitEach(scene);
        }

        public void RemoveRegion(Scene scene)
        {
            if (m_enabled)
            {
                m_localBackend.RemoveScene(scene);
                scene.UnregisterModuleInterface<ISimulationService>(this);
            }
        }

        public void RegionLoaded(Scene scene)
        {
            if (!m_enabled)
                return;
        }

        public Type ReplaceableInterface
        {
            get { return null; }
        }

        public virtual string Name
        {
            get { return "RemoteSimulationConnectorModule"; }
        }

        protected virtual void InitEach(Scene scene)
        {
            m_localBackend.Init(scene);
            scene.RegisterModuleInterface<ISimulationService>(this);
        }

        protected virtual void InitOnce(Scene scene)
        {            
            m_aScene = scene;
            //m_regionClient = new RegionToRegionClient(m_aScene, m_hyperlinkService);
        }

        #endregion

        #region ISimulationService

        public IScene GetScene(UUID regionId)
        {
            return m_localBackend.GetScene(regionId);
        }

        public ISimulationService GetInnerService()
        {
            return m_localBackend;
        }

        /**
         * Agent-related communications
         */

        public bool CreateAgent(GridRegion source, GridRegion destination, AgentCircuitData aCircuit, uint teleportFlags, out string reason)
        {
            if (destination == null)
            {
                reason = "Given destination was null";
                m_log.DebugFormat("[REMOTE SIMULATION CONNECTOR]: CreateAgent was given a null destination");
                return false;
            }

            // Try local first
            if (m_localBackend.CreateAgent(source, destination, aCircuit, teleportFlags, out reason))
                return true;

            // else do the remote thing
            if (!m_localBackend.IsLocalRegion(destination.RegionID))
            {
                return m_remoteConnector.CreateAgent(source, destination, aCircuit, teleportFlags, out reason);
            }
            return false;
        }

        public bool UpdateAgent(GridRegion destination, AgentData cAgentData)
        {
            if (destination == null)
                return false;

            // Try local first
            if (m_localBackend.IsLocalRegion(destination.RegionID))
                return m_localBackend.UpdateAgent(destination, cAgentData);

            return m_remoteConnector.UpdateAgent(destination, cAgentData);
        }

        public bool UpdateAgent(GridRegion destination, AgentPosition cAgentData)
        {
            if (destination == null)
                return false;

            // Try local first
            if (m_localBackend.IsLocalRegion(destination.RegionID))
                return m_localBackend.UpdateAgent(destination, cAgentData);

            return m_remoteConnector.UpdateAgent(destination, cAgentData);
        }

<<<<<<< HEAD

        public bool QueryAccess(GridRegion destination, UUID agentID, string agentHomeURI, bool viaTeleport, Vector3 position, string sversion, List<UUID> features, out string version, out string reason)
=======
        public bool QueryAccess(GridRegion destination, UUID agentID, string agentHomeURI, bool viaTeleport, Vector3 position, List<UUID> features, EntityTransferContext ctx, out string reason)
>>>>>>> efcf0e4f
        {
            reason = "Communications failure";

            if (destination == null)
                return false;

            // Try local first
            if (m_localBackend.QueryAccess(destination, agentID, agentHomeURI, viaTeleport, position, features, ctx, out reason))
                return true;

            // else do the remote thing
            if (!m_localBackend.IsLocalRegion(destination.RegionID))
                return m_remoteConnector.QueryAccess(destination, agentID, agentHomeURI, viaTeleport, position, features, ctx, out reason);

            return false;
        }

        public bool ReleaseAgent(UUID origin, UUID id, string uri)
        {
            // Try local first
            if (m_localBackend.ReleaseAgent(origin, id, uri))
                return true;

            // else do the remote thing
            if (!m_localBackend.IsLocalRegion(origin))
                return m_remoteConnector.ReleaseAgent(origin, id, uri);

            return false;
        }

        public bool CloseAgent(GridRegion destination, UUID id, string auth_token)
        {
            if (destination == null)
                return false;

            // Try local first
            if (m_localBackend.CloseAgent(destination, id, auth_token))
                return true;

            // else do the remote thing
            if (!m_localBackend.IsLocalRegion(destination.RegionID))
                return m_remoteConnector.CloseAgent(destination, id, auth_token);
            
            return false;
        }

        /**
         * Object-related communications
         */

        public bool CreateObject(GridRegion destination, Vector3 newPosition, ISceneObject sog, bool isLocalCall)
        {
            if (destination == null)
                return false;

            // Try local first
            if (m_localBackend.CreateObject(destination, newPosition, sog, isLocalCall))
            {
                //m_log.Debug("[REST COMMS]: LocalBackEnd SendCreateObject succeeded");
                return true;
            }

            // else do the remote thing
            if (!m_localBackend.IsLocalRegion(destination.RegionID))
                return m_remoteConnector.CreateObject(destination, newPosition, sog, isLocalCall);

            return false;
        }

        #endregion
    }
}<|MERGE_RESOLUTION|>--- conflicted
+++ resolved
@@ -205,12 +205,7 @@
             return m_remoteConnector.UpdateAgent(destination, cAgentData);
         }
 
-<<<<<<< HEAD
-
-        public bool QueryAccess(GridRegion destination, UUID agentID, string agentHomeURI, bool viaTeleport, Vector3 position, string sversion, List<UUID> features, out string version, out string reason)
-=======
         public bool QueryAccess(GridRegion destination, UUID agentID, string agentHomeURI, bool viaTeleport, Vector3 position, List<UUID> features, EntityTransferContext ctx, out string reason)
->>>>>>> efcf0e4f
         {
             reason = "Communications failure";
 
