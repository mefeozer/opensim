/*
 * Copyright (c) Contributors, http://opensimulator.org/
 * See CONTRIBUTORS.TXT for a full list of copyright holders.
 *
 * Redistribution and use in source and binary forms, with or without
 * modification, are permitted provided that the following conditions are met:
 *     * Redistributions of source code must retain the above copyright
 *       notice, this list of conditions and the following disclaimer.
 *     * Redistributions in binary form must reproduce the above copyright
 *       notice, this list of conditions and the following disclaimer in the
 *       documentation and/or other materials provided with the distribution.
 *     * Neither the name of the OpenSimulator Project nor the
 *       names of its contributors may be used to endorse or promote products
 *       derived from this software without specific prior written permission.
 *
 * THIS SOFTWARE IS PROVIDED BY THE DEVELOPERS ``AS IS'' AND ANY
 * EXPRESS OR IMPLIED WARRANTIES, INCLUDING, BUT NOT LIMITED TO, THE IMPLIED
 * WARRANTIES OF MERCHANTABILITY AND FITNESS FOR A PARTICULAR PURPOSE ARE
 * DISCLAIMED. IN NO EVENT SHALL THE CONTRIBUTORS BE LIABLE FOR ANY
 * DIRECT, INDIRECT, INCIDENTAL, SPECIAL, EXEMPLARY, OR CONSEQUENTIAL DAMAGES
 * (INCLUDING, BUT NOT LIMITED TO, PROCUREMENT OF SUBSTITUTE GOODS OR SERVICES;
 * LOSS OF USE, DATA, OR PROFITS; OR BUSINESS INTERRUPTION) HOWEVER CAUSED AND
 * ON ANY THEORY OF LIABILITY, WHETHER IN CONTRACT, STRICT LIABILITY, OR TORT
 * (INCLUDING NEGLIGENCE OR OTHERWISE) ARISING IN ANY WAY OUT OF THE USE OF THIS
 * SOFTWARE, EVEN IF ADVISED OF THE POSSIBILITY OF SUCH DAMAGE.
 */

using System;
using System.Collections;
using System.Collections.Generic;
using System.Net;
using System.Reflection;
using System.Threading;
using log4net;
using Nini.Config;
using Mono.Addins;
using OpenMetaverse;
using OpenMetaverse.Messages.Linden;
using OpenMetaverse.Packets;
using OpenMetaverse.StructuredData;
using OpenSim.Framework;
using OpenSim.Framework.Console;
using OpenSim.Framework.Servers;
using OpenSim.Framework.Servers.HttpServer;
using OpenSim.Region.Framework.Interfaces;
using OpenSim.Region.Framework.Scenes;
using BlockingLLSDQueue = OpenSim.Framework.BlockingQueue<OpenMetaverse.StructuredData.OSD>;
using Caps=OpenSim.Framework.Capabilities.Caps;

namespace OpenSim.Region.ClientStack.Linden
{
    public struct QueueItem
    {
        public int id;
        public OSDMap body;
    }

    //[Extension(Path = "/OpenSim/RegionModules", NodeName = "RegionModule")]
    public class EventQueueGetModule : IEventQueue, IRegionModule
    {
        private static readonly ILog m_log = LogManager.GetLogger(MethodBase.GetCurrentMethod().DeclaringType);

        /// <value>
        /// Debug level.
        /// </value>
        public int DebugLevel { get; set; }

        protected Scene m_scene;
        private IConfigSource m_gConfig;
        bool enabledYN;
        
        private Dictionary<UUID, int> m_ids = new Dictionary<UUID, int>();

        private Dictionary<UUID, Queue<OSD>> queues = new Dictionary<UUID, Queue<OSD>>();
        private Dictionary<UUID, UUID> m_QueueUUIDAvatarMapping = new Dictionary<UUID, UUID>();
        private Dictionary<UUID, UUID> m_AvatarQueueUUIDMapping = new Dictionary<UUID, UUID>();
            
        #region IRegionModule methods
        public virtual void Initialise(Scene scene, IConfigSource config)
        {
            m_gConfig = config;

            IConfig startupConfig = m_gConfig.Configs["Startup"];

            ReadConfigAndPopulate(scene, startupConfig, "Startup");

<<<<<<< HEAD
            if (enabledYN)
            {
                m_scene = scene;
                scene.RegisterModuleInterface<IEventQueue>(this);
                
                // Register fallback handler
                // Why does EQG Fail on region crossings!
                
                //scene.CommsManager.HttpServer.AddLLSDHandler("/CAPS/EQG/", EventQueueFallBack);

                scene.EventManager.OnNewClient += OnNewClient;

                // TODO: Leaving these open, or closing them when we
                // become a child is incorrect. It messes up TP in a big
                // way. CAPS/EQ need to be active as long as the UDP
                // circuit is there.

                scene.EventManager.OnClientClosed += ClientClosed;
                scene.EventManager.OnMakeChildAgent += MakeChildAgent;
                scene.EventManager.OnRegisterCaps += OnRegisterCaps;

                MainConsole.Instance.Commands.AddCommand(
                    "Debug",
                    false,
                    "debug eq",
                    "debug eq [0|1|2]",
                    "Turn on event queue debugging"
                        + "<= 0 - turns off all event queue logging"
                        + ">= 1 - turns on outgoing event logging"
                        + ">= 2 - turns on poll notification",
                    HandleDebugEq);
            }
            else
            {
                m_gConfig = null;
            }
=======
            MainConsole.Instance.Commands.AddCommand(
                "Debug",
                false,
                "debug eq",
                "debug eq [0|1|2]",
                "Turn on event queue debugging\n"
                    + "  <= 0 - turns off all event queue logging\n"
                    + "  >= 1 - turns on outgoing event logging\n"
                    + "  >= 2 - turns on poll notification",
                HandleDebugEq);

            MainConsole.Instance.Commands.AddCommand(
                "Debug",
                false,
                "show eq",
                "show eq",
                "Show contents of event queues for logged in avatars.  Used for debugging.",
                HandleShowEq);
>>>>>>> c5de9840
        }

        private void ReadConfigAndPopulate(Scene scene, IConfig startupConfig, string p)
        {
            enabledYN = startupConfig.GetBoolean("EventQueue", true);
        }

        public void PostInitialise()
        {
        }

        public virtual void Close()
        {
        }

        public virtual string Name
        {
            get { return "EventQueueGetModule"; }
        }

        public bool IsSharedModule
        {
            get { return false; }
        }
        #endregion

        protected void HandleDebugEq(string module, string[] args)
        {
            int debugLevel;

            if (!(args.Length == 3 && int.TryParse(args[2], out debugLevel)))
            {
                MainConsole.Instance.OutputFormat("Usage: debug eq [0|1|2]");
            }
            else
            {
                DebugLevel = debugLevel;
                MainConsole.Instance.OutputFormat(
                    "Set event queue debug level to {0} in {1}", DebugLevel, m_scene.RegionInfo.RegionName);
            }
        }

        protected void HandleShowEq(string module, string[] args)
        {
            MainConsole.Instance.OutputFormat("For scene {0}", m_scene.Name);

            lock (queues)
            {
                foreach (KeyValuePair<UUID, Queue<OSD>> kvp in queues)
                {
                    MainConsole.Instance.OutputFormat(
                        "For agent {0} there are {1} messages queued for send.", 
                        kvp.Key, kvp.Value.Count);
                }
            }
        }

        /// <summary>
        ///  Always returns a valid queue
        /// </summary>
        /// <param name="agentId"></param>
        /// <returns></returns>
        private Queue<OSD> TryGetQueue(UUID agentId)
        {
            lock (queues)
            {
                if (!queues.ContainsKey(agentId))
                {
                    /*
                    m_log.DebugFormat(
                        "[EVENTQUEUE]: Adding new queue for agent {0} in region {1}", 
                        agentId, m_scene.RegionInfo.RegionName);
                    */
                    queues[agentId] = new Queue<OSD>();
                }
                
                return queues[agentId];
            }
        }

        /// <summary>
        /// May return a null queue
        /// </summary>
        /// <param name="agentId"></param>
        /// <returns></returns>
        private Queue<OSD> GetQueue(UUID agentId)
        {
            lock (queues)
            {
                if (queues.ContainsKey(agentId))
                {
                    return queues[agentId];
                }
                else
                    return null;
            }
        }

        #region IEventQueue Members

        public bool Enqueue(OSD ev, UUID avatarID)
        {
            //m_log.DebugFormat("[EVENTQUEUE]: Enqueuing event for {0} in region {1}", avatarID, m_scene.RegionInfo.RegionName);
            try
            {
                Queue<OSD> queue = GetQueue(avatarID);
                if (queue != null)
                    lock (queue)
                        queue.Enqueue(ev);
            } 
            catch (NullReferenceException e)
            {
                m_log.Error("[EVENTQUEUE] Caught exception: " + e);
                return false;
            }
            
            return true;
        }

        #endregion

        private void OnNewClient(IClientAPI client)
        {
            //client.OnLogout += ClientClosed;
        }

//        private void ClientClosed(IClientAPI client)
//        {
//            ClientClosed(client.AgentId);
//        }

        private void ClientClosed(UUID agentID, Scene scene)
        {
//            m_log.DebugFormat("[EVENTQUEUE]: Closed client {0} in region {1}", agentID, m_scene.RegionInfo.RegionName);

            int count = 0;
            while (queues.ContainsKey(agentID) && queues[agentID].Count > 0 && count++ < 5)
            {
                Thread.Sleep(1000);
            }

            lock (queues)
            {
                queues.Remove(agentID);
            }

            List<UUID> removeitems = new List<UUID>();
            lock (m_AvatarQueueUUIDMapping)
            {
                foreach (UUID ky in m_AvatarQueueUUIDMapping.Keys)
                {
//                    m_log.DebugFormat("[EVENTQUEUE]: Found key {0} in m_AvatarQueueUUIDMapping while looking for {1}", ky, AgentID);
                    if (ky == agentID)
                    {
                        removeitems.Add(ky);
                    }
                }

                foreach (UUID ky in removeitems)
                {
                    UUID eventQueueGetUuid = m_AvatarQueueUUIDMapping[ky];
                    m_AvatarQueueUUIDMapping.Remove(ky);

                    string eqgPath = GenerateEqgCapPath(eventQueueGetUuid);
                    MainServer.Instance.RemovePollServiceHTTPHandler("", eqgPath);

//                    m_log.DebugFormat(
//                        "[EVENT QUEUE GET MODULE]: Removed EQG handler {0} for {1} in {2}",
//                        eqgPath, agentID, m_scene.RegionInfo.RegionName);
                }
            }

            UUID searchval = UUID.Zero;

            removeitems.Clear();
            
            lock (m_QueueUUIDAvatarMapping)
            {
                foreach (UUID ky in m_QueueUUIDAvatarMapping.Keys)
                {
                    searchval = m_QueueUUIDAvatarMapping[ky];

                    if (searchval == agentID)
                    {
                        removeitems.Add(ky);
                    }
                }

                foreach (UUID ky in removeitems)
                    m_QueueUUIDAvatarMapping.Remove(ky);
            }
        }

        private void MakeChildAgent(ScenePresence avatar)
        {
            //m_log.DebugFormat("[EVENTQUEUE]: Make Child agent {0} in region {1}.", avatar.UUID, m_scene.RegionInfo.RegionName);
            //lock (m_ids)
           // {
                //if (m_ids.ContainsKey(avatar.UUID))
                //{
                    // close the event queue.
                    //m_ids[avatar.UUID] = -1;
                //}
            //}
        }

        /// <summary>
        /// Generate an Event Queue Get handler path for the given eqg uuid.
        /// </summary>
        /// <param name='eqgUuid'></param>
        private string GenerateEqgCapPath(UUID eqgUuid)
        {
            return string.Format("/CAPS/EQG/{0}/", eqgUuid);
        }

        public void OnRegisterCaps(UUID agentID, Caps caps)
        {
            // Register an event queue for the client

            //m_log.DebugFormat(
            //    "[EVENTQUEUE]: OnRegisterCaps: agentID {0} caps {1} region {2}",
            //    agentID, caps, m_scene.RegionInfo.RegionName);

            // Let's instantiate a Queue for this agent right now
            TryGetQueue(agentID);

            UUID eventQueueGetUUID;

            lock (m_AvatarQueueUUIDMapping)
            {
                // Reuse open queues.  The client does!
                if (m_AvatarQueueUUIDMapping.ContainsKey(agentID))
                {
                    //m_log.DebugFormat("[EVENTQUEUE]: Found Existing UUID!");
                    eventQueueGetUUID = m_AvatarQueueUUIDMapping[agentID];
                }
                else
                {
                    eventQueueGetUUID = UUID.Random();
                    //m_log.DebugFormat("[EVENTQUEUE]: Using random UUID!");
                }
            }

            lock (m_QueueUUIDAvatarMapping)
            {
                if (!m_QueueUUIDAvatarMapping.ContainsKey(eventQueueGetUUID))
                    m_QueueUUIDAvatarMapping.Add(eventQueueGetUUID, agentID);
            }

            lock (m_AvatarQueueUUIDMapping)
            {
                if (!m_AvatarQueueUUIDMapping.ContainsKey(agentID))
                    m_AvatarQueueUUIDMapping.Add(agentID, eventQueueGetUUID);
            }

            string eventQueueGetPath = GenerateEqgCapPath(eventQueueGetUUID);

            // Register this as a caps handler
            // FIXME: Confusingly, we need to register separate as a capability so that the client is told about
            // EventQueueGet when it receive capability information, but then we replace the rest handler immediately
            // afterwards with the poll service.  So for now, we'll pass a null instead to simplify code reading, but
            // really it should be possible to directly register the poll handler as a capability.
            caps.RegisterHandler("EventQueueGet", new RestHTTPHandler("POST", eventQueueGetPath, null));
//                                                       delegate(Hashtable m_dhttpMethod)
//                                                       {
//                                                           return ProcessQueue(m_dhttpMethod, agentID, caps);
//                                                       }));

            // This will persist this beyond the expiry of the caps handlers
            // TODO: Add EventQueueGet name/description for diagnostics
            MainServer.Instance.AddPollServiceHTTPHandler(
                eventQueueGetPath,
                new PollServiceEventArgs(null, HasEvents, GetEvents, NoEvents, agentID));

//            m_log.DebugFormat(
//                "[EVENT QUEUE GET MODULE]: Registered EQG handler {0} for {1} in {2}",
//                eventQueueGetPath, agentID, m_scene.RegionInfo.RegionName);

            Random rnd = new Random(Environment.TickCount);
            lock (m_ids)
            {
                if (!m_ids.ContainsKey(agentID))
                    m_ids.Add(agentID, rnd.Next(30000000));
            }
        }

        public bool HasEvents(UUID requestID, UUID agentID)
        {
            // Don't use this, because of race conditions at agent closing time
            //Queue<OSD> queue = TryGetQueue(agentID);

            Queue<OSD> queue = GetQueue(agentID);
            if (queue != null)
                lock (queue)
                    return queue.Count > 0;

            return false;
        }

        /// <summary>
        /// Logs a debug line for an outbound event queue message if appropriate.
        /// </summary>
        /// <param name='element'>Element containing message</param>
        private void LogOutboundDebugMessage(OSD element, UUID agentId)
        {
            if (element is OSDMap)
            {
                OSDMap ev = (OSDMap)element;
                m_log.DebugFormat(
                    "Eq OUT {0,-30} to {1,-20} {2,-20}",
                    ev["message"], m_scene.GetScenePresence(agentId).Name, m_scene.RegionInfo.RegionName);
            }
        }

        public Hashtable GetEvents(UUID requestID, UUID pAgentId, string request)
        {
            if (DebugLevel >= 2)
                m_log.DebugFormat("POLLED FOR EQ MESSAGES BY {0} in {1}", pAgentId, m_scene.RegionInfo.RegionName);

            Queue<OSD> queue = TryGetQueue(pAgentId);
            OSD element;
            lock (queue)
            {
                if (queue.Count == 0)
                    return NoEvents(requestID, pAgentId);
                element = queue.Dequeue(); // 15s timeout
            }

            int thisID = 0;
            lock (m_ids)
                thisID = m_ids[pAgentId];

            OSDArray array = new OSDArray();
            if (element == null) // didn't have an event in 15s
            {
                // Send it a fake event to keep the client polling!   It doesn't like 502s like the proxys say!
                array.Add(EventQueueHelper.KeepAliveEvent());
                //m_log.DebugFormat("[EVENTQUEUE]: adding fake event for {0} in region {1}", pAgentId, m_scene.RegionInfo.RegionName);
            }
            else
            {
                if (DebugLevel > 0)
                    LogOutboundDebugMessage(element, pAgentId);

                array.Add(element);

                lock (queue)
                {
                    while (queue.Count > 0)
                    {
                        element = queue.Dequeue();

                        if (DebugLevel > 0)
                            LogOutboundDebugMessage(element, pAgentId);

                        array.Add(element);
                        thisID++;
                    }
                }
            }

            OSDMap events = new OSDMap();
            events.Add("events", array);

            events.Add("id", new OSDInteger(thisID));
            lock (m_ids)
            {
                m_ids[pAgentId] = thisID + 1;
            }
            Hashtable responsedata = new Hashtable();
            responsedata["int_response_code"] = 200;
            responsedata["content_type"] = "application/xml";
            responsedata["keepalive"] = false;
            responsedata["reusecontext"] = false;
            responsedata["str_response_string"] = OSDParser.SerializeLLSDXmlString(events);
            //m_log.DebugFormat("[EVENTQUEUE]: sending response for {0} in region {1}: {2}", pAgentId, m_scene.RegionInfo.RegionName, responsedata["str_response_string"]);
            return responsedata;
        }

        public Hashtable NoEvents(UUID requestID, UUID agentID)
        {
            Hashtable responsedata = new Hashtable();
            responsedata["int_response_code"] = 502;
            responsedata["content_type"] = "text/plain";
            responsedata["keepalive"] = false;
            responsedata["reusecontext"] = false;
            responsedata["str_response_string"] = "Upstream error: ";
            responsedata["error_status_text"] = "Upstream error:";
            responsedata["http_protocol_version"] = "HTTP/1.0";
            return responsedata;
        }

//        public Hashtable ProcessQueue(Hashtable request, UUID agentID, Caps caps)
//        {
//            // TODO: this has to be redone to not busy-wait (and block the thread),
//            // TODO: as soon as we have a non-blocking way to handle HTTP-requests.
//
////            if (m_log.IsDebugEnabled)
////            {
////                String debug = "[EVENTQUEUE]: Got request for agent {0} in region {1} from thread {2}: [  ";
////                foreach (object key in request.Keys)
////                {
////                    debug += key.ToString() + "=" + request[key].ToString() + "  ";
////                }
////                m_log.DebugFormat(debug + "  ]", agentID, m_scene.RegionInfo.RegionName, System.Threading.Thread.CurrentThread.Name);
////            }
//
//            Queue<OSD> queue = TryGetQueue(agentID);
//            OSD element;
//
//            lock (queue)
//                element = queue.Dequeue(); // 15s timeout
//
//            Hashtable responsedata = new Hashtable();
//
//            int thisID = 0;
//            lock (m_ids)
//                thisID = m_ids[agentID];
//
//            if (element == null)
//            {
//                //m_log.ErrorFormat("[EVENTQUEUE]: Nothing to process in " + m_scene.RegionInfo.RegionName);
//                if (thisID == -1) // close-request
//                {
//                    m_log.ErrorFormat("[EVENTQUEUE]: 404 in " + m_scene.RegionInfo.RegionName);
//                    responsedata["int_response_code"] = 404; //501; //410; //404;
//                    responsedata["content_type"] = "text/plain";
//                    responsedata["keepalive"] = false;
//                    responsedata["str_response_string"] = "Closed EQG";
//                    return responsedata;
//                }
//                responsedata["int_response_code"] = 502;
//                responsedata["content_type"] = "text/plain";
//                responsedata["keepalive"] = false;
//                responsedata["str_response_string"] = "Upstream error: ";
//                responsedata["error_status_text"] = "Upstream error:";
//                responsedata["http_protocol_version"] = "HTTP/1.0";
//                return responsedata;
//            }
//
//            OSDArray array = new OSDArray();
//            if (element == null) // didn't have an event in 15s
//            {
//                // Send it a fake event to keep the client polling!   It doesn't like 502s like the proxys say!
//                array.Add(EventQueueHelper.KeepAliveEvent());
//                //m_log.DebugFormat("[EVENTQUEUE]: adding fake event for {0} in region {1}", agentID, m_scene.RegionInfo.RegionName);
//            }
//            else
//            {
//                array.Add(element);
//
//                if (element is OSDMap)
//                {
//                    OSDMap ev = (OSDMap)element;
//                    m_log.DebugFormat(
//                        "[EVENT QUEUE GET MODULE]: Eq OUT {0} to {1}",
//                        ev["message"], m_scene.GetScenePresence(agentID).Name);
//                }
//
//                lock (queue)
//                {
//                    while (queue.Count > 0)
//                    {
//                        element = queue.Dequeue();
//
//                        if (element is OSDMap)
//                        {
//                            OSDMap ev = (OSDMap)element;
//                            m_log.DebugFormat(
//                                "[EVENT QUEUE GET MODULE]: Eq OUT {0} to {1}",
//                                ev["message"], m_scene.GetScenePresence(agentID).Name);
//                        }
//
//                        array.Add(element);
//                        thisID++;
//                    }
//                }
//            }
//
//            OSDMap events = new OSDMap();
//            events.Add("events", array);
//
//            events.Add("id", new OSDInteger(thisID));
//            lock (m_ids)
//            {
//                m_ids[agentID] = thisID + 1;
//            }
//
//            responsedata["int_response_code"] = 200;
//            responsedata["content_type"] = "application/xml";
//            responsedata["keepalive"] = false;
//            responsedata["str_response_string"] = OSDParser.SerializeLLSDXmlString(events);
//
//            m_log.DebugFormat("[EVENTQUEUE]: sending response for {0} in region {1}: {2}", agentID, m_scene.RegionInfo.RegionName, responsedata["str_response_string"]);
//
//            return responsedata;
//        }

//        public Hashtable EventQueuePath2(Hashtable request)
//        {
//            string capuuid = (string)request["uri"]; //path.Replace("/CAPS/EQG/","");
//            // pull off the last "/" in the path.
//            Hashtable responsedata = new Hashtable();
//            capuuid = capuuid.Substring(0, capuuid.Length - 1);
//            capuuid = capuuid.Replace("/CAPS/EQG/", "");
//            UUID AvatarID = UUID.Zero;
//            UUID capUUID = UUID.Zero;
//
//            // parse the path and search for the avatar with it registered
//            if (UUID.TryParse(capuuid, out capUUID))
//            {
//                lock (m_QueueUUIDAvatarMapping)
//                {
//                    if (m_QueueUUIDAvatarMapping.ContainsKey(capUUID))
//                    {
//                        AvatarID = m_QueueUUIDAvatarMapping[capUUID];
//                    }
//                }
//                
//                if (AvatarID != UUID.Zero)
//                {
//                    return ProcessQueue(request, AvatarID, m_scene.CapsModule.GetCapsForUser(AvatarID));
//                }
//                else
//                {
//                    responsedata["int_response_code"] = 404;
//                    responsedata["content_type"] = "text/plain";
//                    responsedata["keepalive"] = false;
//                    responsedata["str_response_string"] = "Not Found";
//                    responsedata["error_status_text"] = "Not Found";
//                    responsedata["http_protocol_version"] = "HTTP/1.0";
//                    return responsedata;
//                    // return 404
//                }
//            }
//            else
//            {
//                responsedata["int_response_code"] = 404;
//                responsedata["content_type"] = "text/plain";
//                responsedata["keepalive"] = false;
//                responsedata["str_response_string"] = "Not Found";
//                responsedata["error_status_text"] = "Not Found";
//                responsedata["http_protocol_version"] = "HTTP/1.0";
//                return responsedata;
//                // return 404
//            }
//        }

        public OSD EventQueueFallBack(string path, OSD request, string endpoint)
        {
            // This is a fallback element to keep the client from loosing EventQueueGet
            // Why does CAPS fail sometimes!?
            m_log.Warn("[EVENTQUEUE]: In the Fallback handler!   We lost the Queue in the rest handler!");
            string capuuid = path.Replace("/CAPS/EQG/","");
            capuuid = capuuid.Substring(0, capuuid.Length - 1);

//            UUID AvatarID = UUID.Zero;
            UUID capUUID = UUID.Zero;
            if (UUID.TryParse(capuuid, out capUUID))
            {
/* Don't remove this yet code cleaners!
 * Still testing this!
 * 
                lock (m_QueueUUIDAvatarMapping)
                {
                    if (m_QueueUUIDAvatarMapping.ContainsKey(capUUID))
                    {
                        AvatarID = m_QueueUUIDAvatarMapping[capUUID];
                    }
                }
                
                 
                if (AvatarID != UUID.Zero)
                {
                    // Repair the CAP!
                    //OpenSim.Framework.Capabilities.Caps caps = m_scene.GetCapsHandlerForUser(AvatarID);
                    //string capsBase = "/CAPS/EQG/";
                    //caps.RegisterHandler("EventQueueGet",
                                //new RestHTTPHandler("POST", capsBase + capUUID.ToString() + "/",
                                                      //delegate(Hashtable m_dhttpMethod)
                                                      //{
                                                      //    return ProcessQueue(m_dhttpMethod, AvatarID, caps);
                                                      //}));
                    // start new ID sequence.
                    Random rnd = new Random(System.Environment.TickCount);
                    lock (m_ids)
                    {
                        if (!m_ids.ContainsKey(AvatarID))
                            m_ids.Add(AvatarID, rnd.Next(30000000));
                    }


                    int thisID = 0;
                    lock (m_ids)
                        thisID = m_ids[AvatarID];

                    BlockingLLSDQueue queue = GetQueue(AvatarID);
                    OSDArray array = new OSDArray();
                    LLSD element = queue.Dequeue(15000); // 15s timeout
                    if (element == null)
                    {
                        
                        array.Add(EventQueueHelper.KeepAliveEvent());
                    }
                    else
                    {
                        array.Add(element);
                        while (queue.Count() > 0)
                        {
                            array.Add(queue.Dequeue(1));
                            thisID++;
                        }
                    }
                    OSDMap events = new OSDMap();
                    events.Add("events", array);

                    events.Add("id", new LLSDInteger(thisID));
                    
                    lock (m_ids)
                    {
                        m_ids[AvatarID] = thisID + 1;
                    }
                    
                    return events;
                }
                else
                {
                    return new LLSD();
                }
* 
*/
            }
            else
            {
                //return new LLSD();
            }
            
            return new OSDString("shutdown404!");
        }

        public void DisableSimulator(ulong handle, UUID avatarID)
        {
            OSD item = EventQueueHelper.DisableSimulator(handle);
            Enqueue(item, avatarID);
        }

        public virtual void EnableSimulator(ulong handle, IPEndPoint endPoint, UUID avatarID)
        {
            OSD item = EventQueueHelper.EnableSimulator(handle, endPoint);
            Enqueue(item, avatarID);
        }

        public virtual void EstablishAgentCommunication(UUID avatarID, IPEndPoint endPoint, string capsPath) 
        {
            OSD item = EventQueueHelper.EstablishAgentCommunication(avatarID, endPoint.ToString(), capsPath);
            Enqueue(item, avatarID);
        }

        public virtual void TeleportFinishEvent(ulong regionHandle, byte simAccess, 
                                        IPEndPoint regionExternalEndPoint,
                                        uint locationID, uint flags, string capsURL, 
                                        UUID avatarID)
        {
            OSD item = EventQueueHelper.TeleportFinishEvent(regionHandle, simAccess, regionExternalEndPoint,
                                                            locationID, flags, capsURL, avatarID);
            Enqueue(item, avatarID);
        }

        public virtual void CrossRegion(ulong handle, Vector3 pos, Vector3 lookAt,
                                IPEndPoint newRegionExternalEndPoint,
                                string capsURL, UUID avatarID, UUID sessionID)
        {
            OSD item = EventQueueHelper.CrossRegion(handle, pos, lookAt, newRegionExternalEndPoint,
                                                    capsURL, avatarID, sessionID);
            Enqueue(item, avatarID);
        }

        public void ChatterboxInvitation(UUID sessionID, string sessionName,
                                         UUID fromAgent, string message, UUID toAgent, string fromName, byte dialog,
                                         uint timeStamp, bool offline, int parentEstateID, Vector3 position,
                                         uint ttl, UUID transactionID, bool fromGroup, byte[] binaryBucket)
        {
            OSD item = EventQueueHelper.ChatterboxInvitation(sessionID, sessionName, fromAgent, message, toAgent, fromName, dialog, 
                                                             timeStamp, offline, parentEstateID, position, ttl, transactionID, 
                                                             fromGroup, binaryBucket);
            Enqueue(item, toAgent);
            //m_log.InfoFormat("########### eq ChatterboxInvitation #############\n{0}", item);

        }

        public void ChatterBoxSessionAgentListUpdates(UUID sessionID, UUID fromAgent, UUID toAgent, bool canVoiceChat, 
                                                      bool isModerator, bool textMute)
        {
            OSD item = EventQueueHelper.ChatterBoxSessionAgentListUpdates(sessionID, fromAgent, canVoiceChat,
                                                                          isModerator, textMute);
            Enqueue(item, toAgent);
            //m_log.InfoFormat("########### eq ChatterBoxSessionAgentListUpdates #############\n{0}", item);
        }

        public void ParcelProperties(ParcelPropertiesMessage parcelPropertiesMessage, UUID avatarID)
        {
            OSD item = EventQueueHelper.ParcelProperties(parcelPropertiesMessage);
            Enqueue(item, avatarID);
        }

        public void GroupMembership(AgentGroupDataUpdatePacket groupUpdate, UUID avatarID)
        {
            OSD item = EventQueueHelper.GroupMembership(groupUpdate);
            Enqueue(item, avatarID);
        }

        public void QueryReply(PlacesReplyPacket groupUpdate, UUID avatarID)
        {
            OSD item = EventQueueHelper.PlacesQuery(groupUpdate);
            Enqueue(item, avatarID);
        }

        public OSD ScriptRunningEvent(UUID objectID, UUID itemID, bool running, bool mono)
        {
            return EventQueueHelper.ScriptRunningReplyEvent(objectID, itemID, running, mono);
        }

        public OSD BuildEvent(string eventName, OSD eventBody)
        {
            return EventQueueHelper.BuildEvent(eventName, eventBody);
        }

        public void partPhysicsProperties(uint localID, byte physhapetype,
                        float density, float friction, float bounce, float gravmod,UUID avatarID)
        {
            OSD item = EventQueueHelper.partPhysicsProperties(localID, physhapetype,
                        density, friction, bounce, gravmod);
            Enqueue(item, avatarID);
        }
    }
}<|MERGE_RESOLUTION|>--- conflicted
+++ resolved
@@ -55,8 +55,8 @@
         public OSDMap body;
     }
 
-    //[Extension(Path = "/OpenSim/RegionModules", NodeName = "RegionModule")]
-    public class EventQueueGetModule : IEventQueue, IRegionModule
+    [Extension(Path = "/OpenSim/RegionModules", NodeName = "RegionModule", Id = "EventQueueGetModule")]
+    public class EventQueueGetModule : IEventQueue, INonSharedRegionModule
     {
         private static readonly ILog m_log = LogManager.GetLogger(MethodBase.GetCurrentMethod().DeclaringType);
 
@@ -66,8 +66,6 @@
         public int DebugLevel { get; set; }
 
         protected Scene m_scene;
-        private IConfigSource m_gConfig;
-        bool enabledYN;
         
         private Dictionary<UUID, int> m_ids = new Dictionary<UUID, int>();
 
@@ -75,53 +73,20 @@
         private Dictionary<UUID, UUID> m_QueueUUIDAvatarMapping = new Dictionary<UUID, UUID>();
         private Dictionary<UUID, UUID> m_AvatarQueueUUIDMapping = new Dictionary<UUID, UUID>();
             
-        #region IRegionModule methods
-        public virtual void Initialise(Scene scene, IConfigSource config)
-        {
-            m_gConfig = config;
-
-            IConfig startupConfig = m_gConfig.Configs["Startup"];
-
-            ReadConfigAndPopulate(scene, startupConfig, "Startup");
-
-<<<<<<< HEAD
-            if (enabledYN)
-            {
-                m_scene = scene;
-                scene.RegisterModuleInterface<IEventQueue>(this);
-                
-                // Register fallback handler
-                // Why does EQG Fail on region crossings!
-                
-                //scene.CommsManager.HttpServer.AddLLSDHandler("/CAPS/EQG/", EventQueueFallBack);
-
-                scene.EventManager.OnNewClient += OnNewClient;
-
-                // TODO: Leaving these open, or closing them when we
-                // become a child is incorrect. It messes up TP in a big
-                // way. CAPS/EQ need to be active as long as the UDP
-                // circuit is there.
-
-                scene.EventManager.OnClientClosed += ClientClosed;
-                scene.EventManager.OnMakeChildAgent += MakeChildAgent;
-                scene.EventManager.OnRegisterCaps += OnRegisterCaps;
-
-                MainConsole.Instance.Commands.AddCommand(
-                    "Debug",
-                    false,
-                    "debug eq",
-                    "debug eq [0|1|2]",
-                    "Turn on event queue debugging"
-                        + "<= 0 - turns off all event queue logging"
-                        + ">= 1 - turns on outgoing event logging"
-                        + ">= 2 - turns on poll notification",
-                    HandleDebugEq);
-            }
-            else
-            {
-                m_gConfig = null;
-            }
-=======
+        #region INonSharedRegionModule methods
+        public virtual void Initialise(IConfigSource config)
+        {
+        }
+
+        public void AddRegion(Scene scene)
+        {
+            m_scene = scene;
+            scene.RegisterModuleInterface<IEventQueue>(this);
+
+            scene.EventManager.OnClientClosed += ClientClosed;
+            scene.EventManager.OnMakeChildAgent += MakeChildAgent;
+            scene.EventManager.OnRegisterCaps += OnRegisterCaps;
+
             MainConsole.Instance.Commands.AddCommand(
                 "Debug",
                 false,
@@ -140,15 +105,22 @@
                 "show eq",
                 "Show contents of event queues for logged in avatars.  Used for debugging.",
                 HandleShowEq);
->>>>>>> c5de9840
-        }
-
-        private void ReadConfigAndPopulate(Scene scene, IConfig startupConfig, string p)
-        {
-            enabledYN = startupConfig.GetBoolean("EventQueue", true);
-        }
-
-        public void PostInitialise()
+        }
+
+        public void RemoveRegion(Scene scene)
+        {
+            if (m_scene != scene)
+                return;
+
+            scene.EventManager.OnClientClosed -= ClientClosed;
+            scene.EventManager.OnMakeChildAgent -= MakeChildAgent;
+            scene.EventManager.OnRegisterCaps -= OnRegisterCaps;
+
+            scene.UnregisterModuleInterface<IEventQueue>(this);
+            m_scene = null;
+        }
+
+        public void RegionLoaded(Scene scene)
         {
         }
 
@@ -161,10 +133,11 @@
             get { return "EventQueueGetModule"; }
         }
 
-        public bool IsSharedModule
-        {
-            get { return false; }
-        }
+        public Type ReplaceableInterface
+        {
+            get { return null; }
+        }
+
         #endregion
 
         protected void HandleDebugEq(string module, string[] args)
@@ -261,16 +234,6 @@
         }
 
         #endregion
-
-        private void OnNewClient(IClientAPI client)
-        {
-            //client.OnLogout += ClientClosed;
-        }
-
-//        private void ClientClosed(IClientAPI client)
-//        {
-//            ClientClosed(client.AgentId);
-//        }
 
         private void ClientClosed(UUID agentID, Scene scene)
         {
