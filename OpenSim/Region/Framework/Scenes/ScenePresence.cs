/*
 * Copyright (c) Contributors, http://opensimulator.org/
 * See CONTRIBUTORS.TXT for a full list of copyright holders.
 *
 * Redistribution and use in source and binary forms, with or without
 * modification, are permitted provided that the following conditions are met:
 *     * Redistributions of source code must retain the above copyright
 *       notice, this list of conditions and the following disclaimer.
 *     * Redistributions in binary form must reproduce the above copyright
 *       notice, this list of conditions and the following disclaimer in the
 *       documentation and/or other materials provided with the distribution.
 *     * Neither the name of the OpenSimulator Project nor the
 *       names of its contributors may be used to endorse or promote products
 *       derived from this software without specific prior written permission.
 *
 * THIS SOFTWARE IS PROVIDED BY THE DEVELOPERS ``AS IS'' AND ANY
 * EXPRESS OR IMPLIED WARRANTIES, INCLUDING, BUT NOT LIMITED TO, THE IMPLIED
 * WARRANTIES OF MERCHANTABILITY AND FITNESS FOR A PARTICULAR PURPOSE ARE
 * DISCLAIMED. IN NO EVENT SHALL THE CONTRIBUTORS BE LIABLE FOR ANY
 * DIRECT, INDIRECT, INCIDENTAL, SPECIAL, EXEMPLARY, OR CONSEQUENTIAL DAMAGES
 * (INCLUDING, BUT NOT LIMITED TO, PROCUREMENT OF SUBSTITUTE GOODS OR SERVICES;
 * LOSS OF USE, DATA, OR PROFITS; OR BUSINESS INTERRUPTION) HOWEVER CAUSED AND
 * ON ANY THEORY OF LIABILITY, WHETHER IN CONTRACT, STRICT LIABILITY, OR TORT
 * (INCLUDING NEGLIGENCE OR OTHERWISE) ARISING IN ANY WAY OUT OF THE USE OF THIS
 * SOFTWARE, EVEN IF ADVISED OF THE POSSIBILITY OF SUCH DAMAGE.
 */

using System;
using System.Xml;
using System.Collections.Generic;
using System.Reflection;
using System.Timers;
using OpenMetaverse;
using log4net;
using Nini.Config;
using OpenSim.Framework;
using OpenSim.Framework.Client;
using OpenSim.Region.Framework.Interfaces;
using OpenSim.Region.Framework.Scenes.Animation;
using OpenSim.Region.Framework.Scenes.Types;
using OpenSim.Region.Physics.Manager;
using GridRegion = OpenSim.Services.Interfaces.GridRegion;
using OpenSim.Services.Interfaces;
using TeleportFlags = OpenSim.Framework.Constants.TeleportFlags;

namespace OpenSim.Region.Framework.Scenes
{
    [Flags]
    enum ScriptControlled : uint
    {
        CONTROL_ZERO = 0,
        CONTROL_FWD = 1,
        CONTROL_BACK = 2,
        CONTROL_LEFT = 4,
        CONTROL_RIGHT = 8,
        CONTROL_UP = 16,
        CONTROL_DOWN = 32,
        CONTROL_ROT_LEFT = 256,
        CONTROL_ROT_RIGHT = 512,
        CONTROL_LBUTTON = 268435456,
        CONTROL_ML_LBUTTON = 1073741824
    }

    struct ScriptControllers
    {
        public UUID objectID;
        public UUID itemID;
        public ScriptControlled ignoreControls;
        public ScriptControlled eventControls;
    }

    public delegate void SendCoarseLocationsMethod(UUID scene, ScenePresence presence, List<Vector3> coarseLocations, List<UUID> avatarUUIDs);

    public class ScenePresence : EntityBase, IScenePresence
    {
//        ~ScenePresence()
//        {
//            m_log.DebugFormat("[SCENE PRESENCE]: Destructor called on {0}", Name);
//        }

        private void TriggerScenePresenceUpdated()
        {
            if (m_scene != null)
                m_scene.EventManager.TriggerScenePresenceUpdated(this);
        }

        private static readonly ILog m_log = LogManager.GetLogger(MethodBase.GetCurrentMethod().DeclaringType);

        public PresenceType PresenceType { get; private set; }

//        private static readonly byte[] DEFAULT_TEXTURE = AvatarAppearance.GetDefaultTexture().GetBytes();
        private static readonly Array DIR_CONTROL_FLAGS = Enum.GetValues(typeof(Dir_ControlFlags));
        private static readonly Vector3 HEAD_ADJUSTMENT = new Vector3(0f, 0f, 0.3f);
        
        /// <summary>
        /// Experimentally determined "fudge factor" to make sit-target positions
        /// the same as in SecondLife. Fudge factor was tested for 36 different
        /// test cases including prims of type box, sphere, cylinder, and torus,
        /// with varying parameters for sit target location, prim size, prim
        /// rotation, prim cut, prim twist, prim taper, and prim shear. See mantis
        /// issue #1716
        /// </summary>
        public static readonly Vector3 SIT_TARGET_ADJUSTMENT = new Vector3(0.0f, 0.0f, 0.4f);

        /// <summary>
        /// Movement updates for agents in neighboring regions are sent directly to clients.
        /// This value only affects how often agent positions are sent to neighbor regions
        /// for things such as distance-based update prioritization
        /// </summary>
        public static readonly float SIGNIFICANT_MOVEMENT = 2.0f;

        public UUID currentParcelUUID = UUID.Zero;

        /// <value>
        /// The animator for this avatar
        /// </value>
        public ScenePresenceAnimator Animator { get; private set; }

        /// <summary>
        /// Attachments recorded on this avatar.
        /// </summary>
        /// <remarks>
        /// TODO: For some reason, we effectively have a list both here and in Appearance.  Need to work out if this is
        /// necessary.
        /// </remarks>
        private List<SceneObjectGroup> m_attachments = new List<SceneObjectGroup>();

        public Object AttachmentsSyncLock { get; private set; }

        private Dictionary<UUID, ScriptControllers> scriptedcontrols = new Dictionary<UUID, ScriptControllers>();
        private ScriptControlled IgnoredControls = ScriptControlled.CONTROL_ZERO;
        private ScriptControlled LastCommands = ScriptControlled.CONTROL_ZERO;
        private bool MouseDown = false;
//        private SceneObjectGroup proxyObjectGroup;
        //private SceneObjectPart proxyObjectPart = null;
        public Vector3 lastKnownAllowedPosition;
        public bool sentMessageAboutRestrictedParcelFlyingDown;
        public Vector4 CollisionPlane = Vector4.UnitW;

        private Vector3 m_lastPosition;
        private Quaternion m_lastRotation;
        private Vector3 m_lastVelocity;
        private Vector3 m_lastSize = new Vector3(0.45f,0.6f,1.9f);


        private Vector3? m_forceToApply;
        private int m_userFlags;
        public int UserFlags
        {
            get { return m_userFlags; }
        }

        // Flying
        public bool Flying
        {
            get { return PhysicsActor != null && PhysicsActor.Flying; }
            set { PhysicsActor.Flying = value; }
        }

        // add for fly velocity control
        private bool FlyingOld {get; set;}
        public bool WasFlying
        {
            get; private set;
        }

        public bool IsColliding
        {
            get { return PhysicsActor != null && PhysicsActor.IsColliding; }
            // We would expect setting IsColliding to be private but it's used by a hack in Scene
            set { PhysicsActor.IsColliding = value; }
        }

//        private int m_lastColCount = -1;		//KF: Look for Collision chnages
//        private int m_updateCount = 0;			//KF: Update Anims for a while
//        private static readonly int UPDATE_COUNT = 10;		// how many frames to update for
        private List<uint> m_lastColliders = new List<uint>();

        private TeleportFlags m_teleportFlags;
        public TeleportFlags TeleportFlags
        {
            get { return m_teleportFlags; }
            set { m_teleportFlags = value; }
        }

        private uint m_requestedSitTargetID;
        private UUID m_requestedSitTargetUUID;

        /// <summary>
        /// Are we sitting on the ground?
        /// </summary>
        public bool SitGround { get; private set; }

        private SendCoarseLocationsMethod m_sendCoarseLocationsMethod;

        //private Vector3 m_requestedSitOffset = new Vector3();

        private Vector3 m_LastFinitePos;

        private float m_sitAvatarHeight = 2.0f;

        private Vector3 m_lastChildAgentUpdatePosition;
        private Vector3 m_lastChildAgentUpdateCamPosition;

        private const int LAND_VELOCITYMAG_MAX = 12;

        private float m_health = 100f;

        protected ulong crossingFromRegion;

        private readonly Vector3[] Dir_Vectors = new Vector3[11];

        protected Timer m_reprioritization_timer;
        protected bool m_reprioritizing;
        protected bool m_reprioritization_called;

        private Quaternion m_headrotation = Quaternion.Identity;

        //PauPaw:Proper PID Controler for autopilot************
        public bool MovingToTarget { get; private set; }
        public Vector3 MoveToPositionTarget { get; private set; }

        /// <summary>
        /// Controls whether an avatar automatically moving to a target will land when it gets there (if flying).
        /// </summary>
        public bool LandAtTarget { get; private set; }

        private bool m_followCamAuto;

        private int m_movementUpdateCount;
        private const int NumMovementsBetweenRayCast = 5;

        private bool CameraConstraintActive;
        //private int m_moveToPositionStateStatus;
        //*****************************************************

        private bool m_collisionEventFlag = false;
        private object m_collisionEventLock = new Object();

        private int m_movementAnimationUpdateCounter = 0;

        private Vector3 m_prevSitOffset;

        protected AvatarAppearance m_appearance;

        public AvatarAppearance Appearance
        {
            get { return m_appearance; }
            set
            {
                m_appearance = value;
//                m_log.DebugFormat("[SCENE PRESENCE]: Set appearance for {0} to {1}", Name, value);
            }
        }

        /// <summary>
        /// Copy of the script states while the agent is in transit. This state may
        /// need to be placed back in case of transfer fail.
        /// </summary>
        public List<string> InTransitScriptStates
        {
            get { return m_InTransitScriptStates; }
            private set { m_InTransitScriptStates = value; }
        }
        private List<string> m_InTransitScriptStates = new List<string>();

        /// <summary>
        /// Implemented Control Flags
        /// </summary>
        private enum Dir_ControlFlags
        {
            DIR_CONTROL_FLAG_FORWARD = AgentManager.ControlFlags.AGENT_CONTROL_AT_POS,
            DIR_CONTROL_FLAG_BACK = AgentManager.ControlFlags.AGENT_CONTROL_AT_NEG,
            DIR_CONTROL_FLAG_LEFT = AgentManager.ControlFlags.AGENT_CONTROL_LEFT_POS,
            DIR_CONTROL_FLAG_RIGHT = AgentManager.ControlFlags.AGENT_CONTROL_LEFT_NEG,
            DIR_CONTROL_FLAG_UP = AgentManager.ControlFlags.AGENT_CONTROL_UP_POS,
            DIR_CONTROL_FLAG_DOWN = AgentManager.ControlFlags.AGENT_CONTROL_UP_NEG,
            DIR_CONTROL_FLAG_FORWARD_NUDGE = AgentManager.ControlFlags.AGENT_CONTROL_NUDGE_AT_POS,
            DIR_CONTROL_FLAG_BACKWARD_NUDGE = AgentManager.ControlFlags.AGENT_CONTROL_NUDGE_AT_NEG,
            DIR_CONTROL_FLAG_LEFT_NUDGE = AgentManager.ControlFlags.AGENT_CONTROL_NUDGE_LEFT_POS,
            DIR_CONTROL_FLAG_RIGHT_NUDGE = AgentManager.ControlFlags.AGENT_CONTROL_NUDGE_LEFT_NEG,
            DIR_CONTROL_FLAG_DOWN_NUDGE = AgentManager.ControlFlags.AGENT_CONTROL_NUDGE_UP_NEG
        }
        
        /// <summary>
        /// Position at which a significant movement was made
        /// </summary>
        private Vector3 posLastSignificantMove;

        // For teleports and crossings callbacks
        string m_callbackURI;
        UUID m_originRegionID;

        /// <value>
        /// Script engines present in the scene
        /// </value>
        private IScriptModule[] m_scriptEngines;

        #region Properties

        /// <summary>
        /// Physical scene representation of this Avatar.
        /// </summary>
        public PhysicsActor PhysicsActor { get; private set; }

        /// <summary>
        /// Record user movement inputs.
        /// </summary>
        public byte MovementFlag { get; private set; }

        private bool m_updateflag;

        public bool Updated
        {
            set { m_updateflag = value; }
            get { return m_updateflag; }
        }

        private bool m_invulnerable = true;

        public bool Invulnerable
        {
            set { m_invulnerable = value; }
            get { return m_invulnerable; }
        }

        private int m_userLevel;

        public int UserLevel
        {
            get { return m_userLevel; }
            private set { m_userLevel = value; }
        }

        private int m_godLevel;

        public int GodLevel
        {
            get { return m_godLevel; }
            private set { m_godLevel = value; }
        }

        private ulong m_rootRegionHandle;

        public ulong RegionHandle
        {
            get { return m_rootRegionHandle; }
            private set { m_rootRegionHandle = value; }
        }

        #region Client Camera

        /// <summary>
        /// Position of agent's camera in world (region cordinates)
        /// </summary>
        protected Vector3 m_lastCameraPosition;

        public Vector3 CameraPosition { get; set; }

        public Quaternion CameraRotation
        {
            get { return Util.Axes2Rot(CameraAtAxis, CameraLeftAxis, CameraUpAxis); }
        }

        // Use these three vectors to figure out what the agent is looking at
        // Convert it to a Matrix and/or Quaternion
        //
        public Vector3 CameraAtAxis { get; set; }
        public Vector3 CameraLeftAxis { get; set; }
        public Vector3 CameraUpAxis { get; set; }

        public Vector3 Lookat
        {
            get
            {
                Vector3 a = new Vector3(CameraAtAxis.X, CameraAtAxis.Y, 0);

                if (a == Vector3.Zero)
                    return a;

                return Util.GetNormalizedVector(a);
            }
        }
        #endregion        

        public string Firstname { get; private set; }
        public string Lastname { get; private set; }

        public string Grouptitle { get; set; }

        // Agent's Draw distance.
        public float DrawDistance { get; set; }

        public bool AllowMovement { get; set; }

        private bool m_setAlwaysRun;
        
        public bool SetAlwaysRun
        {
            get
            {
                if (PhysicsActor != null)
                {
                    return PhysicsActor.SetAlwaysRun;
                }
                else
                {
                    return m_setAlwaysRun;
                }
            }
            set
            {
                m_setAlwaysRun = value;
                if (PhysicsActor != null)
                {
                    PhysicsActor.SetAlwaysRun = value;
                }
            }
        }

        public byte State { get; set; }

        private AgentManager.ControlFlags m_AgentControlFlags;

        public uint AgentControlFlags
        {
            get { return (uint)m_AgentControlFlags; }
            set { m_AgentControlFlags = (AgentManager.ControlFlags)value; }
        }

        public IClientAPI ControllingClient { get; set; }

        public IClientCore ClientView
        {
            get { return (IClientCore)ControllingClient; }
        }

//        public Vector3 ParentPosition { get; set; }

        /// <summary>
        /// Position of this avatar relative to the region the avatar is in
        /// </summary>
        public override Vector3 AbsolutePosition
        {
            get
            {
                if (PhysicsActor != null)
                {
                    m_pos = PhysicsActor.Position;

                    //m_log.DebugFormat(
                    //    "[SCENE PRESENCE]: Set position {0} for {1} in {2} via getting AbsolutePosition!",
                    //    m_pos, Name, Scene.RegionInfo.RegionName);
                }
                else
                {
                    // Obtain the correct position of a seated avatar.
                    // In addition to providing the correct position while
                    // the avatar is seated, this value will also
                    // be used as the location to unsit to.
                    //
                    // If ParentID is not 0, assume we are a seated avatar
                    // and we should return the position based on the sittarget
                    // offset and rotation of the prim we are seated on.
                    //
                    // Generally, m_pos will contain the position of the avatar
                    // in the sim unless the avatar is on a sit target. While
                    // on a sit target, m_pos will contain the desired offset
                    // without the parent rotation applied.
                    SceneObjectPart sitPart = ParentPart;

                    if (sitPart != null)
                        return sitPart.AbsolutePosition + (m_pos * sitPart.GetWorldRotation());
                }
                
                return m_pos;
            }
            set
            {
                if (PhysicsActor != null)
                {
                    try
                    {
                        PhysicsActor.Position = value;
                    }
                    catch (Exception e)
                    {
                        m_log.Error("[SCENE PRESENCE]: ABSOLUTE POSITION " + e.Message);
                    }
                }

                // Don't update while sitting.  The PhysicsActor above is null whilst sitting.
                if (ParentID == 0)
                {
                    m_pos = value;
//                    ParentPosition = Vector3.Zero;
                }

                //m_log.DebugFormat(
                //    "[ENTITY BASE]: In {0} set AbsolutePosition of {1} to {2}",
                //    Scene.RegionInfo.RegionName, Name, m_pos);
                TriggerScenePresenceUpdated();
            }
        }

        /// <summary>
        /// If sitting, returns the offset position from the prim the avatar is sitting on.
        /// Otherwise, returns absolute position in the scene.
        /// </summary>
        public Vector3 OffsetPosition
        {
            get { return m_pos; }
            // Don't remove setter. It's not currently used in core but
            // upcoming Avination code needs it.
            set
            {
                // There is no offset position when not seated
                if (ParentID == 0)
                    return;

                m_pos = value;
                TriggerScenePresenceUpdated();
            }
        }

        /// <summary>
        /// Current velocity of the avatar.
        /// </summary>
        public override Vector3 Velocity
        {
            get
            {
                if (PhysicsActor != null)
                {
                    m_velocity = PhysicsActor.Velocity;

//                    m_log.DebugFormat(
//                        "[SCENE PRESENCE]: Set velocity {0} for {1} in {2} via getting Velocity!",
//                        m_velocity, Name, Scene.RegionInfo.RegionName);
                }

                return m_velocity;
            }
            set
            {
                if (PhysicsActor != null)
                {
                    try
                    {
                        PhysicsActor.TargetVelocity = value;
                    }
                    catch (Exception e)
                    {
                        m_log.Error("[SCENE PRESENCE]: VELOCITY " + e.Message);
                    }
                }

                m_velocity = value;

//                m_log.DebugFormat(
//                    "[SCENE PRESENCE]: In {0} set velocity of {1} to {2}",
//                    Scene.RegionInfo.RegionName, Name, m_velocity);
            }
        }
/*
        public override Vector3 AngularVelocity
        {
            get
            {
                if (PhysicsActor != null)
                {
                    m_rotationalvelocity = PhysicsActor.RotationalVelocity;

                    //                    m_log.DebugFormat(
                    //                        "[SCENE PRESENCE]: Set velocity {0} for {1} in {2} via getting Velocity!",
                    //                        m_velocity, Name, Scene.RegionInfo.RegionName);
                }

                return m_rotationalvelocity;
            }
        }
*/
        private Quaternion m_bodyRot = Quaternion.Identity;

        public Quaternion Rotation
        {
            get { return m_bodyRot; }
            set
            {
                m_bodyRot = value;
                //                m_log.DebugFormat("[SCENE PRESENCE]: Body rot for {0} set to {1}", Name, m_bodyRot);
                if (PhysicsActor != null)
                {
                    try
                    {
                        PhysicsActor.Orientation = value;
                    }
                    catch (Exception e)
                    {
                        m_log.Error("[SCENE PRESENCE]: Orientation " + e.Message);
                    }
                }
            }
        }

        public bool IsChildAgent { get; set; }

        /// <summary>
        /// If the avatar is sitting, the local ID of the prim that it's sitting on.  If not sitting then zero.
        /// </summary>
        public uint ParentID { get; set; }

        public UUID ParentUUID
        {
            get { return m_parentUUID; }
            set { m_parentUUID = value; }
        }
        private UUID m_parentUUID = UUID.Zero;

        /// <summary>
        /// Are we sitting on an object?
        /// </summary>
        /// <remarks>A more readable way of testing presence sit status than ParentID == 0</remarks>
        public bool IsSatOnObject { get { return ParentID != 0; } }

        /// <summary>
        /// If the avatar is sitting, the prim that it's sitting on.  If not sitting then null.
        /// </summary>
        /// <remarks>
        /// If you use this property then you must take a reference since another thread could set it to null.
        /// </remarks>
        public SceneObjectPart ParentPart { get; set; }

        public float Health
        {
            get { return m_health; }
            set { m_health = value; }
        }

        public void AdjustKnownSeeds()
        {
            Dictionary<ulong, string> seeds;

            if (Scene.CapsModule != null)
                seeds = Scene.CapsModule.GetChildrenSeeds(UUID);
            else
                seeds = new Dictionary<ulong, string>();

            List<ulong> old = new List<ulong>();
            foreach (ulong handle in seeds.Keys)
            {
                uint x, y;
                Utils.LongToUInts(handle, out x, out y);
                x = x / Constants.RegionSize;
                y = y / Constants.RegionSize;
                if (Util.IsOutsideView(DrawDistance, x, Scene.RegionInfo.RegionLocX, y, Scene.RegionInfo.RegionLocY))
                {
                    old.Add(handle);
                }
            }
            DropOldNeighbours(old);
            
            if (Scene.CapsModule != null)
                Scene.CapsModule.SetChildrenSeed(UUID, seeds);
            
            KnownRegions = seeds;
            //m_log.Debug(" ++++++++++AFTER+++++++++++++ ");
            //DumpKnownRegions();
        }

        public void DumpKnownRegions()
        {
            m_log.Info("================ KnownRegions "+Scene.RegionInfo.RegionName+" ================");
            foreach (KeyValuePair<ulong, string> kvp in KnownRegions)
            {
                uint x, y;
                Utils.LongToUInts(kvp.Key, out x, out y);
                x = x / Constants.RegionSize;
                y = y / Constants.RegionSize;
                m_log.Info(" >> "+x+", "+y+": "+kvp.Value);
            }
        }

        private bool m_mouseLook;
        private bool m_leftButtonDown;

        private bool m_inTransit;

        public bool IsInTransit
        {
            get { return m_inTransit; }
            set { 
                if(value)
                {
                    if (Flying)
                        m_AgentControlFlags |= AgentManager.ControlFlags.AGENT_CONTROL_FLY;
                    else
                        m_AgentControlFlags &= ~AgentManager.ControlFlags.AGENT_CONTROL_FLY;
                }
                m_inTransit = value;
            }
        }

        private float m_speedModifier = 1.0f;

        public float SpeedModifier
        {
            get { return m_speedModifier; }
            set { m_speedModifier = value; }
        }

        private bool m_forceFly;

        public bool ForceFly
        {
            get { return m_forceFly; }
            set { m_forceFly = value; }
        }

        private bool m_flyDisabled;

        public bool FlyDisabled
        {
            get { return m_flyDisabled; }
            set { m_flyDisabled = value; }
        }

        public string Viewer
        {
            get { return m_scene.AuthenticateHandler.GetAgentCircuitData(ControllingClient.CircuitCode).Viewer; }
        }

        #endregion

        #region Constructor(s)

        public ScenePresence(
            IClientAPI client, Scene world, AvatarAppearance appearance, PresenceType type)
        {
            AttachmentsSyncLock = new Object();
            AllowMovement = true;
            IsChildAgent = true;
            m_sendCoarseLocationsMethod = SendCoarseLocationsDefault;
            Animator = new ScenePresenceAnimator(this);
            PresenceType = type;
            DrawDistance = world.DefaultDrawDistance;
            RegionHandle = world.RegionInfo.RegionHandle;
            ControllingClient = client;
            Firstname = ControllingClient.FirstName;
            Lastname = ControllingClient.LastName;
            m_name = String.Format("{0} {1}", Firstname, Lastname);
            m_scene = world;
            m_uuid = client.AgentId;
            LocalId = m_scene.AllocateLocalId();

            UserAccount account = m_scene.UserAccountService.GetUserAccount(m_scene.RegionInfo.ScopeID, m_uuid);
            if (account != null)
                m_userFlags = account.UserFlags;
            else
                m_userFlags = 0;

            if (account != null)
                UserLevel = account.UserLevel;

            IGroupsModule gm = m_scene.RequestModuleInterface<IGroupsModule>();
            if (gm != null)
                Grouptitle = gm.GetGroupTitle(m_uuid);

            m_scriptEngines = m_scene.RequestModuleInterfaces<IScriptModule>();
            
            AbsolutePosition = posLastSignificantMove = CameraPosition =
                m_lastCameraPosition = ControllingClient.StartPos;

            m_reprioritization_timer = new Timer(world.ReprioritizationInterval);
            m_reprioritization_timer.Elapsed += new ElapsedEventHandler(Reprioritize);
            m_reprioritization_timer.AutoReset = false;

            AdjustKnownSeeds();

            RegisterToEvents();
            SetDirectionVectors();

            Appearance = appearance;
        }

        private void RegionHeartbeatEnd(Scene scene)
        {
            if (IsChildAgent)
                return;

            m_movementAnimationUpdateCounter ++;
            if (m_movementAnimationUpdateCounter >= 2)
            {
                m_movementAnimationUpdateCounter = 0;
                if (Animator != null)
                {
                    // If the parentID == 0 we are not sitting
                    // if !SitGournd then we are not sitting on the ground
                    // Fairly straightforward, now here comes the twist
                    // if ParentUUID is NOT UUID.Zero, we are looking to
                    // be sat on an object that isn't there yet. Should
                    // be treated as if sat.
                    if(ParentID == 0 && !SitGround && ParentUUID == UUID.Zero) // skip it if sitting
                        Animator.UpdateMovementAnimations();
                }
                else
                {
                    m_scene.EventManager.OnRegionHeartbeatEnd -= RegionHeartbeatEnd;
                }
            }
        }

        public void RegisterToEvents()
        {
            ControllingClient.OnCompleteMovementToRegion += CompleteMovement;
            ControllingClient.OnAgentUpdate += HandleAgentUpdate;
            ControllingClient.OnAgentRequestSit += HandleAgentRequestSit;
            ControllingClient.OnAgentSit += HandleAgentSit;
            ControllingClient.OnSetAlwaysRun += HandleSetAlwaysRun;
            ControllingClient.OnStartAnim += HandleStartAnim;
            ControllingClient.OnStopAnim += HandleStopAnim;
            ControllingClient.OnChangeAnim += avnHandleChangeAnim;
            ControllingClient.OnForceReleaseControls += HandleForceReleaseControls;
            ControllingClient.OnAutoPilotGo += MoveToTarget;
            ControllingClient.OnUpdateThrottles += RaiseUpdateThrottles;

            // ControllingClient.OnChildAgentStatus += new StatusChange(this.ChildStatusChange);
            // ControllingClient.OnStopMovement += new GenericCall2(this.StopMovement);
        }

        private void SetDirectionVectors()
        {
            Dir_Vectors[0] = Vector3.UnitX; //FORWARD
            Dir_Vectors[1] = -Vector3.UnitX; //BACK
            Dir_Vectors[2] = Vector3.UnitY; //LEFT
            Dir_Vectors[3] = -Vector3.UnitY; //RIGHT
            Dir_Vectors[4] = Vector3.UnitZ; //UP
            Dir_Vectors[5] = -Vector3.UnitZ; //DOWN
            Dir_Vectors[6] = new Vector3(0.5f, 0f, 0f); //FORWARD_NUDGE
            Dir_Vectors[7] = new Vector3(-0.5f, 0f, 0f);  //BACK_NUDGE
            Dir_Vectors[8] = new Vector3(0f, 0.5f, 0f);  //LEFT_NUDGE
            Dir_Vectors[9] = new Vector3(0f, -0.5f, 0f);  //RIGHT_NUDGE
            Dir_Vectors[10] = new Vector3(0f, 0f, -0.5f); //DOWN_Nudge
        }

        private Vector3[] GetWalkDirectionVectors()
        {
            Vector3[] vector = new Vector3[11];
            vector[0] = new Vector3(CameraUpAxis.Z, 0f, -CameraAtAxis.Z); //FORWARD
            vector[1] = new Vector3(-CameraUpAxis.Z, 0f, CameraAtAxis.Z); //BACK
            vector[2] = Vector3.UnitY; //LEFT
            vector[3] = -Vector3.UnitY; //RIGHT
            vector[4] = new Vector3(CameraAtAxis.Z, 0f, CameraUpAxis.Z); //UP
            vector[5] = new Vector3(-CameraAtAxis.Z, 0f, -CameraUpAxis.Z); //DOWN
            vector[6] = new Vector3(CameraUpAxis.Z, 0f, -CameraAtAxis.Z); //FORWARD_NUDGE
            vector[7] = new Vector3(-CameraUpAxis.Z, 0f, CameraAtAxis.Z); //BACK_NUDGE
            vector[8] = Vector3.UnitY; //LEFT_NUDGE
            vector[9] = -Vector3.UnitY; //RIGHT_NUDGE
            vector[10] = new Vector3(-CameraAtAxis.Z, 0f, -CameraUpAxis.Z); //DOWN_NUDGE
            return vector;
        }

        #endregion

        #region Status Methods

        /// <summary>
        /// Turns a child agent into a root agent.
        /// </summary>
        /// Child agents are logged into neighbouring sims largely to observe changes.  Root agents exist when the
        /// avatar is actual in the sim.  They can perform all actions.
        /// This change is made whenever an avatar enters a region, whether by crossing over from a neighbouring sim,
        /// teleporting in or on initial login.
        ///
        /// This method is on the critical path for transferring an avatar from one region to another.  Delay here
        /// delays that crossing.
        /// </summary>
        public void MakeRootAgent(Vector3 pos, bool isFlying)
        {
            m_log.DebugFormat(
                "[SCENE]: Upgrading child to root agent for {0} in {1}",
                Name, m_scene.RegionInfo.RegionName);

            bool wasChild = IsChildAgent;

            if (ParentUUID != UUID.Zero)
            {
                m_log.DebugFormat("[SCENE PRESENCE]: Sitting avatar back on prim {0}", ParentUUID);
                SceneObjectPart part = m_scene.GetSceneObjectPart(ParentUUID);
                if (part == null)
                {
                    m_log.ErrorFormat("[SCENE PRESENCE]: Can't find prim {0} to sit on", ParentUUID);
                }
                else
                {
                    part.ParentGroup.AddAvatar(UUID);
                    if (part.SitTargetPosition != Vector3.Zero)
                        part.SitTargetAvatar = UUID;
//                    ParentPosition = part.GetWorldPosition();
                    ParentID = part.LocalId;
                    ParentPart = part;
                    m_pos = m_prevSitOffset;
//                    pos = ParentPosition;
                    pos = part.GetWorldPosition();
                }
                ParentUUID = UUID.Zero;

                IsChildAgent = false;

//                Animator.TrySetMovementAnimation("SIT");
            }
            else
            {
                IsChildAgent = false;
            }


            IGroupsModule gm = m_scene.RequestModuleInterface<IGroupsModule>();
            if (gm != null)
                Grouptitle = gm.GetGroupTitle(m_uuid);

            RegionHandle = m_scene.RegionInfo.RegionHandle;

            m_scene.EventManager.TriggerSetRootAgentScene(m_uuid, m_scene);

            if (ParentID == 0)
            {
                // Moved this from SendInitialData to ensure that Appearance is initialized
                // before the inventory is processed in MakeRootAgent. This fixes a race condition
                // related to the handling of attachments
                //m_scene.GetAvatarAppearance(ControllingClient, out Appearance);
                if (m_scene.TestBorderCross(pos, Cardinals.E))
                {
                    Border crossedBorder = m_scene.GetCrossedBorder(pos, Cardinals.E);
                    pos.X = crossedBorder.BorderLine.Z - 1;
                }

                if (m_scene.TestBorderCross(pos, Cardinals.N))
                {
                    Border crossedBorder = m_scene.GetCrossedBorder(pos, Cardinals.N);
                    pos.Y = crossedBorder.BorderLine.Z - 1;
                }

                CheckAndAdjustLandingPoint(ref pos);

                if (pos.X < 0f || pos.Y < 0f || pos.Z < 0f)
                {
                    m_log.WarnFormat(
                        "[SCENE PRESENCE]: MakeRootAgent() was given an illegal position of {0} for avatar {1}, {2}. Clamping",
                        pos, Name, UUID);

                    if (pos.X < 0f) pos.X = 0f;
                    if (pos.Y < 0f) pos.Y = 0f;
                    if (pos.Z < 0f) pos.Z = 0f;
                }

                float localAVHeight = 1.56f;
                if (Appearance.AvatarHeight > 0)
                    localAVHeight = Appearance.AvatarHeight;

                float posZLimit = 0;

                if (pos.X < Constants.RegionSize && pos.Y < Constants.RegionSize)
                    posZLimit = (float)m_scene.Heightmap[(int)pos.X, (int)pos.Y];
                
                float newPosZ = posZLimit + localAVHeight / 2;
                if (posZLimit >= (pos.Z - (localAVHeight / 2)) && !(Single.IsInfinity(newPosZ) || Single.IsNaN(newPosZ)))
                {
                    pos.Z = newPosZ;
                }
                AbsolutePosition = pos;

                if (m_teleportFlags == TeleportFlags.Default)
                {
                    Vector3 vel = Velocity;
                    AddToPhysicalScene(isFlying);
                    if (PhysicsActor != null)
                        PhysicsActor.SetMomentum(vel);
                }
                else
                    AddToPhysicalScene(isFlying);

                if (ForceFly)
                {
                    Flying = true;
                }
                else if (FlyDisabled)
                {
                    Flying = false;
                }
            }
            // Don't send an animation pack here, since on a region crossing this will sometimes cause a flying 
            // avatar to return to the standing position in mid-air.  On login it looks like this is being sent
            // elsewhere anyway
            // Animator.SendAnimPack();

            m_scene.SwapRootAgentCount(false);

            // The initial login scene presence is already root when it gets here
            // and it has already rezzed the attachments and started their scripts.
            // We do the following only for non-login agents, because their scripts
            // haven't started yet.
            lock (m_attachments)
            {
                if (wasChild && HasAttachments())
                {
                    m_log.DebugFormat(
                        "[SCENE PRESENCE]: Restarting scripts in attachments for {0} in {1}", Name, Scene.Name);
                    
                    // Resume scripts
                    Util.FireAndForget(delegate(object x) {
                        foreach (SceneObjectGroup sog in m_attachments)
                        {
                            sog.ScheduleGroupForFullUpdate();
                            sog.RootPart.ParentGroup.CreateScriptInstances(0, false, m_scene.DefaultScriptEngine, GetStateSource());
                            sog.ResumeScripts();
                        }
                    });
                }
            }

            SendAvatarDataToAllAgents();

            // send the animations of the other presences to me
            m_scene.ForEachRootScenePresence(delegate(ScenePresence presence)
            {
                if (presence != this)
                    presence.Animator.SendAnimPackToClient(ControllingClient);
            });

            // If we don't reset the movement flag here, an avatar that crosses to a neighbouring sim and returns will
            // stall on the border crossing since the existing child agent will still have the last movement
            // recorded, which stops the input from being processed.

            MovementFlag = 0;

            m_scene.EventManager.TriggerOnMakeRootAgent(this);

            m_scene.EventManager.OnRegionHeartbeatEnd += RegionHeartbeatEnd;
        }

        public int GetStateSource()
        {
            AgentCircuitData aCircuit = m_scene.AuthenticateHandler.GetAgentCircuitData(UUID);

            if (aCircuit != null && (aCircuit.teleportFlags != (uint)TeleportFlags.Default))
            {
                // This will get your attention
                //m_log.Error("[XXX] Triggering CHANGED_TELEPORT");

                return 5; // StateSource.Teleporting
            }
            return 2; // StateSource.PrimCrossing
        }

        /// <summary>
        /// This turns a root agent into a child agent
        /// </summary>
        /// <remarks>
        /// when an agent departs this region for a neighbor, this gets called.
        ///
        /// It doesn't get called for a teleport.  Reason being, an agent that
        /// teleports out may not end up anywhere near this region
        /// </remarks>
        public void MakeChildAgent()
        {
            m_scene.EventManager.OnRegionHeartbeatEnd -= RegionHeartbeatEnd;

            m_log.DebugFormat("[SCENE PRESENCE]: Making {0} a child agent in {1}", Name, Scene.RegionInfo.RegionName);

            // Reset these so that teleporting in and walking out isn't seen
            // as teleporting back
            TeleportFlags = TeleportFlags.Default;

            MovementFlag = 0;

            // It looks like Animator is set to null somewhere, and MakeChild
            // is called after that. Probably in aborted teleports.
            if (Animator == null)
                Animator = new ScenePresenceAnimator(this);
            else
                Animator.ResetAnimations();

            
//            m_log.DebugFormat(
//                 "[SCENE PRESENCE]: Downgrading root agent {0}, {1} to a child agent in {2}",
//                 Name, UUID, m_scene.RegionInfo.RegionName);

            // Don't zero out the velocity since this can cause problems when an avatar is making a region crossing,
            // depending on the exact timing.  This shouldn't matter anyway since child agent positions are not updated.
            //Velocity = new Vector3(0, 0, 0);
            
            IsChildAgent = true;
            m_scene.SwapRootAgentCount(true);
            RemoveFromPhysicalScene();
            ParentID = 0; // Child agents can't be sitting

            // FIXME: Set RegionHandle to the region handle of the scene this agent is moving into
            
            m_scene.EventManager.TriggerOnMakeChildAgent(this);
        }

        /// <summary>
        /// Removes physics plugin scene representation of this agent if it exists.
        /// </summary>
        public void RemoveFromPhysicalScene()
        {
            if (PhysicsActor != null)
            {
//                PhysicsActor.OnRequestTerseUpdate -= SendTerseUpdateToAllClients;
                PhysicsActor.OnOutOfBounds -= OutOfBoundsCall;
                PhysicsActor.OnCollisionUpdate -= PhysicsCollisionUpdate;
                PhysicsActor.UnSubscribeEvents();
                m_scene.PhysicsScene.RemoveAvatar(PhysicsActor);
                PhysicsActor = null;
            }
//            else
//            {
//                m_log.ErrorFormat(
//                    "[SCENE PRESENCE]: Attempt to remove physics actor for {0} on {1} but this scene presence has no physics actor",
//                    Name, Scene.RegionInfo.RegionName);
//            }
        }

        /// <summary>
        /// Do not call this directly.  Call Scene.RequestTeleportLocation() instead.
        /// </summary>
        /// <param name="pos"></param>
        public void Teleport(Vector3 pos)
        {
            TeleportWithMomentum(pos, Vector3.Zero);
        }

        public void TeleportWithMomentum(Vector3 pos, Vector3? v)
        {
            if (ParentID != (uint)0)
                StandUp();
            bool isFlying = Flying;
            Vector3 vel = Velocity;
            RemoveFromPhysicalScene();
            CheckLandingPoint(ref pos);
            AbsolutePosition = pos;
            AddToPhysicalScene(isFlying);
            if (PhysicsActor != null)
            {
                if (v.HasValue)
                    PhysicsActor.SetMomentum((Vector3)v);
                else
                    PhysicsActor.SetMomentum(vel);
            }

            SendTerseUpdateToAllClients();
        }

        public void avnLocalTeleport(Vector3 newpos, Vector3? newvel, bool rotateToVelXY)
        {
            CheckLandingPoint(ref newpos);
            AbsolutePosition = newpos;

            if (newvel.HasValue)
            {
                if ((Vector3)newvel == Vector3.Zero)
                {
                    if (PhysicsActor != null)
                        PhysicsActor.SetMomentum(Vector3.Zero);
                    m_velocity = Vector3.Zero;
                }
                else
                {
                    if (PhysicsActor != null)
                        PhysicsActor.SetMomentum((Vector3)newvel);
                    m_velocity = (Vector3)newvel;

                    if (rotateToVelXY)
                    {
                        Vector3 lookAt = (Vector3)newvel;
                        lookAt.Z = 0;
                        lookAt.Normalize();
                        ControllingClient.SendLocalTeleport(newpos, lookAt, (uint)TeleportFlags.ViaLocation);
                        return;
                    }
                }
            }

            SendTerseUpdateToAllClients();
        }



        public void StopFlying()
        {
            ControllingClient.StopFlying(this);
        }

        // neighbouring regions we have enabled a child agent in
        // holds the seed cap for the child agent in that region
        private Dictionary<ulong, string> m_knownChildRegions = new Dictionary<ulong, string>();

        public void AddNeighbourRegion(ulong regionHandle, string cap)
        {
            lock (m_knownChildRegions)
            {
                if (!m_knownChildRegions.ContainsKey(regionHandle))
                {
                    uint x, y;
                    Utils.LongToUInts(regionHandle, out x, out y);
                    m_knownChildRegions.Add(regionHandle, cap);
                }
            }
        }

        public void RemoveNeighbourRegion(ulong regionHandle)
        {
            lock (m_knownChildRegions)
            {
                // Checking ContainsKey is redundant as Remove works either way and returns a bool
                // This is here to allow the Debug output to be conditional on removal
                //if (m_knownChildRegions.ContainsKey(regionHandle))
                //    m_log.DebugFormat(" !!! removing known region {0} in {1}. Count = {2}", regionHandle, Scene.RegionInfo.RegionName, m_knownChildRegions.Count);
                m_knownChildRegions.Remove(regionHandle);
            }
        }

        public void DropOldNeighbours(List<ulong> oldRegions)
        {
            foreach (ulong handle in oldRegions)
            {
                RemoveNeighbourRegion(handle);
                Scene.CapsModule.DropChildSeed(UUID, handle);
            }
        }

        public Dictionary<ulong, string> KnownRegions
        {
            get
            {
                lock (m_knownChildRegions)
                    return new Dictionary<ulong, string>(m_knownChildRegions);
            }
            set
            {
                // Replacing the reference is atomic but we still need to lock on
                // the original dictionary object which may be in use elsewhere
                lock (m_knownChildRegions)
                    m_knownChildRegions = value;
            }
        }

        public List<ulong> KnownRegionHandles
        {
            get
            {
                return new List<ulong>(KnownRegions.Keys);
            }
        }

        public int KnownRegionCount
        {
            get
            {
                lock (m_knownChildRegions)
                    return m_knownChildRegions.Count;
            }
        }

        #endregion

        #region Event Handlers

        /// <summary>
        /// Sets avatar height in the physics plugin
        /// </summary>
        /// <param name="height">New height of avatar</param>
        public void SetHeight(float height)
        {
            if (PhysicsActor != null && !IsChildAgent)
                PhysicsActor.Size = new Vector3(0.45f, 0.6f, height);
        }

        public void SetSize(Vector3 size, float feetoffset)
        {
            if (PhysicsActor != null && !IsChildAgent)
                PhysicsActor.setAvatarSize(size, feetoffset);
            
        }

        /// <summary>
        /// Complete Avatar's movement into the region.
        /// </summary>
        /// <param name="client"></param>
        /// <param name="openChildAgents">
        /// If true, send notification to neighbour regions to expect
        /// a child agent from the client.  These neighbours can be some distance away, depending right now on the
        /// configuration of DefaultDrawDistance in the [Startup] section of config
        /// </param>
        public void CompleteMovement(IClientAPI client, bool openChildAgents)
        {
//            DateTime startTime = DateTime.Now;

            m_log.DebugFormat(
                "[SCENE PRESENCE]: Completing movement of {0} into region {1} in position {2}",
                client.Name, Scene.RegionInfo.RegionName, AbsolutePosition);

            Vector3 look = Velocity;

            //            if ((look.X == 0) && (look.Y == 0) && (look.Z == 0))
            if ((Math.Abs(look.X) < 0.1) && (Math.Abs(look.Y) < 0.1) && (Math.Abs(look.Z) < 0.1))
            {
                look = new Vector3(0.99f, 0.042f, 0);
            }

            // Prevent teleporting to an underground location
            // (may crash client otherwise)
            //
            Vector3 pos = AbsolutePosition;
            float ground = m_scene.GetGroundHeight(pos.X, pos.Y);
            if (pos.Z < ground + 1.5f)
            {
                pos.Z = ground + 1.5f;
                AbsolutePosition = pos;
            }

            bool flying = ((m_AgentControlFlags & AgentManager.ControlFlags.AGENT_CONTROL_FLY) != 0);
            MakeRootAgent(AbsolutePosition, flying);
            ControllingClient.MoveAgentIntoRegion(m_scene.RegionInfo, AbsolutePosition, look);

//            m_log.DebugFormat("[SCENE PRESENCE] Completed movement");

            if ((m_callbackURI != null) && !m_callbackURI.Equals(""))
            {
                // We cannot sleep here since this would hold up the inbound packet processing thread, as
                // CompleteMovement() is executed synchronously.  However, it might be better to delay the release
                // here until we know for sure that the agent is active in this region.  Sending AgentMovementComplete
                // is not enough for Imprudence clients - there appears to be a small delay (<200ms, <500ms) until they regard this
                // region as the current region, meaning that a close sent before then will fail the teleport.
//                System.Threading.Thread.Sleep(2000);

                m_log.DebugFormat(
                    "[SCENE PRESENCE]: Releasing {0} {1} with callback to {2}",
                    client.Name, client.AgentId, m_callbackURI);

                Scene.SimulationService.ReleaseAgent(m_originRegionID, UUID, m_callbackURI);
                m_callbackURI = null;
            }
//            else
//            {
//                m_log.DebugFormat(
//                    "[SCENE PRESENCE]: No callback provided on CompleteMovement of {0} {1} to {2}",
//                    client.Name, client.AgentId, m_scene.RegionInfo.RegionName);
//            }

            ValidateAndSendAppearanceAndAgentData();

            // Create child agents in neighbouring regions
            if (openChildAgents && !IsChildAgent)
            {

                IEntityTransferModule m_agentTransfer = m_scene.RequestModuleInterface<IEntityTransferModule>();
                if (m_agentTransfer != null)
                    m_agentTransfer.EnableChildAgents(this);

                IFriendsModule friendsModule = m_scene.RequestModuleInterface<IFriendsModule>();
                if (friendsModule != null)
                    friendsModule.SendFriendsOnlineIfNeeded(ControllingClient);

            }

//            m_log.DebugFormat(
//                "[SCENE PRESENCE]: Completing movement of {0} into region {1} took {2}ms", 
//                client.Name, Scene.RegionInfo.RegionName, (DateTime.Now - startTime).Milliseconds);
        }

        /// <summary>
        /// Callback for the Camera view block check.  Gets called with the results of the camera view block test
        /// hitYN is true when there's something in the way.
        /// </summary>
        /// <param name="hitYN"></param>
        /// <param name="collisionPoint"></param>
        /// <param name="localid"></param>
        /// <param name="distance"></param>
        public void RayCastCameraCallback(bool hitYN, Vector3 collisionPoint, uint localid, float distance, Vector3 pNormal)
        {
            const float POSITION_TOLERANCE = 0.02f;
            const float VELOCITY_TOLERANCE = 0.02f;
            const float ROTATION_TOLERANCE = 0.02f;

            if (m_followCamAuto)
            {
                if (hitYN)
                {
                    CameraConstraintActive = true;
                    //m_log.DebugFormat("[RAYCASTRESULT]: {0}, {1}, {2}, {3}", hitYN, collisionPoint, localid, distance);
                    
                    Vector3 normal = Vector3.Normalize(new Vector3(0f, 0f, collisionPoint.Z) - collisionPoint);
                    ControllingClient.SendCameraConstraint(new Vector4(normal.X, normal.Y, normal.Z, -1 * Vector3.Distance(new Vector3(0,0,collisionPoint.Z),collisionPoint)));
                }
                else
                {
                    if (!m_pos.ApproxEquals(m_lastPosition, POSITION_TOLERANCE) ||
                        !Velocity.ApproxEquals(m_lastVelocity, VELOCITY_TOLERANCE) ||
                        !Rotation.ApproxEquals(m_lastRotation, ROTATION_TOLERANCE))
                    {
                        if (CameraConstraintActive)
                        {
                            ControllingClient.SendCameraConstraint(new Vector4(0f, 0.5f, 0.9f, -3000f));
                            CameraConstraintActive = false;
                        }
                    }
                }
            }
        }

        /// <summary>
        /// This is the event handler for client movement. If a client is moving, this event is triggering.
        /// </summary>
        public void HandleAgentUpdate(IClientAPI remoteClient, AgentUpdateArgs agentData)
        {
//            m_log.DebugFormat(
//                "[SCENE PRESENCE]: In {0} received agent update from {1}, flags {2}",
//                Scene.RegionInfo.RegionName, remoteClient.Name, (AgentManager.ControlFlags)agentData.ControlFlags);

            if (IsChildAgent)
            {
            //    // m_log.Debug("DEBUG: HandleAgentUpdate: child agent");
                return;
            }

            ++m_movementUpdateCount;
            if (m_movementUpdateCount < 1)
                m_movementUpdateCount = 1;

            #region Sanity Checking

            // This is irritating.  Really.
            if (!AbsolutePosition.IsFinite())
            {
                RemoveFromPhysicalScene();
                m_log.Error("[AVATAR]: NonFinite Avatar position detected... Reset Position. Mantis this please. Error #9999902");

                m_pos = m_LastFinitePos;
                if (!m_pos.IsFinite())
                {
                    m_pos.X = 127f;
                    m_pos.Y = 127f;
                    m_pos.Z = 127f;
                    m_log.Error("[AVATAR]: NonFinite Avatar position detected... Reset Position. Mantis this please. Error #9999903");
                }

                AddToPhysicalScene(false);
            }
            else
            {
                m_LastFinitePos = m_pos;
            }

            #endregion Sanity Checking

            #region Inputs

            AgentManager.ControlFlags flags = (AgentManager.ControlFlags)agentData.ControlFlags;

            // Camera location in world.  We'll need to raytrace
            // from this location from time to time.
            CameraPosition = agentData.CameraCenter;
            if (Vector3.Distance(m_lastCameraPosition, CameraPosition) >= Scene.RootReprioritizationDistance)
            {
                ReprioritizeUpdates();
                m_lastCameraPosition = CameraPosition;
            }

            // Use these three vectors to figure out what the agent is looking at
            // Convert it to a Matrix and/or Quaternion
            CameraAtAxis = agentData.CameraAtAxis;
            CameraLeftAxis = agentData.CameraLeftAxis;
            CameraUpAxis = agentData.CameraUpAxis;

            // The Agent's Draw distance setting
            // When we get to the point of re-computing neighbors everytime this
            // changes, then start using the agent's drawdistance rather than the 
            // region's draw distance.
            // DrawDistance = agentData.Far;
            DrawDistance = Scene.DefaultDrawDistance;

            // Check if Client has camera in 'follow cam' or 'build' mode.
            Vector3 camdif = (Vector3.One * Rotation - Vector3.One * CameraRotation);

            m_followCamAuto = ((CameraUpAxis.Z > 0.959f && CameraUpAxis.Z < 0.98f)
               && (Math.Abs(camdif.X) < 0.4f && Math.Abs(camdif.Y) < 0.4f)) ? true : false;

            m_mouseLook = (flags & AgentManager.ControlFlags.AGENT_CONTROL_MOUSELOOK) != 0;
            m_leftButtonDown = (flags & AgentManager.ControlFlags.AGENT_CONTROL_LBUTTON_DOWN) != 0;

            #endregion Inputs

//            // Make anims work for client side autopilot
//            if ((flags & AgentManager.ControlFlags.AGENT_CONTROL_AT_POS) != 0)
//                m_updateCount = UPDATE_COUNT;
//
//            // Make turning in place work
//            if ((flags & AgentManager.ControlFlags.AGENT_CONTROL_YAW_POS) != 0 ||
//                (flags & AgentManager.ControlFlags.AGENT_CONTROL_YAW_NEG) != 0)
//                m_updateCount = UPDATE_COUNT;

            if ((flags & AgentManager.ControlFlags.AGENT_CONTROL_STAND_UP) != 0)
            {
                StandUp();
            }

            //m_log.DebugFormat("[FollowCam]: {0}", m_followCamAuto);
            // Raycast from the avatar's head to the camera to see if there's anything blocking the view
            if ((m_movementUpdateCount % NumMovementsBetweenRayCast) == 0 && m_scene.PhysicsScene.SupportsRayCast())
            {
                if (m_followCamAuto)
                {
                    //                    Vector3 posAdjusted = m_pos + HEAD_ADJUSTMENT;
                    //                    m_scene.PhysicsScene.RaycastWorld(m_pos, Vector3.Normalize(CameraPosition - posAdjusted), Vector3.Distance(CameraPosition, posAdjusted) + 0.3f, RayCastCameraCallback);
                    
                    Vector3 posAdjusted = AbsolutePosition + HEAD_ADJUSTMENT;
                    Vector3 distTocam = CameraPosition - posAdjusted;
                    float distTocamlen = distTocam.Length();
                    if (distTocamlen > 0)
                    {
                        distTocam *= 1.0f / distTocamlen;
                        m_scene.PhysicsScene.RaycastWorld(posAdjusted, distTocam, distTocamlen + 0.3f, RayCastCameraCallback);
                    }
                    
                }
            }

            uint flagsForScripts = (uint)flags;
            flags = RemoveIgnoredControls(flags, IgnoredControls);

            if ((flags & AgentManager.ControlFlags.AGENT_CONTROL_SIT_ON_GROUND) != 0)
                HandleAgentSitOnGround();

            // In the future, these values might need to go global.
            // Here's where you get them.
            m_AgentControlFlags = flags;
            m_headrotation = agentData.HeadRotation;
            State = agentData.State;

            PhysicsActor actor = PhysicsActor;
            if (actor == null)
            {
                SendControlsToScripts(flagsForScripts);
                return;
            }

            if (AllowMovement && !SitGround)
            {
                Quaternion bodyRotation = agentData.BodyRotation;
                bool update_rotation = false;

                if (bodyRotation != Rotation)
                {
                    Rotation = bodyRotation;
                    update_rotation = true;
                }

                bool update_movementflag = false;

                if (agentData.UseClientAgentPosition)
                {
                    MovingToTarget = (agentData.ClientAgentPosition - AbsolutePosition).Length() > 0.2f;
                    MoveToPositionTarget = agentData.ClientAgentPosition;
                }

                int i = 0;
                bool DCFlagKeyPressed = false;
                Vector3 agent_control_v3 = Vector3.Zero;

                bool newFlying = actor.Flying;

                if (ForceFly)
                    newFlying = true;
                else if (FlyDisabled)
                    newFlying = false;
                else
                    newFlying = ((flags & AgentManager.ControlFlags.AGENT_CONTROL_FLY) != 0);

                if (actor.Flying != newFlying)
                {
                    // Note: ScenePresence.Flying is actually fetched from the physical actor
                    //     so setting PhysActor.Flying here also sets the ScenePresence's value.
                    actor.Flying = newFlying;
                    update_movementflag = true;
                }

                if (ParentID == 0)
                {
                    bool bAllowUpdateMoveToPosition = false;

                    Vector3[] dirVectors;

                    // use camera up angle when in mouselook and not flying or when holding the left mouse button down and not flying
                    // this prevents 'jumping' in inappropriate situations.
                    if (!Flying && (m_mouseLook || m_leftButtonDown))
                        dirVectors = GetWalkDirectionVectors();
                    else
                        dirVectors = Dir_Vectors;

                    // The fact that MovementFlag is a byte needs to be fixed
                    // it really should be a uint
                    // A DIR_CONTROL_FLAG occurs when the user is trying to move in a particular direction.
                    uint nudgehack = 250;
                    foreach (Dir_ControlFlags DCF in DIR_CONTROL_FLAGS)
                    {
                        if (((uint)flags & (uint)DCF) != 0)
                        {
                            DCFlagKeyPressed = true;

                            try
                            {
                                agent_control_v3 += dirVectors[i];
                                //m_log.DebugFormat("[Motion]: {0}, {1}",i, dirVectors[i]);
                            }
                            catch (IndexOutOfRangeException)
                            {
                                // Why did I get this?
                            }

                            if ((MovementFlag & (byte)(uint)DCF) == 0)
                            {
                                if (DCF == Dir_ControlFlags.DIR_CONTROL_FLAG_FORWARD_NUDGE || DCF == Dir_ControlFlags.DIR_CONTROL_FLAG_BACKWARD_NUDGE ||
                                    DCF == Dir_ControlFlags.DIR_CONTROL_FLAG_LEFT_NUDGE || DCF == Dir_ControlFlags.DIR_CONTROL_FLAG_RIGHT_NUDGE)
                                {
                                    MovementFlag |= (byte)nudgehack;
                                }

                                //m_log.DebugFormat("[SCENE PRESENCE]: Updating MovementFlag for {0} with {1}", Name, DCF);
                                MovementFlag += (byte)(uint)DCF;
                                update_movementflag = true;
                            }
                        }
                        else
                        {
                            if ((MovementFlag & (byte)(uint)DCF) != 0 ||
                                ((DCF == Dir_ControlFlags.DIR_CONTROL_FLAG_FORWARD_NUDGE || DCF == Dir_ControlFlags.DIR_CONTROL_FLAG_BACKWARD_NUDGE ||
                                DCF == Dir_ControlFlags.DIR_CONTROL_FLAG_LEFT_NUDGE || DCF == Dir_ControlFlags.DIR_CONTROL_FLAG_RIGHT_NUDGE)
                                && ((MovementFlag & (byte)nudgehack) == nudgehack))
                                ) // This or is for Nudge forward
                            {
                                //m_log.DebugFormat("[SCENE PRESENCE]: Updating MovementFlag for {0} with lack of {1}", Name, DCF);
                                MovementFlag -= ((byte)(uint)DCF);
                                update_movementflag = true;

                                /*
                                    if ((DCF == Dir_ControlFlags.DIR_CONTROL_FLAG_FORWARD_NUDGE || DCF == Dir_ControlFlags.DIR_CONTROL_FLAG_BACKWARD_NUDGE)
                                    && ((MovementFlag & (byte)nudgehack) == nudgehack))
                                    {
                                        m_log.Debug("Removed Hack flag");
                                    }
                                */
                            }
                            else
                            {
                                bAllowUpdateMoveToPosition = true;
                            }
                        }

                        i++;
                    }

                    if (MovingToTarget)
                    {
                        // If the user has pressed a key then we want to cancel any move to target.
                        if (DCFlagKeyPressed)
                        {
                            ResetMoveToTarget();
                            update_movementflag = true;
                        }
                        else if (bAllowUpdateMoveToPosition)
                        {
                            // The UseClientAgentPosition is set if parcel ban is forcing the avatar to move to a
                            // certain position.  It's only check for tolerance on returning to that position is 0.2
                            // rather than 1, at which point it removes its force target.
                            if (HandleMoveToTargetUpdate(agentData.UseClientAgentPosition ? 0.2 : 1, ref agent_control_v3))
                                update_movementflag = true;
                        }
                    }
                }

                // Cause the avatar to stop flying if it's colliding
                // with something with the down arrow pressed.

                // Only do this if we're flying
                if (Flying && !ForceFly)
                {
                    // Landing detection code

                    // Are the landing controls requirements filled?
                    bool controlland = (((flags & AgentManager.ControlFlags.AGENT_CONTROL_UP_NEG) != 0) ||
                                        ((flags & AgentManager.ControlFlags.AGENT_CONTROL_NUDGE_UP_NEG) != 0));

                    if (Flying && IsColliding && controlland)
                    {
                        // nesting this check because LengthSquared() is expensive and we don't 
                        // want to do it every step when flying.
                        if ((Velocity.LengthSquared() <= LAND_VELOCITYMAG_MAX))
                            StopFlying();
                    }
                }

                // If the agent update does move the avatar, then calculate the force ready for the velocity update,
                // which occurs later in the main scene loop
                if (update_movementflag || (update_rotation && DCFlagKeyPressed))
                {
//                    m_log.DebugFormat(
//                        "[SCENE PRESENCE]: In {0} adding velocity of {1} to {2}, umf = {3}, ur = {4}",
//                        m_scene.RegionInfo.RegionName, agent_control_v3, Name, update_movementflag, update_rotation);

                    AddNewMovement(agent_control_v3);
                }
//                else
//                {
//                    if (!update_movementflag)
//                    {
//                        m_log.DebugFormat(
//                            "[SCENE PRESENCE]: In {0} ignoring requested update of {1} for {2} as update_movementflag = false",
//                            m_scene.RegionInfo.RegionName, agent_control_v3, Name);
//                    }
//                }

                if (update_movementflag && ParentID == 0)
                    Animator.UpdateMovementAnimations();

                SendControlsToScripts(flagsForScripts);
            }

            m_scene.EventManager.TriggerOnClientMovement(this);
            TriggerScenePresenceUpdated();
        }

        /// <summary>
        /// Calculate an update to move the presence to the set target.
        /// </summary>
        /// <remarks>
        /// This doesn't actually perform the movement.  Instead, it adds its vector to agent_control_v3.
        /// </remarks>
        /// <param value="agent_control_v3">Cumulative agent movement that this method will update.</param>
        /// <returns>True if movement has been updated in some way.  False otherwise.</returns>
        public bool HandleMoveToTargetUpdate(double tolerance, ref Vector3 agent_control_v3)
        {
//            m_log.DebugFormat("[SCENE PRESENCE]: Called HandleMoveToTargetUpdate() for {0}", Name);

            bool updated = false;

//            m_log.DebugFormat(
//                "[SCENE PRESENCE]: bAllowUpdateMoveToPosition {0}, m_moveToPositionInProgress {1}, m_autopilotMoving {2}",
//                allowUpdate, m_moveToPositionInProgress, m_autopilotMoving);

            double distanceToTarget = Util.GetDistanceTo(AbsolutePosition, MoveToPositionTarget);

//                        m_log.DebugFormat(
//                            "[SCENE PRESENCE]: Abs pos of {0} is {1}, target {2}, distance {3}",
//                            Name, AbsolutePosition, MoveToPositionTarget, distanceToTarget);

            // Check the error term of the current position in relation to the target position
            if (distanceToTarget <= tolerance)
            {
                // We are close enough to the target
                AbsolutePosition = MoveToPositionTarget;
                ResetMoveToTarget();
                updated = true;
            }
            else
            {
                try
                {
                    // move avatar in 3D at one meter/second towards target, in avatar coordinate frame.
                    // This movement vector gets added to the velocity through AddNewMovement().
                    // Theoretically we might need a more complex PID approach here if other
                    // unknown forces are acting on the avatar and we need to adaptively respond
                    // to such forces, but the following simple approach seems to works fine.
                    Vector3 LocalVectorToTarget3D =
                        (MoveToPositionTarget - AbsolutePosition) // vector from cur. pos to target in global coords
                        * Matrix4.CreateFromQuaternion(Quaternion.Inverse(Rotation)); // change to avatar coords
                    // Ignore z component of vector
//                        Vector3 LocalVectorToTarget2D = new Vector3((float)(LocalVectorToTarget3D.X), (float)(LocalVectorToTarget3D.Y), 0f);
                    LocalVectorToTarget3D.Normalize();

                    // update avatar movement flags. the avatar coordinate system is as follows:
                    //
                    //                        +X (forward)
                    //
                    //                        ^
                    //                        |
                    //                        |
                    //                        |
                    //                        |
                    //     (left) +Y <--------o--------> -Y
                    //                       avatar
                    //                        |
                    //                        |
                    //                        |
                    //                        |
                    //                        v
                    //                        -X
                    //

                    // based on the above avatar coordinate system, classify the movement into
                    // one of left/right/back/forward.
                    if (LocalVectorToTarget3D.X < 0) //MoveBack
                    {
                        MovementFlag += (byte)(uint)Dir_ControlFlags.DIR_CONTROL_FLAG_BACK;
                        AgentControlFlags |= (uint)Dir_ControlFlags.DIR_CONTROL_FLAG_BACK;
                        updated = true;
                    }
                    else if (LocalVectorToTarget3D.X > 0) //Move Forward
                    {
                        MovementFlag += (byte)(uint)Dir_ControlFlags.DIR_CONTROL_FLAG_FORWARD;
                        AgentControlFlags |= (uint)Dir_ControlFlags.DIR_CONTROL_FLAG_FORWARD;
                        updated = true;
                    }

                    if (LocalVectorToTarget3D.Y > 0) //MoveLeft
                    {
                        MovementFlag += (byte)(uint)Dir_ControlFlags.DIR_CONTROL_FLAG_LEFT;
                        AgentControlFlags |= (uint)Dir_ControlFlags.DIR_CONTROL_FLAG_LEFT;
                        updated = true;
                    }
                    else if (LocalVectorToTarget3D.Y < 0) //MoveRight
                    {
                        MovementFlag += (byte)(uint)Dir_ControlFlags.DIR_CONTROL_FLAG_RIGHT;
                        AgentControlFlags |= (uint)Dir_ControlFlags.DIR_CONTROL_FLAG_RIGHT;
                        updated = true;
                    }

                    if (LocalVectorToTarget3D.Z > 0) //Up
                    {
                        // Don't set these flags for up or down - doing so will make the avatar crouch or
                        // keep trying to jump even if walking along level ground
                        //MovementFlag += (byte)(uint)Dir_ControlFlags.DIR_CONTROL_FLAG_UP;
                        //AgentControlFlags
                        //AgentControlFlags |= (uint)Dir_ControlFlags.DIR_CONTROL_FLAG_UP;
                        updated = true;
                    }
                    else if (LocalVectorToTarget3D.Z < 0) //Down
                    {
                        //MovementFlag += (byte)(uint)Dir_ControlFlags.DIR_CONTROL_FLAG_DOWN;
                        //AgentControlFlags |= (uint)Dir_ControlFlags.DIR_CONTROL_FLAG_DOWN;
                        updated = true;
                    }

//                        m_log.DebugFormat(
//                            "[SCENE PRESENCE]: HandleMoveToTargetUpdate adding {0} to move vector {1} for {2}",
//                            LocalVectorToTarget3D, agent_control_v3, Name);

                    agent_control_v3 += LocalVectorToTarget3D;
                }
                catch (Exception e)
                {
                    //Avoid system crash, can be slower but...
                    m_log.DebugFormat("Crash! {0}", e.ToString());
                }
            }

            return updated;
        }

        /// <summary>
        /// Move to the given target over time.
        /// </summary>
        /// <param name="pos"></param>
        /// <param name="noFly">
        /// If true, then don't allow the avatar to fly to the target, even if it's up in the air.
        /// This is to allow movement to targets that are known to be on an elevated platform with a continuous path
        /// from start to finish.
        /// </param>
        /// <param name="landAtTarget">
        /// If true and the avatar starts flying during the move then land at the target.
        /// </param>
        public void MoveToTarget(Vector3 pos, bool noFly, bool landAtTarget)
        {
            if (SitGround)
                StandUp();

//            m_log.DebugFormat(
//                "[SCENE PRESENCE]: Avatar {0} received request to move to position {1} in {2}",
//                Name, pos, m_scene.RegionInfo.RegionName);

            // Allow move to another sub-region within a megaregion
            Vector2 regionSize;
            IRegionCombinerModule regionCombinerModule = m_scene.RequestModuleInterface<IRegionCombinerModule>();
            if (regionCombinerModule != null)
                regionSize = regionCombinerModule.GetSizeOfMegaregion(m_scene.RegionInfo.RegionID);
            else
                regionSize = new Vector2(Constants.RegionSize);

            if (pos.X < 0 || pos.X >= regionSize.X
                || pos.Y < 0 || pos.Y >= regionSize.Y
                || pos.Z < 0)
                return;

//            Vector3 heightAdjust = new Vector3(0, 0, Appearance.AvatarHeight / 2);
//            pos += heightAdjust;
//
//            // Anti duck-walking measure
//            if (Math.Abs(pos.Z - AbsolutePosition.Z) < 0.2f)
//            {
////                m_log.DebugFormat("[SCENE PRESENCE]: Adjusting MoveToPosition from {0} to {1}", pos, AbsolutePosition);
//                pos.Z = AbsolutePosition.Z;
//            }

            // Get terrain height for sub-region in a megaregion if necessary
            int X = (int)((m_scene.RegionInfo.RegionLocX * Constants.RegionSize) + pos.X);
            int Y = (int)((m_scene.RegionInfo.RegionLocY * Constants.RegionSize) + pos.Y);
            UUID target_regionID = m_scene.GridService.GetRegionByPosition(m_scene.RegionInfo.ScopeID, X, Y).RegionID;
            Scene targetScene = m_scene;

            if (!SceneManager.Instance.TryGetScene(target_regionID, out targetScene))
                targetScene = m_scene;

            float terrainHeight = (float)targetScene.Heightmap[(int)(pos.X % Constants.RegionSize), (int)(pos.Y % Constants.RegionSize)];
            pos.Z = Math.Max(terrainHeight, pos.Z);

            // Fudge factor.  It appears that if one clicks "go here" on a piece of ground, the go here request is
            // always slightly higher than the actual terrain height.
            // FIXME: This constrains NPC movements as well, so should be somewhere else.
            if (pos.Z - terrainHeight < 0.2)
                pos.Z = terrainHeight;

//            m_log.DebugFormat(
//                "[SCENE PRESENCE]: Avatar {0} set move to target {1} (terrain height {2}) in {3}",
//                Name, pos, terrainHeight, m_scene.RegionInfo.RegionName);

            if (noFly)
                Flying = false;
            else if (pos.Z > terrainHeight)
                Flying = true;

            LandAtTarget = landAtTarget;
            MovingToTarget = true;
            MoveToPositionTarget = pos;

            // Rotate presence around the z-axis to point in same direction as movement.
            // Ignore z component of vector
            Vector3 localVectorToTarget3D = pos - AbsolutePosition;
            Vector3 localVectorToTarget2D = new Vector3((float)(localVectorToTarget3D.X), (float)(localVectorToTarget3D.Y), 0f);

//            m_log.DebugFormat("[SCENE PRESENCE]: Local vector to target is {0}", localVectorToTarget2D);

            // Calculate the yaw.
            Vector3 angle = new Vector3(0, 0, (float)(Math.Atan2(localVectorToTarget2D.Y, localVectorToTarget2D.X)));

//            m_log.DebugFormat("[SCENE PRESENCE]: Angle is {0}", angle);

            Rotation = Quaternion.CreateFromEulers(angle);
//            m_log.DebugFormat("[SCENE PRESENCE]: Body rot for {0} set to {1}", Name, Rotation);
            
            Vector3 agent_control_v3 = new Vector3();
            HandleMoveToTargetUpdate(1, ref agent_control_v3);
            AddNewMovement(agent_control_v3);
        }

        /// <summary>
        /// Reset the move to target.
        /// </summary>
        public void ResetMoveToTarget()
        {
//            m_log.DebugFormat("[SCENE PRESENCE]: Resetting move to target for {0}", Name);

            MovingToTarget = false;
            MoveToPositionTarget = Vector3.Zero;

            // We need to reset the control flag as the ScenePresenceAnimator uses this to determine the correct
            // resting animation (e.g. hover or stand).  NPCs don't have a client that will quickly reset this flag.
            // However, the line is here rather than in the NPC module since it also appears necessary to stop a
            // viewer that uses "go here" from juddering on all subsequent avatar movements.
            AgentControlFlags = (uint)AgentManager.ControlFlags.NONE;
        }

        /// <summary>
        /// Perform the logic necessary to stand the avatar up.  This method also executes
        /// the stand animation.
        /// </summary>
        public void StandUp()
        {
//            m_log.DebugFormat("[SCENE PRESENCE]: StandUp() for {0}", Name);

            SitGround = false;

/* move this down so avatar gets physical in the new position and not where it is siting
            if (PhysicsActor == null)
                AddToPhysicalScene(false);
 */

            if (ParentID != 0)
            {
                SceneObjectPart part = ParentPart;
                UnRegisterSeatControls(part.ParentGroup.UUID);

                TaskInventoryDictionary taskIDict = part.TaskInventory;
                if (taskIDict != null)
                {
                    lock (taskIDict)
                    {
                        foreach (UUID taskID in taskIDict.Keys)
                        {
                            UnRegisterControlEventsToScript(LocalId, taskID);
                            taskIDict[taskID].PermsMask &= ~(
                                2048 | //PERMISSION_CONTROL_CAMERA
                                4); // PERMISSION_TAKE_CONTROLS
                        }
                    }
                }

                part.ParentGroup.DeleteAvatar(UUID);
//                ParentPosition = part.GetWorldPosition();
                ControllingClient.SendClearFollowCamProperties(part.ParentUUID);

//                m_pos += ParentPosition + new Vector3(0.0f, 0.0f, 2.0f * m_sitAvatarHeight);
//                ParentPosition = Vector3.Zero;
                m_pos = part.AbsolutePosition + (m_pos * part.GetWorldRotation()) + new Vector3(0.0f, 0.0f, 2.0f * m_sitAvatarHeight);
                if (part.SitTargetAvatar == UUID)
                    m_bodyRot = part.GetWorldRotation() * part.SitTargetOrientation;

                ParentID = 0;
                ParentPart = null;

                if (PhysicsActor == null)
                    AddToPhysicalScene(false);

                SendAvatarDataToAllAgents();
                m_requestedSitTargetID = 0;

                part.RemoveSittingAvatar(UUID);

                if (part != null)
                    part.ParentGroup.TriggerScriptChangedEvent(Changed.LINK);
            }

            else if (PhysicsActor == null)
                AddToPhysicalScene(false);

            Animator.TrySetMovementAnimation("STAND");
        }

        private SceneObjectPart FindNextAvailableSitTarget(UUID targetID)
        {
            SceneObjectPart targetPart = m_scene.GetSceneObjectPart(targetID);
            if (targetPart == null)
                return null;

            // If the primitive the player clicked on has a sit target and that sit target is not full, that sit target is used.
            // If the primitive the player clicked on has no sit target, and one or more other linked objects have sit targets that are not full, the sit target of the object with the lowest link number will be used.

            // Get our own copy of the part array, and sort into the order we want to test
            SceneObjectPart[] partArray = targetPart.ParentGroup.Parts;
            Array.Sort(partArray, delegate(SceneObjectPart p1, SceneObjectPart p2)
                       {
                           // we want the originally selected part first, then the rest in link order -- so make the selected part link num (-1)
                           int linkNum1 = p1==targetPart ? -1 : p1.LinkNum;
                           int linkNum2 = p2==targetPart ? -1 : p2.LinkNum;
                           return linkNum1 - linkNum2;
                       }
                );

            //look for prims with explicit sit targets that are available
            foreach (SceneObjectPart part in partArray)
            {
                if (part.IsSitTargetSet && part.SitTargetAvatar == UUID.Zero)
                {
                    //switch the target to this prim
                    return part;
                }
            }

            // no explicit sit target found - use original target
            return targetPart;
        }

        private void SendSitResponse(UUID targetID, Vector3 offset, Quaternion sitOrientation)
        {
            Vector3 cameraEyeOffset = Vector3.Zero;
            Vector3 cameraAtOffset = Vector3.Zero;
            bool forceMouselook = false;

            SceneObjectPart part = FindNextAvailableSitTarget(targetID);
            if (part == null)
                return;

            // TODO: determine position to sit at based on scene geometry; don't trust offset from client
            // see http://wiki.secondlife.com/wiki/User:Andrew_Linden/Office_Hours/2007_11_06 for details on how LL does it

            if (PhysicsActor != null)
                m_sitAvatarHeight = PhysicsActor.Size.Z * 0.5f;

            bool canSit = false;
            Vector3 pos = part.AbsolutePosition + offset;

            if (part.IsSitTargetSet && part.SitTargetAvatar == UUID.Zero)
            {
//                    m_log.DebugFormat(
//                        "[SCENE PRESENCE]: Sitting {0} on {1} {2} because sit target is set and unoccupied",
//                        Name, part.Name, part.LocalId);

                offset = part.SitTargetPosition;
                sitOrientation = part.SitTargetOrientation;
                canSit = true;
            }
            else
            {
//                if (Util.GetDistanceTo(AbsolutePosition, pos) <= 10)
//                {
//                    m_log.DebugFormat(
//                        "[SCENE PRESENCE]: Sitting {0} on {1} {2} because sit target is unset and within 10m",
//                        Name, part.Name, part.LocalId);

                if (m_scene.PhysicsScene != null &&
                    part.PhysActor != null &&
                    Util.GetDistanceTo(AbsolutePosition, pos) <= 30)
                {

                    Vector3 camdif = CameraPosition - part.AbsolutePosition;
                    camdif.Normalize();

//                    m_log.InfoFormat("sit {0} {1}", offset.ToString(), camdif.ToString());

                    if (m_scene.PhysicsScene.SitAvatar(part.PhysActor, AbsolutePosition, CameraPosition, offset, new Vector3(0.35f, 0, 0.65f), PhysicsSitResponse) != 0)
                        return;
                }

                if (Util.GetDistanceTo(AbsolutePosition, pos) <= 10)
                {

                    AbsolutePosition = pos + new Vector3(0.0f, 0.0f, m_sitAvatarHeight);
                    canSit = true;
                }
//                else
//                {
//                    m_log.DebugFormat(
//                        "[SCENE PRESENCE]: Ignoring sit request of {0} on {1} {2} because sit target is unset and outside 10m",
//                        Name, part.Name, part.LocalId);
//                }
            }

            if (canSit)
            {
                if (PhysicsActor != null)
                {
                    // We can remove the physicsActor until they stand up.
                    RemoveFromPhysicalScene();
                }

                part.AddSittingAvatar(UUID);

                cameraAtOffset = part.GetCameraAtOffset();
                cameraEyeOffset = part.GetCameraEyeOffset();
                forceMouselook = part.GetForceMouselook();

                ControllingClient.SendSitResponse(
                    part.UUID, offset, sitOrientation, false, cameraAtOffset, cameraEyeOffset, forceMouselook);

                m_requestedSitTargetUUID = targetID;

                HandleAgentSit(ControllingClient, UUID);

                // Moved here to avoid a race with default sit anim
                // The script event needs to be raised after the default sit anim is set.
                part.ParentGroup.TriggerScriptChangedEvent(Changed.LINK);
            }
        }

        public void HandleAgentRequestSit(IClientAPI remoteClient, UUID agentID, UUID targetID, Vector3 offset)
        {
            if (IsChildAgent)
                return;

            if (ParentID != 0)
            {
                StandUp();
            }

            SceneObjectPart part = FindNextAvailableSitTarget(targetID);

            if (part != null)
            {
                m_requestedSitTargetID = part.LocalId;
                m_requestedSitTargetUUID = targetID;

//                m_log.DebugFormat("[SIT]: Client requested Sit Position: {0}", offset);

                if (m_scene.PhysicsScene.SupportsRayCast())
                {
                    //m_scene.PhysicsScene.RaycastWorld(Vector3.Zero,Vector3.Zero, 0.01f,new RaycastCallback());
                    //SitRayCastAvatarPosition(part);
                    //return;
                }
            }
            else
            {
                m_log.Warn("Sit requested on unknown object: " + targetID.ToString());
            }

            SendSitResponse(targetID, offset, Quaternion.Identity);
        }

        public void PhysicsSitResponse(int status, uint partID, Vector3 offset, Quaternion Orientation)
        {

            if (status < 0)
            {
                ControllingClient.SendAlertMessage("Sit position no longer exists");
                return;
            }

            if (status == 0)
                return;

            SceneObjectPart part = m_scene.GetSceneObjectPart(partID);
            if (part == null || part.ParentGroup.IsAttachment)
            {
                return;
            }

//            m_log.InfoFormat("physsit {0} {1}", offset.ToString(),Orientation.ToString());

            part.AddSittingAvatar(UUID);

            Vector3 cameraAtOffset = part.GetCameraAtOffset();
            Vector3 cameraEyeOffset = part.GetCameraEyeOffset();
            bool forceMouselook = part.GetForceMouselook();

            ControllingClient.SendSitResponse(
                part.UUID, offset, Orientation, false, cameraAtOffset, cameraEyeOffset, forceMouselook);

            part.ParentGroup.TriggerScriptChangedEvent(Changed.LINK);

            // assuming no autopilot in use
            Velocity = Vector3.Zero;
            RemoveFromPhysicalScene();

            Rotation = Orientation;
            m_pos = offset;

            m_requestedSitTargetID = 0; // invalidate the viewer sit comand for now
            part.ParentGroup.AddAvatar(UUID);

            ParentPart = part;
            ParentID = part.LocalId;

            Animator.TrySetMovementAnimation("SIT");
            SendAvatarDataToAllAgents();
        }


        public void HandleAgentSit(IClientAPI remoteClient, UUID agentID)
        {
            SceneObjectPart part = m_scene.GetSceneObjectPart(m_requestedSitTargetID);

            if (part != null)
            {
                if (part.ParentGroup.IsAttachment)
                {
                    m_log.WarnFormat(
                        "[SCENE PRESENCE]: Avatar {0} tried to sit on part {1} from object {2} in {3} but this is an attachment for avatar id {4}",
                        Name, part.Name, part.ParentGroup.Name, Scene.Name, part.ParentGroup.AttachedAvatar);

                    return;
                }

                if (part.SitTargetAvatar == UUID)
                {
                    Vector3 sitTargetPos = part.SitTargetPosition;
                    Quaternion sitTargetOrient = part.SitTargetOrientation;

//                        m_log.DebugFormat(
//                            "[SCENE PRESENCE]: Sitting {0} at sit target {1}, {2} on {3} {4}",
//                            Name, sitTargetPos, sitTargetOrient, part.Name, part.LocalId);

                    //Quaternion vq = new Quaternion(sitTargetPos.X, sitTargetPos.Y+0.2f, sitTargetPos.Z+0.2f, 0);
                    //Quaternion nq = new Quaternion(-sitTargetOrient.X, -sitTargetOrient.Y, -sitTargetOrient.Z, sitTargetOrient.w);

                    //Quaternion result = (sitTargetOrient * vq) * nq;

                    double x, y, z, m;

                    Quaternion r = sitTargetOrient;
                    m = r.X * r.X + r.Y * r.Y + r.Z * r.Z + r.W * r.W;

                    if (Math.Abs(1.0 - m) > 0.000001)
                    {
                        m = 1.0 / Math.Sqrt(m);
                        r.X *= (float)m;
                        r.Y *= (float)m;
                        r.Z *= (float)m;
                        r.W *= (float)m;
                    }

                    x = 2 * (r.X * r.Z + r.Y * r.W);
                    y = 2 * (-r.X * r.W + r.Y * r.Z);
                    z = -r.X * r.X - r.Y * r.Y + r.Z * r.Z + r.W * r.W;

                    Vector3 up = new Vector3((float)x, (float)y, (float)z);
                    Vector3 sitOffset = up * Appearance.AvatarHeight * 0.02638f;

                    m_pos = sitTargetPos + sitOffset + SIT_TARGET_ADJUSTMENT;

//                    m_pos = sitTargetPos + SIT_TARGET_ADJUSTMENT - sitOffset;
                    Rotation = sitTargetOrient;
//                    ParentPosition = part.AbsolutePosition;
                    part.ParentGroup.AddAvatar(UUID);
                }
                else
                {
                    m_pos -= part.AbsolutePosition;
//                    ParentPosition = part.AbsolutePosition;
                    part.ParentGroup.AddAvatar(UUID);

//                        m_log.DebugFormat(
//                            "[SCENE PRESENCE]: Sitting {0} at position {1} ({2} + {3}) on part {4} {5} without sit target",
//                            Name, part.AbsolutePosition, m_pos, ParentPosition, part.Name, part.LocalId);
                }

                ParentPart = m_scene.GetSceneObjectPart(m_requestedSitTargetID);
                ParentID = m_requestedSitTargetID;

                Velocity = Vector3.Zero;
                RemoveFromPhysicalScene();

                String sitAnimation = "SIT";
                if (!String.IsNullOrEmpty(part.SitAnimation))
                {
                    sitAnimation = part.SitAnimation;
                }
                Animator.TrySetMovementAnimation(sitAnimation);
                SendAvatarDataToAllAgents();
            }
        }

        public void HandleAgentSitOnGround()
        {
//            m_updateCount = 0;  // Kill animation update burst so that the SIT_G.. will stick.
            Animator.TrySetMovementAnimation("SIT_GROUND_CONSTRAINED");
            SitGround = true;
            RemoveFromPhysicalScene();
        }

        /// <summary>
        /// Event handler for the 'Always run' setting on the client
        /// Tells the physics plugin to increase speed of movement.
        /// </summary>
        public void HandleSetAlwaysRun(IClientAPI remoteClient, bool pSetAlwaysRun)
        {
            SetAlwaysRun = pSetAlwaysRun;
        }

        public void HandleStartAnim(IClientAPI remoteClient, UUID animID)
        {
            Animator.AddAnimation(animID, UUID.Zero);
        }

        public void HandleStopAnim(IClientAPI remoteClient, UUID animID)
        {
            Animator.RemoveAnimation(animID);
        }

        public void avnHandleChangeAnim(UUID animID, bool addRemove,bool sendPack)
        {
            Animator.avnChangeAnim(animID, addRemove, sendPack);
        }



        /// <summary>
        /// Rotate the avatar to the given rotation and apply a movement in the given relative vector
        /// </summary>
        /// <param name="vec">The vector in which to move.  This is relative to the rotation argument</param>
        public void AddNewMovement(Vector3 vec)
        {
//            m_log.DebugFormat("[SCENE PRESENCE]: Adding new movement {0} for {1}", vec, Name);

            Vector3 direc = vec * Rotation;
            direc.Normalize();

            if (Flying != FlyingOld)                // add for fly velocity control
            {
                FlyingOld = Flying;                 // add for fly velocity control
                if (!Flying)
                    WasFlying = true;      // add for fly velocity control
            }

            if (IsColliding)
                WasFlying = false;        // add for fly velocity control

            if ((vec.Z == 0f) && !Flying)
                direc.Z = 0f; // Prevent camera WASD up.

            direc *= 0.03f * 128f * SpeedModifier;

            if (PhysicsActor != null)
            {
                if (Flying)
                {
                    direc *= 4.0f;
                    //bool controlland = (((m_AgentControlFlags & (uint)AgentManager.ControlFlags.AGENT_CONTROL_UP_NEG) != 0) || ((m_AgentControlFlags & (uint)AgentManager.ControlFlags.AGENT_CONTROL_NUDGE_UP_NEG) != 0));
                    //if (controlland)
                    //    m_log.Info("[AGENT]: landCommand");
                    //if (IsColliding)
                    //    m_log.Info("[AGENT]: colliding");
                    //if (Flying && IsColliding && controlland)
                    //{
                    //    StopFlying();
                    //    m_log.Info("[AGENT]: Stop Flying");
                    //}
                }
                if (Animator.Falling && WasFlying)    // if falling from flying, disable motion add
                {
                    direc *= 0.0f;
                }
                else if (!Flying && IsColliding)
                {
                    if (direc.Z > 2.0f)
                    {
                        direc.Z *= 2.6f;

                        // TODO: PreJump and jump happen too quickly.  Many times prejump gets ignored.
//                        Animator.TrySetMovementAnimation("PREJUMP");
//                        Animator.TrySetMovementAnimation("JUMP");
                    }
                }
            }

            // TODO: Add the force instead of only setting it to support multiple forces per frame?
            m_forceToApply = direc;
            Animator.UpdateMovementAnimations();
        }

        #endregion

        #region Overridden Methods

        public override void Update()
        {
            const float ROTATION_TOLERANCE = 0.01f;
            const float VELOCITY_TOLERANCE = 0.001f;
            const float POSITION_TOLERANCE = 0.05f;

            if (IsChildAgent == false)
            {
                // NOTE: Velocity is not the same as m_velocity. Velocity will attempt to
                // grab the latest PhysicsActor velocity, whereas m_velocity is often
                // storing a requested force instead of an actual traveling velocity
                if (Appearance.AvatarSize != m_lastSize)
                {
                    m_lastSize = Appearance.AvatarSize;
                    SendAvatarDataToAllAgents();
                }

<<<<<<< HEAD
                else if (!Rotation.ApproxEquals(m_lastRotation, ROTATION_TOLERANCE) ||
                    !Velocity.ApproxEquals(m_lastVelocity, VELOCITY_TOLERANCE) ||
                    !m_pos.ApproxEquals(m_lastPosition, POSITION_TOLERANCE))
=======
                // Throw away duplicate or insignificant updates
                if (
                    // If the velocity has become zero, send it no matter what.
                       (Velocity != m_lastVelocity && Velocity == Vector3.Zero)
                    // otherwise, if things have changed reasonably, send the update
                    || (!Rotation.ApproxEquals(m_lastRotation, ROTATION_TOLERANCE)
                        || !Velocity.ApproxEquals(m_lastVelocity, VELOCITY_TOLERANCE)
                        || !m_pos.ApproxEquals(m_lastPosition, POSITION_TOLERANCE)))

>>>>>>> 1f6aaad0
                {
                    SendTerseUpdateToAllClients();

                    // Update the "last" values
                    m_lastPosition = m_pos;
                    m_lastRotation = Rotation;
                    m_lastVelocity = Velocity;
                }

                CheckForBorderCrossing();

                CheckForSignificantMovement(); // sends update to the modules.
            }
        }

        #endregion

        #region Update Client(s)


        /// <summary>
        /// Sends a location update to the client connected to this scenePresence
        /// </summary>
        /// <param name="remoteClient"></param>
        public void SendTerseUpdateToClient(IClientAPI remoteClient)
        {
            // If the client is inactive, it's getting its updates from another
            // server.
            if (remoteClient.IsActive)
            {
                //m_log.DebugFormat("[SCENE PRESENCE]: " + Name + " sending TerseUpdate to " + remoteClient.Name + " : Pos={0} Rot={1} Vel={2}", m_pos, Rotation, m_velocity);

                remoteClient.SendEntityUpdate(
                    this,
                    PrimUpdateFlags.Position | PrimUpdateFlags.Rotation | PrimUpdateFlags.Velocity
                    | PrimUpdateFlags.Acceleration | PrimUpdateFlags.AngularVelocity);

                m_scene.StatsReporter.AddAgentUpdates(1);
            }
        }


        // vars to support reduced update frequency when velocity is unchanged
        private Vector3 lastVelocitySentToAllClients = Vector3.Zero;
        private Vector3 lastPositionSentToAllClients = Vector3.Zero;
        private int lastTerseUpdateToAllClientsTick = Util.EnvironmentTickCount();

        /// <summary>
        /// Send a location/velocity/accelleration update to all agents in scene
        /// </summary>
        public void SendTerseUpdateToAllClients()
        {
            int currentTick = Util.EnvironmentTickCount();

            // Decrease update frequency when avatar is moving but velocity is
            // not changing.
            // If there is a mismatch between distance travelled and expected
            // distance based on last velocity sent and velocity hasnt changed,
            // then send a new terse update

            float timeSinceLastUpdate = (currentTick - lastTerseUpdateToAllClientsTick) * 0.001f;

            Vector3 expectedPosition = lastPositionSentToAllClients + lastVelocitySentToAllClients * timeSinceLastUpdate;

            float distanceError = Vector3.Distance(OffsetPosition, expectedPosition);

            float speed = Velocity.Length();
            float velocidyDiff = Vector3.Distance(lastVelocitySentToAllClients, Velocity);

            // assuming 5 ms. worst case precision for timer, use 2x that 
            // for distance error threshold
            float distanceErrorThreshold = speed * 0.01f;

            if (speed < 0.01f // allow rotation updates if avatar position is unchanged
                || Math.Abs(distanceError) > distanceErrorThreshold
                || velocidyDiff > 0.01f) // did velocity change from last update?
            {
                lastVelocitySentToAllClients = Velocity;
                lastTerseUpdateToAllClientsTick = currentTick;
                lastPositionSentToAllClients = OffsetPosition;

                m_scene.ForEachClient(SendTerseUpdateToClient);
            }
            TriggerScenePresenceUpdated();
        }

        public void SendCoarseLocations(List<Vector3> coarseLocations, List<UUID> avatarUUIDs)
        {
            SendCoarseLocationsMethod d = m_sendCoarseLocationsMethod;
            if (d != null)
            {
                d.Invoke(m_scene.RegionInfo.originRegionID, this, coarseLocations, avatarUUIDs);
            }
        }

        public void SetSendCoarseLocationMethod(SendCoarseLocationsMethod d)
        {
            if (d != null)
                m_sendCoarseLocationsMethod = d;
        }

        public void SendCoarseLocationsDefault(UUID sceneId, ScenePresence p, List<Vector3> coarseLocations, List<UUID> avatarUUIDs)
        {
            ControllingClient.SendCoarseLocationUpdate(avatarUUIDs, coarseLocations);
        }

        public void SendInitialDataToMe()
        {
            // Send all scene object to the new client
            Util.FireAndForget(delegate
            {
                // we created a new ScenePresence (a new child agent) in a fresh region.
                // Request info about all the (root) agents in this region
                // Note: This won't send data *to* other clients in that region (children don't send)
                SendOtherAgentsAvatarDataToMe();
                SendOtherAgentsAppearanceToMe();

                EntityBase[] entities = Scene.Entities.GetEntities();
                foreach(EntityBase e in entities)
                {
                    if (e != null && e is SceneObjectGroup)
                        ((SceneObjectGroup)e).SendFullUpdateToClient(ControllingClient);
                }
            });
        }

        /// <summary>
        /// Do everything required once a client completes its movement into a region and becomes
        /// a root agent.
        /// </summary>
        private void ValidateAndSendAppearanceAndAgentData()
        {
            //m_log.DebugFormat("[SCENE PRESENCE] SendInitialData: {0} ({1})", Name, UUID);
            // Moved this into CompleteMovement to ensure that Appearance is initialized before
            // the inventory arrives
            // m_scene.GetAvatarAppearance(ControllingClient, out Appearance);

            bool cachedappearance = false;

            // We have an appearance but we may not have the baked textures. Check the asset cache 
            // to see if all the baked textures are already here. 
            if (m_scene.AvatarFactory != null)
                cachedappearance = m_scene.AvatarFactory.ValidateBakedTextureCache(this);
            
            // If we aren't using a cached appearance, then clear out the baked textures
            if (!cachedappearance)
            {
                Appearance.ResetAppearance();
                if (m_scene.AvatarFactory != null)
                    m_scene.AvatarFactory.QueueAppearanceSave(UUID);
            }
            
            // This agent just became root. We are going to tell everyone about it. The process of
            // getting other avatars information was initiated elsewhere immediately after the child circuit connected... don't do it
            // again here... this comes after the cached appearance check because the avatars
            // appearance goes into the avatar update packet
            SendAvatarDataToAllAgents();
            SendAppearanceToAgent(this);

            // If we are using the the cached appearance then send it out to everyone
            if (cachedappearance)
            {
                m_log.DebugFormat("[SCENE PRESENCE]: baked textures are in the cache for {0}", Name);

                // If the avatars baked textures are all in the cache, then we have a 
                // complete appearance... send it out, if not, then we'll send it when
                // the avatar finishes updating its appearance
                SendAppearanceToAllOtherAgents();
            }
        }

        /// <summary>
        /// Send this agent's avatar data to all other root and child agents in the scene
        /// This agent must be root. This avatar will receive its own update. 
        /// </summary>
        public void SendAvatarDataToAllAgents()
        {
            //m_log.DebugFormat("[SCENE PRESENCE] SendAvatarDataToAllAgents: {0} ({1})", Name, UUID);
            // only send update from root agents to other clients; children are only "listening posts"
            if (IsChildAgent)
            {
                m_log.WarnFormat(
                    "[SCENE PRESENCE]: Attempt to send avatar data from a child agent for {0} in {1}",
                    Name, Scene.RegionInfo.RegionName);

                return;
            }

            int count = 0;
            m_scene.ForEachScenePresence(delegate(ScenePresence scenePresence)
                                         {
                                             SendAvatarDataToAgent(scenePresence);
                                             count++;
                                         });

            m_scene.StatsReporter.AddAgentUpdates(count);
        }

        /// <summary>
        /// Send avatar data for all other root agents to this agent, this agent
        /// can be either a child or root
        /// </summary>
        public void SendOtherAgentsAvatarDataToMe()
        {
            int count = 0;
            m_scene.ForEachRootScenePresence(delegate(ScenePresence scenePresence)
                        {
                            // only send information about other root agents
                            if (scenePresence.UUID == UUID)
                                return;
                                             
                            scenePresence.SendAvatarDataToAgent(this);
                            count++;
                        });

            m_scene.StatsReporter.AddAgentUpdates(count);
        }

        /// <summary>
        /// Send avatar data to an agent.
        /// </summary>
        /// <param name="avatar"></param>
        public void SendAvatarDataToAgent(ScenePresence avatar)
        {
            //m_log.DebugFormat("[SCENE PRESENCE] SendAvatarDataToAgent from {0} ({1}) to {2} ({3})", Name, UUID, avatar.Name, avatar.UUID);

            avatar.ControllingClient.SendAvatarDataImmediate(this);
            Animator.SendAnimPackToClient(avatar.ControllingClient);
        }

        /// <summary>
        /// Send this agent's appearance to all other root and child agents in the scene
        /// This agent must be root.
        /// </summary>
        public void SendAppearanceToAllOtherAgents()
        {
//            m_log.DebugFormat("[SCENE PRESENCE] SendAppearanceToAllOtherAgents: {0} {1}", Name, UUID);

            // only send update from root agents to other clients; children are only "listening posts"
            if (IsChildAgent)
            {
                m_log.WarnFormat(
                    "[SCENE PRESENCE]: Attempt to send avatar data from a child agent for {0} in {1}",
                    Name, Scene.RegionInfo.RegionName);

                return;
            }
            
            int count = 0;
            m_scene.ForEachScenePresence(delegate(ScenePresence scenePresence)
                        {
                            // only send information to other root agents
                            if (scenePresence.UUID == UUID)
                                return;

                            SendAppearanceToAgent(scenePresence);
                            count++;
                        });

            m_scene.StatsReporter.AddAgentUpdates(count);
        }

        /// <summary>
        /// Send appearance from all other root agents to this agent. this agent
        /// can be either root or child
        /// </summary>
        public void SendOtherAgentsAppearanceToMe()
        {
//            m_log.DebugFormat("[SCENE PRESENCE] SendOtherAgentsAppearanceToMe: {0} {1}", Name, UUID);

            int count = 0;
            m_scene.ForEachRootScenePresence(delegate(ScenePresence scenePresence)
                        {
                            // only send information about other root agents
                            if (scenePresence.UUID == UUID)
                                return;
                                             
                            scenePresence.SendAppearanceToAgent(this);
                            count++;
                        });

            m_scene.StatsReporter.AddAgentUpdates(count);
        }

        /// <summary>
        /// Send appearance data to an agent.
        /// </summary>
        /// <param name="avatar"></param>
        public void SendAppearanceToAgent(ScenePresence avatar)
        {
//            m_log.DebugFormat(
//                "[SCENE PRESENCE]: Sending appearance data from {0} {1} to {2} {3}", Name, m_uuid, avatar.Name, avatar.UUID);

            avatar.ControllingClient.SendAppearance(
                UUID, Appearance.VisualParams, Appearance.Texture.GetBytes());

            
        }

        #endregion

        #region Significant Movement Method

        /// <summary>
        /// This checks for a significant movement and sends a coarselocationchange update
        /// </summary>
        protected void CheckForSignificantMovement()
        {
            if (Util.GetDistanceTo(AbsolutePosition, posLastSignificantMove) > SIGNIFICANT_MOVEMENT)
            {
                posLastSignificantMove = AbsolutePosition;
                m_scene.EventManager.TriggerSignificantClientMovement(this);
            }

            // Minimum Draw distance is 64 meters, the Radius of the draw distance sphere is 32m
            if (Util.GetDistanceTo(AbsolutePosition, m_lastChildAgentUpdatePosition) >= Scene.ChildReprioritizationDistance ||
                Util.GetDistanceTo(CameraPosition, m_lastChildAgentUpdateCamPosition) >= Scene.ChildReprioritizationDistance)
            {
                m_lastChildAgentUpdatePosition = AbsolutePosition;
                m_lastChildAgentUpdateCamPosition = CameraPosition;

                ChildAgentDataUpdate cadu = new ChildAgentDataUpdate();
                cadu.ActiveGroupID = UUID.Zero.Guid;
                cadu.AgentID = UUID.Guid;
                cadu.alwaysrun = SetAlwaysRun;
                cadu.AVHeight = Appearance.AvatarHeight;
                cadu.cameraPosition = CameraPosition;
                cadu.drawdistance = DrawDistance;
                cadu.GroupAccess = 0;
                cadu.Position = AbsolutePosition;
                cadu.regionHandle = RegionHandle;

                // Throttles 
                float multiplier = 1;
                int childRegions = KnownRegionCount;
                if (childRegions != 0)
                    multiplier = 1f / childRegions;

                // Minimum throttle for a child region is 1/4 of the root region throttle
                if (multiplier <= 0.25f)
                    multiplier = 0.25f;

                cadu.throttles = ControllingClient.GetThrottlesPacked(multiplier);
                cadu.Velocity = Velocity;

                AgentPosition agentpos = new AgentPosition();
                agentpos.CopyFrom(cadu);

                // Let's get this out of the update loop
                Util.FireAndForget(delegate { m_scene.SendOutChildAgentUpdates(agentpos, this); });
            }
        }

        #endregion

        #region Border Crossing Methods

        /// <summary>
        /// Starts the process of moving an avatar into another region if they are crossing the border.
        /// </summary>
        /// <remarks>
        /// Also removes the avatar from the physical scene if transit has started.
        /// </remarks>
        protected void CheckForBorderCrossing()
        {
            // Check that we we are not a child
            if (IsChildAgent) 
                return;

            // If we don't have a PhysActor, we can't cross anyway
            // Also don't do this while sat, sitting avatars cross with the
            // object they sit on. ParentUUID denoted a pending sit, don't
            // interfere with it.
            if (ParentID != 0 || PhysicsActor == null || ParentUUID != UUID.Zero)
                return;

            if (!IsInTransit)
            {
                Vector3 pos2 = AbsolutePosition;
                Vector3 vel = Velocity;
                int neighbor = 0;
                int[] fix = new int[2];

                float timeStep = 0.1f;
                pos2.X = pos2.X + (vel.X * timeStep);
                pos2.Y = pos2.Y + (vel.Y * timeStep);
                pos2.Z = pos2.Z + (vel.Z * timeStep);

                if (!IsInTransit)
                {
                    // Checks if where it's headed exists a region
                    bool needsTransit = false;
                    if (m_scene.TestBorderCross(pos2, Cardinals.W))
                    {
                        if (m_scene.TestBorderCross(pos2, Cardinals.S))
                        {
                            needsTransit = true;
                            neighbor = m_scene.HaveNeighbor(Cardinals.SW, ref fix);
                        }
                        else if (m_scene.TestBorderCross(pos2, Cardinals.N))
                        {
                            needsTransit = true;
                            neighbor = m_scene.HaveNeighbor(Cardinals.NW, ref fix);
                        }
                        else
                        {
                            needsTransit = true;
                            neighbor = m_scene.HaveNeighbor(Cardinals.W, ref fix);
                        }
                    }
                    else if (m_scene.TestBorderCross(pos2, Cardinals.E))
                    {
                        if (m_scene.TestBorderCross(pos2, Cardinals.S))
                        {
                            needsTransit = true;
                            neighbor = m_scene.HaveNeighbor(Cardinals.SE, ref fix);
                        }
                        else if (m_scene.TestBorderCross(pos2, Cardinals.N))
                        {
                            needsTransit = true;
                            neighbor = m_scene.HaveNeighbor(Cardinals.NE, ref fix);
                        }
                        else
                        {
                            needsTransit = true;
                            neighbor = m_scene.HaveNeighbor(Cardinals.E, ref fix);
                        }
                    }
                    else if (m_scene.TestBorderCross(pos2, Cardinals.S))
                    {
                        needsTransit = true;
                        neighbor = m_scene.HaveNeighbor(Cardinals.S, ref fix);
                    }
                    else if (m_scene.TestBorderCross(pos2, Cardinals.N))
                    {
                        needsTransit = true;
                        neighbor = m_scene.HaveNeighbor(Cardinals.N, ref fix);
                    }

                    // Makes sure avatar does not end up outside region
                    if (neighbor <= 0)
                    {
                        if (needsTransit)
                        {
                            if (m_requestedSitTargetUUID == UUID.Zero)
                            {
                                bool isFlying = Flying;
                                RemoveFromPhysicalScene();

                                Vector3 pos = AbsolutePosition;
                                if (AbsolutePosition.X < 0)
                                    pos.X += Velocity.X * 2;
                                else if (AbsolutePosition.X > Constants.RegionSize)
                                    pos.X -= Velocity.X * 2;
                                if (AbsolutePosition.Y < 0)
                                    pos.Y += Velocity.Y * 2;
                                else if (AbsolutePosition.Y > Constants.RegionSize)
                                    pos.Y -= Velocity.Y * 2;
                                Velocity = Vector3.Zero;
                                AbsolutePosition = pos;

//                                m_log.DebugFormat("[SCENE PRESENCE]: Prevented flyoff for {0} at {1}", Name, AbsolutePosition);

                                AddToPhysicalScene(isFlying);
                            }
                        }
                    }
                    else if (neighbor > 0)
                    {
                        if (!CrossToNewRegion())
                        {
                            if (m_requestedSitTargetUUID == UUID.Zero)
                            {
                                bool isFlying = Flying;
                                RemoveFromPhysicalScene();

                                Vector3 pos = AbsolutePosition;
                                if (AbsolutePosition.X < 0)
                                    pos.X += Velocity.X * 2;
                                else if (AbsolutePosition.X > Constants.RegionSize)
                                    pos.X -= Velocity.X * 2;
                                if (AbsolutePosition.Y < 0)
                                    pos.Y += Velocity.Y * 2;
                                else if (AbsolutePosition.Y > Constants.RegionSize)
                                    pos.Y -= Velocity.Y * 2;
                                Velocity = Vector3.Zero;
                                AbsolutePosition = pos;

                                AddToPhysicalScene(isFlying);
                            }
                        }
                    }
                }
                else
                {
                    // This constant has been inferred from experimentation
                    // I'm not sure what this value should be, so I tried a few values.
                    timeStep = 0.04f;
                    pos2 = AbsolutePosition;
                    pos2.X = pos2.X + (vel.X * timeStep);
                    pos2.Y = pos2.Y + (vel.Y * timeStep);
                    // Don't touch the Z
                    m_pos = pos2;
                    m_log.DebugFormat("[SCENE PRESENCE]: In transit m_pos={0}", m_pos);
                }
            }   
        }

        /// <summary>
        /// Moves the agent outside the region bounds
        /// Tells neighbor region that we're crossing to it
        /// If the neighbor accepts, remove the agent's viewable avatar from this scene
        /// set them to a child agent.
        /// </summary>
        protected bool CrossToNewRegion()
        {
            try
            {
                return m_scene.CrossAgentToNewRegion(this, Flying);
            }
            catch
            {
                return m_scene.CrossAgentToNewRegion(this, false);
            }
        }

        public void RestoreInCurrentScene()
        {
            AddToPhysicalScene(false); // not exactly false
        }

        public void Reset()
        {
//            m_log.DebugFormat("[SCENE PRESENCE]: Resetting {0} in {1}", Name, Scene.RegionInfo.RegionName);

            // Put the child agent back at the center
            AbsolutePosition 
                = new Vector3(((float)Constants.RegionSize * 0.5f), ((float)Constants.RegionSize * 0.5f), 70);

            Animator.ResetAnimations();
        }

        /// <summary>
        /// Computes which child agents to close when the scene presence moves to another region.
        /// Removes those regions from m_knownRegions.
        /// </summary>
        /// <param name="newRegionX">The new region's x on the map</param>
        /// <param name="newRegionY">The new region's y on the map</param>
        /// <returns></returns>
        public void CloseChildAgents(uint newRegionX, uint newRegionY)
        {
            List<ulong> byebyeRegions = new List<ulong>();
            List<ulong> knownRegions = KnownRegionHandles;
            m_log.DebugFormat(
                "[SCENE PRESENCE]: Closing child agents. Checking {0} regions in {1}", 
                knownRegions.Count, Scene.RegionInfo.RegionName);
            //DumpKnownRegions();

            foreach (ulong handle in knownRegions)
            {
                // Don't close the agent on this region yet
                if (handle != Scene.RegionInfo.RegionHandle)
                {
                    uint x, y;
                    Utils.LongToUInts(handle, out x, out y);
                    x = x / Constants.RegionSize;
                    y = y / Constants.RegionSize;

//                    m_log.Debug("---> x: " + x + "; newx:" + newRegionX + "; Abs:" + (int)Math.Abs((int)(x - newRegionX)));
//                    m_log.Debug("---> y: " + y + "; newy:" + newRegionY + "; Abs:" + (int)Math.Abs((int)(y - newRegionY)));
                    if (Util.IsOutsideView(DrawDistance, x, newRegionX, y, newRegionY))
                    {
                        byebyeRegions.Add(handle);
                    }
                }
            }
            
            if (byebyeRegions.Count > 0)
            {
                m_log.Debug("[SCENE PRESENCE]: Closing " + byebyeRegions.Count + " child agents");
                Util.FireAndForget(delegate 
                { 
                    m_scene.SceneGridService.SendCloseChildAgentConnections(ControllingClient.AgentId, byebyeRegions); 
                });
            }
            
            foreach (ulong handle in byebyeRegions)
            {
                RemoveNeighbourRegion(handle);
            }
        }

        #endregion

        /// <summary>
        /// This allows the Sim owner the abiility to kick users from their sim currently.
        /// It tells the client that the agent has permission to do so.
        /// </summary>
        public void GrantGodlikePowers(UUID agentID, UUID sessionID, UUID token, bool godStatus)
        {
            if (godStatus)
            {
                // For now, assign god level 200 to anyone
                // who is granted god powers, but has no god level set.
                //
                UserAccount account = m_scene.UserAccountService.GetUserAccount(m_scene.RegionInfo.ScopeID, agentID);
                if (account != null)
                {
                    if (account.UserLevel > 0)
                        GodLevel = account.UserLevel;
                    else
                        GodLevel = 200;
                }
            }
            else
            {
                GodLevel = 0;
            }

            ControllingClient.SendAdminResponse(token, (uint)GodLevel);
        }

        #region Child Agent Updates

        public void ChildAgentDataUpdate(AgentData cAgentData)
        {
//            m_log.Debug("   >>> ChildAgentDataUpdate <<< " + Scene.RegionInfo.RegionName);
            if (!IsChildAgent)
                return;

            CopyFrom(cAgentData);
        }

        private static Vector3 marker = new Vector3(-1f, -1f, -1f);
        private void RaiseUpdateThrottles()
        {
            m_scene.EventManager.TriggerThrottleUpdate(this);
        }
        /// <summary>
        /// This updates important decision making data about a child agent
        /// The main purpose is to figure out what objects to send to a child agent that's in a neighboring region
        /// </summary>
        public void ChildAgentDataUpdate(AgentPosition cAgentData, uint tRegionX, uint tRegionY, uint rRegionX, uint rRegionY)
        {
            if (!IsChildAgent)
                return;

            //m_log.Debug("   >>> ChildAgentPositionUpdate <<< " + rRegionX + "-" + rRegionY);
            int shiftx = ((int)rRegionX - (int)tRegionX) * (int)Constants.RegionSize;
            int shifty = ((int)rRegionY - (int)tRegionY) * (int)Constants.RegionSize;

            Vector3 offset = new Vector3(shiftx, shifty, 0f);

            // When we get to the point of re-computing neighbors everytime this
            // changes, then start using the agent's drawdistance rather than the 
            // region's draw distance.
            // DrawDistance = cAgentData.Far;
            DrawDistance = Scene.DefaultDrawDistance;

            if (cAgentData.Position != marker) // UGH!!
                m_pos = cAgentData.Position + offset;

            if (Vector3.Distance(AbsolutePosition, posLastSignificantMove) >= Scene.ChildReprioritizationDistance)
            {
                posLastSignificantMove = AbsolutePosition;
                ReprioritizeUpdates();
            }

            CameraPosition = cAgentData.Center + offset;

            if ((cAgentData.Throttles != null) && cAgentData.Throttles.Length > 0)
                ControllingClient.SetChildAgentThrottle(cAgentData.Throttles);

            //cAgentData.AVHeight;
            RegionHandle = cAgentData.RegionHandle;
            //m_velocity = cAgentData.Velocity;
        }

        public void CopyTo(AgentData cAgent)
        {
            cAgent.CallbackURI = m_callbackURI;

            cAgent.AgentID = UUID;
            cAgent.RegionID = Scene.RegionInfo.RegionID;

            cAgent.Position = AbsolutePosition;
            cAgent.Velocity = m_velocity;
            cAgent.Center = CameraPosition;
            cAgent.AtAxis = CameraAtAxis;
            cAgent.LeftAxis = CameraLeftAxis;
            cAgent.UpAxis = CameraUpAxis;

            cAgent.Far = DrawDistance;

            // Throttles 
            float multiplier = 1;
            int childRegions = KnownRegionCount;
            if (childRegions != 0)
                multiplier = 1f / childRegions;

            // Minimum throttle for a child region is 1/4 of the root region throttle
            if (multiplier <= 0.25f)
                multiplier = 0.25f;

            cAgent.Throttles = ControllingClient.GetThrottlesPacked(multiplier);

            cAgent.HeadRotation = m_headrotation;
            cAgent.BodyRotation = Rotation;
            cAgent.ControlFlags = (uint)m_AgentControlFlags;

            if (m_scene.Permissions.IsGod(new UUID(cAgent.AgentID)))
                cAgent.GodLevel = (byte)GodLevel;
            else 
                cAgent.GodLevel = (byte) 0;

            cAgent.AlwaysRun = SetAlwaysRun;

            cAgent.Appearance = new AvatarAppearance(Appearance);

            cAgent.ParentPart = ParentUUID;
            cAgent.SitOffset = m_pos;
            
            lock (scriptedcontrols)
            {
                ControllerData[] controls = new ControllerData[scriptedcontrols.Count];
                int i = 0;

                foreach (ScriptControllers c in scriptedcontrols.Values)
                {
                    controls[i++] = new ControllerData(c.objectID, c.itemID, (uint)c.ignoreControls, (uint)c.eventControls);
                }
                cAgent.Controllers = controls;
            }

            // Animations
            try
            {
                cAgent.Anims = Animator.Animations.ToArray();
            }
            catch { }
            cAgent.DefaultAnim = Animator.Animations.DefaultAnimation;
            cAgent.AnimState = Animator.Animations.ImplicitDefaultAnimation;

            if (Scene.AttachmentsModule != null)
                Scene.AttachmentsModule.CopyAttachments(this, cAgent);
        }

        private void CopyFrom(AgentData cAgent)
        {
            m_originRegionID = cAgent.RegionID;

            m_callbackURI = cAgent.CallbackURI;
//            m_log.DebugFormat(
//                "[SCENE PRESENCE]: Set callback for {0} in {1} to {2} in CopyFrom()",
//                Name, m_scene.RegionInfo.RegionName, m_callbackURI);

            m_pos = cAgent.Position;
            m_velocity = cAgent.Velocity;
            CameraPosition = cAgent.Center;
            CameraAtAxis = cAgent.AtAxis;
            CameraLeftAxis = cAgent.LeftAxis;
            CameraUpAxis = cAgent.UpAxis;
            ParentUUID = cAgent.ParentPart;
            m_prevSitOffset = cAgent.SitOffset;

            // When we get to the point of re-computing neighbors everytime this
            // changes, then start using the agent's drawdistance rather than the 
            // region's draw distance.
            // DrawDistance = cAgent.Far;
            DrawDistance = Scene.DefaultDrawDistance;

            if ((cAgent.Throttles != null) && cAgent.Throttles.Length > 0)
                ControllingClient.SetChildAgentThrottle(cAgent.Throttles);

            m_headrotation = cAgent.HeadRotation;
            Rotation = cAgent.BodyRotation;
            m_AgentControlFlags = (AgentManager.ControlFlags)cAgent.ControlFlags; 

            if (m_scene.Permissions.IsGod(new UUID(cAgent.AgentID)))
                GodLevel = cAgent.GodLevel;
            SetAlwaysRun = cAgent.AlwaysRun;

            Appearance = new AvatarAppearance(cAgent.Appearance);
            if (PhysicsActor != null)
            {
                bool isFlying = Flying;
                RemoveFromPhysicalScene();
                AddToPhysicalScene(isFlying);
            }
            
            try
            {
                lock (scriptedcontrols)
                {
                    if (cAgent.Controllers != null)
                    {
                        scriptedcontrols.Clear();

                        foreach (ControllerData c in cAgent.Controllers)
                        {
                            ScriptControllers sc = new ScriptControllers();
                            sc.objectID = c.ObjectID;
                            sc.itemID = c.ItemID;
                            sc.ignoreControls = (ScriptControlled)c.IgnoreControls;
                            sc.eventControls = (ScriptControlled)c.EventControls;

                            scriptedcontrols[sc.itemID] = sc;
                        }
                    }
                }
            }
            catch { }

            // FIXME: Why is this null check necessary?  Where are the cases where we get a null Anims object?
            if (cAgent.Anims != null)
                Animator.Animations.FromArray(cAgent.Anims);
            if (cAgent.DefaultAnim != null)
                Animator.Animations.SetDefaultAnimation(cAgent.DefaultAnim.AnimID, cAgent.DefaultAnim.SequenceNum, UUID.Zero);
            if (cAgent.AnimState != null)
                Animator.Animations.SetImplicitDefaultAnimation(cAgent.AnimState.AnimID, cAgent.AnimState.SequenceNum, UUID.Zero);

            if (Scene.AttachmentsModule != null)
                Scene.AttachmentsModule.CopyAttachments(cAgent, this);
        }

        public bool CopyAgent(out IAgentData agent)
        {
            agent = new CompleteAgentData();
            CopyTo((AgentData)agent);
            return true;
        }

        #endregion Child Agent Updates

        /// <summary>
        /// Handles part of the PID controller function for moving an avatar.
        /// </summary>
        public void UpdateMovement()
        {
            if (m_forceToApply.HasValue)
            {
                Vector3 force = m_forceToApply.Value;

                Updated = true;

                Velocity = force;

                m_forceToApply = null;
                TriggerScenePresenceUpdated();
            }
        }

        /// <summary>
        /// Adds a physical representation of the avatar to the Physics plugin
        /// </summary>
        public void AddToPhysicalScene(bool isFlying)
        {
//            m_log.DebugFormat(
//                "[SCENE PRESENCE]: Adding physics actor for {0}, ifFlying = {1} in {2}",
//                Name, isFlying, Scene.RegionInfo.RegionName);

            if (PhysicsActor != null)
            {
                m_log.ErrorFormat(
                    "[SCENE PRESENCE]: Adding physics actor for {0} to {1} but this scene presence already has a physics actor",
                    Name, Scene.RegionInfo.RegionName);
            }

            if (Appearance.AvatarHeight == 0)
//                Appearance.SetHeight();
                Appearance.SetSize(new Vector3(0.45f,0.6f,1.9f));

            PhysicsScene scene = m_scene.PhysicsScene;

            Vector3 pVec = AbsolutePosition;

/*
            PhysicsActor = scene.AddAvatar(
                LocalId, Firstname + "." + Lastname, pVec,
                new Vector3(0.45f, 0.6f, Appearance.AvatarHeight), isFlying);
*/

            PhysicsActor = scene.AddAvatar(
                LocalId, Firstname + "." + Lastname, pVec,
                Appearance.AvatarBoxSize,Appearance.AvatarFeetOffset, isFlying);

            //PhysicsActor.OnRequestTerseUpdate += SendTerseUpdateToAllClients;
            PhysicsActor.OnCollisionUpdate += PhysicsCollisionUpdate;
            PhysicsActor.OnOutOfBounds += OutOfBoundsCall; // Called for PhysicsActors when there's something wrong
            PhysicsActor.SubscribeEvents(100);
            PhysicsActor.LocalID = LocalId;
        }

        private void OutOfBoundsCall(Vector3 pos)
        {
            //bool flying = Flying;
            //RemoveFromPhysicalScene();

            //AddToPhysicalScene(flying);
            if (ControllingClient != null)
                ControllingClient.SendAgentAlertMessage("Physics is having a problem with your avatar.  You may not be able to move until you relog.", true);
        }


        /// <summary>
        /// Event called by the physics plugin to tell the avatar about a collision.
        /// </summary>
        /// <remarks>
        /// This function is called continuously, even when there are no collisions.  If the avatar is walking on the
        /// ground or a prim then there will be collision information between the avatar and the surface.
        ///
        /// FIXME: However, we can't safely avoid calling this yet where there are no collisions without analyzing whether
        /// any part of this method is relying on an every-frame call.
        /// </remarks>
        /// <param name="e"></param>
        public void PhysicsCollisionUpdate(EventArgs e)
        {
            if (IsChildAgent || Animator == null)
                return;
            
            //if ((Math.Abs(Velocity.X) > 0.1e-9f) || (Math.Abs(Velocity.Y) > 0.1e-9f))
            // The Physics Scene will send updates every 500 ms grep: PhysicsActor.SubscribeEvents(
            // as of this comment the interval is set in AddToPhysicalScene

//                if (m_updateCount > 0)
//                {
            Animator.UpdateMovementAnimations();
//                    m_updateCount--;
//                }

            CollisionEventUpdate collisionData = (CollisionEventUpdate)e;
            Dictionary<uint, ContactPoint> coldata = collisionData.m_objCollisionList;


//            // No collisions at all means we may be flying. Update always
//            // to make falling work
//            if (m_lastColCount != coldata.Count || coldata.Count == 0)
//            {
//                m_updateCount = UPDATE_COUNT;
//                m_lastColCount = coldata.Count;
//            }

            if (coldata.Count != 0)
            {
/*
                switch (Animator.CurrentMovementAnimation)
                {
                    case "STAND":
                    case "WALK":
                    case "RUN":
                    case "CROUCH":
                    case "CROUCHWALK":
                        {
 */
                            ContactPoint lowest;
                            lowest.SurfaceNormal = Vector3.Zero;
                            lowest.Position = Vector3.Zero;
                            lowest.Position.Z = float.MaxValue;

                            foreach (ContactPoint contact in coldata.Values)
                            {
                                
                                if (contact.CharacterFeet && contact.Position.Z < lowest.Position.Z)
                                {
                                    lowest = contact;
                                }
                            }

                            if (lowest.Position.Z != float.MaxValue)
                            {
                                lowest.SurfaceNormal = -lowest.SurfaceNormal;
                                CollisionPlane = new Vector4(lowest.SurfaceNormal, Vector3.Dot(lowest.Position, lowest.SurfaceNormal));
                            }
                            else
                                CollisionPlane = Vector4.UnitW;
/*
                        }
                        break;
                }
*/
            }
            else
                CollisionPlane = Vector4.UnitW;

            RaiseCollisionScriptEvents(coldata);

            // Gods do not take damage and Invulnerable is set depending on parcel/region flags
            if (Invulnerable || GodLevel > 0)
                return;

            // The following may be better in the ICombatModule
            // probably tweaking of the values for ground and normal prim collisions will be needed
            float starthealth = Health;
            uint killerObj = 0;
            SceneObjectPart part = null;
            foreach (uint localid in coldata.Keys)
            {
                if (localid == 0)
                {
                    part = null;
                }
                else
                {
                    part = Scene.GetSceneObjectPart(localid);
                }
                if (part != null)
                {
                    // Ignore if it has been deleted or volume detect
                    if (!part.ParentGroup.IsDeleted && !part.ParentGroup.IsVolumeDetect)
                    {
                        if (part.ParentGroup.Damage > 0.0f)
                        {
                            // Something with damage...
                            Health -= part.ParentGroup.Damage;
                            part.ParentGroup.Scene.DeleteSceneObject(part.ParentGroup, false);
                        }
                        else
                        {
                            // An ordinary prim
                            if (coldata[localid].PenetrationDepth >= 0.10f)
                                Health -= coldata[localid].PenetrationDepth * 5.0f;
                        }
                    }
                }
                else
                {
                    // 0 is the ground
                    // what about collisions with other avatars?
                    if (localid == 0 && coldata[localid].PenetrationDepth >= 0.10f)
                        Health -= coldata[localid].PenetrationDepth * 5.0f;
                }


                if (Health <= 0.0f)
                {
                    if (localid != 0)
                        killerObj = localid;
                }
                //m_log.Debug("[AVATAR]: Collision with localid: " + localid.ToString() + " at depth: " + coldata[localid].ToString());
            }
            //Health = 100;
            if (!Invulnerable)
            {
                if (starthealth != Health)
                {
                    ControllingClient.SendHealth(Health);
                }
                if (Health <= 0)
                {
                    m_scene.EventManager.TriggerAvatarKill(killerObj, this);
                }
                if (starthealth == Health && Health < 100.0f)
                {
                    Health += 0.03f;
                    if (Health > 100.0f)
                        Health = 100.0f;
                    ControllingClient.SendHealth(Health);
                }
            }
        }

        public void setHealthWithUpdate(float health)
        {
            Health = health;
            ControllingClient.SendHealth(Health);
        }

        protected internal void Close()
        {
            // Clear known regions
            KnownRegions = new Dictionary<ulong, string>();

            lock (m_reprioritization_timer)
            {
                m_reprioritization_timer.Enabled = false;
                m_reprioritization_timer.Elapsed -= new ElapsedEventHandler(Reprioritize);
            }
            
            // I don't get it but mono crashes when you try to dispose of this timer,
            // unsetting the elapsed callback should be enough to allow for cleanup however.
            // m_reprioritizationTimer.Dispose(); 

            RemoveFromPhysicalScene();
          
            m_scene.EventManager.OnRegionHeartbeatEnd -= RegionHeartbeatEnd;

//            if (Animator != null)
//                Animator.Close();
            Animator = null;

        }

        public void AddAttachment(SceneObjectGroup gobj)
        {
            lock (m_attachments)
            {
                // This may be true when the attachment comes back
                // from serialization after login. Clear it.
                gobj.IsDeleted = false;

                m_attachments.Add(gobj);
            }
        }

        /// <summary>
        /// Get all the presence's attachments.
        /// </summary>
        /// <returns>A copy of the list which contains the attachments.</returns>
        public List<SceneObjectGroup> GetAttachments()
        {
            lock (m_attachments)
                return new List<SceneObjectGroup>(m_attachments);
        }

        /// <summary>
        /// Get the scene objects attached to the given point.
        /// </summary>
        /// <param name="attachmentPoint"></param>
        /// <returns>Returns an empty list if there were no attachments at the point.</returns>
        public List<SceneObjectGroup> GetAttachments(uint attachmentPoint)
        {
            List<SceneObjectGroup> attachments = new List<SceneObjectGroup>();

            if (attachmentPoint >= 0)
            {
                lock (m_attachments)
                {
                    foreach (SceneObjectGroup so in m_attachments)
                    {
                        if (attachmentPoint == so.AttachmentPoint)
                            attachments.Add(so);
                    }
                }
            }
            
            return attachments;
        }

        public bool HasAttachments()
        {
            lock (m_attachments)
                return m_attachments.Count > 0;
        }

        /// <summary>
        /// Returns the total count of scripts in all parts inventories.
        /// </summary>
        public int ScriptCount()
        {
            int count = 0;
            lock (m_attachments)
            {
                foreach (SceneObjectGroup gobj in m_attachments)
                {
                    if (gobj != null)
                    {
                        count += gobj.ScriptCount();
                    }
                }
            }
            return count;
        }

        /// <summary>
        /// A float the value is a representative execution time in milliseconds of all scripts in all attachments.
        /// </summary>
        public float ScriptExecutionTime()
        {
            float time = 0.0f;
            lock (m_attachments)
            {
                foreach (SceneObjectGroup gobj in m_attachments)
                {
                    if (gobj != null)
                    {
                        time += gobj.ScriptExecutionTime();
                    }
                }
            }
            return time;
        }

        /// <summary>
        /// Returns the total count of running scripts in all parts.
        /// </summary>
        public int RunningScriptCount()
        {
            int count = 0;
            lock (m_attachments)
            {
                foreach (SceneObjectGroup gobj in m_attachments)
                {
                    if (gobj != null)
                    {
                        count += gobj.RunningScriptCount();
                    }
                }
            }
            return count;
        }

        public bool HasScriptedAttachments()
        {
            lock (m_attachments)
            {
                foreach (SceneObjectGroup gobj in m_attachments)
                {
                    if (gobj != null)
                    {
                        if (gobj.RootPart.Inventory.ContainsScripts())
                            return true;
                    }
                }
            }
            return false;
        }

        public void RemoveAttachment(SceneObjectGroup gobj)
        {
            lock (m_attachments)
                m_attachments.Remove(gobj);
        }

        /// <summary>
        /// Clear all attachments
        /// </summary>
        public void ClearAttachments()
        {
            lock (m_attachments)
                m_attachments.Clear();
        }

        /// <summary>
        /// This is currently just being done for information.
        /// </summary>
        public bool ValidateAttachments()
        {
            bool validated = true;

            lock (m_attachments)
            {
                // Validate
                foreach (SceneObjectGroup gobj in m_attachments)
                {
                    if (gobj == null)
                    {
                        m_log.WarnFormat(
                            "[SCENE PRESENCE]: Failed to validate an attachment for {0} since it was null.  Continuing", Name);

                        validated = false;
                    }
                    else if (gobj.IsDeleted)
                    {
                        m_log.WarnFormat(
                            "[SCENE PRESENCE]: Failed to validate attachment {0} {1} for {2} since it had been deleted.  Continuing",
                            gobj.Name, gobj.UUID, Name);

                        validated = false;
                    }
                }
            }

            return validated;
        }

        /// <summary>
        /// Send a script event to this scene presence's attachments
        /// </summary>
        /// <param name="eventName">The name of the event</param>
        /// <param name="args">The arguments for the event</param>
        public void SendScriptEventToAttachments(string eventName, Object[] args)
        {
            Util.FireAndForget(delegate(object x)
            {
                if (m_scriptEngines.Length == 0)
                    return;

                lock (m_attachments)
                {
                    foreach (SceneObjectGroup grp in m_attachments)
                    {
                        // 16384 is CHANGED_ANIMATION
                        //
                        // Send this to all attachment root prims
                        //
                        foreach (IScriptModule m in m_scriptEngines)
                        {
                            if (m == null) // No script engine loaded
                                continue;

                            m.PostObjectEvent(grp.RootPart.UUID, "changed", new Object[] { (int)Changed.ANIMATION });
                        }
                    }
                }
            });
        }

        /// <summary>
        /// Gets the mass.
        /// </summary>
        /// <returns>
        /// The mass.
        /// </returns>
        public float GetMass()
        {
            PhysicsActor pa = PhysicsActor;

            if (pa != null)
                return pa.Mass;
            else
                return 0;
        }

        internal void PushForce(Vector3 impulse)
        {
            if (PhysicsActor != null)
            {
                PhysicsActor.AddForce(impulse,true);
            }
        }

        public void RegisterControlEventsToScript(int controls, int accept, int pass_on, uint Obj_localID, UUID Script_item_UUID)
        {
            SceneObjectPart p = m_scene.GetSceneObjectPart(Obj_localID);
            if (p == null)
                return;

            ControllingClient.SendTakeControls(controls, false, false);
            ControllingClient.SendTakeControls(controls, true, false);

            ScriptControllers obj = new ScriptControllers();
            obj.ignoreControls = ScriptControlled.CONTROL_ZERO;
            obj.eventControls = ScriptControlled.CONTROL_ZERO;

            obj.objectID = p.ParentGroup.UUID;
            obj.itemID = Script_item_UUID;
            if (pass_on == 0 && accept == 0)
            {
                IgnoredControls |= (ScriptControlled)controls;
                obj.ignoreControls = (ScriptControlled)controls;
            }

            if (pass_on == 0 && accept == 1)
            {
                IgnoredControls |= (ScriptControlled)controls;
                obj.ignoreControls = (ScriptControlled)controls;
                obj.eventControls = (ScriptControlled)controls;
            }

            if (pass_on == 1 && accept == 1)
            {
                IgnoredControls = ScriptControlled.CONTROL_ZERO;
                obj.eventControls = (ScriptControlled)controls;
                obj.ignoreControls = ScriptControlled.CONTROL_ZERO;
            }

            lock (scriptedcontrols)
            {
                if (pass_on == 1 && accept == 0)
                {
                    IgnoredControls &= ~(ScriptControlled)controls;
                    if (scriptedcontrols.ContainsKey(Script_item_UUID))
                        scriptedcontrols.Remove(Script_item_UUID);
                }
                else
                {
                    scriptedcontrols[Script_item_UUID] = obj;
                }
            }

            ControllingClient.SendTakeControls(controls, pass_on == 1 ? true : false, true);
        }

        public void HandleForceReleaseControls(IClientAPI remoteClient, UUID agentID)
        {
            IgnoredControls = ScriptControlled.CONTROL_ZERO;
            lock (scriptedcontrols)
            {
                scriptedcontrols.Clear();
            }
            ControllingClient.SendTakeControls(int.MaxValue, false, false);
        }

        private void UnRegisterSeatControls(UUID obj)
        {
            List<UUID> takers = new List<UUID>();

            foreach (ScriptControllers c in scriptedcontrols.Values)
            {
                if (c.objectID == obj)
                    takers.Add(c.itemID);
            }
            foreach (UUID t in takers)
            {
                UnRegisterControlEventsToScript(0, t);
            }
        }

        public void UnRegisterControlEventsToScript(uint Obj_localID, UUID Script_item_UUID)
        {
            ScriptControllers takecontrols;

            lock (scriptedcontrols)
            {
                if (scriptedcontrols.TryGetValue(Script_item_UUID, out takecontrols))
                {
                    ScriptControlled sctc = takecontrols.eventControls;

                    ControllingClient.SendTakeControls((int)sctc, false, false);
                    ControllingClient.SendTakeControls((int)sctc, true, false);

                    scriptedcontrols.Remove(Script_item_UUID);
                    IgnoredControls = ScriptControlled.CONTROL_ZERO;
                    foreach (ScriptControllers scData in scriptedcontrols.Values)
                    {
                        IgnoredControls |= scData.ignoreControls;
                    }
                }
            }
        }

        private void SendControlsToScripts(uint flags)
        {
            // Notify the scripts only after calling UpdateMovementAnimations(), so that if a script
            // (e.g., a walking script) checks which animation is active it will be the correct animation.
            lock (scriptedcontrols)
            {
                if (scriptedcontrols.Count <= 0)
                    return;

                ScriptControlled allflags = ScriptControlled.CONTROL_ZERO;
    
                if (MouseDown)
                {
                    allflags = LastCommands & (ScriptControlled.CONTROL_ML_LBUTTON | ScriptControlled.CONTROL_LBUTTON);
                    if ((flags & (uint)AgentManager.ControlFlags.AGENT_CONTROL_LBUTTON_UP) != 0 || (flags & unchecked((uint)AgentManager.ControlFlags.AGENT_CONTROL_ML_LBUTTON_UP)) != 0)
                    {
                        allflags = ScriptControlled.CONTROL_ZERO;
                        MouseDown = true;
                    }
                }
    
                if ((flags & (uint)AgentManager.ControlFlags.AGENT_CONTROL_ML_LBUTTON_DOWN) != 0)
                {
                    allflags |= ScriptControlled.CONTROL_ML_LBUTTON;
                    MouseDown = true;
                }
    
                if ((flags & (uint)AgentManager.ControlFlags.AGENT_CONTROL_LBUTTON_DOWN) != 0)
                {
                    allflags |= ScriptControlled.CONTROL_LBUTTON;
                    MouseDown = true;
                }
    
                // find all activated controls, whether the scripts are interested in them or not
                if ((flags & (uint)AgentManager.ControlFlags.AGENT_CONTROL_AT_POS) != 0 || (flags & (uint)AgentManager.ControlFlags.AGENT_CONTROL_NUDGE_AT_POS) != 0)
                {
                    allflags |= ScriptControlled.CONTROL_FWD;
                }
    
                if ((flags & (uint)AgentManager.ControlFlags.AGENT_CONTROL_AT_NEG) != 0 || (flags & (uint)AgentManager.ControlFlags.AGENT_CONTROL_NUDGE_AT_NEG) != 0)
                {
                    allflags |= ScriptControlled.CONTROL_BACK;
                }
    
                if ((flags & (uint)AgentManager.ControlFlags.AGENT_CONTROL_UP_POS) != 0 || (flags & (uint)AgentManager.ControlFlags.AGENT_CONTROL_NUDGE_UP_POS) != 0)
                {
                    allflags |= ScriptControlled.CONTROL_UP;
                }
    
                if ((flags & (uint)AgentManager.ControlFlags.AGENT_CONTROL_UP_NEG) != 0 || (flags & (uint)AgentManager.ControlFlags.AGENT_CONTROL_NUDGE_UP_NEG) != 0)
                {
                    allflags |= ScriptControlled.CONTROL_DOWN;
                }

                if ((flags & (uint)AgentManager.ControlFlags.AGENT_CONTROL_LEFT_POS) != 0 || (flags & (uint)AgentManager.ControlFlags.AGENT_CONTROL_NUDGE_LEFT_POS) != 0)
                {
                    allflags |= ScriptControlled.CONTROL_LEFT;
                }
    
                if ((flags & (uint)AgentManager.ControlFlags.AGENT_CONTROL_LEFT_NEG) != 0 || (flags & (uint)AgentManager.ControlFlags.AGENT_CONTROL_NUDGE_LEFT_NEG) != 0)
                {
                    allflags |= ScriptControlled.CONTROL_RIGHT;
                }
    
                if ((flags & (uint)AgentManager.ControlFlags.AGENT_CONTROL_YAW_NEG) != 0)
                {
                    allflags |= ScriptControlled.CONTROL_ROT_RIGHT;
                }
    
                if ((flags & (uint)AgentManager.ControlFlags.AGENT_CONTROL_YAW_POS) != 0)
                {
                    allflags |= ScriptControlled.CONTROL_ROT_LEFT;
                }

                // optimization; we have to check per script, but if nothing is pressed and nothing changed, we can skip that
                if (allflags != ScriptControlled.CONTROL_ZERO || allflags != LastCommands)
                {
                    foreach (KeyValuePair<UUID, ScriptControllers> kvp in scriptedcontrols)
                    {
                        UUID scriptUUID = kvp.Key;
                        ScriptControllers scriptControlData = kvp.Value;
    
                        ScriptControlled localHeld = allflags & scriptControlData.eventControls;     // the flags interesting for us
                        ScriptControlled localLast = LastCommands & scriptControlData.eventControls; // the activated controls in the last cycle
                        ScriptControlled localChange = localHeld ^ localLast;                        // the changed bits

                        if (localHeld != ScriptControlled.CONTROL_ZERO || localChange != ScriptControlled.CONTROL_ZERO)
                        {
                            // only send if still pressed or just changed
                            m_scene.EventManager.TriggerControlEvent(scriptUUID, UUID, (uint)localHeld, (uint)localChange);
                        }
                    }
                }
    
                LastCommands = allflags;
            }
        }

        internal static AgentManager.ControlFlags RemoveIgnoredControls(AgentManager.ControlFlags flags, ScriptControlled ignored)
        {
            if (ignored == ScriptControlled.CONTROL_ZERO)
                return flags;

            if ((ignored & ScriptControlled.CONTROL_BACK) != 0)
                flags &= ~(AgentManager.ControlFlags.AGENT_CONTROL_AT_NEG | AgentManager.ControlFlags.AGENT_CONTROL_NUDGE_AT_NEG);
            if ((ignored & ScriptControlled.CONTROL_FWD) != 0)
                flags &= ~(AgentManager.ControlFlags.AGENT_CONTROL_NUDGE_AT_POS | AgentManager.ControlFlags.AGENT_CONTROL_AT_POS);
            if ((ignored & ScriptControlled.CONTROL_DOWN) != 0)
                flags &= ~(AgentManager.ControlFlags.AGENT_CONTROL_UP_NEG | AgentManager.ControlFlags.AGENT_CONTROL_NUDGE_UP_NEG);
            if ((ignored & ScriptControlled.CONTROL_UP) != 0)
                flags &= ~(AgentManager.ControlFlags.AGENT_CONTROL_NUDGE_UP_POS | AgentManager.ControlFlags.AGENT_CONTROL_UP_POS);
            if ((ignored & ScriptControlled.CONTROL_LEFT) != 0)
                flags &= ~(AgentManager.ControlFlags.AGENT_CONTROL_LEFT_POS | AgentManager.ControlFlags.AGENT_CONTROL_NUDGE_LEFT_POS);
            if ((ignored & ScriptControlled.CONTROL_RIGHT) != 0)
                flags &= ~(AgentManager.ControlFlags.AGENT_CONTROL_NUDGE_LEFT_NEG | AgentManager.ControlFlags.AGENT_CONTROL_LEFT_NEG);
            if ((ignored & ScriptControlled.CONTROL_ROT_LEFT) != 0)
                flags &= ~(AgentManager.ControlFlags.AGENT_CONTROL_YAW_NEG);
            if ((ignored & ScriptControlled.CONTROL_ROT_RIGHT) != 0)
                flags &= ~(AgentManager.ControlFlags.AGENT_CONTROL_YAW_POS);
            if ((ignored & ScriptControlled.CONTROL_ML_LBUTTON) != 0)
                flags &= ~(AgentManager.ControlFlags.AGENT_CONTROL_ML_LBUTTON_DOWN);
            if ((ignored & ScriptControlled.CONTROL_LBUTTON) != 0)
                flags &= ~(AgentManager.ControlFlags.AGENT_CONTROL_LBUTTON_UP | AgentManager.ControlFlags.AGENT_CONTROL_LBUTTON_DOWN);

            //DIR_CONTROL_FLAG_FORWARD = AgentManager.ControlFlags.AGENT_CONTROL_AT_POS,
            //DIR_CONTROL_FLAG_BACK = AgentManager.ControlFlags.AGENT_CONTROL_AT_NEG,
            //DIR_CONTROL_FLAG_LEFT = AgentManager.ControlFlags.AGENT_CONTROL_LEFT_POS,
            //DIR_CONTROL_FLAG_RIGHT = AgentManager.ControlFlags.AGENT_CONTROL_LEFT_NEG,
            //DIR_CONTROL_FLAG_UP = AgentManager.ControlFlags.AGENT_CONTROL_UP_POS,
            //DIR_CONTROL_FLAG_DOWN = AgentManager.ControlFlags.AGENT_CONTROL_UP_NEG,
            //DIR_CONTROL_FLAG_DOWN_NUDGE = AgentManager.ControlFlags.AGENT_CONTROL_NUDGE_UP_NEG

            return flags;
        }

        private void ReprioritizeUpdates()
        {
            if (Scene.IsReprioritizationEnabled && Scene.UpdatePrioritizationScheme != UpdatePrioritizationSchemes.Time)
            {
                lock (m_reprioritization_timer)
                {
                    if (!m_reprioritizing)
                        m_reprioritization_timer.Enabled = m_reprioritizing = true;
                    else
                        m_reprioritization_called = true;
                }
            }
        }

        private void Reprioritize(object sender, ElapsedEventArgs e)
        {
            ControllingClient.ReprioritizeUpdates();

            lock (m_reprioritization_timer)
            {
                m_reprioritization_timer.Enabled = m_reprioritizing = m_reprioritization_called;
                m_reprioritization_called = false;
            }
        }

        private void CheckLandingPoint(ref Vector3 pos)
        {
            // Never constrain lures
            if ((TeleportFlags & TeleportFlags.ViaLure) != 0)
                return;

            if (m_scene.RegionInfo.EstateSettings.AllowDirectTeleport)
                return;

            ILandObject land = m_scene.LandChannel.GetLandObject(pos.X, pos.Y);

            if (land.LandData.LandingType == (byte)LandingType.LandingPoint &&
                land.LandData.UserLocation != Vector3.Zero &&
                land.LandData.OwnerID != m_uuid &&
                (!m_scene.Permissions.IsGod(m_uuid)) &&
                (!m_scene.RegionInfo.EstateSettings.IsEstateManagerOrOwner(m_uuid)))
            {
                float curr = Vector3.Distance(AbsolutePosition, pos);
                if (Vector3.Distance(land.LandData.UserLocation, pos) < curr)
                    pos = land.LandData.UserLocation;
                else
                    ControllingClient.SendAlertMessage("Can't teleport closer to destination");
            }
        }

        private void CheckAndAdjustTelehub(SceneObjectGroup telehub, ref Vector3 pos)
        {
            if ((m_teleportFlags & (TeleportFlags.ViaLogin | TeleportFlags.ViaRegionID)) ==
                (TeleportFlags.ViaLogin | TeleportFlags.ViaRegionID) ||
                (m_scene.TelehubAllowLandmarks == true ? false : ((m_teleportFlags & TeleportFlags.ViaLandmark) != 0 )) ||
                (m_teleportFlags & TeleportFlags.ViaLocation) != 0 ||
                (m_teleportFlags & Constants.TeleportFlags.ViaHGLogin) != 0)
            {
                if (GodLevel < 200 &&
                    ((!m_scene.Permissions.IsGod(m_uuid) &&
                    !m_scene.RegionInfo.EstateSettings.IsEstateManagerOrOwner(m_uuid)) || 
                    (m_teleportFlags & TeleportFlags.ViaLocation) != 0 ||
                    (m_teleportFlags & Constants.TeleportFlags.ViaHGLogin) != 0))
                {
                    SpawnPoint[] spawnPoints = m_scene.RegionInfo.RegionSettings.SpawnPoints().ToArray();
                    if (spawnPoints.Length == 0)
                        return;

                    int index;
                    bool selected = false;

                    switch (m_scene.SpawnPointRouting)
                    {
                        case "random":

                            do
                            {
                                index = Util.RandomClass.Next(spawnPoints.Length - 1);
                                
                                Vector3 spawnPosition = spawnPoints[index].GetLocation(
                                    telehub.AbsolutePosition,
                                    telehub.GroupRotation
                                );
                                // SpawnPoint sp = spawnPoints[index];

                                ILandObject land = m_scene.LandChannel.GetLandObject(spawnPosition.X, spawnPosition.Y);
                                if (land == null || land.IsEitherBannedOrRestricted(UUID))
                                    selected = false;
                                else
                                    selected = true;

                            } while ( selected == false);

                            pos = spawnPoints[index].GetLocation(
                                telehub.AbsolutePosition,
                                telehub.GroupRotation
                            );
                            return;

                        case "sequence":

                            do
                            {
                                index = m_scene.SpawnPoint();
                                
                                Vector3 spawnPosition = spawnPoints[index].GetLocation(
                                    telehub.AbsolutePosition,
                                    telehub.GroupRotation
                                );
                                // SpawnPoint sp = spawnPoints[index];

                                ILandObject land = m_scene.LandChannel.GetLandObject(spawnPosition.X, spawnPosition.Y);
                                if (land == null || land.IsEitherBannedOrRestricted(UUID))
                                    selected = false;
                                else
                                    selected = true;

                            } while (selected == false);

                            pos = spawnPoints[index].GetLocation(telehub.AbsolutePosition, telehub.GroupRotation);
                            ;
                            return;

                        default:
                        case "closest":

                            float distance = 9999;
                            int closest = -1;
        
                            for (int i = 0; i < spawnPoints.Length; i++)
                            {
                                Vector3 spawnPosition = spawnPoints[i].GetLocation(
                                    telehub.AbsolutePosition,
                                    telehub.GroupRotation
                                );
                                Vector3 offset = spawnPosition - pos;
                                float d = Vector3.Mag(offset);
                                if (d >= distance)
                                    continue;
                                ILandObject land = m_scene.LandChannel.GetLandObject(spawnPosition.X, spawnPosition.Y);
                                if (land == null)
                                    continue;
                                if (land.IsEitherBannedOrRestricted(UUID))
                                    continue;
                                distance = d;
                                closest = i;
                            }
                            if (closest == -1)
                                return;
                            
                            pos = spawnPoints[closest].GetLocation(telehub.AbsolutePosition, telehub.GroupRotation);
                            return;

                    }
                }
            }
        }

        private void CheckAndAdjustLandingPoint(ref Vector3 pos)
        {
            string reason;

            // Honor bans
            if (!m_scene.TestLandRestrictions(UUID, out reason, ref pos.X, ref pos.Y))
                return;

            SceneObjectGroup telehub = null;
            if (m_scene.RegionInfo.RegionSettings.TelehubObject != UUID.Zero && (telehub = m_scene.GetSceneObjectGroup(m_scene.RegionInfo.RegionSettings.TelehubObject)) != null)
            {
                if (!m_scene.RegionInfo.EstateSettings.AllowDirectTeleport)
                {
                    CheckAndAdjustTelehub(telehub, ref pos);
                    return;
                }
            }

            ILandObject land = m_scene.LandChannel.GetLandObject(pos.X, pos.Y);
            if (land != null)
            {
                if (Scene.DebugTeleporting)
                    TeleportFlagsDebug();

                // If we come in via login, landmark or map, we want to
                // honor landing points. If we come in via Lure, we want
                // to ignore them.
                if ((m_teleportFlags & (TeleportFlags.ViaLogin | TeleportFlags.ViaRegionID)) ==
                    (TeleportFlags.ViaLogin | TeleportFlags.ViaRegionID) ||
                    (m_teleportFlags & TeleportFlags.ViaLandmark) != 0 ||
                    (m_teleportFlags & TeleportFlags.ViaLocation) != 0 ||
                    (m_teleportFlags & Constants.TeleportFlags.ViaHGLogin) != 0)
                {
                    // Don't restrict gods, estate managers, or land owners to
                    // the TP point. This behaviour mimics agni.
                    if (land.LandData.LandingType == (byte)LandingType.LandingPoint &&
                        land.LandData.UserLocation != Vector3.Zero &&
                        GodLevel < 200 &&
                        ((land.LandData.OwnerID != m_uuid && 
                          !m_scene.Permissions.IsGod(m_uuid) &&
                          !m_scene.RegionInfo.EstateSettings.IsEstateManagerOrOwner(m_uuid)) || 
                         (m_teleportFlags & TeleportFlags.ViaLocation) != 0 ||
                         (m_teleportFlags & Constants.TeleportFlags.ViaHGLogin) != 0))
                    {
                        pos = land.LandData.UserLocation;
                    }
                }
                
                land.SendLandUpdateToClient(ControllingClient);
            }
        }

        private DetectedObject CreateDetObject(SceneObjectPart obj)
        {
            DetectedObject detobj = new DetectedObject();
            detobj.keyUUID = obj.UUID;
            detobj.nameStr = obj.Name;
            detobj.ownerUUID = obj.OwnerID;
            detobj.posVector = obj.AbsolutePosition;
            detobj.rotQuat = obj.GetWorldRotation();
            detobj.velVector = obj.Velocity;
            detobj.colliderType = 0;
            detobj.groupUUID = obj.GroupID;

            return detobj;
        }

        private DetectedObject CreateDetObject(ScenePresence av)
        {
            DetectedObject detobj = new DetectedObject();
            detobj.keyUUID = av.UUID;
            detobj.nameStr = av.ControllingClient.Name;
            detobj.ownerUUID = av.UUID;
            detobj.posVector = av.AbsolutePosition;
            detobj.rotQuat = av.Rotation;
            detobj.velVector = av.Velocity;
            detobj.colliderType = 0;
            detobj.groupUUID = av.ControllingClient.ActiveGroupId;

            return detobj;
        }

        private DetectedObject CreateDetObjectForGround()
        {
            DetectedObject detobj = new DetectedObject();
            detobj.keyUUID = UUID.Zero;
            detobj.nameStr = "";
            detobj.ownerUUID = UUID.Zero;
            detobj.posVector = AbsolutePosition;
            detobj.rotQuat = Quaternion.Identity;
            detobj.velVector = Vector3.Zero;
            detobj.colliderType = 0;
            detobj.groupUUID = UUID.Zero;

            return detobj;
        }

        private ColliderArgs CreateColliderArgs(SceneObjectPart dest, List<uint> colliders)
        {
            ColliderArgs colliderArgs = new ColliderArgs();
            List<DetectedObject> colliding = new List<DetectedObject>();
            foreach (uint localId in colliders)
            {
                if (localId == 0)
                    continue;

                SceneObjectPart obj = m_scene.GetSceneObjectPart(localId);
                if (obj != null)
                {
                    if (!dest.CollisionFilteredOut(obj.UUID, obj.Name))
                        colliding.Add(CreateDetObject(obj));
                }
                else
                {
                    ScenePresence av = m_scene.GetScenePresence(localId);
                    if (av != null && (!av.IsChildAgent))
                    {
                        if (!dest.CollisionFilteredOut(av.UUID, av.Name))
                            colliding.Add(CreateDetObject(av));
                    }
                }
            }

            colliderArgs.Colliders = colliding;

            return colliderArgs;
        }

        private delegate void ScriptCollidingNotification(uint localID, ColliderArgs message);

        private void SendCollisionEvent(SceneObjectGroup dest, scriptEvents ev, List<uint> colliders, ScriptCollidingNotification notify)
        {
            ColliderArgs CollidingMessage;

            if (colliders.Count > 0)
            {
                if ((dest.RootPart.ScriptEvents & ev) != 0)
                {
                    CollidingMessage = CreateColliderArgs(dest.RootPart, colliders);

                    if (CollidingMessage.Colliders.Count > 0)
                        notify(dest.RootPart.LocalId, CollidingMessage);
                }
            }
        }

        private void SendLandCollisionEvent(SceneObjectGroup dest, scriptEvents ev, ScriptCollidingNotification notify)
        {
            if ((dest.RootPart.ScriptEvents & ev) != 0)
            {
                ColliderArgs LandCollidingMessage = new ColliderArgs();
                List<DetectedObject> colliding = new List<DetectedObject>();

                colliding.Add(CreateDetObjectForGround());
                LandCollidingMessage.Colliders = colliding;

                notify(dest.RootPart.LocalId, LandCollidingMessage);
            }
        }

        private void RaiseCollisionScriptEvents(Dictionary<uint, ContactPoint> coldata)
        {
            try
            {
                List<uint> thisHitColliders = new List<uint>();
                List<uint> endedColliders = new List<uint>();
                List<uint> startedColliders = new List<uint>();
                List<CollisionForSoundInfo> soundinfolist = new List<CollisionForSoundInfo>();
                CollisionForSoundInfo soundinfo;
                ContactPoint curcontact;

                if (coldata.Count == 0)
                {
                    if (m_lastColliders.Count == 0)
                        return; // nothing to do

                    foreach (uint localID in m_lastColliders)
                    {
                        endedColliders.Add(localID);
                    }
                    m_lastColliders.Clear();
                }

                else
                {
                    foreach (uint id in coldata.Keys)
                    {
                        thisHitColliders.Add(id);
                        if (!m_lastColliders.Contains(id))
                        {
                            startedColliders.Add(id);
                            curcontact = coldata[id];
                            if (Math.Abs(curcontact.RelativeSpeed) > 0.2)
                            {
                                soundinfo = new CollisionForSoundInfo();
                                soundinfo.colliderID = id;
                                soundinfo.position = curcontact.Position;
                                soundinfo.relativeVel = curcontact.RelativeSpeed;
                                soundinfolist.Add(soundinfo);
                            }
                        }
                        //m_log.Debug("[SCENE PRESENCE]: Collided with:" + localid.ToString() + " at depth of: " + collissionswith[localid].ToString());
                    }

                    // calculate things that ended colliding
                    foreach (uint localID in m_lastColliders)
                    {
                        if (!thisHitColliders.Contains(localID))
                        {
                            endedColliders.Add(localID);
                        }
                    }
                    //add the items that started colliding this time to the last colliders list.
                    foreach (uint localID in startedColliders)
                    {
                        m_lastColliders.Add(localID);
                    }
                    // remove things that ended colliding from the last colliders list
                    foreach (uint localID in endedColliders)
                    {
                        m_lastColliders.Remove(localID);
                    }

                    if (soundinfolist.Count > 0)
                        CollisionSounds.AvatarCollisionSound(this, soundinfolist);
                }

                foreach (SceneObjectGroup att in GetAttachments())
                {
                    SendCollisionEvent(att, scriptEvents.collision_start, startedColliders, m_scene.EventManager.TriggerScriptCollidingStart);
                    SendCollisionEvent(att, scriptEvents.collision      , m_lastColliders , m_scene.EventManager.TriggerScriptColliding);
                    SendCollisionEvent(att, scriptEvents.collision_end  , endedColliders  , m_scene.EventManager.TriggerScriptCollidingEnd);

                    if (startedColliders.Contains(0))
                        SendLandCollisionEvent(att, scriptEvents.land_collision_start, m_scene.EventManager.TriggerScriptLandCollidingStart);
                    if (m_lastColliders.Contains(0))
                        SendLandCollisionEvent(att, scriptEvents.land_collision, m_scene.EventManager.TriggerScriptLandColliding);
                    if (endedColliders.Contains(0))
                        SendLandCollisionEvent(att, scriptEvents.land_collision_end, m_scene.EventManager.TriggerScriptLandCollidingEnd);
                }
            }
            finally
            {
                m_collisionEventFlag = false;
            }
        }

        private void TeleportFlagsDebug() {
    
            // Some temporary debugging help to show all the TeleportFlags we have...
            bool HG = false;
            if((m_teleportFlags & TeleportFlags.ViaHGLogin) == TeleportFlags.ViaHGLogin)
                HG = true;
    
            m_log.InfoFormat("[SCENE PRESENCE]: TELEPORT ******************");
    
            uint i = 0u;
            for (int x = 0; x <= 30 ; x++, i = 1u << x)
            {
                i = 1u << x;
    
                if((m_teleportFlags & (TeleportFlags)i) == (TeleportFlags)i)
                    if (HG == false)
                        m_log.InfoFormat("[SCENE PRESENCE]: Teleport Flags include {0}", ((TeleportFlags) i).ToString());
                    else
                        m_log.InfoFormat("[SCENE PRESENCE]: HG Teleport Flags include {0}", ((TeleportFlags)i).ToString());
            }
    
            m_log.InfoFormat("[SCENE PRESENCE]: TELEPORT ******************");
    
        }
    }
}<|MERGE_RESOLUTION|>--- conflicted
+++ resolved
@@ -2447,14 +2447,8 @@
                     m_lastSize = Appearance.AvatarSize;
                     SendAvatarDataToAllAgents();
                 }
-
-<<<<<<< HEAD
-                else if (!Rotation.ApproxEquals(m_lastRotation, ROTATION_TOLERANCE) ||
-                    !Velocity.ApproxEquals(m_lastVelocity, VELOCITY_TOLERANCE) ||
-                    !m_pos.ApproxEquals(m_lastPosition, POSITION_TOLERANCE))
-=======
                 // Throw away duplicate or insignificant updates
-                if (
+                else if (
                     // If the velocity has become zero, send it no matter what.
                        (Velocity != m_lastVelocity && Velocity == Vector3.Zero)
                     // otherwise, if things have changed reasonably, send the update
@@ -2462,7 +2456,6 @@
                         || !Velocity.ApproxEquals(m_lastVelocity, VELOCITY_TOLERANCE)
                         || !m_pos.ApproxEquals(m_lastPosition, POSITION_TOLERANCE)))
 
->>>>>>> 1f6aaad0
                 {
                     SendTerseUpdateToAllClients();
 
