/*
 * Copyright (c) Contributors, http://opensimulator.org/
 * See CONTRIBUTORS.TXT for a full list of copyright holders.
 *
 * Redistribution and use in source and binary forms, with or without
 * modification, are permitted provided that the following conditions are met:
 *     * Redistributions of source code must retain the above copyright
 *       notice, this list of conditions and the following disclaimer.
 *     * Redistributions in binary form must reproduce the above copyright
 *       notice, this list of conditions and the following disclaimer in the
 *       documentation and/or other materials provided with the distribution.
 *     * Neither the name of the OpenSimulator Project nor the
 *       names of its contributors may be used to endorse or promote products
 *       derived from this software without specific prior written permission.
 *
 * THIS SOFTWARE IS PROVIDED BY THE DEVELOPERS ``AS IS'' AND ANY
 * EXPRESS OR IMPLIED WARRANTIES, INCLUDING, BUT NOT LIMITED TO, THE IMPLIED
 * WARRANTIES OF MERCHANTABILITY AND FITNESS FOR A PARTICULAR PURPOSE ARE
 * DISCLAIMED. IN NO EVENT SHALL THE CONTRIBUTORS BE LIABLE FOR ANY
 * DIRECT, INDIRECT, INCIDENTAL, SPECIAL, EXEMPLARY, OR CONSEQUENTIAL DAMAGES
 * (INCLUDING, BUT NOT LIMITED TO, PROCUREMENT OF SUBSTITUTE GOODS OR SERVICES;
 * LOSS OF USE, DATA, OR PROFITS; OR BUSINESS INTERRUPTION) HOWEVER CAUSED AND
 * ON ANY THEORY OF LIABILITY, WHETHER IN CONTRACT, STRICT LIABILITY, OR TORT
 * (INCLUDING NEGLIGENCE OR OTHERWISE) ARISING IN ANY WAY OUT OF THE USE OF THIS
 * SOFTWARE, EVEN IF ADVISED OF THE POSSIBILITY OF SUCH DAMAGE.
 */

using System;
using System.Collections.Generic;
using System.Reflection;
using log4net;
using Nini.Config;
using OpenMetaverse;
using OpenSim.Framework;
using OpenSim.Region.Framework.Interfaces;
using OpenSim.Region.Framework.Scenes;
using Mono.Addins;

namespace OpenSim.Region.CoreModules.Agent.AssetTransaction
{
    [Extension(Path = "/OpenSim/RegionModules", NodeName = "RegionModule", Id = "AssetTransactionModule")]
    public class AssetTransactionModule : INonSharedRegionModule,
            IAgentAssetTransactions
    {
//        private static readonly ILog m_log = LogManager.GetLogger(MethodBase.GetCurrentMethod().DeclaringType);
        
        protected Scene m_Scene;
        private bool m_dumpAssetsToFile = false;
        private int  m_levelUpload = 0;

        /// <summary>
        /// Each agent has its own singleton collection of transactions
        /// </summary>
        private Dictionary<UUID, AgentAssetTransactions> AgentTransactions =
            new Dictionary<UUID, AgentAssetTransactions>();
        
        #region IRegionModule Members

        public void Initialise(IConfigSource source)
        {
            IConfig sconfig = source.Configs["Startup"];
            if (sconfig != null)
            {
                m_levelUpload = sconfig.GetInt("LevelUpload", 0);
            }
        }

        public void AddRegion(Scene scene)
        {
            m_Scene = scene;
            scene.RegisterModuleInterface<IAgentAssetTransactions>(this);
            scene.EventManager.OnNewClient += NewClient;
        }

        public void RegionLoaded(Scene scene)
        {
        }

        public void RemoveRegion(Scene scene)
        {
        }

        public void Close()
        {
        }

        public string Name
        {
            get { return "AgentTransactionModule"; }
        }

        public Type ReplaceableInterface
        {
            get { return typeof(IAgentAssetTransactions); }
        }

        #endregion

        public void NewClient(IClientAPI client)
        {
            client.OnAssetUploadRequest += HandleUDPUploadRequest;
            client.OnXferReceive += HandleXfer;
        }

        #region AgentAssetTransactions
        /// <summary>
        /// Get the collection of asset transactions for the given user.
        /// If one does not already exist, it is created.
        /// </summary>
        /// <param name="userID"></param>
        /// <returns></returns>
        private AgentAssetTransactions GetUserTransactions(UUID userID)
        {
            lock (AgentTransactions)
            {
                if (!AgentTransactions.ContainsKey(userID))
                {
                    AgentAssetTransactions transactions =
                            new AgentAssetTransactions(userID, m_Scene,
                            m_dumpAssetsToFile);

                    AgentTransactions.Add(userID, transactions);
                }

                return AgentTransactions[userID];
            }
        }

        /// <summary>
        /// Remove the given agent asset transactions. This should be called
        /// when a client is departing from a scene (and hence won't be making
        /// any more transactions here).
        /// </summary>
        /// <param name="userID"></param>
        public void RemoveAgentAssetTransactions(UUID userID)
        {
            // m_log.DebugFormat("Removing agent asset transactions structure for agent {0}", userID);

            lock (AgentTransactions)
            {
                AgentTransactions.Remove(userID);
            }
        }

        /// <summary>
        /// Create an inventory item from data that has been received through
        /// a transaction.
        /// This is called when new clothing or body parts are created.
        /// It may also be called in other situations.
        /// </summary>
        /// <param name="remoteClient"></param>
        /// <param name="transactionID"></param>
        /// <param name="folderID"></param>
        /// <param name="callbackID"></param>
        /// <param name="description"></param>
        /// <param name="name"></param>
        /// <param name="invType"></param>
        /// <param name="type"></param>
        /// <param name="wearableType"></param>
        /// <param name="nextOwnerMask"></param>
        public void HandleItemCreationFromTransaction(IClientAPI remoteClient,
                UUID transactionID, UUID folderID, uint callbackID,
                string description, string name, sbyte invType,
                sbyte type, byte wearableType, uint nextOwnerMask)
        {
//            m_log.DebugFormat(
//                "[TRANSACTIONS MANAGER] Called HandleItemCreationFromTransaction with item {0}", name);

            AgentAssetTransactions transactions =
                    GetUserTransactions(remoteClient.AgentId);

            transactions.RequestCreateInventoryItem(remoteClient, transactionID,
                    folderID, callbackID, description, name, invType, type,
                    wearableType, nextOwnerMask);
        }

        /// <summary>
        /// Update an inventory item with data that has been received through a
        /// transaction.
        /// </summary>
        /// <remarks>
        /// This is called when clothing or body parts are updated (for
        /// instance, with new textures or colours). It may also be called in
        /// other situations.
        /// </remarks>
        /// <param name="remoteClient"></param>
        /// <param name="transactionID"></param>
        /// <param name="item"></param>
        public void HandleItemUpdateFromTransaction(IClientAPI remoteClient,
                UUID transactionID, InventoryItemBase item)
        {
//            m_log.DebugFormat(
//                "[ASSET TRANSACTION MODULE]: Called HandleItemUpdateFromTransaction with item {0}",
//                item.Name);

            AgentAssetTransactions transactions = GetUserTransactions(remoteClient.AgentId);

            transactions.RequestUpdateInventoryItem(remoteClient, transactionID, item);
        }

        /// <summary>
        /// Update a task inventory item with data that has been received
        /// through a transaction.
        ///
        /// This is currently called when, for instance, a notecard in a prim
        /// is saved. The data is sent up through a single AssetUploadRequest.
        /// A subsequent UpdateTaskInventory then references the transaction
        /// and comes through this method.
        /// </summary>
        /// <param name="remoteClient"></param>
        /// <param name="part"></param>
        /// <param name="transactionID"></param>
        /// <param name="item"></param>
        public void HandleTaskItemUpdateFromTransaction(
            IClientAPI remoteClient, SceneObjectPart part, UUID transactionID, TaskInventoryItem item)
        {
<<<<<<< HEAD
            m_log.DebugFormat(
                "[TRANSACTIONS MANAGER] Called HandleTaskItemUpdateFromTransaction with item {0} in {1} for {2} in {3}",
                item.Name, part.Name, remoteClient.Name, m_Scene.RegionInfo.RegionName);
=======
//            m_log.DebugFormat(
//                "[ASSET TRANSACTION MODULE]: Called HandleTaskItemUpdateFromTransaction with item {0} in {1} for {2} in {3}",
//                item.Name, part.Name, remoteClient.Name, m_Scene.RegionInfo.RegionName);
>>>>>>> c5de9840

            AgentAssetTransactions transactions =
                    GetUserTransactions(remoteClient.AgentId);

            transactions.RequestUpdateTaskInventoryItem(remoteClient, part,
                    transactionID, item);
        }

        /// <summary>
        /// Request that a client (agent) begin an asset transfer.
        /// </summary>
        /// <param name="remoteClient"></param>
        /// <param name="assetID"></param>
        /// <param name="transactionID"></param>
        /// <param name="type"></param>
        /// <param name="data"></param></param>
        /// <param name="tempFile"></param>
        public void HandleUDPUploadRequest(IClientAPI remoteClient,
                UUID assetID, UUID transactionID, sbyte type, byte[] data,
                bool storeLocal, bool tempFile)
        {
//            m_log.DebugFormat(
//                "[ASSET TRANSACTION MODULE]: HandleUDPUploadRequest - assetID: {0}, transaction {1}, type {2}, storeLocal {3}, tempFile {4}, data.Length {5}",
//                assetID, transactionID, type, storeLocal, tempFile, data.Length);
            
            if (((AssetType)type == AssetType.Texture ||
                (AssetType)type == AssetType.Sound ||
                (AssetType)type == AssetType.TextureTGA ||
                (AssetType)type == AssetType.Animation) &&
                tempFile == false)
            {
                ScenePresence avatar = null;
                Scene scene = (Scene)remoteClient.Scene;
                scene.TryGetScenePresence(remoteClient.AgentId, out avatar);

                // check user level
                if (avatar != null)
                {
                    if (avatar.UserLevel < m_levelUpload)
                    {
                        remoteClient.SendAgentAlertMessage("Unable to upload asset. Insufficient permissions.", false);
                        return;
                    }
                }

                // check funds
                IMoneyModule mm = scene.RequestModuleInterface<IMoneyModule>();

                if (mm != null)
                {
                    if (!mm.UploadCovered(remoteClient.AgentId, mm.UploadCharge))
                    {
                        remoteClient.SendAgentAlertMessage("Unable to upload asset. Insufficient funds.", false);
                        return;
                    }
                }
            }

            AgentAssetTransactions transactions = GetUserTransactions(remoteClient.AgentId);
<<<<<<< HEAD
            AssetXferUploader uploader = transactions.RequestXferUploader(transaction, assetID);

            if (uploader != null)
            {
                uploader.Initialise(remoteClient, assetID, transaction, type,
                        data, storeLocal, tempFile);
            }
=======
            AssetXferUploader uploader = transactions.RequestXferUploader(transactionID);
            uploader.StartUpload(remoteClient, assetID, transactionID, type, data, storeLocal, tempFile);
>>>>>>> c5de9840
        }

        /// <summary>
        /// Handle asset transfer data packets received in response to the
        /// asset upload request in HandleUDPUploadRequest()
        /// </summary>
        /// <param name="remoteClient"></param>
        /// <param name="xferID"></param>
        /// <param name="packetID"></param>
        /// <param name="data"></param>
        public void HandleXfer(IClientAPI remoteClient, ulong xferID,
                uint packetID, byte[] data)
        {
//            m_log.Debug("xferID: " + xferID + "  packetID: " + packetID + "  data length " + data.Length);
            AgentAssetTransactions transactions = GetUserTransactions(remoteClient.AgentId);

            transactions.HandleXfer(xferID, packetID, data);
        }

        #endregion
    }
}<|MERGE_RESOLUTION|>--- conflicted
+++ resolved
@@ -54,7 +54,7 @@
         private Dictionary<UUID, AgentAssetTransactions> AgentTransactions =
             new Dictionary<UUID, AgentAssetTransactions>();
         
-        #region IRegionModule Members
+        #region Region Module interface
 
         public void Initialise(IConfigSource source)
         {
@@ -214,15 +214,9 @@
         public void HandleTaskItemUpdateFromTransaction(
             IClientAPI remoteClient, SceneObjectPart part, UUID transactionID, TaskInventoryItem item)
         {
-<<<<<<< HEAD
-            m_log.DebugFormat(
-                "[TRANSACTIONS MANAGER] Called HandleTaskItemUpdateFromTransaction with item {0} in {1} for {2} in {3}",
-                item.Name, part.Name, remoteClient.Name, m_Scene.RegionInfo.RegionName);
-=======
 //            m_log.DebugFormat(
 //                "[ASSET TRANSACTION MODULE]: Called HandleTaskItemUpdateFromTransaction with item {0} in {1} for {2} in {3}",
 //                item.Name, part.Name, remoteClient.Name, m_Scene.RegionInfo.RegionName);
->>>>>>> c5de9840
 
             AgentAssetTransactions transactions =
                     GetUserTransactions(remoteClient.AgentId);
@@ -282,18 +276,8 @@
             }
 
             AgentAssetTransactions transactions = GetUserTransactions(remoteClient.AgentId);
-<<<<<<< HEAD
-            AssetXferUploader uploader = transactions.RequestXferUploader(transaction, assetID);
-
-            if (uploader != null)
-            {
-                uploader.Initialise(remoteClient, assetID, transaction, type,
-                        data, storeLocal, tempFile);
-            }
-=======
             AssetXferUploader uploader = transactions.RequestXferUploader(transactionID);
             uploader.StartUpload(remoteClient, assetID, transactionID, type, data, storeLocal, tempFile);
->>>>>>> c5de9840
         }
 
         /// <summary>
