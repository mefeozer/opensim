/*
 * Copyright (c) Contributors, http://opensimulator.org/
 * See CONTRIBUTORS.TXT for a full list of copyright holders.
 *
 * Redistribution and use in source and binary forms, with or without
 * modification, are permitted provided that the following conditions are met:
 *     * Redistributions of source code must retain the above copyright
 *       notice, this list of conditions and the following disclaimer.
 *     * Redistributions in binary form must reproduce the above copyrightD
 *       notice, this list of conditions and the following disclaimer in the
 *       documentation and/or other materials provided with the distribution.
 *     * Neither the name of the OpenSimulator Project nor the
 *       names of its contributors may be used to endorse or promote products
 *       derived from this software without specific prior written permission.
 *
 * THIS SOFTWARE IS PROVIDED BY THE DEVELOPERS ``AS IS'' AND ANY
 * EXPRESS OR IMPLIED WARRANTIES, INCLUDING, BUT NOT LIMITED TO, THE IMPLIED
 * WARRANTIES OF MERCHANTABILITY AND FITNESS FOR A PARTICULAR PURPOSE ARE
 * DISCLAIMED. IN NO EVENT SHALL THE CONTRIBUTORS BE LIABLE FOR ANY
 * DIRECT, INDIRECT, INCIDENTAL, SPECIAL, EXEMPLARY, OR CONSEQUENTIAL DAMAGES
 * (INCLUDING, BUT NOT LIMITED TO, PROCUREMENT OF SUBSTITUTE GOODS OR SERVICES;
 * LOSS OF USE, DATA, OR PROFITS; OR BUSINESS INTERRUPTION) HOWEVER CAUSED AND
 * ON ANY THEORY OF LIABILITY, WHETHER IN CONTRACT, STRICT LIABILITY, OR TORT
 * (INCLUDING NEGLIGENCE OR OTHERWISE) ARISING IN ANY WAY OUT OF THE USE OF THIS
 * SOFTWARE, EVEN IF ADVISED OF THE POSSIBILITY OF SUCH DAMAGE.
 */

using System;
using System.Collections.Generic;
using System.Diagnostics;
using System.Drawing;
using System.Drawing.Imaging;
using System.IO;
using System.Text;
using System.Threading;
using System.Timers;
using System.Xml;
using Nini.Config;
using OpenMetaverse;
using OpenMetaverse.Packets;
using OpenMetaverse.Imaging;
using OpenSim.Framework;
using OpenSim.Framework.Monitoring;
using OpenSim.Services.Interfaces;
using OpenSim.Framework.Communications;
using OpenSim.Framework.Console;
using OpenSim.Region.Framework.Interfaces;
using OpenSim.Region.Framework.Scenes.Scripting;
using OpenSim.Region.Framework.Scenes.Serialization;
using OpenSim.Region.Physics.Manager;
using Timer=System.Timers.Timer;
using TPFlags = OpenSim.Framework.Constants.TeleportFlags;
using GridRegion = OpenSim.Services.Interfaces.GridRegion;

namespace OpenSim.Region.Framework.Scenes
{
    public delegate bool FilterAvatarList(ScenePresence avatar);

    public partial class Scene : SceneBase
    {
        private const long DEFAULT_MIN_TIME_FOR_PERSISTENCE = 60L;
        private const long DEFAULT_MAX_TIME_FOR_PERSISTENCE = 600L;

        public delegate void SynchronizeSceneHandler(Scene scene);

        #region Fields

        public bool EmergencyMonitoring = false;

        /// <summary>
        /// Show debug information about teleports.
        /// </summary>
        public bool DebugTeleporting { get; set; }

        /// <summary>
        /// Show debug information about the scene loop.
        /// </summary>
        public bool DebugUpdates { get; set; }

        /// <summary>
        /// If true then the scene is saved to persistent storage periodically, every m_update_backup frames and
        /// if objects meet required conditions (m_dontPersistBefore and m_dontPersistAfter).
        /// </summary>
        /// <remarks>
        /// Even if false, the scene will still be saved on clean shutdown.
        /// FIXME: Currently, setting this to false will mean that objects are not periodically returned from parcels.  
        /// This needs to be fixed.
        /// </remarks>
        public bool PeriodicBackup { get; set; }

        /// <summary>
        /// If false then the scene is never saved to persistence storage even if PeriodicBackup == true and even
        /// if the scene is being shut down for the final time.
        /// </summary>
        public bool UseBackup { get; set; }

        /// <summary>
        /// If false then physical objects are disabled, though collisions will continue as normal.
        /// </summary>
        public bool PhysicsEnabled { get; set; }

        /// <summary>
        /// If false then scripts are not enabled on the smiulator
        /// </summary>
        public bool ScriptsEnabled 
        { 
            get { return m_scripts_enabled; }
            set 
            {
                if (m_scripts_enabled != value)
                {
                    if (!value)
                    {
                        m_log.Info("Stopping all Scripts in Scene");

                        EntityBase[] entities = Entities.GetEntities();
                        foreach (EntityBase ent in entities)
                        {
                            if (ent is SceneObjectGroup)
                                ((SceneObjectGroup)ent).RemoveScriptInstances(false);
                        }
                    }
                    else
                    {
                        m_log.Info("Starting all Scripts in Scene");
    
                        EntityBase[] entities = Entities.GetEntities();
                        foreach (EntityBase ent in entities)
                        {
                            if (ent is SceneObjectGroup)
                            {
                                SceneObjectGroup sog = (SceneObjectGroup)ent;
                                sog.CreateScriptInstances(0, false, DefaultScriptEngine, 0);
                                sog.ResumeScripts();
                            }
                        }
                    }

                    m_scripts_enabled = value;
                }
            }
        }
        private bool m_scripts_enabled;

        public SynchronizeSceneHandler SynchronizeScene;

        /// <summary>
        /// Used to prevent simultaneous calls to RemoveClient() for the same agent from interfering with each other.
        /// </summary>
        private object m_removeClientLock = new object();

        /// <summary>
        /// Statistical information for this scene.
        /// </summary>
        public SimStatsReporter StatsReporter { get; private set; }

        public List<Border> NorthBorders = new List<Border>();
        public List<Border> EastBorders = new List<Border>();
        public List<Border> SouthBorders = new List<Border>();
        public List<Border> WestBorders = new List<Border>();

        /// <summary>
        /// Controls whether physics can be applied to prims.  Even if false, prims still have entries in a
        /// PhysicsScene in order to perform collision detection
        /// </summary>
        public bool PhysicalPrims { get; private set; }

        /// <summary>
        /// Controls whether prims can be collided with.
        /// </summary>
        /// <remarks>
        /// If this is set to false then prims cannot be subject to physics either.
        /// </summary>
        public bool CollidablePrims { get; private set; }

        /// <summary>
        /// Minimum value of the size of a non-physical prim in each axis
        /// </summary>
        public float m_minNonphys = 0.001f;

        /// <summary>
        /// Maximum value of the size of a non-physical prim in each axis
        /// </summary>
        public float m_maxNonphys = 256;

        /// <summary>
        /// Minimum value of the size of a physical prim in each axis
        /// </summary>
        public float m_minPhys = 0.01f;

        /// <summary>
        /// Maximum value of the size of a physical prim in each axis
        /// </summary>
        public float m_maxPhys = 10;

        /// <summary>
        /// Max prims an object will hold
        /// </summary>
        public int m_linksetCapacity = 0;

        public bool m_clampPrimSize;
        public bool m_trustBinaries;
        public bool m_allowScriptCrossings;
        public bool m_useFlySlow;
        public bool m_useTrashOnDelete = true;

        /// <summary>
        /// Temporarily setting to trigger appearance resends at 60 second intervals.
        /// </summary>
        public bool SendPeriodicAppearanceUpdates { get; set; }

        protected float m_defaultDrawDistance = 255.0f;
        public float DefaultDrawDistance 
        {
            get { return m_defaultDrawDistance; }
        }

        private List<string> m_AllowedViewers = new List<string>();
        private List<string> m_BannedViewers = new List<string>();
        
        // TODO: need to figure out how allow client agents but deny
        // root agents when ACL denies access to root agent
        public bool m_strictAccessControl = true;
        public bool m_seeIntoBannedRegion = false;
        public int MaxUndoCount = 5;

        // Using this for RegionReady module to prevent LoginsDisabled from changing under our feet;
        public bool LoginLock = false;

        public bool StartDisabled = false;
        public bool LoadingPrims;
        public IXfer XferManager;

        // the minimum time that must elapse before a changed object will be considered for persisted
        public long m_dontPersistBefore = DEFAULT_MIN_TIME_FOR_PERSISTENCE * 10000000L;
        // the maximum time that must elapse before a changed object will be considered for persisted
        public long m_persistAfter = DEFAULT_MAX_TIME_FOR_PERSISTENCE * 10000000L;

        protected int m_splitRegionID;
        protected Timer m_restartWaitTimer = new Timer();
        protected Timer m_timerWatchdog = new Timer();
        protected List<RegionInfo> m_regionRestartNotifyList = new List<RegionInfo>();
        protected List<RegionInfo> m_neighbours = new List<RegionInfo>();
        protected string m_simulatorVersion = "OpenSimulator Server";
        protected AgentCircuitManager m_authenticateHandler;
        protected SceneCommunicationService m_sceneGridService;
        protected ISnmpModule m_snmpService = null;

        protected ISimulationDataService m_SimulationDataService;
        protected IEstateDataService m_EstateDataService;
        protected IAssetService m_AssetService;
        protected IAuthorizationService m_AuthorizationService;
        protected IInventoryService m_InventoryService;
        protected IGridService m_GridService;
        protected ILibraryService m_LibraryService;
        protected ISimulationService m_simulationService;
        protected IAuthenticationService m_AuthenticationService;
        protected IPresenceService m_PresenceService;
        protected IUserAccountService m_UserAccountService;
        protected IAvatarService m_AvatarService;
        protected IGridUserService m_GridUserService;

        protected IXMLRPC m_xmlrpcModule;
        protected IWorldComm m_worldCommModule;
        protected IAvatarFactoryModule m_AvatarFactory;
        protected IConfigSource m_config;
        protected IRegionSerialiserModule m_serialiser;
        protected IDialogModule m_dialogModule;
        protected ICapabilitiesModule m_capsModule;
        protected IGroupsModule m_groupsModule;

        private Dictionary<string, string> m_extraSettings;

        /// <summary>
        /// Current scene frame number
        /// </summary>
        public uint Frame
        {
            get;
            protected set;
        }

        /// <summary>
        /// Current maintenance run number
        /// </summary>
        public uint MaintenanceRun { get; private set; }

        /// <summary>
        /// The minimum length of time in seconds that will be taken for a scene frame.  If the frame takes less time then we
        /// will sleep for the remaining period.
        /// </summary>
        /// <remarks>
        /// One can tweak this number to experiment.  One current effect of reducing it is to make avatar animations
        /// occur too quickly (viewer 1) or with even more slide (viewer 2).
        /// </remarks>
        public float MinFrameTime { get; private set; }

        /// <summary>
        /// The minimum length of time in seconds that will be taken for a maintenance run.
        /// </summary>
        public float MinMaintenanceTime { get; private set; }

        private int m_update_physics = 1;
        private int m_update_entitymovement = 1;
        private int m_update_objects = 1;
        private int m_update_temp_cleaning = 1000;
        private int m_update_presences = 1; // Update scene presence movements
        private int m_update_events = 1;
        private int m_update_backup = 200;
        private int m_update_terrain = 1000;
        private int m_update_land = 10;
        private int m_update_coarse_locations = 50;

        private int agentMS;
        private int frameMS;
        private int physicsMS2;
        private int physicsMS;
        private int otherMS;
        private int tempOnRezMS;
        private int eventMS;
        private int backupMS;
        private int terrainMS;
        private int landMS;

        /// <summary>
        /// Tick at which the last frame was processed.
        /// </summary>
        private int m_lastFrameTick;

        public bool CombineRegions = false;
        /// <summary>
        /// Tick at which the last maintenance run occurred.
        /// </summary>
        private int m_lastMaintenanceTick;

        /// <summary>
        /// Signals whether temporary objects are currently being cleaned up.  Needed because this is launched
        /// asynchronously from the update loop.
        /// </summary>
        private bool m_cleaningTemps = false;

//        private Object m_heartbeatLock = new Object();

        // TODO: Possibly stop other classes being able to manipulate this directly.
        private SceneGraph m_sceneGraph;
        private volatile int m_bordersLocked;
        private readonly Timer m_restartTimer = new Timer(15000); // Wait before firing
        private volatile bool m_backingup;
        private Dictionary<UUID, ReturnInfo> m_returns = new Dictionary<UUID, ReturnInfo>();
        private Dictionary<UUID, SceneObjectGroup> m_groupsWithTargets = new Dictionary<UUID, SceneObjectGroup>();

        private string m_defaultScriptEngine;

        /// <summary>
        /// Tick at which the last login occurred.
        /// </summary>
        private int m_LastLogin;

        private int m_lastIncoming;
        private int m_lastOutgoing;
        private int m_hbRestarts = 0;


        /// <summary>
        /// Thread that runs the scene loop.
        /// </summary>
        private Thread m_heartbeatThread;

        /// <summary>
        /// True if these scene is in the process of shutting down or is shutdown.
        /// </summary>
        public bool ShuttingDown
        {
            get { return m_shuttingDown; }
        }
        private volatile bool m_shuttingDown;

        /// <summary>
        /// Is the scene active?
        /// </summary>
        /// <remarks>
        /// If false, maintenance and update loops are not being run.  Updates can still be triggered manually if
        /// the scene is not active.
        /// </remarks>
        public bool Active
        {
            get { return m_active; }
            set
            {
                if (value)
                {
                    if (!m_active)
                        Start();
                }
                else
                {
                    m_active = false;
                }
            }
        }
        private volatile bool m_active;

//        private int m_lastUpdate;
        private bool m_firstHeartbeat = true;
        
        private UpdatePrioritizationSchemes m_priorityScheme = UpdatePrioritizationSchemes.Time;
        private bool m_reprioritizationEnabled = true;
        private double m_reprioritizationInterval = 5000.0;
        private double m_rootReprioritizationDistance = 10.0;
        private double m_childReprioritizationDistance = 20.0;

        private Timer m_mapGenerationTimer = new Timer();
        private bool m_generateMaptiles;

        #endregion Fields

        #region Properties

        /* Used by the loadbalancer plugin on GForge */
        public int SplitRegionID
        {
            get { return m_splitRegionID; }
            set { m_splitRegionID = value; }
        }

        public bool BordersLocked
        {
            get { return m_bordersLocked == 1; }
            set
            {
                if (value == true)
                    m_bordersLocked = 1;
                else
                    m_bordersLocked = 0;
            }
        }
        
        public new float TimeDilation
        {
            get { return m_sceneGraph.PhysicsScene.TimeDilation; }
        }

        public SceneCommunicationService SceneGridService
        {
            get { return m_sceneGridService; }
        }

        public ISnmpModule SnmpService
        {
            get
            {
                if (m_snmpService == null)
                {
                    m_snmpService = RequestModuleInterface<ISnmpModule>();
                }

                return m_snmpService;
            }
        }

        public ISimulationDataService SimulationDataService
        {
            get
            {
                if (m_SimulationDataService == null)
                {
                    m_SimulationDataService = RequestModuleInterface<ISimulationDataService>();

                    if (m_SimulationDataService == null)
                    {
                        throw new Exception("No ISimulationDataService available.");
                    }
                }

                return m_SimulationDataService;
            }
        }

        public IEstateDataService EstateDataService
        {
            get
            {
                if (m_EstateDataService == null)
                {
                    m_EstateDataService = RequestModuleInterface<IEstateDataService>();

                    if (m_EstateDataService == null)
                    {
                        throw new Exception("No IEstateDataService available.");
                    }
                }

                return m_EstateDataService;
            }
        }

        public IAssetService AssetService
        {
            get
            {
                if (m_AssetService == null)
                {
                    m_AssetService = RequestModuleInterface<IAssetService>();

                    if (m_AssetService == null)
                    {
                        throw new Exception("No IAssetService available.");
                    }
                }

                return m_AssetService;
            }
        }
        
        public IAuthorizationService AuthorizationService
        {
            get
            {
                if (m_AuthorizationService == null)
                {
                    m_AuthorizationService = RequestModuleInterface<IAuthorizationService>();

                    //if (m_AuthorizationService == null)
                    //{
                    //    // don't throw an exception if no authorization service is set for the time being
                    //     m_log.InfoFormat("[SCENE]: No Authorization service is configured");
                    //}
                }

                return m_AuthorizationService;
            }
        }

        public IInventoryService InventoryService
        {
            get
            {
                if (m_InventoryService == null)
                {
                    m_InventoryService = RequestModuleInterface<IInventoryService>();

                    if (m_InventoryService == null)
                    {
                        throw new Exception("No IInventoryService available. This could happen if the config_include folder doesn't exist or if the OpenSim.ini [Architecture] section isn't set.  Please also check that you have the correct version of your inventory service dll.  Sometimes old versions of this dll will still exist.  Do a clean checkout and re-create the opensim.ini from the opensim.ini.example.");
                    }
                }

                return m_InventoryService;
            }
        }

        public IGridService GridService
        {
            get
            {
                if (m_GridService == null)
                {
                    m_GridService = RequestModuleInterface<IGridService>();

                    if (m_GridService == null)
                    {
                        throw new Exception("No IGridService available. This could happen if the config_include folder doesn't exist or if the OpenSim.ini [Architecture] section isn't set.  Please also check that you have the correct version of your inventory service dll.  Sometimes old versions of this dll will still exist.  Do a clean checkout and re-create the opensim.ini from the opensim.ini.example.");
                    }
                }

                return m_GridService;
            }
        }

        public ILibraryService LibraryService
        {
            get
            {
                if (m_LibraryService == null)
                    m_LibraryService = RequestModuleInterface<ILibraryService>();

                return m_LibraryService;
            }
        }

        public ISimulationService SimulationService
        {
            get
            {
                if (m_simulationService == null)
                    m_simulationService = RequestModuleInterface<ISimulationService>();

                return m_simulationService;
            }
        }

        public IAuthenticationService AuthenticationService
        {
            get
            {
                if (m_AuthenticationService == null)
                    m_AuthenticationService = RequestModuleInterface<IAuthenticationService>();
                return m_AuthenticationService;
            }
        }

        public IPresenceService PresenceService
        {
            get
            {
                if (m_PresenceService == null)
                    m_PresenceService = RequestModuleInterface<IPresenceService>();
                return m_PresenceService;
            }
        }

        public IUserAccountService UserAccountService
        {
            get
            {
                if (m_UserAccountService == null)
                    m_UserAccountService = RequestModuleInterface<IUserAccountService>();
                return m_UserAccountService;
            }
        }

        public IAvatarService AvatarService
        {
            get
            {
                if (m_AvatarService == null)
                    m_AvatarService = RequestModuleInterface<IAvatarService>();
                return m_AvatarService;
            }
        }

        public IGridUserService GridUserService
        {
            get
            {
                if (m_GridUserService == null)
                    m_GridUserService = RequestModuleInterface<IGridUserService>();
                return m_GridUserService;
            }
        }

        public IAttachmentsModule AttachmentsModule { get; set; }
        public IEntityTransferModule EntityTransferModule { get; private set; }
        public IAgentAssetTransactions AgentTransactionsModule { get; private set; }
        public IUserManagement UserManagementModule { get; private set; }

        public IAvatarFactoryModule AvatarFactory
        {
            get { return m_AvatarFactory; }
        }
        
        public ICapabilitiesModule CapsModule
        {
            get { return m_capsModule; }
        }

        public int MonitorFrameTime { get { return frameMS; } }
        public int MonitorPhysicsUpdateTime { get { return physicsMS; } }
        public int MonitorPhysicsSyncTime { get { return physicsMS2; } }
        public int MonitorOtherTime { get { return otherMS; } }
        public int MonitorTempOnRezTime { get { return tempOnRezMS; } }
        public int MonitorEventTime { get { return eventMS; } } // This may need to be divided into each event?
        public int MonitorBackupTime { get { return backupMS; } }
        public int MonitorTerrainTime { get { return terrainMS; } }
        public int MonitorLandTime { get { return landMS; } }
        public int MonitorLastFrameTick { get { return m_lastFrameTick; } }

        public UpdatePrioritizationSchemes UpdatePrioritizationScheme { get { return m_priorityScheme; } }
        public bool IsReprioritizationEnabled { get { return m_reprioritizationEnabled; } }
        public double ReprioritizationInterval { get { return m_reprioritizationInterval; } }
        public double RootReprioritizationDistance { get { return m_rootReprioritizationDistance; } }
        public double ChildReprioritizationDistance { get { return m_childReprioritizationDistance; } }

        public AgentCircuitManager AuthenticateHandler
        {
            get { return m_authenticateHandler; }
        }

        // an instance to the physics plugin's Scene object.
        public PhysicsScene PhysicsScene
        {
            get { return m_sceneGraph.PhysicsScene; }
            set
            {
                // If we're not doing the initial set
                // Then we've got to remove the previous
                // event handler
                if (PhysicsScene != null && PhysicsScene.SupportsNINJAJoints)
                {
                    PhysicsScene.OnJointMoved -= jointMoved;
                    PhysicsScene.OnJointDeactivated -= jointDeactivated;
                    PhysicsScene.OnJointErrorMessage -= jointErrorMessage;
                }

                m_sceneGraph.PhysicsScene = value;

                if (PhysicsScene != null && m_sceneGraph.PhysicsScene.SupportsNINJAJoints)
                {
                    // register event handlers to respond to joint movement/deactivation
                    PhysicsScene.OnJointMoved += jointMoved;
                    PhysicsScene.OnJointDeactivated += jointDeactivated;
                    PhysicsScene.OnJointErrorMessage += jointErrorMessage;
                }
            }
        }

        public string DefaultScriptEngine
        {
            get { return m_defaultScriptEngine; }
        }

        public EntityManager Entities
        {
            get { return m_sceneGraph.Entities; }
        }

        
        // used in sequence see: SpawnPoint()
        private int m_SpawnPoint;
        // can be closest/random/sequence
        public string SpawnPointRouting
        {
            get; private set;
        }
        // allow landmarks to pass
        public bool TelehubAllowLandmarks
        {
            get; private set;
        }

        #endregion Properties

        #region Constructors

        public Scene(RegionInfo regInfo, AgentCircuitManager authen,
                     SceneCommunicationService sceneGridService,
                     ISimulationDataService simDataService, IEstateDataService estateDataService,
                     bool dumpAssetsToFile,
                     IConfigSource config, string simulatorVersion)
            : this(regInfo)
        {
            m_config = config;
            MinFrameTime = 0.089f;
            MinMaintenanceTime = 1;

            Random random = new Random();

            m_lastAllocatedLocalId = (uint)(random.NextDouble() * (double)(uint.MaxValue / 2)) + (uint)(uint.MaxValue / 4);
            m_authenticateHandler = authen;
            m_sceneGridService = sceneGridService;
            m_SimulationDataService = simDataService;
            m_EstateDataService = estateDataService;
            m_regionHandle = RegionInfo.RegionHandle;
            m_lastIncoming = 0;
            m_lastOutgoing = 0;

            m_asyncSceneObjectDeleter = new AsyncSceneObjectGroupDeleter(this);
            m_asyncSceneObjectDeleter.Enabled = true;

            m_asyncInventorySender = new AsyncInventorySender(this);

            #region Region Settings

            // Load region settings
            // LoadRegionSettings creates new region settings in persistence if they don't already exist for this region.
            // However, in this case, the default textures are not set in memory properly, so we need to do it here and
            // resave.
            // FIXME: It shouldn't be up to the database plugins to create this data - we should do it when a new
            // region is set up and avoid these gyrations.
            RegionSettings rs = simDataService.LoadRegionSettings(RegionInfo.RegionID);
            m_extraSettings = simDataService.GetExtra(RegionInfo.RegionID);

            bool updatedTerrainTextures = false;
            if (rs.TerrainTexture1 == UUID.Zero)
            {
                rs.TerrainTexture1 = RegionSettings.DEFAULT_TERRAIN_TEXTURE_1;
                updatedTerrainTextures = true;
            }

            if (rs.TerrainTexture2 == UUID.Zero)
            {
                rs.TerrainTexture2 = RegionSettings.DEFAULT_TERRAIN_TEXTURE_2;
                updatedTerrainTextures = true;
            }

            if (rs.TerrainTexture3 == UUID.Zero)
            {
                rs.TerrainTexture3 = RegionSettings.DEFAULT_TERRAIN_TEXTURE_3;
                updatedTerrainTextures = true;
            }

            if (rs.TerrainTexture4 == UUID.Zero)
            {
                rs.TerrainTexture4 = RegionSettings.DEFAULT_TERRAIN_TEXTURE_4;
                updatedTerrainTextures = true;
            }

            if (updatedTerrainTextures)
                rs.Save();

            RegionInfo.RegionSettings = rs;

            if (estateDataService != null)
                RegionInfo.EstateSettings = estateDataService.LoadEstateSettings(RegionInfo.RegionID, false);

            #endregion Region Settings

            //Bind Storage Manager functions to some land manager functions for this scene
            EventManager.OnLandObjectAdded +=
                new EventManager.LandObjectAdded(simDataService.StoreLandObject);
            EventManager.OnLandObjectRemoved +=
                new EventManager.LandObjectRemoved(simDataService.RemoveLandObject);

            m_sceneGraph = new SceneGraph(this);

            // If the scene graph has an Unrecoverable error, restart this sim.
            // Currently the only thing that causes it to happen is two kinds of specific
            // Physics based crashes.
            //
            // Out of memory
            // Operating system has killed the plugin
            m_sceneGraph.UnRecoverableError 
                += () => 
                    { 
                        m_log.ErrorFormat("[SCENE]: Restarting region {0} due to unrecoverable physics crash", Name); 
                        RestartNow(); 
                    };

            RegisterDefaultSceneEvents();

            DumpAssetsToFile = dumpAssetsToFile;

            // XXX: Don't set the public property since we don't want to activate here.  This needs to be handled 
            // better in the future.
            m_scripts_enabled = !RegionInfo.RegionSettings.DisableScripts;

            PhysicsEnabled = !RegionInfo.RegionSettings.DisablePhysics;

            m_simulatorVersion = simulatorVersion + " (" + Util.GetRuntimeInformation() + ")";

            #region Region Config

            // Region config overrides global config
            //
            try
            {
<<<<<<< HEAD
                if (m_config.Configs["Startup"] != null)
=======
                IConfig startupConfig = m_config.Configs["Startup"];

                StartDisabled = startupConfig.GetBoolean("StartDisabled", false);

                m_defaultDrawDistance = startupConfig.GetFloat("DefaultDrawDistance", m_defaultDrawDistance);
                UseBackup = startupConfig.GetBoolean("UseSceneBackup", UseBackup);
                if (!UseBackup)
                    m_log.InfoFormat("[SCENE]: Backup has been disabled for {0}", RegionInfo.RegionName);
                
                //Animation states
                m_useFlySlow = startupConfig.GetBoolean("enableflyslow", false);

                MaxUndoCount = startupConfig.GetInt("MaxPrimUndos", 20);

                PhysicalPrims = startupConfig.GetBoolean("physical_prim", PhysicalPrims);
                CollidablePrims = startupConfig.GetBoolean("collidable_prim", CollidablePrims);

                m_minNonphys = startupConfig.GetFloat("NonPhysicalPrimMin", m_minNonphys);
                if (RegionInfo.NonphysPrimMin > 0)
>>>>>>> 26347307
                {
                    IConfig startupConfig = m_config.Configs["Startup"];

                    StartDisabled = startupConfig.GetBoolean("StartDisabled", false);

                    m_defaultDrawDistance = startupConfig.GetFloat("DefaultDrawDistance",m_defaultDrawDistance);
                    m_useBackup = startupConfig.GetBoolean("UseSceneBackup", m_useBackup);
                    if (!m_useBackup)
                        m_log.InfoFormat("[SCENE]: Backup has been disabled for {0}", RegionInfo.RegionName);
                    
                    //Animation states
                    m_useFlySlow = startupConfig.GetBoolean("enableflyslow", false);

                    PhysicalPrims = startupConfig.GetBoolean("physical_prim", true);
                    CollidablePrims = startupConfig.GetBoolean("collidable_prim", true);

                    m_minNonphys = startupConfig.GetFloat("NonPhysicalPrimMin", m_minNonphys);
                    if (RegionInfo.NonphysPrimMin > 0)
                    {
                        m_minNonphys = RegionInfo.NonphysPrimMin;
                    }

                    m_maxNonphys = startupConfig.GetFloat("NonPhysicalPrimMax", m_maxNonphys);
                    if (RegionInfo.NonphysPrimMax > 0)
                    {
                        m_maxNonphys = RegionInfo.NonphysPrimMax;
                    }

                    m_minPhys = startupConfig.GetFloat("PhysicalPrimMin", m_minPhys);
                    if (RegionInfo.PhysPrimMin > 0)
                    {
                        m_minPhys = RegionInfo.PhysPrimMin;
                    }

                    m_maxPhys = startupConfig.GetFloat("PhysicalPrimMax", m_maxPhys);

                    if (RegionInfo.PhysPrimMax > 0)
                    {
                        m_maxPhys = RegionInfo.PhysPrimMax;
                    }

                    m_linksetCapacity = startupConfig.GetInt("LinksetPrims", m_linksetCapacity);
                    if (RegionInfo.LinksetCapacity > 0)
                    {
                        m_linksetCapacity = RegionInfo.LinksetCapacity;
                    }

                    SpawnPointRouting = startupConfig.GetString("SpawnPointRouting", "closest");
                    TelehubAllowLandmarks = startupConfig.GetBoolean("TelehubAllowLandmark", false);

                    // Here, if clamping is requested in either global or
                    // local config, it will be used
                    //
                    m_clampPrimSize = startupConfig.GetBoolean("ClampPrimSize", m_clampPrimSize);
                    if (RegionInfo.ClampPrimSize)
                    {
                        m_clampPrimSize = true;
                    }

                    m_useTrashOnDelete = startupConfig.GetBoolean("UseTrashOnDelete",m_useTrashOnDelete);
                    m_trustBinaries = startupConfig.GetBoolean("TrustBinaries", m_trustBinaries);
                    m_allowScriptCrossings = startupConfig.GetBoolean("AllowScriptCrossing", m_allowScriptCrossings);
                    m_dontPersistBefore =
                      startupConfig.GetLong("MinimumTimeBeforePersistenceConsidered", DEFAULT_MIN_TIME_FOR_PERSISTENCE);
                    m_dontPersistBefore *= 10000000;
                    m_persistAfter =
                      startupConfig.GetLong("MaximumTimeBeforePersistenceConsidered", DEFAULT_MAX_TIME_FOR_PERSISTENCE);
                    m_persistAfter *= 10000000;

                    m_defaultScriptEngine = startupConfig.GetString("DefaultScriptEngine", "XEngine");
                    m_log.InfoFormat("[SCENE]: Default script engine {0}", m_defaultScriptEngine);

                    m_strictAccessControl = startupConfig.GetBoolean("StrictAccessControl", m_strictAccessControl);
                    m_seeIntoBannedRegion = startupConfig.GetBoolean("SeeIntoBannedRegion", m_seeIntoBannedRegion);
                    CombineRegions = startupConfig.GetBoolean("CombineContiguousRegions", false);

                    m_generateMaptiles = startupConfig.GetBoolean("GenerateMaptiles", true);
                    if (m_generateMaptiles)
                    {
                        int maptileRefresh = startupConfig.GetInt("MaptileRefresh", 0);
                        if (maptileRefresh != 0)
                        {
                            m_mapGenerationTimer.Interval = maptileRefresh * 1000;
                            m_mapGenerationTimer.Elapsed += RegenerateMaptileAndReregister;
                            m_mapGenerationTimer.AutoReset = true;
                            m_mapGenerationTimer.Start();
                        }
                    }
                    else
                    {
                        string tile = startupConfig.GetString("MaptileStaticUUID", UUID.Zero.ToString());
                        UUID tileID;

                        if (UUID.TryParse(tile, out tileID))
                        {
                            RegionInfo.RegionSettings.TerrainImageID = tileID;
                        }
                    }

                    string grant = startupConfig.GetString("AllowedClients", String.Empty);
                    if (grant.Length > 0)
                    {
                        foreach (string viewer in grant.Split(','))
                        {
                            m_AllowedViewers.Add(viewer.Trim().ToLower());
                        }
                    }

                    grant = startupConfig.GetString("BannedClients", String.Empty);
                    if (grant.Length > 0)
                    {
                        foreach (string viewer in grant.Split(','))
                        {
                            m_BannedViewers.Add(viewer.Trim().ToLower());
                        }
                    }

                    MinFrameTime              = startupConfig.GetFloat( "MinFrameTime",                      MinFrameTime);
                    m_update_backup           = startupConfig.GetInt(   "UpdateStorageEveryNFrames",         m_update_backup);
                    m_update_coarse_locations = startupConfig.GetInt(   "UpdateCoarseLocationsEveryNFrames", m_update_coarse_locations);
                    m_update_entitymovement   = startupConfig.GetInt(   "UpdateEntityMovementEveryNFrames",  m_update_entitymovement);
                    m_update_events           = startupConfig.GetInt(   "UpdateEventsEveryNFrames",          m_update_events);
                    m_update_objects          = startupConfig.GetInt(   "UpdateObjectsEveryNFrames",         m_update_objects);
                    m_update_physics          = startupConfig.GetInt(   "UpdatePhysicsEveryNFrames",         m_update_physics);
                    m_update_presences        = startupConfig.GetInt(   "UpdateAgentsEveryNFrames",          m_update_presences);
                    m_update_terrain          = startupConfig.GetInt(   "UpdateTerrainEveryNFrames",         m_update_terrain);
                    m_update_temp_cleaning    = startupConfig.GetInt(   "UpdateTempCleaningEveryNFrames",    m_update_temp_cleaning);
                }
            }
            catch (Exception e)
            {
                m_log.Error("[SCENE]: Failed to load StartupConfig: " + e.ToString());
            }

            // FIXME: Ultimately this should be in a module.
            SendPeriodicAppearanceUpdates = true;
            
            IConfig appearanceConfig = m_config.Configs["Appearance"];
            if (appearanceConfig != null)
            {
                SendPeriodicAppearanceUpdates
                    = appearanceConfig.GetBoolean("ResendAppearanceUpdates", SendPeriodicAppearanceUpdates);
            }

            #endregion Region Config

            #region Interest Management

            IConfig interestConfig = m_config.Configs["InterestManagement"];
            if (interestConfig != null)
            {
                string update_prioritization_scheme = interestConfig.GetString("UpdatePrioritizationScheme", "Time").Trim().ToLower();

                try
                {
                    m_priorityScheme = (UpdatePrioritizationSchemes)Enum.Parse(typeof(UpdatePrioritizationSchemes), update_prioritization_scheme, true);
                }
                catch (Exception)
                {
                    m_log.Warn("[PRIORITIZER]: UpdatePrioritizationScheme was not recognized, setting to default prioritizer Time");
                    m_priorityScheme = UpdatePrioritizationSchemes.Time;
                }

                m_reprioritizationEnabled = interestConfig.GetBoolean("ReprioritizationEnabled", true);
                m_reprioritizationInterval = interestConfig.GetDouble("ReprioritizationInterval", 5000.0);
                m_rootReprioritizationDistance = interestConfig.GetDouble("RootReprioritizationDistance", 10.0);
                m_childReprioritizationDistance = interestConfig.GetDouble("ChildReprioritizationDistance", 20.0);
            }

            m_log.DebugFormat("[SCENE]: Using the {0} prioritization scheme", m_priorityScheme);

            #endregion Interest Management

            StatsReporter = new SimStatsReporter(this);
            StatsReporter.OnSendStatsResult += SendSimStatsPackets;
            StatsReporter.OnStatsIncorrect += m_sceneGraph.RecalculateStats;

            MainConsole.Instance.Commands.AddCommand("scene", false, "gc collect", "gc collect", "gc collect", "Cause the garbage collector to make a single pass", HandleGcCollect);
        }

        public Scene(RegionInfo regInfo) : base(regInfo)
        {
            PhysicalPrims = true;
            CollidablePrims = true;
            PhysicsEnabled = true;

            PeriodicBackup = true;
            UseBackup = true;

            BordersLocked = true;
            Border northBorder = new Border();
            northBorder.BorderLine = new Vector3(float.MinValue, float.MaxValue, (int)Constants.RegionSize);  //<---
            northBorder.CrossDirection = Cardinals.N;
            NorthBorders.Add(northBorder);

            Border southBorder = new Border();
            southBorder.BorderLine = new Vector3(float.MinValue, float.MaxValue,0);    //--->
            southBorder.CrossDirection = Cardinals.S;
            SouthBorders.Add(southBorder);

            Border eastBorder = new Border();
            eastBorder.BorderLine = new Vector3(float.MinValue, float.MaxValue, (int)Constants.RegionSize);   //<---
            eastBorder.CrossDirection = Cardinals.E;
            EastBorders.Add(eastBorder);

            Border westBorder = new Border();
            westBorder.BorderLine = new Vector3(float.MinValue, float.MaxValue,0);     //--->
            westBorder.CrossDirection = Cardinals.W;
            WestBorders.Add(westBorder);
            BordersLocked = false;

            m_eventManager = new EventManager();

            m_permissions = new ScenePermissions(this);
        }

        #endregion

        #region Startup / Close Methods

        /// <value>
        /// The scene graph for this scene
        /// </value>
        /// TODO: Possibly stop other classes being able to manipulate this directly.
        public SceneGraph SceneGraph
        {
            get { return m_sceneGraph; }
        }

        protected virtual void RegisterDefaultSceneEvents()
        {
            IDialogModule dm = RequestModuleInterface<IDialogModule>();

            if (dm != null)
                m_eventManager.OnPermissionError += dm.SendAlertToUser;

            m_eventManager.OnSignificantClientMovement += HandleOnSignificantClientMovement;
        }

        public override string GetSimulatorVersion()
        {
            return m_simulatorVersion;
        }

        /// <summary>
        /// Process the fact that a neighbouring region has come up.
        /// </summary>
        /// <remarks>
        /// We only add it to the neighbor list if it's within 1 region from here.
        /// Agents may have draw distance values that cross two regions though, so
        /// we add it to the notify list regardless of distance. We'll check
        /// the agent's draw distance before notifying them though.
        /// </remarks>
        /// <param name="otherRegion">RegionInfo handle for the new region.</param>
        /// <returns>True after all operations complete, throws exceptions otherwise.</returns>
        public override void OtherRegionUp(GridRegion otherRegion)
        {
            uint xcell = (uint)((int)otherRegion.RegionLocX / (int)Constants.RegionSize);
            uint ycell = (uint)((int)otherRegion.RegionLocY / (int)Constants.RegionSize);
            //m_log.InfoFormat("[SCENE]: (on region {0}): Region {1} up in coords {2}-{3}", 
            //    RegionInfo.RegionName, otherRegion.RegionName, xcell, ycell);

            if (RegionInfo.RegionHandle != otherRegion.RegionHandle)
            {
                // If these are cast to INT because long + negative values + abs returns invalid data
                int resultX = Math.Abs((int)xcell - (int)RegionInfo.RegionLocX);
                int resultY = Math.Abs((int)ycell - (int)RegionInfo.RegionLocY);
                if (resultX <= 1 && resultY <= 1)
                {
                    // Let the grid service module know, so this can be cached
                    m_eventManager.TriggerOnRegionUp(otherRegion);

                    try
                    {
                        ForEachRootScenePresence(delegate(ScenePresence agent)
                        {
                            //agent.ControllingClient.new
                            //this.CommsManager.InterRegion.InformRegionOfChildAgent(otherRegion.RegionHandle, agent.ControllingClient.RequestClientInfo());

                            List<ulong> old = new List<ulong>();
                            old.Add(otherRegion.RegionHandle);
                            agent.DropOldNeighbours(old);
                            if (EntityTransferModule != null && agent.PresenceType != PresenceType.Npc)
                                EntityTransferModule.EnableChildAgent(agent, otherRegion);
                        });
                    }
                    catch (NullReferenceException)
                    {
                        // This means that we're not booted up completely yet.
                        // This shouldn't happen too often anymore.
                        m_log.Error("[SCENE]: Couldn't inform client of regionup because we got a null reference exception");
                    }
                }
                else
                {
                    m_log.InfoFormat(
                        "[SCENE]: Got notice about far away Region: {0} at ({1}, {2})",
                        otherRegion.RegionName, otherRegion.RegionLocX, otherRegion.RegionLocY);
                }
            }
        }

        public void AddNeighborRegion(RegionInfo region)
        {
            lock (m_neighbours)
            {
                if (!CheckNeighborRegion(region))
                {
                    m_neighbours.Add(region);
                }
            }
        }

        public bool CheckNeighborRegion(RegionInfo region)
        {
            bool found = false;
            lock (m_neighbours)
            {
                foreach (RegionInfo reg in m_neighbours)
                {
                    if (reg.RegionHandle == region.RegionHandle)
                    {
                        found = true;
                        break;
                    }
                }
            }
            return found;
        }

        /// <summary>
        /// Checks whether this region has a neighbour in the given direction.
        /// </summary>
        /// <param name="car"></param>
        /// <param name="fix"></param>
        /// <returns>
        /// An integer which represents a compass point.  N == 1, going clockwise until we reach NW == 8.
        /// Returns a positive integer if there is a region in that direction, a negative integer if not.
        /// </returns>
        public int HaveNeighbor(Cardinals car, ref int[] fix)
        {
            uint neighbourx = RegionInfo.RegionLocX;
            uint neighboury = RegionInfo.RegionLocY;

            int dir = (int)car;

            if (dir > 1 && dir < 5) //Heading East
                neighbourx++;
            else if (dir > 5) // Heading West
                neighbourx--;

            if (dir < 3 || dir == 8) // Heading North
                neighboury++;
            else if (dir > 3 && dir < 7) // Heading Sout
                neighboury--;

            int x = (int)(neighbourx * Constants.RegionSize);
            int y = (int)(neighboury * Constants.RegionSize);
            GridRegion neighbourRegion = GridService.GetRegionByPosition(RegionInfo.ScopeID, x, y);

            if (neighbourRegion == null)
            {
                fix[0] = (int)(RegionInfo.RegionLocX - neighbourx);
                fix[1] = (int)(RegionInfo.RegionLocY - neighboury);
                return dir * (-1);
            }
            else
                return dir;
        }

        // Alias IncomingHelloNeighbour OtherRegionUp, for now
        public GridRegion IncomingHelloNeighbour(RegionInfo neighbour)
        {
            OtherRegionUp(new GridRegion(neighbour));
            return new GridRegion(RegionInfo);
        }

        // This causes the region to restart immediatley.
        public void RestartNow()
        {
            IConfig startupConfig = m_config.Configs["Startup"];
            if (startupConfig != null)
            {
                if (startupConfig.GetBoolean("InworldRestartShutsDown", false))
                {
                    MainConsole.Instance.RunCommand("shutdown");
                    return;
                }
            }

            m_log.InfoFormat("[REGION]: Restarting region {0}", Name);

            Close();

            base.Restart();
        }

        // This is a helper function that notifies root agents in this region that a new sim near them has come up
        // This is in the form of a timer because when an instance of OpenSim.exe is started,
        // Even though the sims initialize, they don't listen until 'all of the sims are initialized'
        // If we tell an agent about a sim that's not listening yet, the agent will not be able to connect to it.
        // subsequently the agent will never see the region come back online.
        public void RestartNotifyWaitElapsed(object sender, ElapsedEventArgs e)
        {
            m_restartWaitTimer.Stop();
            lock (m_regionRestartNotifyList)
            {
                foreach (RegionInfo region in m_regionRestartNotifyList)
                {
                    GridRegion r = new GridRegion(region);
                    try
                    {
                        ForEachRootScenePresence(delegate(ScenePresence agent)
                        {
                            if (EntityTransferModule != null && agent.PresenceType != PresenceType.Npc)
                                EntityTransferModule.EnableChildAgent(agent, r);
                        });
                    }
                    catch (NullReferenceException)
                    {
                        // This means that we're not booted up completely yet.
                        // This shouldn't happen too often anymore.
                    }
                }

                // Reset list to nothing.
                m_regionRestartNotifyList.Clear();
            }
        }

        public int GetInaccurateNeighborCount()
        {
            return m_neighbours.Count;
        }

        // This is the method that shuts down the scene.
        public override void Close()
        {
            if (m_shuttingDown)
            {
                m_log.WarnFormat("[SCENE]: Ignoring close request because already closing {0}", Name);
                return;
            }

            m_log.InfoFormat("[SCENE]: Closing down the single simulator: {0}", RegionInfo.RegionName);

            StatsReporter.Close();

            m_restartTimer.Stop();
            m_restartTimer.Close();

            // Kick all ROOT agents with the message, 'The simulator is going down'
            ForEachScenePresence(delegate(ScenePresence avatar)
                                 {
                                     avatar.RemoveNeighbourRegion(RegionInfo.RegionHandle);

                                     if (!avatar.IsChildAgent)
                                         avatar.ControllingClient.Kick("The simulator is going down.");

                                     avatar.ControllingClient.SendShutdownConnectionNotice();
                                 });

            // Stop updating the scene objects and agents.
            m_shuttingDown = true;

            // Wait here, or the kick messages won't actually get to the agents before the scene terminates.
            // We also need to wait to avoid a race condition with the scene update loop which might not yet
            // have checked ShuttingDown.
            Thread.Sleep(500);

            // Stop all client threads.
            ForEachScenePresence(delegate(ScenePresence avatar) { avatar.ControllingClient.Close(); });

            m_log.Debug("[SCENE]: TriggerSceneShuttingDown");
            EventManager.TriggerSceneShuttingDown(this);
<<<<<<< HEAD

            m_log.Debug("[SCENE]: Persisting changed objects");

            EntityBase[] entities = GetEntities();
            foreach (EntityBase entity in entities)
            {
                if (!entity.IsDeleted && entity is SceneObjectGroup && ((SceneObjectGroup)entity).HasGroupChanged)
                {
                    ((SceneObjectGroup)entity).ProcessBackup(SimulationDataService, false);
                }
            }

            m_log.Debug("[SCENE]: Graph close");
=======
            Backup(false);
>>>>>>> 26347307
            m_sceneGraph.Close();

            if (!GridService.DeregisterRegion(RegionInfo.RegionID))
                m_log.WarnFormat("[SCENE]: Deregister from grid failed for region {0}", Name);

            base.Close();

            // XEngine currently listens to the EventManager.OnShutdown event to trigger script stop and persistence.
            // Therefore. we must dispose of the PhysicsScene after this to prevent a window where script code can
            // attempt to reference a null or disposed physics scene.
            if (PhysicsScene != null)
            {
                m_log.Debug("[SCENE]: Dispose Physics");
                PhysicsScene phys = PhysicsScene;
                // remove the physics engine from both Scene and SceneGraph
                PhysicsScene = null;
                phys.Dispose();
                phys = null;
            }
        }

        /// <summary>
        /// Start the scene
        /// </summary>
        public void Start()
        {
            m_active = true;

//            m_log.DebugFormat("[SCENE]: Starting Heartbeat timer for {0}", RegionInfo.RegionName);

            //m_heartbeatTimer.Enabled = true;
            //m_heartbeatTimer.Interval = (int)(m_timespan * 1000);
            //m_heartbeatTimer.Elapsed += new ElapsedEventHandler(Heartbeat);
            if (m_heartbeatThread != null)
            {
                m_hbRestarts++;
                if(m_hbRestarts > 10)
                    Environment.Exit(1);
                m_log.ErrorFormat("[SCENE]: Restarting heartbeat thread because it hasn't reported in in region {0}", RegionInfo.RegionName);

//int pid = System.Diagnostics.Process.GetCurrentProcess().Id;
//System.Diagnostics.Process proc = new System.Diagnostics.Process();
//proc.EnableRaisingEvents=false; 
//proc.StartInfo.FileName = "/bin/kill";
//proc.StartInfo.Arguments = "-QUIT " + pid.ToString();
//proc.Start();
//proc.WaitForExit();
//Thread.Sleep(1000);
//Environment.Exit(1);
                m_heartbeatThread.Abort();
                Watchdog.AbortThread(m_heartbeatThread.ManagedThreadId);
                m_heartbeatThread = null;
            }
//            m_lastUpdate = Util.EnvironmentTickCount();

//            m_sceneGraph.PreparePhysicsSimulation();


            m_heartbeatThread
                = Watchdog.StartThread(
                    Heartbeat, string.Format("Heartbeat ({0})", RegionInfo.RegionName), ThreadPriority.Normal, false, false);
        }

        /// <summary>
        /// Sets up references to modules required by the scene
        /// </summary>
        public void SetModuleInterfaces()
        {
            m_xmlrpcModule = RequestModuleInterface<IXMLRPC>();
            m_worldCommModule = RequestModuleInterface<IWorldComm>();
            XferManager = RequestModuleInterface<IXfer>();
            m_AvatarFactory = RequestModuleInterface<IAvatarFactoryModule>();
            AttachmentsModule = RequestModuleInterface<IAttachmentsModule>();
            m_serialiser = RequestModuleInterface<IRegionSerialiserModule>();
            m_dialogModule = RequestModuleInterface<IDialogModule>();
            m_capsModule = RequestModuleInterface<ICapabilitiesModule>();
            EntityTransferModule = RequestModuleInterface<IEntityTransferModule>();
            m_groupsModule = RequestModuleInterface<IGroupsModule>();
            AgentTransactionsModule = RequestModuleInterface<IAgentAssetTransactions>();
            UserManagementModule = RequestModuleInterface<IUserManagement>();
        }

        #endregion

        #region Update Methods

        /// <summary>
        /// Activate the various loops necessary to continually update the scene.
        /// </summary>
        private void Heartbeat()
        {
//            if (!Monitor.TryEnter(m_heartbeatLock))
//            {
//                Watchdog.RemoveThread();
//                return;
//            }

//            try
//            {

            m_eventManager.TriggerOnRegionStarted(this);

            // The first frame can take a very long time due to physics actors being added on startup.  Therefore,
            // don't turn on the watchdog alarm for this thread until the second frame, in order to prevent false
            // alarms for scenes with many objects.
            Update(1);

            Watchdog.StartThread(
                    Maintenance, string.Format("Maintenance ({0})", RegionInfo.RegionName), ThreadPriority.Normal, false, true);

            Watchdog.GetCurrentThreadInfo().AlarmIfTimeout = true;
            Update(-1);

//                m_lastUpdate = Util.EnvironmentTickCount();
//                m_firstHeartbeat = false;
//            }
//            finally
//            {
//                Monitor.Pulse(m_heartbeatLock);
//                Monitor.Exit(m_heartbeatLock);
//            }

            Watchdog.RemoveThread();
        }

        private void Maintenance()
        {
            DoMaintenance(-1);

            Watchdog.RemoveThread();
        }

        public void DoMaintenance(int runs)
        {
            long? endRun = null;
            int runtc;
            int previousMaintenanceTick;

            if (runs >= 0)
                endRun = MaintenanceRun + runs;

            List<Vector3> coarseLocations;
            List<UUID> avatarUUIDs;

            while (!m_shuttingDown && ((endRun == null && Active) || MaintenanceRun < endRun))
            {
                runtc = Util.EnvironmentTickCount();
                ++MaintenanceRun;

                // Coarse locations relate to positions of green dots on the mini-map (on a SecondLife client)
                if (MaintenanceRun % (m_update_coarse_locations / 10) == 0)
                {
                    SceneGraph.GetCoarseLocations(out coarseLocations, out avatarUUIDs, 60);
                    // Send coarse locations to clients
                    ForEachScenePresence(delegate(ScenePresence presence)
                    {
                        presence.SendCoarseLocations(coarseLocations, avatarUUIDs);
                    });
                }

                if (SendPeriodicAppearanceUpdates && MaintenanceRun % 60 == 0)
                {
//                    m_log.DebugFormat("[SCENE]: Sending periodic appearance updates");

                    if (AvatarFactory != null)
                    {
                        ForEachRootScenePresence(sp => AvatarFactory.SendAppearance(sp.UUID));
                    }
                }

                Watchdog.UpdateThread();

                previousMaintenanceTick = m_lastMaintenanceTick;
                m_lastMaintenanceTick = Util.EnvironmentTickCount();
                runtc = Util.EnvironmentTickCountSubtract(m_lastMaintenanceTick, runtc);
                runtc = (int)(MinMaintenanceTime * 1000) - runtc;
    
                if (runtc > 0)
                    Thread.Sleep(runtc);
    
                // Optionally warn if a frame takes double the amount of time that it should.
                if (DebugUpdates
                    && Util.EnvironmentTickCountSubtract(
                        m_lastMaintenanceTick, previousMaintenanceTick) > (int)(MinMaintenanceTime * 1000 * 2))
                    m_log.WarnFormat(
                        "[SCENE]: Maintenance took {0} ms (desired max {1} ms) in {2}",
                        Util.EnvironmentTickCountSubtract(m_lastMaintenanceTick, previousMaintenanceTick),
                        MinMaintenanceTime * 1000,
                        RegionInfo.RegionName);
            }
        }

        public override void Update(int frames)
        {
            long? endFrame = null;

            if (frames >= 0)
                endFrame = Frame + frames;

            float physicsFPS = 0f;
            int tmpMS;
            int previousFrameTick;
            int maintc;
            int sleepMS;
            int framestart;

            while (!m_shuttingDown && ((endFrame == null && Active) || Frame < endFrame))
            {
                framestart = Util.EnvironmentTickCount();
                ++Frame;

//            m_log.DebugFormat("[SCENE]: Processing frame {0} in {1}", Frame, RegionInfo.RegionName);

                agentMS = tempOnRezMS = eventMS = backupMS = terrainMS = landMS = 0;

                try
                {
                    // Apply taints in terrain module to terrain in physics scene
                    if (Frame % m_update_terrain == 0)
                    {
                        tmpMS = Util.EnvironmentTickCount();
                        UpdateTerrain();
                        terrainMS = Util.EnvironmentTickCountSubtract(tmpMS);
                    }

                    tmpMS = Util.EnvironmentTickCount();
                    if (PhysicsEnabled && Frame % m_update_physics == 0)
                        m_sceneGraph.UpdatePreparePhysics();
                    physicsMS2 = Util.EnvironmentTickCountSubtract(tmpMS);
    
                    // Apply any pending avatar force input to the avatar's velocity
                    tmpMS = Util.EnvironmentTickCount();
                    if (Frame % m_update_entitymovement == 0)
                        m_sceneGraph.UpdateScenePresenceMovement();
                    agentMS = Util.EnvironmentTickCountSubtract(tmpMS);
    
                    // Perform the main physics update.  This will do the actual work of moving objects and avatars according to their
                    // velocity
                    tmpMS = Util.EnvironmentTickCount();
                    if (Frame % m_update_physics == 0)
                    {
                        if (PhysicsEnabled)
                            physicsFPS = m_sceneGraph.UpdatePhysics(MinFrameTime);
    
                        if (SynchronizeScene != null)
                            SynchronizeScene(this);
                    }
                    physicsMS = Util.EnvironmentTickCountSubtract(tmpMS);

                    tmpMS = Util.EnvironmentTickCount();
    
                    // Check if any objects have reached their targets
                    CheckAtTargets();
    
                    // Update SceneObjectGroups that have scheduled themselves for updates
                    // Objects queue their updates onto all scene presences
                    if (Frame % m_update_objects == 0)
                        m_sceneGraph.UpdateObjectGroups();
    
                    // Run through all ScenePresences looking for updates
                    // Presence updates and queued object updates for each presence are sent to clients
                    if (Frame % m_update_presences == 0)
                        m_sceneGraph.UpdatePresences();
    
                    agentMS += Util.EnvironmentTickCountSubtract(tmpMS);

    
                    // Delete temp-on-rez stuff
                    if (Frame % m_update_temp_cleaning == 0 && !m_cleaningTemps)
                    {
                        tmpMS = Util.EnvironmentTickCount();
                        m_cleaningTemps = true;
                        Util.FireAndForget(delegate { CleanTempObjects(); m_cleaningTemps = false;  });
                        tempOnRezMS = Util.EnvironmentTickCountSubtract(tmpMS);
                    }
    
                    if (Frame % m_update_events == 0)
                    {
                        tmpMS = Util.EnvironmentTickCount();
                        UpdateEvents();
                        eventMS = Util.EnvironmentTickCountSubtract(tmpMS);
                    }
    
                    if (PeriodicBackup && Frame % m_update_backup == 0)
                    {
                        tmpMS = Util.EnvironmentTickCount();
                        UpdateStorageBackup();
                        backupMS = Util.EnvironmentTickCountSubtract(tmpMS);
                    }
    
                    //if (Frame % m_update_land == 0)
                    //{
                    //    int ldMS = Util.EnvironmentTickCount();
                    //    UpdateLand();
                    //    landMS = Util.EnvironmentTickCountSubtract(ldMS);
                    //}
    
                    if (!LoginsEnabled && Frame == 20)
                    {
    //                    m_log.DebugFormat("{0} {1} {2}", LoginsDisabled, m_sceneGraph.GetActiveScriptsCount(), LoginLock);
    
                        // In 99.9% of cases it is a bad idea to manually force garbage collection. However,
                        // this is a rare case where we know we have just went through a long cycle of heap
                        // allocations, and there is no more work to be done until someone logs in
                        GC.Collect();

                        if (!LoginLock)
                        {
                            if (!StartDisabled)
                            {
                                m_log.InfoFormat("[REGION]: Enabling logins for {0}", RegionInfo.RegionName);
                                LoginsEnabled = true;
                            }

                            m_sceneGridService.InformNeighborsThatRegionisUp(
                                RequestModuleInterface<INeighbourService>(), RegionInfo);

                            // Region ready should always be set
                            Ready = true;
                        }
                        else
                        {
                            // This handles a case of a region having no scripts for the RegionReady module
                            if (m_sceneGraph.GetActiveScriptsCount() == 0)
                            {
                                // In this case, we leave it to the IRegionReadyModule to enable logins
                               
                                // LoginLock can currently only be set by a region module implementation.
                                // If somehow this hasn't been done then the quickest way to bugfix is to see the
                                // NullReferenceException
                                IRegionReadyModule rrm = RequestModuleInterface<IRegionReadyModule>();
                                rrm.TriggerRegionReady(this);
                            }
                        }
                    }
                }
                catch (Exception e)
                {
                    m_log.ErrorFormat(
                        "[SCENE]: Failed on region {0} with exception {1}{2}",
                        RegionInfo.RegionName, e.Message, e.StackTrace);
                }
    
                EventManager.TriggerRegionHeartbeatEnd(this);

                Watchdog.UpdateThread();

                otherMS = tempOnRezMS + eventMS + backupMS + terrainMS + landMS;

                StatsReporter.AddPhysicsFPS(physicsFPS);
                StatsReporter.AddTimeDilation(TimeDilation);
                StatsReporter.AddFPS(1);

                StatsReporter.addAgentMS(agentMS);
                StatsReporter.addPhysicsMS(physicsMS + physicsMS2);
                StatsReporter.addOtherMS(otherMS);
                StatsReporter.addScriptLines(m_sceneGraph.GetScriptLPS());

                previousFrameTick = m_lastFrameTick;
                m_lastFrameTick = Util.EnvironmentTickCount();
                tmpMS = Util.EnvironmentTickCountSubtract(m_lastFrameTick, framestart);
                tmpMS = (int)(MinFrameTime * 1000) - tmpMS;

                m_firstHeartbeat = false;

                sleepMS = Util.EnvironmentTickCount();

                if (tmpMS > 0)
                    Thread.Sleep(tmpMS);

                sleepMS = Util.EnvironmentTickCountSubtract(sleepMS);
                frameMS = Util.EnvironmentTickCountSubtract(framestart);
                StatsReporter.addSleepMS(sleepMS);
                StatsReporter.addFrameMS(frameMS);

                // if (Frame%m_update_avatars == 0)
                //   UpdateInWorldTime();


               // Optionally warn if a frame takes double the amount of time that it should.
                if (DebugUpdates
                    && Util.EnvironmentTickCountSubtract(
                        m_lastFrameTick, previousFrameTick) > (int)(MinFrameTime * 1000 * 2))
                    m_log.WarnFormat(
                        "[SCENE]: Frame took {0} ms (desired max {1} ms) in {2}",
                        Util.EnvironmentTickCountSubtract(m_lastFrameTick, previousFrameTick),
                        MinFrameTime * 1000,
                        RegionInfo.RegionName);
            }
        }        

        public void AddGroupTarget(SceneObjectGroup grp)
        {
            lock (m_groupsWithTargets)
                m_groupsWithTargets[grp.UUID] = grp;
        }

        public void RemoveGroupTarget(SceneObjectGroup grp)
        {
            lock (m_groupsWithTargets)
                m_groupsWithTargets.Remove(grp.UUID);
        }

        private void CheckAtTargets()
        {
            List<SceneObjectGroup> objs = null;

            lock (m_groupsWithTargets)
            {
                if (m_groupsWithTargets.Count != 0)
                    objs = new List<SceneObjectGroup>(m_groupsWithTargets.Values);
            }

            if (objs != null)
            {
                foreach (SceneObjectGroup entry in objs)
                    entry.checkAtTargets();
            }
        }

        /// <summary>
        /// Send out simstats data to all clients
        /// </summary>
        /// <param name="stats">Stats on the Simulator's performance</param>
        private void SendSimStatsPackets(SimStats stats)
        {
            ForEachRootClient(delegate(IClientAPI client)
            {
                client.SendSimStats(stats);
            });
        }

        /// <summary>
        /// Update the terrain if it needs to be updated.
        /// </summary>
        private void UpdateTerrain()
        {
            EventManager.TriggerTerrainTick();
        }

        /// <summary>
        /// Back up queued up changes
        /// </summary>
        private void UpdateStorageBackup()
        {
            if (!m_backingup)
            {
                m_backingup = true;
                Util.FireAndForget(BackupWaitCallback);
            }
        }

        /// <summary>
        /// Sends out the OnFrame event to the modules
        /// </summary>
        private void UpdateEvents()
        {
            m_eventManager.TriggerOnFrame();
        }

        /// <summary>
        /// Wrapper for Backup() that can be called with Util.FireAndForget()
        /// </summary>
        private void BackupWaitCallback(object o)
        {
            Backup(false);
        }
        
        /// <summary>
        /// Backup the scene.  This acts as the main method of the backup thread.
        /// </summary>
        /// <param name="forced">
        /// If true, then any changes that have not yet been persisted are persisted.  If false,
        /// then the persistence decision is left to the backup code (in some situations, such as object persistence,
        /// it's much more efficient to backup multiple changes at once rather than every single one).
        /// <returns></returns>
        public void Backup(bool forced)
        {
            lock (m_returns)
            {
                EventManager.TriggerOnBackup(SimulationDataService, forced);
                m_backingup = false;

                foreach (KeyValuePair<UUID, ReturnInfo> ret in m_returns)
                {
                    UUID transaction = UUID.Random();

                    GridInstantMessage msg = new GridInstantMessage();
                    msg.fromAgentID = new Guid(UUID.Zero.ToString()); // From server
                    msg.toAgentID = new Guid(ret.Key.ToString());
                    msg.imSessionID = new Guid(transaction.ToString());
                    msg.timestamp = (uint)Util.UnixTimeSinceEpoch();
                    msg.fromAgentName = "Server";
                    msg.dialog = (byte)19; // Object msg
                    msg.fromGroup = false;
                    msg.offline = (byte)1;
                    msg.ParentEstateID = RegionInfo.EstateSettings.ParentEstateID;
                    msg.Position = Vector3.Zero;
                    msg.RegionID = RegionInfo.RegionID.Guid;

                    // We must fill in a null-terminated 'empty' string here since bytes[0] will crash viewer 3.
                    msg.binaryBucket = Util.StringToBytes256("\0");
                    if (ret.Value.count > 1)
                        msg.message = string.Format("Your {0} objects were returned from {1} in region {2} due to {3}", ret.Value.count, ret.Value.location.ToString(), RegionInfo.RegionName, ret.Value.reason);
                    else
                        msg.message = string.Format("Your object {0} was returned from {1} in region {2} due to {3}", ret.Value.objectName, ret.Value.location.ToString(), RegionInfo.RegionName, ret.Value.reason);

                    IMessageTransferModule tr = RequestModuleInterface<IMessageTransferModule>();
                    if (tr != null)
                        tr.SendInstantMessage(msg, delegate(bool success) {});
                }
                m_returns.Clear();
            }
        }

        /// <summary>
        /// Synchronous force backup.  For deletes and links/unlinks
        /// </summary>
        /// <param name="group">Object to be backed up</param>
        public void ForceSceneObjectBackup(SceneObjectGroup group)
        {
            if (group != null)
            {
                group.ProcessBackup(SimulationDataService, true);
            }
        }

        /// <summary>
        /// Tell an agent that their object has been returned. 
        /// </summary>
        /// <remarks>
        /// The actual return is handled by the caller.
        /// </remarks>
        /// <param name="agentID">Avatar Unique Id</param>
        /// <param name="objectName">Name of object returned</param>
        /// <param name="location">Location of object returned</param>
        /// <param name="reason">Reasion for object return</param>
        public void AddReturn(UUID agentID, string objectName, Vector3 location, string reason)
        {
            lock (m_returns)
            {
                if (m_returns.ContainsKey(agentID))
                {
                    ReturnInfo info = m_returns[agentID];
                    info.count++;
                    m_returns[agentID] = info;
                }
                else
                {
                    ReturnInfo info = new ReturnInfo();
                    info.count = 1;
                    info.objectName = objectName;
                    info.location = location;
                    info.reason = reason;
                    m_returns[agentID] = info;
                }
            }
        }

        #endregion

        #region Load Terrain

        /// <summary>
        /// Store the terrain in the persistant data store
        /// </summary>
        public void SaveTerrain()
        {
            SimulationDataService.StoreTerrain(Heightmap.GetDoubles(), RegionInfo.RegionID);
        }

        public void StoreWindlightProfile(RegionLightShareData wl)
        {
            RegionInfo.WindlightSettings = wl;
            SimulationDataService.StoreRegionWindlightSettings(wl);
            m_eventManager.TriggerOnSaveNewWindlightProfile();
        }

        public void LoadWindlightProfile()
        {
            RegionInfo.WindlightSettings = SimulationDataService.LoadRegionWindlightSettings(RegionInfo.RegionID);
            m_eventManager.TriggerOnSaveNewWindlightProfile();
        }

        /// <summary>
        /// Loads the World heightmap
        /// </summary>
        public override void LoadWorldMap()
        {
            try
            {
                double[,] map = SimulationDataService.LoadTerrain(RegionInfo.RegionID);
                if (map == null)
                {
                    // This should be in the Terrain module, but it isn't because
                    // the heightmap is needed _way_ before the modules are initialized...
                    IConfig terrainConfig = m_config.Configs["Terrain"];
                    String m_InitialTerrain = "pinhead-island";
                    if (terrainConfig != null)
                        m_InitialTerrain = terrainConfig.GetString("InitialTerrain", m_InitialTerrain);

                    m_log.InfoFormat("[TERRAIN]: No default terrain. Generating a new terrain {0}.", m_InitialTerrain);
                    Heightmap = new TerrainChannel(m_InitialTerrain);

                    SimulationDataService.StoreTerrain(Heightmap.GetDoubles(), RegionInfo.RegionID);
                }
                else
                {
                    Heightmap = new TerrainChannel(map);
                }
            }
            catch (IOException e)
            {
                m_log.WarnFormat(
                    "[TERRAIN]: Scene.cs: LoadWorldMap() - Regenerating as failed with exception {0}{1}",
                    e.Message, e.StackTrace);
                
                // Non standard region size.    If there's an old terrain in the database, it might read past the buffer
                #pragma warning disable 0162
                if ((int)Constants.RegionSize != 256)
                {
                    Heightmap = new TerrainChannel();

                    SimulationDataService.StoreTerrain(Heightmap.GetDoubles(), RegionInfo.RegionID);
                }
            }
            catch (Exception e)
            {
                m_log.WarnFormat(
                    "[TERRAIN]: Scene.cs: LoadWorldMap() - Failed with exception {0}{1}", e.Message, e.StackTrace);
            }
        }

        /// <summary>
        /// Register this region with a grid service
        /// </summary>
        /// <exception cref="System.Exception">Thrown if registration of the region itself fails.</exception>
        public void RegisterRegionWithGrid()
        {
            m_sceneGridService.SetScene(this);

            //// Unfortunately this needs to be here and it can't be async.
            //// The map tile image is stored in RegionSettings, but it also needs to be
            //// stored in the GridService, because that's what the world map module uses
            //// to send the map image UUIDs (of other regions) to the viewer...
            if (m_generateMaptiles)
                RegenerateMaptile();

            GridRegion region = new GridRegion(RegionInfo);
            string error = GridService.RegisterRegion(RegionInfo.ScopeID, region);
            if (error != String.Empty)
                throw new Exception(error);
        }

        #endregion

        #region Load Land

        /// <summary>
        /// Loads all Parcel data from the datastore for region identified by regionID
        /// </summary>
        /// <param name="regionID">Unique Identifier of the Region to load parcel data for</param>
        public void loadAllLandObjectsFromStorage(UUID regionID)
        {
            m_log.Info("[SCENE]: Loading land objects from storage");
            List<LandData> landData = SimulationDataService.LoadLandObjects(regionID);

            if (LandChannel != null)
            {
                if (landData.Count == 0)
                {
                    EventManager.TriggerNoticeNoLandDataFromStorage();
                }
                else
                {
                    EventManager.TriggerIncomingLandDataFromStorage(landData);
                }
            }
            else
            {
                m_log.Error("[SCENE]: Land Channel is not defined. Cannot load from storage!");
            }
        }

        #endregion

        #region Primitives Methods

        /// <summary>
        /// Loads the World's objects
        /// </summary>
        /// <param name="regionID"></param>
        public virtual void LoadPrimsFromStorage(UUID regionID)
        {
            LoadingPrims = true;
            m_log.Info("[SCENE]: Loading objects from datastore");

            List<SceneObjectGroup> PrimsFromDB = SimulationDataService.LoadObjects(regionID);

            m_log.InfoFormat("[SCENE]: Loaded {0} objects from the datastore", PrimsFromDB.Count);

            foreach (SceneObjectGroup group in PrimsFromDB)
            {
                AddRestoredSceneObject(group, true, true);
                EventManager.TriggerOnSceneObjectLoaded(group);
                SceneObjectPart rootPart = group.GetPart(group.UUID);
                rootPart.Flags &= ~PrimFlags.Scripted;
                rootPart.TrimPermissions();

                // Don't do this here - it will get done later on when sculpt data is loaded.
//                group.CheckSculptAndLoad();
            }

            LoadingPrims = false;
            EventManager.TriggerPrimsLoaded(this);
        }

        public bool SuportsRayCastFiltered()
        {
            if (PhysicsScene == null)
                return false;
            return PhysicsScene.SuportsRaycastWorldFiltered();
        }

        public object RayCastFiltered(Vector3 position, Vector3 direction, float length, int Count, RayFilterFlags filter)      
        {
            if (PhysicsScene == null)
                return null;
            return PhysicsScene.RaycastWorld(position, direction, length, Count,filter);
        }

        /// <summary>
        /// Gets a new rez location based on the raycast and the size of the object that is being rezzed.
        /// </summary>
        /// <param name="RayStart"></param>
        /// <param name="RayEnd"></param>
        /// <param name="RayTargetID"></param>
        /// <param name="rot"></param>
        /// <param name="bypassRayCast"></param>
        /// <param name="RayEndIsIntersection"></param>
        /// <param name="frontFacesOnly"></param>
        /// <param name="scale"></param>
        /// <param name="FaceCenter"></param>
        /// <returns></returns>
        public Vector3 GetNewRezLocation(Vector3 RayStart, Vector3 RayEnd, UUID RayTargetID, Quaternion rot, byte bypassRayCast, byte RayEndIsIntersection, bool frontFacesOnly, Vector3 scale, bool FaceCenter)
        {
        
            float wheight = (float)RegionInfo.RegionSettings.WaterHeight;
            Vector3 wpos = Vector3.Zero;
            // Check for water surface intersection from above
            if ( (RayStart.Z > wheight) && (RayEnd.Z < wheight) )
            {
                float ratio = (RayStart.Z - wheight) / (RayStart.Z - RayEnd.Z);
                wpos.X = RayStart.X - (ratio * (RayStart.X - RayEnd.X));
                wpos.Y = RayStart.Y - (ratio * (RayStart.Y - RayEnd.Y));
                wpos.Z = wheight;
            }                
        
            Vector3 pos = Vector3.Zero;
            if (RayEndIsIntersection == (byte)1)
            {
                pos = RayEnd;
            }
            else if (RayTargetID != UUID.Zero)
            {
                SceneObjectPart target = GetSceneObjectPart(RayTargetID);

                Vector3 direction = Vector3.Normalize(RayEnd - RayStart);
                Vector3 AXOrigin = new Vector3(RayStart.X, RayStart.Y, RayStart.Z);
                Vector3 AXdirection = new Vector3(direction.X, direction.Y, direction.Z);

                if (target != null)
                {
                    pos = target.AbsolutePosition;
                    //m_log.Info("[OBJECT_REZ]: TargetPos: " + pos.ToString() + ", RayStart: " + RayStart.ToString() + ", RayEnd: " + RayEnd.ToString() + ", Volume: " + Util.GetDistanceTo(RayStart,RayEnd).ToString() + ", mag1: " + Util.GetMagnitude(RayStart).ToString() + ", mag2: " + Util.GetMagnitude(RayEnd).ToString());

                    // TODO: Raytrace better here

                    //EntityIntersection ei = m_sceneGraph.GetClosestIntersectingPrim(new Ray(AXOrigin, AXdirection));
                    Ray NewRay = new Ray(AXOrigin, AXdirection);

                    // Ray Trace against target here
                    EntityIntersection ei = target.TestIntersectionOBB(NewRay, Quaternion.Identity, frontFacesOnly, FaceCenter);

                    // Un-comment out the following line to Get Raytrace results printed to the console.
                    // m_log.Info("[RAYTRACERESULTS]: Hit:" + ei.HitTF.ToString() + " Point: " + ei.ipoint.ToString() + " Normal: " + ei.normal.ToString());
                    float ScaleOffset = 0.5f;

                    // If we hit something
                    if (ei.HitTF)
                    {
                        Vector3 scaleComponent = new Vector3(ei.AAfaceNormal.X, ei.AAfaceNormal.Y, ei.AAfaceNormal.Z);
                        if (scaleComponent.X != 0) ScaleOffset = scale.X;
                        if (scaleComponent.Y != 0) ScaleOffset = scale.Y;
                        if (scaleComponent.Z != 0) ScaleOffset = scale.Z;
                        ScaleOffset = Math.Abs(ScaleOffset);
                        Vector3 intersectionpoint = new Vector3(ei.ipoint.X, ei.ipoint.Y, ei.ipoint.Z);
                        Vector3 normal = new Vector3(ei.normal.X, ei.normal.Y, ei.normal.Z);
                        // Set the position to the intersection point
                        Vector3 offset = (normal * (ScaleOffset / 2f));
                        pos = (intersectionpoint + offset);

                        //Seems to make no sense to do this as this call is used for rezzing from inventory as well, and with inventory items their size is not always 0.5f
                        //And in cases when we weren't rezzing from inventory we were re-adding the 0.25 straight after calling this method
                        // Un-offset the prim (it gets offset later by the consumer method)
                        //pos.Z -= 0.25F; 
                       
                    }
                }
                else
                {
                    // We don't have a target here, so we're going to raytrace all the objects in the scene.
                    EntityIntersection ei = m_sceneGraph.GetClosestIntersectingPrim(new Ray(AXOrigin, AXdirection), true, false);

                    // Un-comment the following line to print the raytrace results to the console.
                    //m_log.Info("[RAYTRACERESULTS]: Hit:" + ei.HitTF.ToString() + " Point: " + ei.ipoint.ToString() + " Normal: " + ei.normal.ToString());

                    if (ei.HitTF)
                    {
                        pos = new Vector3(ei.ipoint.X, ei.ipoint.Y, ei.ipoint.Z);
                    } 
                    else
                    {
                        // fall back to our stupid functionality
                        pos = RayEnd;
                    }
                }
            }
            else
            {
                // fall back to our stupid functionality
                pos = RayEnd;

                //increase height so its above the ground.
                //should be getting the normal of the ground at the rez point and using that?
                pos.Z += scale.Z / 2f;
//                return pos;
            }
            
            // check against posible water intercept
            if (wpos.Z > pos.Z) pos = wpos;
            return pos;
        }


        /// <summary>
        /// Create a New SceneObjectGroup/Part by raycasting
        /// </summary>
        /// <param name="ownerID"></param>
        /// <param name="groupID"></param>
        /// <param name="RayEnd"></param>
        /// <param name="rot"></param>
        /// <param name="shape"></param>
        /// <param name="bypassRaycast"></param>
        /// <param name="RayStart"></param>
        /// <param name="RayTargetID"></param>
        /// <param name="RayEndIsIntersection"></param>
        public virtual void AddNewPrim(UUID ownerID, UUID groupID, Vector3 RayEnd, Quaternion rot, PrimitiveBaseShape shape,
                                       byte bypassRaycast, Vector3 RayStart, UUID RayTargetID,
                                       byte RayEndIsIntersection)
        {
            Vector3 pos = GetNewRezLocation(RayStart, RayEnd, RayTargetID, rot, bypassRaycast, RayEndIsIntersection, true, new Vector3(0.5f, 0.5f, 0.5f), false);

            if (Permissions.CanRezObject(1, ownerID, pos))
            {
                // rez ON the ground, not IN the ground
                // pos.Z += 0.25F; The rez point should now be correct so that its not in the ground

                AddNewPrim(ownerID, groupID, pos, rot, shape);
            }
            else
            {
                IClientAPI client = null;
                if (TryGetClient(ownerID, out client))
                    client.SendAlertMessage("You cannot create objects here.");
            }
        }

        public virtual SceneObjectGroup AddNewPrim(
            UUID ownerID, UUID groupID, Vector3 pos, Quaternion rot, PrimitiveBaseShape shape)
        {
            //m_log.DebugFormat(
            //    "[SCENE]: Scene.AddNewPrim() pcode {0} called for {1} in {2}", shape.PCode, ownerID, RegionInfo.RegionName);

            SceneObjectGroup sceneObject = null;
            
            // If an entity creator has been registered for this prim type then use that
            if (m_entityCreators.ContainsKey((PCode)shape.PCode))
            {
                sceneObject = m_entityCreators[(PCode)shape.PCode].CreateEntity(ownerID, groupID, pos, rot, shape);
            }
            else
            {
                // Otherwise, use this default creation code;
                sceneObject = new SceneObjectGroup(ownerID, pos, rot, shape);
                AddNewSceneObject(sceneObject, true);
                sceneObject.SetGroup(groupID, null);
            }

            if (UserManagementModule != null)
                sceneObject.RootPart.CreatorIdentification = UserManagementModule.GetUserUUI(ownerID);

            sceneObject.ScheduleGroupForFullUpdate();

            return sceneObject;
        }
        
        /// <summary>
        /// Add an object into the scene that has come from storage
        /// </summary>
        ///
        /// <param name="sceneObject"></param>
        /// <param name="attachToBackup">
        /// If true, changes to the object will be reflected in its persisted data
        /// If false, the persisted data will not be changed even if the object in the scene is changed
        /// </param>
        /// <param name="alreadyPersisted">
        /// If true, we won't persist this object until it changes
        /// If false, we'll persist this object immediately
        /// </param>
        /// <param name="sendClientUpdates">
        /// If true, we send updates to the client to tell it about this object
        /// If false, we leave it up to the caller to do this
        /// </param>
        /// <returns>
        /// true if the object was added, false if an object with the same uuid was already in the scene
        /// </returns>
        public bool AddRestoredSceneObject(
            SceneObjectGroup sceneObject, bool attachToBackup, bool alreadyPersisted, bool sendClientUpdates)
        {
            if (m_sceneGraph.AddRestoredSceneObject(sceneObject, attachToBackup, alreadyPersisted, sendClientUpdates))
            {
                sceneObject.IsDeleted = false;
                EventManager.TriggerObjectAddedToScene(sceneObject);
                return true;
            }

            return false;
        }
        
        /// <summary>
        /// Add an object into the scene that has come from storage
        /// </summary>
        ///
        /// <param name="sceneObject"></param>
        /// <param name="attachToBackup">
        /// If true, changes to the object will be reflected in its persisted data
        /// If false, the persisted data will not be changed even if the object in the scene is changed
        /// </param>
        /// <param name="alreadyPersisted">
        /// If true, we won't persist this object until it changes
        /// If false, we'll persist this object immediately
        /// </param>
        /// <returns>
        /// true if the object was added, false if an object with the same uuid was already in the scene
        /// </returns>
        public bool AddRestoredSceneObject(
            SceneObjectGroup sceneObject, bool attachToBackup, bool alreadyPersisted)
        {
            return AddRestoredSceneObject(sceneObject, attachToBackup, alreadyPersisted, true);
        }

        /// <summary>
        /// Add a newly created object to the scene.  Updates are also sent to viewers.
        /// </summary>
        /// <param name="sceneObject"></param>
        /// <param name="attachToBackup">
        /// If true, the object is made persistent into the scene.
        /// If false, the object will not persist over server restarts
        /// </param>
        /// <returns>true if the object was added.  false if not</returns>
        public bool AddNewSceneObject(SceneObjectGroup sceneObject, bool attachToBackup)
        {
            return AddNewSceneObject(sceneObject, attachToBackup, true);
        }
        
        /// <summary>
        /// Add a newly created object to the scene
        /// </summary>
        /// <param name="sceneObject"></param>
        /// <param name="attachToBackup">
        /// If true, the object is made persistent into the scene.
        /// If false, the object will not persist over server restarts
        /// </param>
        /// <param name="sendClientUpdates">
        /// If true, updates for the new scene object are sent to all viewers in range.
        /// If false, it is left to the caller to schedule the update
        /// </param>
        /// <returns>true if the object was added.  false if not</returns>
        public bool AddNewSceneObject(SceneObjectGroup sceneObject, bool attachToBackup, bool sendClientUpdates)
        {           
            if (m_sceneGraph.AddNewSceneObject(sceneObject, attachToBackup, sendClientUpdates))
            {
                EventManager.TriggerObjectAddedToScene(sceneObject);
                return true;       
            }
            
            return false;
        }
        
        /// <summary>
        /// Add a newly created object to the scene.
        /// </summary>
        /// <remarks>
        /// This method does not send updates to the client - callers need to handle this themselves.
        /// </remarks>
        /// <param name="sceneObject"></param>
        /// <param name="attachToBackup"></param>
        /// <param name="pos">Position of the object.  If null then the position stored in the object is used.</param>
        /// <param name="rot">Rotation of the object.  If null then the rotation stored in the object is used.</param>
        /// <param name="vel">Velocity of the object.  This parameter only has an effect if the object is physical</param>
        /// <returns></returns>
        public bool AddNewSceneObject(
            SceneObjectGroup sceneObject, bool attachToBackup, Vector3? pos, Quaternion? rot, Vector3 vel)
        {
            if (m_sceneGraph.AddNewSceneObject(sceneObject, attachToBackup, pos, rot, vel))
            {            
                EventManager.TriggerObjectAddedToScene(sceneObject);
                return true;
            }

            return false;
        }

        /// <summary>
        /// Delete every object from the scene.  This does not include attachments worn by avatars.
        /// </summary>
        public void DeleteAllSceneObjects()
        {
            DeleteAllSceneObjects(false);
        }

        /// <summary>
        /// Delete every object from the scene.  This does not include attachments worn by avatars.
        /// </summary>
        public void DeleteAllSceneObjects(bool exceptNoCopy)
        {
            List<SceneObjectGroup> toReturn = new List<SceneObjectGroup>();
            lock (Entities)
            {
                EntityBase[] entities = Entities.GetEntities();
                foreach (EntityBase e in entities)
                {
                    if (e is SceneObjectGroup)
                    {
                        SceneObjectGroup sog = (SceneObjectGroup)e;
                        if (sog != null && !sog.IsAttachment)
                        {
                            if (!exceptNoCopy || ((sog.GetEffectivePermissions() & (uint)PermissionMask.Copy) != 0))
                            {
                                DeleteSceneObject((SceneObjectGroup)e, false);
                            }
                            else
                            {
                                toReturn.Add((SceneObjectGroup)e);   
                            }
                        }
                    }
                }
            }
            if (toReturn.Count > 0)
            {
                returnObjects(toReturn.ToArray(), UUID.Zero);
            }
        }

        /// <summary>
        /// Synchronously delete the given object from the scene.
        /// </summary>
        /// <remarks>
        /// Scripts are also removed.
        /// </remarks>
        /// <param name="group">Object Id</param>
        /// <param name="silent">Suppress broadcasting changes to other clients.</param>
        public void DeleteSceneObject(SceneObjectGroup group, bool silent)
        {
            DeleteSceneObject(group, silent, true);
        }

        /// <summary>
        /// Synchronously delete the given object from the scene.
        /// </summary>
        /// <param name="group">Object Id</param>
        /// <param name="silent">Suppress broadcasting changes to other clients.</param>
        /// <param name="removeScripts">If true, then scripts are removed.  If false, then they are only stopped.</para>
        public void DeleteSceneObject(SceneObjectGroup group, bool silent, bool removeScripts)
        {            
//            m_log.DebugFormat("[SCENE]: Deleting scene object {0} {1}", group.Name, group.UUID);

            if (removeScripts)
                group.RemoveScriptInstances(true);
            else
                group.StopScriptInstances();

            SceneObjectPart[] partList = group.Parts;

            foreach (SceneObjectPart part in partList)
            {
                if (part.KeyframeMotion != null)
                {
                    part.KeyframeMotion.Delete();
                    part.KeyframeMotion = null;
                }

                if (part.IsJoint() && ((part.Flags & PrimFlags.Physics) != 0))
                {
                    PhysicsScene.RequestJointDeletion(part.Name); // FIXME: what if the name changed?
                }
                else if (part.PhysActor != null)
                {
                    part.RemoveFromPhysics();
                }
            }

            if (UnlinkSceneObject(group, false))
            {
                EventManager.TriggerObjectBeingRemovedFromScene(group);
                EventManager.TriggerParcelPrimCountTainted();
            }

            group.DeleteGroupFromScene(silent);
            if (!silent)
                SendKillObject(new List<uint>() { group.LocalId });

//            m_log.DebugFormat("[SCENE]: Exit DeleteSceneObject() for {0} {1}", group.Name, group.UUID);            
        }

        /// <summary>
        /// Unlink the given object from the scene.  Unlike delete, this just removes the record of the object - the
        /// object itself is not destroyed.
        /// </summary>
        /// <param name="so">The scene object.</param>
        /// <param name="softDelete">If true, only deletes from scene, but keeps the object in the database.</param>
        /// <returns>true if the object was in the scene, false if it was not</returns>
        public bool UnlinkSceneObject(SceneObjectGroup so, bool softDelete)
        {
            if (m_sceneGraph.DeleteSceneObject(so.UUID, softDelete))
            {
                if (!softDelete)
                {
                    // Force a database update so that the scene object group ID is accurate.  It's possible that the
                    // group has recently been delinked from another group but that this change has not been persisted
                    // to the DB.
                    // This is an expensive thing to do so only do it if absolutely necessary.
                    if (so.HasGroupChangedDueToDelink)
                        ForceSceneObjectBackup(so);                
                    
                    so.DetachFromBackup();
                    SimulationDataService.RemoveObject(so.UUID, RegionInfo.RegionID);
                }
                                    
                // We need to keep track of this state in case this group is still queued for further backup.
                so.IsDeleted = true;

                return true;
            }

            return false;
        }

        /// <summary>
        /// Move the given scene object into a new region depending on which region its absolute position has moved
        /// into.
        ///
        /// </summary>
        /// <param name="attemptedPosition">the attempted out of region position of the scene object</param>
        /// <param name="grp">the scene object that we're crossing</param>
        public void CrossPrimGroupIntoNewRegion(Vector3 attemptedPosition, SceneObjectGroup grp, bool silent)
        {
            if (grp == null)
                return;
            if (grp.IsDeleted)
                return;

            if (grp.RootPart.DIE_AT_EDGE)
            {
                // We remove the object here
                try
                {
                    DeleteSceneObject(grp, false);
                }
                catch (Exception)
                {
                    m_log.Warn("[SCENE]: exception when trying to remove the prim that crossed the border.");
                }
                return;
            }

            if (grp.RootPart.RETURN_AT_EDGE)
            {
                // We remove the object here
                try
                {
                    List<SceneObjectGroup> objects = new List<SceneObjectGroup>();
                    objects.Add(grp);
                    SceneObjectGroup[] objectsArray = objects.ToArray();
                    returnObjects(objectsArray, UUID.Zero);
                }
                catch (Exception)
                {
                    m_log.Warn("[SCENE]: exception when trying to return the prim that crossed the border.");
                }
                return;
            }

            if (EntityTransferModule != null)
                EntityTransferModule.Cross(grp, attemptedPosition, silent);
        }

        public Border GetCrossedBorder(Vector3 position, Cardinals gridline)
        {
            if (BordersLocked)
            {
                switch (gridline)
                {
                    case Cardinals.N:
                        lock (NorthBorders)
                        {
                            foreach (Border b in NorthBorders)
                            {
                                if (b.TestCross(position))
                                    return b;
                            }
                        }
                        break;
                    case Cardinals.S:
                        lock (SouthBorders)
                        {
                            foreach (Border b in SouthBorders)
                            {
                                if (b.TestCross(position))
                                    return b;
                            }
                        }

                        break;
                    case Cardinals.E:
                        lock (EastBorders)
                        {
                            foreach (Border b in EastBorders)
                            {
                                if (b.TestCross(position))
                                    return b;
                            }
                        }

                        break;
                    case Cardinals.W:

                        lock (WestBorders)
                        {
                            foreach (Border b in WestBorders)
                            {
                                if (b.TestCross(position))
                                    return b;
                            }
                        }
                        break;

                }
            }
            else
            {
                switch (gridline)
                {
                    case Cardinals.N:
                        foreach (Border b in NorthBorders)
                        {
                            if (b.TestCross(position))
                                return b;
                        }
                       
                        break;
                    case Cardinals.S:
                        foreach (Border b in SouthBorders)
                        {
                            if (b.TestCross(position))
                                return b;
                        }
                        break;
                    case Cardinals.E:
                        foreach (Border b in EastBorders)
                        {
                            if (b.TestCross(position))
                                return b;
                        }

                        break;
                    case Cardinals.W:
                        foreach (Border b in WestBorders)
                        {
                            if (b.TestCross(position))
                                return b;
                        }
                        break;

                }
            }
            

            return null;
        }

        public bool TestBorderCross(Vector3 position, Cardinals border)
        {
            if (BordersLocked)
            {
                switch (border)
                {
                    case Cardinals.N:
                        lock (NorthBorders)
                        {
                            foreach (Border b in NorthBorders)
                            {
                                if (b.TestCross(position))
                                    return true;
                            }
                        }
                        break;
                    case Cardinals.E:
                        lock (EastBorders)
                        {
                            foreach (Border b in EastBorders)
                            {
                                if (b.TestCross(position))
                                    return true;
                            }
                        }
                        break;
                    case Cardinals.S:
                        lock (SouthBorders)
                        {
                            foreach (Border b in SouthBorders)
                            {
                                if (b.TestCross(position))
                                    return true;
                            }
                        }
                        break;
                    case Cardinals.W:
                        lock (WestBorders)
                        {
                            foreach (Border b in WestBorders)
                            {
                                if (b.TestCross(position))
                                    return true;
                            }
                        }
                        break;
                }
            }
            else
            {
                switch (border)
                {
                    case Cardinals.N:
                        foreach (Border b in NorthBorders)
                        {
                            if (b.TestCross(position))
                                return true;
                        }
                        break;
                    case Cardinals.E:
                        foreach (Border b in EastBorders)
                        {
                            if (b.TestCross(position))
                                return true;
                        }
                        break;
                    case Cardinals.S:
                        foreach (Border b in SouthBorders)
                        {
                            if (b.TestCross(position))
                                return true;
                        }
                        break;
                    case Cardinals.W:
                        foreach (Border b in WestBorders)
                        {
                            if (b.TestCross(position))
                                return true;
                        }
                        break;
                }
            }
            return false;
        }


        /// <summary>
        /// Called when objects or attachments cross the border, or teleport, between regions.
        /// </summary>
        /// <param name="sog"></param>
        /// <returns></returns>
        public bool IncomingCreateObject(Vector3 newPosition, ISceneObject sog)
        {
            //m_log.DebugFormat(" >>> IncomingCreateObject(sog) <<< {0} deleted? {1} isAttach? {2}", ((SceneObjectGroup)sog).AbsolutePosition,
            //    ((SceneObjectGroup)sog).IsDeleted, ((SceneObjectGroup)sog).RootPart.IsAttachment);

            SceneObjectGroup newObject;
            try
            {
                newObject = (SceneObjectGroup)sog;
            }
            catch (Exception e)
            {
                m_log.WarnFormat("[INTERREGION]: Problem casting object, exception {0}{1}", e.Message, e.StackTrace);
                return false;
            }

            // If the user is banned, we won't let any of their objects
            // enter. Period.
            //
            if (RegionInfo.EstateSettings.IsBanned(newObject.OwnerID, 36))
            {
                m_log.InfoFormat("[INTERREGION]: Denied prim crossing for banned avatar {0}", newObject.OwnerID);
                return false;
            }

            if (newPosition != Vector3.Zero)
                newObject.RootPart.GroupPosition = newPosition;
            if (newObject.RootPart.KeyframeMotion != null)
                newObject.RootPart.KeyframeMotion.UpdateSceneObject(newObject);

            if (!AddSceneObject(newObject))
            {
                m_log.DebugFormat(
                    "[INTERREGION]: Problem adding scene object {0} in {1} ", newObject.UUID, RegionInfo.RegionName);
                return false;
            }

            if (!newObject.IsAttachment)
            {
                // FIXME: It would be better to never add the scene object at all rather than add it and then delete
                // it
                if (!Permissions.CanObjectEntry(newObject.UUID, true, newObject.AbsolutePosition))
                {
                    // Deny non attachments based on parcel settings
                    //
                    m_log.Info("[INTERREGION]: Denied prim crossing because of parcel settings");

                    DeleteSceneObject(newObject, false);

                    return false;
                }

                // For attachments, we need to wait until the agent is root
                // before we restart the scripts, or else some functions won't work.
                newObject.RootPart.ParentGroup.CreateScriptInstances(0, false, DefaultScriptEngine, GetStateSource(newObject));
                newObject.ResumeScripts();
            }

            // Do this as late as possible so that listeners have full access to the incoming object
            EventManager.TriggerOnIncomingSceneObject(newObject);

            return true;
        }

        /// <summary>
        /// Adds a Scene Object group to the Scene.
        /// Verifies that the creator of the object is not banned from the simulator.
        /// Checks if the item is an Attachment
        /// </summary>
        /// <param name="sceneObject"></param>
        /// <returns>True if the SceneObjectGroup was added, False if it was not</returns>
        public bool AddSceneObject(SceneObjectGroup sceneObject)
        {
            if (sceneObject.OwnerID == UUID.Zero)
            {
                m_log.ErrorFormat("[SCENE]: Owner ID for {0} was zero", sceneObject.UUID);
                return false;
            }

            // If the user is banned, we won't let any of their objects
            // enter. Period.
            //
            int flags = GetUserFlags(sceneObject.OwnerID);
            if (RegionInfo.EstateSettings.IsBanned(sceneObject.OwnerID, flags))
            {
                m_log.InfoFormat("[INTERREGION]: Denied prim crossing for banned avatar {0}", sceneObject.OwnerID);

                return false;
            }

            // Force allocation of new LocalId
            //
            SceneObjectPart[] parts = sceneObject.Parts;
            for (int i = 0; i < parts.Length; i++)
                parts[i].LocalId = 0;

            if (sceneObject.IsAttachmentCheckFull()) // Attachment
            {
                sceneObject.RootPart.AddFlag(PrimFlags.TemporaryOnRez);
                sceneObject.RootPart.AddFlag(PrimFlags.Phantom);
                      
                // Don't sent a full update here because this will cause full updates to be sent twice for 
                // attachments on region crossings, resulting in viewer glitches.
                AddRestoredSceneObject(sceneObject, false, false, false);

                // Handle attachment special case
                SceneObjectPart RootPrim = sceneObject.RootPart;

                // Fix up attachment Parent Local ID
                ScenePresence sp = GetScenePresence(sceneObject.OwnerID);

                if (sp != null)
                {
                    SceneObjectGroup grp = sceneObject;

//                    m_log.DebugFormat(
//                        "[ATTACHMENT]: Received attachment {0}, inworld asset id {1}", grp.FromItemID, grp.UUID);
//                    m_log.DebugFormat(
//                        "[ATTACHMENT]: Attach to avatar {0} at position {1}", sp.UUID, grp.AbsolutePosition);

                    RootPrim.RemFlag(PrimFlags.TemporaryOnRez);
                    
                    if (AttachmentsModule != null)
                        AttachmentsModule.AttachObject(sp, grp, 0, false, false, false);
                }
                else
                {
                    m_log.DebugFormat("[SCENE]: Attachment {0} arrived and scene presence was not found, setting to temp", sceneObject.UUID);
                    RootPrim.RemFlag(PrimFlags.TemporaryOnRez);
                    RootPrim.AddFlag(PrimFlags.TemporaryOnRez);
                }
                if (sceneObject.OwnerID == UUID.Zero)
                {
                    m_log.ErrorFormat("[SCENE]: Owner ID for {0} was zero after attachment processing. BUG!", sceneObject.UUID);
                    return false;
                }
            }
            else
            {
                if (sceneObject.OwnerID == UUID.Zero)
                {
                    m_log.ErrorFormat("[SCENE]: Owner ID for non-attachment {0} was zero", sceneObject.UUID);
                    return false;
                }
                AddRestoredSceneObject(sceneObject, true, false);
            }

            return true;
        }

        private int GetStateSource(SceneObjectGroup sog)
        {
            ScenePresence sp = GetScenePresence(sog.OwnerID);

            if (sp != null)
                return sp.GetStateSource();

            return 2; // StateSource.PrimCrossing
        }

        public int GetUserFlags(UUID user)
        {
            //Unfortunately the SP approach means that the value is cached until region is restarted
            /*
            ScenePresence sp;
            if (TryGetScenePresence(user, out sp))
            {
                return sp.UserFlags;
            }
            else
            {
             */
                UserAccount uac = UserAccountService.GetUserAccount(RegionInfo.ScopeID, user);
                if (uac == null)
                    return 0;
                return uac.UserFlags;
            //}
        }
        #endregion

        #region Add/Remove Avatar Methods

        public override ISceneAgent AddNewClient(IClientAPI client, PresenceType type)
        {
            ScenePresence sp;
            bool vialogin;

            // Validation occurs in LLUDPServer
            //
            // XXX: A race condition exists here where two simultaneous calls to AddNewClient can interfere with
            // each other.  In practice, this does not currently occur in the code.
            AgentCircuitData aCircuit = m_authenticateHandler.GetAgentCircuitData(client.CircuitCode);

            // We lock here on AgentCircuitData to prevent a race condition between the thread adding a new connection
            // and a simultaneous one that removes it (as can happen if the client is closed at a particular point
            // whilst connecting).
            //
            // It would be easier to lock across all NewUserConnection(), AddNewClient() and
            // RemoveClient() calls for all agents, but this would allow a slow call (e.g. because of slow service
            // response in some module listening to AddNewClient()) from holding up unrelated agent calls.
            //
            // In practice, the lock (this) in LLUDPServer.AddNewClient() currently lock across all
            // AddNewClient() operations (though not other ops).
            // In the future this can be relieved once locking per agent (not necessarily on AgentCircuitData) is improved.
            lock (aCircuit)
            {
                vialogin
                    = (aCircuit.teleportFlags & (uint)Constants.TeleportFlags.ViaHGLogin) != 0
                        || (aCircuit.teleportFlags & (uint)Constants.TeleportFlags.ViaLogin) != 0;
    
                CheckHeartbeat();
    
                sp = GetScenePresence(client.AgentId);

                // XXX: Not sure how good it is to add a new client if a scene presence already exists.  Possibly this
                // could occur if a viewer crashes and relogs before the old client is kicked out.  But this could cause
                // other problems, and possible the code calling AddNewClient() should ensure that no client is already
                // connected.
                if (sp == null)
                {
                    m_log.DebugFormat(
                        "[SCENE]: Adding new child scene presence {0} {1} to scene {2} at pos {3}",
                        client.Name, client.AgentId, RegionInfo.RegionName, client.StartPos);
    
                    m_clientManager.Add(client);
                    SubscribeToClientEvents(client);
    
                    sp = m_sceneGraph.CreateAndAddChildScenePresence(client, aCircuit.Appearance, type);
                    m_eventManager.TriggerOnNewPresence(sp);
    
                    sp.TeleportFlags = (TPFlags)aCircuit.teleportFlags;
    
                    // The first agent upon login is a root agent by design.
                    // For this agent we will have to rez the attachments.
                    // All other AddNewClient calls find aCircuit.child to be true.
                    if (aCircuit.child == false)
                    {
                        // We have to set SP to be a root agent here so that SP.MakeRootAgent() will later not try to
                        // start the scripts again (since this is done in RezAttachments()).
                        // XXX: This is convoluted.
                        sp.IsChildAgent = false;
                        sp.IsLoggingIn = true;
    
                        if (AttachmentsModule != null)
                            Util.FireAndForget(delegate(object o) { AttachmentsModule.RezAttachments(sp); });
                    }
                }
                else
                {
                    m_log.WarnFormat(
                        "[SCENE]: Already found {0} scene presence for {1} in {2} when asked to add new scene presence",
                        sp.IsChildAgent ? "child" : "root", sp.Name, RegionInfo.RegionName);
                }
    
                // We must set this here so that TriggerOnNewClient and TriggerOnClientLogin can determine whether the
                // client is for a root or child agent.
                client.SceneAgent = sp;

                // Cache the user's name
                CacheUserName(sp, aCircuit);
    
                EventManager.TriggerOnNewClient(client);
                if (vialogin)
                    EventManager.TriggerOnClientLogin(client);
            }

            m_LastLogin = Util.EnvironmentTickCount();

            return sp;
        }

        /// <summary>
        /// Cache the user name for later use.
        /// </summary>
        /// <param name="sp"></param>
        /// <param name="aCircuit"></param>
        private void CacheUserName(ScenePresence sp, AgentCircuitData aCircuit)
        {
            if (UserManagementModule != null)
            {
                string first = aCircuit.firstname, last = aCircuit.lastname;

                if (sp.PresenceType == PresenceType.Npc)
                {
                    UserManagementModule.AddUser(aCircuit.AgentID, first, last);
                }
                else
                {
                    string homeURL = string.Empty;

                    if (aCircuit.ServiceURLs.ContainsKey("HomeURI"))
                        homeURL = aCircuit.ServiceURLs["HomeURI"].ToString();

                    if (aCircuit.lastname.StartsWith("@"))
                    {
                        string[] parts = aCircuit.firstname.Split('.');
                        if (parts.Length >= 2)
                        {
                            first = parts[0];
                            last = parts[1];
                        }
                    }

                    UserManagementModule.AddUser(aCircuit.AgentID, first, last, homeURL);
                }
            }
        }

        private bool VerifyClient(AgentCircuitData aCircuit, System.Net.IPEndPoint ep, out bool vialogin)
        {
            vialogin = false;
            
            // Do the verification here
            if ((aCircuit.teleportFlags & (uint)Constants.TeleportFlags.ViaHGLogin) != 0)
            {
                m_log.DebugFormat("[SCENE]: Incoming client {0} {1} in region {2} via HG login", aCircuit.firstname, aCircuit.lastname, RegionInfo.RegionName);
                vialogin = true;
                IUserAgentVerificationModule userVerification = RequestModuleInterface<IUserAgentVerificationModule>();
                if (userVerification != null && ep != null)
                {
                    if (!userVerification.VerifyClient(aCircuit, ep.Address.ToString()))
                    {
                        // uh-oh, this is fishy
                        m_log.DebugFormat("[SCENE]: User Client Verification for {0} {1} in {2} returned false", aCircuit.firstname, aCircuit.lastname, RegionInfo.RegionName);
                        return false;
                    }
                    else
                        m_log.DebugFormat("[SCENE]: User Client Verification for {0} {1} in {2} returned true", aCircuit.firstname, aCircuit.lastname, RegionInfo.RegionName);

                }
            }

            else if ((aCircuit.teleportFlags & (uint)Constants.TeleportFlags.ViaLogin) != 0)
            {
                m_log.DebugFormat("[SCENE]: Incoming client {0} {1} in region {2} via regular login. Client IP verification not performed.",
                    aCircuit.firstname, aCircuit.lastname, RegionInfo.RegionName);
                vialogin = true;
            }

            return true;
        }

        // Called by Caps, on the first HTTP contact from the client
        public override bool CheckClient(UUID agentID, System.Net.IPEndPoint ep)
        {
            AgentCircuitData aCircuit = m_authenticateHandler.GetAgentCircuitData(agentID);
            if (aCircuit != null)
            {
                bool vialogin = false;
                if (!VerifyClient(aCircuit, ep, out vialogin))
                {
                    // if it doesn't pass, we remove the agentcircuitdata altogether
                    // and the scene presence and the client, if they exist
                    try
                    {
                        ScenePresence sp = GetScenePresence(agentID);

                        if (sp != null)
                        {
                            PresenceService.LogoutAgent(sp.ControllingClient.SessionId);
                            sp.ControllingClient.Close();
                        }

                        // BANG! SLASH!
                        m_authenticateHandler.RemoveCircuit(agentID);

                        return false;
                    }
                    catch (Exception e)
                    {
                        m_log.DebugFormat("[SCENE]: Exception while closing aborted client: {0}", e.StackTrace);
                    }
                }
                else
                    return true;
            }

            return false;
        }

        /// <summary>
        /// Register for events from the client
        /// </summary>
        /// <param name="client">The IClientAPI of the connected client</param>
        public virtual void SubscribeToClientEvents(IClientAPI client)
        {
            SubscribeToClientTerrainEvents(client);
            SubscribeToClientPrimEvents(client);
            SubscribeToClientPrimRezEvents(client);
            SubscribeToClientInventoryEvents(client);
            SubscribeToClientTeleportEvents(client);
            SubscribeToClientScriptEvents(client);
            SubscribeToClientParcelEvents(client);
            SubscribeToClientGridEvents(client);
            SubscribeToClientNetworkEvents(client);
        }

        public virtual void SubscribeToClientTerrainEvents(IClientAPI client)
        {
            client.OnRegionHandShakeReply += SendLayerData;
        }
        
        public virtual void SubscribeToClientPrimEvents(IClientAPI client)
        {
            client.OnUpdatePrimGroupPosition += m_sceneGraph.UpdatePrimGroupPosition;
            client.OnUpdatePrimSinglePosition += m_sceneGraph.UpdatePrimSinglePosition;

            client.onClientChangeObject += m_sceneGraph.ClientChangeObject;

            client.OnUpdatePrimGroupRotation += m_sceneGraph.UpdatePrimGroupRotation;
            client.OnUpdatePrimGroupMouseRotation += m_sceneGraph.UpdatePrimGroupRotation;
            client.OnUpdatePrimSingleRotation += m_sceneGraph.UpdatePrimSingleRotation;
            client.OnUpdatePrimSingleRotationPosition += m_sceneGraph.UpdatePrimSingleRotationPosition;
            
            client.OnUpdatePrimScale += m_sceneGraph.UpdatePrimScale;
            client.OnUpdatePrimGroupScale += m_sceneGraph.UpdatePrimGroupScale;
            client.OnUpdateExtraParams += m_sceneGraph.UpdateExtraParam;
            client.OnUpdatePrimShape += m_sceneGraph.UpdatePrimShape;
            client.OnUpdatePrimTexture += m_sceneGraph.UpdatePrimTexture;
            client.OnObjectRequest += RequestPrim;
            client.OnObjectSelect += SelectPrim;
            client.OnObjectDeselect += DeselectPrim;
            client.OnGrabUpdate += m_sceneGraph.MoveObject;
            client.OnSpinStart += m_sceneGraph.SpinStart;
            client.OnSpinUpdate += m_sceneGraph.SpinObject;
            client.OnDeRezObject += DeRezObjects;
            
            client.OnObjectName += m_sceneGraph.PrimName;
            client.OnObjectClickAction += m_sceneGraph.PrimClickAction;
            client.OnObjectMaterial += m_sceneGraph.PrimMaterial;
            client.OnLinkObjects += LinkObjects;
            client.OnDelinkObjects += DelinkObjects;
            client.OnObjectDuplicate += DuplicateObject;
            client.OnObjectDuplicateOnRay += doObjectDuplicateOnRay;
            client.OnUpdatePrimFlags += m_sceneGraph.UpdatePrimFlags;
            client.OnRequestObjectPropertiesFamily += m_sceneGraph.RequestObjectPropertiesFamily;
            client.OnObjectPermissions += HandleObjectPermissionsUpdate;
            client.OnGrabObject += ProcessObjectGrab;
            client.OnGrabUpdate += ProcessObjectGrabUpdate; 
            client.OnDeGrabObject += ProcessObjectDeGrab;
            client.OnUndo += m_sceneGraph.HandleUndo;
            client.OnRedo += m_sceneGraph.HandleRedo;
            client.OnObjectDescription += m_sceneGraph.PrimDescription;
            client.OnObjectIncludeInSearch += m_sceneGraph.MakeObjectSearchable;
            client.OnObjectOwner += ObjectOwner;
            client.OnObjectGroupRequest += HandleObjectGroupUpdate;
        }

        public virtual void SubscribeToClientPrimRezEvents(IClientAPI client)
        {
            client.OnAddPrim += AddNewPrim;
            client.OnRezObject += RezObject;
        }

        public virtual void SubscribeToClientInventoryEvents(IClientAPI client)
        {
            client.OnLinkInventoryItem += HandleLinkInventoryItem;
            client.OnCreateNewInventoryFolder += HandleCreateInventoryFolder;
            client.OnUpdateInventoryFolder += HandleUpdateInventoryFolder;
            client.OnMoveInventoryFolder += HandleMoveInventoryFolder; // 2; //!!
            client.OnFetchInventoryDescendents += HandleFetchInventoryDescendents;
            client.OnPurgeInventoryDescendents += HandlePurgeInventoryDescendents; // 2; //!!
            client.OnFetchInventory += m_asyncInventorySender.HandleFetchInventory;
            client.OnUpdateInventoryItem += UpdateInventoryItemAsset;
            client.OnCopyInventoryItem += CopyInventoryItem;
            client.OnMoveItemsAndLeaveCopy += MoveInventoryItemsLeaveCopy;
            client.OnMoveInventoryItem += MoveInventoryItem;
            client.OnRemoveInventoryItem += RemoveInventoryItem;
            client.OnRemoveInventoryFolder += RemoveInventoryFolder;
            client.OnRezScript += RezScript;
            client.OnRequestTaskInventory += RequestTaskInventory;
            client.OnRemoveTaskItem += RemoveTaskInventory;
            client.OnUpdateTaskInventory += UpdateTaskInventory;
            client.OnMoveTaskItem += ClientMoveTaskInventoryItem;
        }

        public virtual void SubscribeToClientTeleportEvents(IClientAPI client)
        {
            client.OnTeleportLocationRequest += RequestTeleportLocation;
        }

        public virtual void SubscribeToClientScriptEvents(IClientAPI client)
        {
            client.OnScriptReset += ProcessScriptReset;
            client.OnGetScriptRunning += GetScriptRunning;
            client.OnSetScriptRunning += SetScriptRunning;
        }

        public virtual void SubscribeToClientParcelEvents(IClientAPI client)
        {
            client.OnParcelReturnObjectsRequest += LandChannel.ReturnObjectsInParcel;
            client.OnParcelSetOtherCleanTime += LandChannel.SetParcelOtherCleanTime;
            client.OnParcelBuy += ProcessParcelBuy;
        }

        public virtual void SubscribeToClientGridEvents(IClientAPI client)
        {
            //client.OnNameFromUUIDRequest += HandleUUIDNameRequest;
            client.OnMoneyTransferRequest += ProcessMoneyTransferRequest;
            client.OnSetStartLocationRequest += SetHomeRezPoint;
            client.OnRegionHandleRequest += RegionHandleRequest;
        }
        
        public virtual void SubscribeToClientNetworkEvents(IClientAPI client)
        {
            client.OnNetworkStatsUpdate += StatsReporter.AddPacketsStats;
            client.OnViewerEffect += ProcessViewerEffect;
        }

        /// <summary>
        /// Unsubscribe the client from events.
        /// </summary>
        /// FIXME: Not called anywhere!
        /// <param name="client">The IClientAPI of the client</param>
        public virtual void UnSubscribeToClientEvents(IClientAPI client)
        {
            UnSubscribeToClientTerrainEvents(client);
            UnSubscribeToClientPrimEvents(client);
            UnSubscribeToClientPrimRezEvents(client);
            UnSubscribeToClientInventoryEvents(client);
            UnSubscribeToClientTeleportEvents(client);
            UnSubscribeToClientScriptEvents(client);
            UnSubscribeToClientParcelEvents(client);
            UnSubscribeToClientGridEvents(client);
            UnSubscribeToClientNetworkEvents(client);
        }

        public virtual void UnSubscribeToClientTerrainEvents(IClientAPI client)
        {
            client.OnRegionHandShakeReply -= SendLayerData;
        }

        public virtual void UnSubscribeToClientPrimEvents(IClientAPI client)
        {
            client.OnUpdatePrimGroupPosition -= m_sceneGraph.UpdatePrimGroupPosition;
            client.OnUpdatePrimSinglePosition -= m_sceneGraph.UpdatePrimSinglePosition;

            client.onClientChangeObject -= m_sceneGraph.ClientChangeObject;

            client.OnUpdatePrimGroupRotation -= m_sceneGraph.UpdatePrimGroupRotation;
            client.OnUpdatePrimGroupMouseRotation -= m_sceneGraph.UpdatePrimGroupRotation;
            client.OnUpdatePrimSingleRotation -= m_sceneGraph.UpdatePrimSingleRotation;
            client.OnUpdatePrimSingleRotationPosition -= m_sceneGraph.UpdatePrimSingleRotationPosition;

            client.OnUpdatePrimScale -= m_sceneGraph.UpdatePrimScale;
            client.OnUpdatePrimGroupScale -= m_sceneGraph.UpdatePrimGroupScale;
            client.OnUpdateExtraParams -= m_sceneGraph.UpdateExtraParam;
            client.OnUpdatePrimShape -= m_sceneGraph.UpdatePrimShape;
            client.OnUpdatePrimTexture -= m_sceneGraph.UpdatePrimTexture;
            client.OnObjectRequest -= RequestPrim;
            client.OnObjectSelect -= SelectPrim;
            client.OnObjectDeselect -= DeselectPrim;
            client.OnGrabUpdate -= m_sceneGraph.MoveObject;
            client.OnSpinStart -= m_sceneGraph.SpinStart;
            client.OnSpinUpdate -= m_sceneGraph.SpinObject;
            client.OnDeRezObject -= DeRezObjects;
            client.OnObjectName -= m_sceneGraph.PrimName;
            client.OnObjectClickAction -= m_sceneGraph.PrimClickAction;
            client.OnObjectMaterial -= m_sceneGraph.PrimMaterial;
            client.OnLinkObjects -= LinkObjects;
            client.OnDelinkObjects -= DelinkObjects;
            client.OnObjectDuplicate -= DuplicateObject;
            client.OnObjectDuplicateOnRay -= doObjectDuplicateOnRay;
            client.OnUpdatePrimFlags -= m_sceneGraph.UpdatePrimFlags;
            client.OnRequestObjectPropertiesFamily -= m_sceneGraph.RequestObjectPropertiesFamily;
            client.OnObjectPermissions -= HandleObjectPermissionsUpdate;
            client.OnGrabObject -= ProcessObjectGrab;
            client.OnDeGrabObject -= ProcessObjectDeGrab;
            client.OnUndo -= m_sceneGraph.HandleUndo;
            client.OnRedo -= m_sceneGraph.HandleRedo;
            client.OnObjectDescription -= m_sceneGraph.PrimDescription;
            client.OnObjectIncludeInSearch -= m_sceneGraph.MakeObjectSearchable;
            client.OnObjectOwner -= ObjectOwner;
        }

        public virtual void UnSubscribeToClientPrimRezEvents(IClientAPI client)
        {
            client.OnAddPrim -= AddNewPrim;
            client.OnRezObject -= RezObject;
        }

        public virtual void UnSubscribeToClientInventoryEvents(IClientAPI client)
        {
            client.OnCreateNewInventoryFolder -= HandleCreateInventoryFolder;
            client.OnUpdateInventoryFolder -= HandleUpdateInventoryFolder;
            client.OnMoveInventoryFolder -= HandleMoveInventoryFolder; // 2; //!!
            client.OnFetchInventoryDescendents -= HandleFetchInventoryDescendents;
            client.OnPurgeInventoryDescendents -= HandlePurgeInventoryDescendents; // 2; //!!
            client.OnFetchInventory -= m_asyncInventorySender.HandleFetchInventory;
            client.OnUpdateInventoryItem -= UpdateInventoryItemAsset;
            client.OnCopyInventoryItem -= CopyInventoryItem;
            client.OnMoveInventoryItem -= MoveInventoryItem;
            client.OnRemoveInventoryItem -= RemoveInventoryItem;
            client.OnRemoveInventoryFolder -= RemoveInventoryFolder;
            client.OnRezScript -= RezScript;
            client.OnRequestTaskInventory -= RequestTaskInventory;
            client.OnRemoveTaskItem -= RemoveTaskInventory;
            client.OnUpdateTaskInventory -= UpdateTaskInventory;
            client.OnMoveTaskItem -= ClientMoveTaskInventoryItem;
        }

        public virtual void UnSubscribeToClientTeleportEvents(IClientAPI client)
        {
            client.OnTeleportLocationRequest -= RequestTeleportLocation;
            //client.OnTeleportLandmarkRequest -= RequestTeleportLandmark;
            //client.OnTeleportHomeRequest -= TeleportClientHome;
        }

        public virtual void UnSubscribeToClientScriptEvents(IClientAPI client)
        {
            client.OnScriptReset -= ProcessScriptReset;
            client.OnGetScriptRunning -= GetScriptRunning;
            client.OnSetScriptRunning -= SetScriptRunning;
        }

        public virtual void UnSubscribeToClientParcelEvents(IClientAPI client)
        {
            client.OnParcelReturnObjectsRequest -= LandChannel.ReturnObjectsInParcel;
            client.OnParcelSetOtherCleanTime -= LandChannel.SetParcelOtherCleanTime;
            client.OnParcelBuy -= ProcessParcelBuy;
        }

        public virtual void UnSubscribeToClientGridEvents(IClientAPI client)
        {
            //client.OnNameFromUUIDRequest -= HandleUUIDNameRequest;
            client.OnMoneyTransferRequest -= ProcessMoneyTransferRequest;
            client.OnSetStartLocationRequest -= SetHomeRezPoint;
            client.OnRegionHandleRequest -= RegionHandleRequest;
        }

        public virtual void UnSubscribeToClientNetworkEvents(IClientAPI client)
        {
            client.OnNetworkStatsUpdate -= StatsReporter.AddPacketsStats;
            client.OnViewerEffect -= ProcessViewerEffect;
        }

        /// <summary>
        /// Teleport an avatar to their home region
        /// </summary>
        /// <param name="agentId">The avatar's Unique ID</param>
        /// <param name="client">The IClientAPI for the client</param>
        public virtual bool TeleportClientHome(UUID agentId, IClientAPI client)
        {
            if (EntityTransferModule != null)
            {
                EntityTransferModule.TeleportHome(agentId, client);
            }
            else
            {
                m_log.DebugFormat("[SCENE]: Unable to teleport user home: no AgentTransferModule is active");
                client.SendTeleportFailed("Unable to perform teleports on this simulator.");
            }
            return false;
        }

        /// <summary>
        /// Duplicates object specified by localID. This is the event handler for IClientAPI.
        /// </summary>
        /// <param name="originalPrim">ID of object to duplicate</param>
        /// <param name="offset"></param>
        /// <param name="flags"></param>
        /// <param name="AgentID">Agent doing the duplication</param>
        /// <param name="GroupID">Group of new object</param>
        public void DuplicateObject(uint originalPrim, Vector3 offset, uint flags, UUID AgentID, UUID GroupID)
        {
            SceneObjectGroup copy = SceneGraph.DuplicateObject(originalPrim, offset, flags, AgentID, GroupID, Quaternion.Identity);
            if (copy != null)
                EventManager.TriggerObjectAddedToScene(copy);
        }

        /// <summary>
        /// Duplicates object specified by localID at position raycasted against RayTargetObject using 
        /// RayEnd and RayStart to determine what the angle of the ray is
        /// </summary>
        /// <param name="localID">ID of object to duplicate</param>
        /// <param name="dupeFlags"></param>
        /// <param name="AgentID">Agent doing the duplication</param>
        /// <param name="GroupID">Group of new object</param>
        /// <param name="RayTargetObj">The target of the Ray</param>
        /// <param name="RayEnd">The ending of the ray (farthest away point)</param>
        /// <param name="RayStart">The Beginning of the ray (closest point)</param>
        /// <param name="BypassRaycast">Bool to bypass raycasting</param>
        /// <param name="RayEndIsIntersection">The End specified is the place to add the object</param>
        /// <param name="CopyCenters">Position the object at the center of the face that it's colliding with</param>
        /// <param name="CopyRotates">Rotate the object the same as the localID object</param>
        public void doObjectDuplicateOnRay(uint localID, uint dupeFlags, UUID AgentID, UUID GroupID,
                                           UUID RayTargetObj, Vector3 RayEnd, Vector3 RayStart,
                                           bool BypassRaycast, bool RayEndIsIntersection, bool CopyCenters, bool CopyRotates)
        {
            Vector3 pos;
            const bool frontFacesOnly = true;
            //m_log.Info("HITTARGET: " + RayTargetObj.ToString() + ", COPYTARGET: " + localID.ToString());
            SceneObjectPart target = GetSceneObjectPart(localID);
            SceneObjectPart target2 = GetSceneObjectPart(RayTargetObj);

            if (target != null && target2 != null)
            {
                Vector3 direction = Vector3.Normalize(RayEnd - RayStart);
                Vector3 AXOrigin = new Vector3(RayStart.X, RayStart.Y, RayStart.Z);
                Vector3 AXdirection = new Vector3(direction.X, direction.Y, direction.Z);

                pos = target2.AbsolutePosition;
                //m_log.Info("[OBJECT_REZ]: TargetPos: " + pos.ToString() + ", RayStart: " + RayStart.ToString() + ", RayEnd: " + RayEnd.ToString() + ", Volume: " + Util.GetDistanceTo(RayStart,RayEnd).ToString() + ", mag1: " + Util.GetMagnitude(RayStart).ToString() + ", mag2: " + Util.GetMagnitude(RayEnd).ToString());

                // TODO: Raytrace better here

                //EntityIntersection ei = m_sceneGraph.GetClosestIntersectingPrim(new Ray(AXOrigin, AXdirection));
                Ray NewRay = new Ray(AXOrigin, AXdirection);

                // Ray Trace against target here
                EntityIntersection ei = target2.TestIntersectionOBB(NewRay, Quaternion.Identity, frontFacesOnly, CopyCenters);

                // Un-comment out the following line to Get Raytrace results printed to the console.
                //m_log.Info("[RAYTRACERESULTS]: Hit:" + ei.HitTF.ToString() + " Point: " + ei.ipoint.ToString() + " Normal: " + ei.normal.ToString());
                float ScaleOffset = 0.5f;

                // If we hit something
                if (ei.HitTF)
                {
                    Vector3 scale = target.Scale;
                    Vector3 scaleComponent = new Vector3(ei.AAfaceNormal.X, ei.AAfaceNormal.Y, ei.AAfaceNormal.Z);
                    if (scaleComponent.X != 0) ScaleOffset = scale.X;
                    if (scaleComponent.Y != 0) ScaleOffset = scale.Y;
                    if (scaleComponent.Z != 0) ScaleOffset = scale.Z;
                    ScaleOffset = Math.Abs(ScaleOffset);
                    Vector3 intersectionpoint = new Vector3(ei.ipoint.X, ei.ipoint.Y, ei.ipoint.Z);
                    Vector3 normal = new Vector3(ei.normal.X, ei.normal.Y, ei.normal.Z);
                    Vector3 offset = normal * (ScaleOffset / 2f);
                    pos = intersectionpoint + offset;

                    // stick in offset format from the original prim
                    pos = pos - target.ParentGroup.AbsolutePosition;
                    SceneObjectGroup copy;
                    if (CopyRotates)
                    {
                        Quaternion worldRot = target2.GetWorldRotation();

                        // SceneObjectGroup obj = m_sceneGraph.DuplicateObject(localID, pos, target.GetEffectiveObjectFlags(), AgentID, GroupID, worldRot);
                        copy = m_sceneGraph.DuplicateObject(localID, pos, target.GetEffectiveObjectFlags(), AgentID, GroupID, worldRot);
                        //obj.Rotation = worldRot;
                        //obj.UpdateGroupRotationR(worldRot);
                    }
                    else
                    {
                        copy = m_sceneGraph.DuplicateObject(localID, pos, target.GetEffectiveObjectFlags(), AgentID, GroupID, Quaternion.Identity);
                    }
                    if (copy != null)
                        EventManager.TriggerObjectAddedToScene(copy);
                }
            }
        }

        /// <summary>
        /// Sets the Home Point.   The LoginService uses this to know where to put a user when they log-in
        /// </summary>
        /// <param name="remoteClient"></param>
        /// <param name="regionHandle"></param>
        /// <param name="position"></param>
        /// <param name="lookAt"></param>
        /// <param name="flags"></param>
        public virtual void SetHomeRezPoint(IClientAPI remoteClient, ulong regionHandle, Vector3 position, Vector3 lookAt, uint flags)
        {
            //Add half the avatar's height so that the user doesn't fall through prims
            ScenePresence presence;
            if (TryGetScenePresence(remoteClient.AgentId, out presence))
            {
                if (presence.Appearance != null)
                {
                    position.Z = position.Z + (presence.Appearance.AvatarHeight / 2);
                }
            }

            if (GridUserService != null && GridUserService.SetHome(remoteClient.AgentId.ToString(), RegionInfo.RegionID, position, lookAt))
                // FUBAR ALERT: this needs to be "Home position set." so the viewer saves a home-screenshot.
                m_dialogModule.SendAlertToUser(remoteClient, "Home position set.");
            else
                m_dialogModule.SendAlertToUser(remoteClient, "Set Home request Failed.");
        }

        /// <summary>
        /// Get the avatar apperance for the given client.
        /// </summary>
        /// <param name="client"></param>
        /// <param name="appearance"></param>
        public void GetAvatarAppearance(IClientAPI client, out AvatarAppearance appearance)
        {
            AgentCircuitData aCircuit = m_authenticateHandler.GetAgentCircuitData(client.CircuitCode);

            if (aCircuit == null)
            {
                m_log.DebugFormat("[APPEARANCE] Client did not supply a circuit. Non-Linden? Creating default appearance.");
                appearance = new AvatarAppearance();
                return;
            }

            appearance = aCircuit.Appearance;
            if (appearance == null)
            {
                m_log.DebugFormat("[APPEARANCE]: Appearance not found in {0}, returning default", RegionInfo.RegionName);
                appearance = new AvatarAppearance();
            }
        }

        public override void RemoveClient(UUID agentID, bool closeChildAgents)
        {
//            CheckHeartbeat();
            bool isChildAgent = false;
            AgentCircuitData acd;

            lock (m_removeClientLock)
            {
                acd = m_authenticateHandler.GetAgentCircuitData(agentID);

                if (acd == null)
                {
                    m_log.ErrorFormat("[SCENE]: No agent circuit found for {0}, aborting Scene.RemoveClient", agentID);
                    return;
                }
                else
                {
                    // We remove the acd up here to avoid later race conditions if two RemoveClient() calls occurred
                    // simultaneously.
                    // We also need to remove by agent ID since NPCs will have no circuit code.
                    m_authenticateHandler.RemoveCircuit(agentID);
                }
            }

            lock (acd)
            {
                ScenePresence avatar = GetScenePresence(agentID);
    
                if (avatar == null)
                {
                    m_log.WarnFormat(
                        "[SCENE]: Called RemoveClient() with agent ID {0} but no such presence is in the scene.", agentID);
    
                    return;
                }
    
                try
                {
                    isChildAgent = avatar.IsChildAgent;

                    m_log.DebugFormat(
                        "[SCENE]: Removing {0} agent {1} {2} from {3}",
                        (isChildAgent ? "child" : "root"), avatar.Name, agentID, RegionInfo.RegionName);
    
                    // Don't do this to root agents, it's not nice for the viewer
                    if (closeChildAgents && isChildAgent)
                    {
                        // Tell a single agent to disconnect from the region.
                        IEventQueue eq = RequestModuleInterface<IEventQueue>();
                        if (eq != null)
                        {
                            eq.DisableSimulator(RegionInfo.RegionHandle, avatar.UUID);
                        }
                        else
                        {
                            avatar.ControllingClient.SendShutdownConnectionNotice();
                        }
                    }
    
                    // Only applies to root agents.
                    if (avatar.ParentID != 0)
                    {
                        avatar.StandUp();
                    }
    
                    m_sceneGraph.removeUserCount(!isChildAgent);
    
                    // TODO: We shouldn't use closeChildAgents here - it's being used by the NPC module to stop
                    // unnecessary operations.  This should go away once NPCs have no accompanying IClientAPI
                    if (closeChildAgents && CapsModule != null)
                        CapsModule.RemoveCaps(agentID);
    
//                    // REFACTORING PROBLEM -- well not really a problem, but just to point out that whatever
//                    // this method is doing is HORRIBLE!!!
                    // Commented pending deletion since this method no longer appears to do anything at all
//                    avatar.Scene.NeedSceneCacheClear(avatar.UUID);
    
                    if (closeChildAgents && !isChildAgent)
                    {
                        List<ulong> regions = avatar.KnownRegionHandles;
                        regions.Remove(RegionInfo.RegionHandle);
                        m_sceneGridService.SendCloseChildAgentConnections(agentID, regions);
                    }
    
                    m_eventManager.TriggerClientClosed(agentID, this);
                    m_eventManager.TriggerOnRemovePresence(agentID);
    
                    if (!isChildAgent)
                    {
                        if (AttachmentsModule != null)
                        {
                            AttachmentsModule.DeRezAttachments(avatar);
                        }

                        ForEachClient(
                            delegate(IClientAPI client)
                            {
                                //We can safely ignore null reference exceptions.  It means the avatar is dead and cleaned up anyway
                                try { client.SendKillObject(avatar.RegionHandle, new List<uint> { avatar.LocalId }); }
                                catch (NullReferenceException) { }
                            });
                    }
    
                    // It's possible for child agents to have transactions if changes are being made cross-border.
                    if (AgentTransactionsModule != null)
                        AgentTransactionsModule.RemoveAgentAssetTransactions(agentID);
                    m_log.Debug("[Scene] The avatar has left the building");
                }
                catch (Exception e)
                {
                    m_log.Error(
                        string.Format("[SCENE]: Exception removing {0} from {1}.  Cleaning up.  Exception ", avatar.Name, Name), e);
                }
                finally
                {
                    try
                    {
                        // Always clean these structures up so that any failure above doesn't cause them to remain in the
                        // scene with possibly bad effects (e.g. continually timing out on unacked packets and triggering
                        // the same cleanup exception continually.
                        m_sceneGraph.RemoveScenePresence(agentID);
                        m_clientManager.Remove(agentID);
        
                        avatar.Close();
                    }
                    catch (Exception e)
                    {
                        m_log.Error(
                            string.Format("[SCENE]: Exception in final clean up of {0} in {1}.  Exception ", avatar.Name, Name), e);
                    }
                }
            }

            //m_log.InfoFormat("[SCENE] Memory pre  GC {0}", System.GC.GetTotalMemory(false));
            //m_log.InfoFormat("[SCENE] Memory post GC {0}", System.GC.GetTotalMemory(true));
        }

        /// <summary>
        /// Removes region from an avatar's known region list.  This coincides with child agents.  For each child agent, there will be a known region entry.
        /// 
        /// </summary>
        /// <param name="avatarID"></param>
        /// <param name="regionslst"></param>
        public void HandleRemoveKnownRegionsFromAvatar(UUID avatarID, List<ulong> regionslst)
        {
            ScenePresence av = GetScenePresence(avatarID);
            if (av != null)
            {
                lock (av)
                {
                    for (int i = 0; i < regionslst.Count; i++)
                    {
                        av.RemoveNeighbourRegion(regionslst[i]);
                    }
                }
            }
        }

        #endregion

        #region Entities

        public void SendKillObject(List<uint> localIDs)
        {
            List<uint> deleteIDs = new List<uint>();

            foreach (uint localID in localIDs)
            {
                SceneObjectPart part = GetSceneObjectPart(localID);
                if (part != null) // It is a prim
                {
                    if (part.ParentGroup != null && !part.ParentGroup.IsDeleted) // Valid
                    {
                        if (part.ParentGroup.RootPart != part) // Child part
                            continue;
                    }
                }
                deleteIDs.Add(localID);
            }
            ForEachClient(delegate(IClientAPI client) { client.SendKillObject(m_regionHandle, deleteIDs); });
        }

        #endregion

        #region RegionComms

        /// <summary>
        /// Do the work necessary to initiate a new user connection for a particular scene.
        /// </summary>
        /// <param name="agent">CircuitData of the agent who is connecting</param>
        /// <param name="teleportFlags"></param>
        /// <param name="reason">Outputs the reason for the false response on this string</param>
        /// <returns>True if the region accepts this agent.  False if it does not.  False will 
        /// also return a reason.</returns>
        public bool NewUserConnection(AgentCircuitData agent, uint teleportFlags, out string reason)
        {
            return NewUserConnection(agent, teleportFlags, out reason, true);
        }

        /// <summary>
        /// Do the work necessary to initiate a new user connection for a particular scene.
        /// </summary>
        /// <remarks>
        /// The return bool should allow for connections to be refused, but as not all calling paths
        /// take proper notice of it yet, we still allowed banned users in.
        ///
        /// At the moment this method consists of setting up the caps infrastructure
        /// The return bool should allow for connections to be refused, but as not all calling paths
        /// take proper notice of it let, we allowed banned users in still.
        ///
        /// This method is called by the login service (in the case of login) or another simulator (in the case of region
        /// cross or teleport) to initiate the connection.  It is not triggered by the viewer itself - the connection
        /// is activated later when the viewer sends the initial UseCircuitCodePacket UDP packet (in the case of
        /// the LLUDP stack).
        /// </remarks>
        /// <param name="agent">CircuitData of the agent who is connecting</param>
        /// <param name="reason">Outputs the reason for the false response on this string</param>
        /// <param name="requirePresenceLookup">True for normal presence. False for NPC
        /// or other applications where a full grid/Hypergrid presence may not be required.</param>
        /// <returns>True if the region accepts this agent.  False if it does not.  False will 
        /// also return a reason.</returns>
        public bool NewUserConnection(AgentCircuitData agent, uint teleportFlags, out string reason, bool requirePresenceLookup)
        {
            bool vialogin = ((teleportFlags & (uint)TPFlags.ViaLogin) != 0 ||
                (teleportFlags & (uint)TPFlags.ViaHGLogin) != 0);
            bool viahome = ((teleportFlags & (uint)TPFlags.ViaHome) != 0);
            bool godlike = ((teleportFlags & (uint)TPFlags.Godlike) != 0);

            reason = String.Empty;

            //Teleport flags:
            //
            // TeleportFlags.ViaGodlikeLure - Border Crossing
            // TeleportFlags.ViaLogin - Login
            // TeleportFlags.TeleportFlags.ViaLure - Teleport request sent by another user
            // TeleportFlags.ViaLandmark | TeleportFlags.ViaLocation | TeleportFlags.ViaLandmark | TeleportFlags.Default - Regular Teleport

            // Don't disable this log message - it's too helpful
            m_log.DebugFormat(
                "[SCENE]: Region {0} told of incoming {1} agent {2} {3} {4} (circuit code {5}, IP {6}, viewer {7}, teleportflags ({8}), position {9})",
                RegionInfo.RegionName,
                (agent.child ? "child" : "root"),
                agent.firstname,
                agent.lastname,
                agent.AgentID,
                agent.circuitcode,
                agent.IPAddress,
                agent.Viewer,
                ((TPFlags)teleportFlags).ToString(),
                agent.startpos
            );

            if (!LoginsEnabled)
            {
                reason = "Logins Disabled";
                return false;
            }

            //Check if the viewer is banned or in the viewer access list
            //We check if the substring is listed for higher flexebility
            bool ViewerDenied = true;

            //Check if the specific viewer is listed in the allowed viewer list
            if (m_AllowedViewers.Count > 0)
            {
                foreach (string viewer in m_AllowedViewers)
                {
                    if (viewer == agent.Viewer.Substring(0, viewer.Length).Trim().ToLower())
                    {
                        ViewerDenied = false;
                        break;
                    }
                }
            }
            else
            {
                ViewerDenied = false;
            }

            //Check if the viewer is in the banned list
            if (m_BannedViewers.Count > 0)
            {
                foreach (string viewer in m_BannedViewers)
                {
                    if (viewer == agent.Viewer.Substring(0, viewer.Length).Trim().ToLower())
                    {
                        ViewerDenied = true;
                        break;
                    }
                }
            }

            if (ViewerDenied)
            {
                m_log.DebugFormat(
                    "[SCENE]: Access denied for {0} {1} using {2}",
                    agent.firstname, agent.lastname, agent.Viewer);
                reason = "Access denied, your viewer is banned by the region owner";
                return false;
            }           


            ScenePresence sp = GetScenePresence(agent.AgentID);

            if (sp != null && !sp.IsChildAgent)
            {
                // We have a zombie from a crashed session. 
                // Or the same user is trying to be root twice here, won't work.
                // Kill it.
                m_log.WarnFormat(
                    "[SCENE]: Existing root scene presence detected for {0} {1} in {2} when connecting.  Removing existing presence.",
                    sp.Name, sp.UUID, RegionInfo.RegionName);

                sp.ControllingClient.Close(true, true);
                sp = null;
            }

            lock (agent)
            {
                //On login test land permisions
                if (vialogin)
                {
                    IUserAccountCacheModule cache = RequestModuleInterface<IUserAccountCacheModule>();
                    if (cache != null)
                        cache.Remove(agent.firstname + " " + agent.lastname);
                    if (!TestLandRestrictions(agent.AgentID, out reason, ref agent.startpos.X, ref agent.startpos.Y))
                    {
                        m_log.DebugFormat("[CONNECTION BEGIN]: Denying access to {0} due to no land access", agent.AgentID.ToString());
                        return false;
                    }
                }

                if (sp == null) // We don't have an [child] agent here already
                {
                    if (requirePresenceLookup)
                    {
                        try
                        {
                            if (!VerifyUserPresence(agent, out reason))
                                return false;
                        } catch (Exception e)
                        {
                            m_log.ErrorFormat(
                                "[SCENE]: Exception verifying presence {0}{1}", e.Message, e.StackTrace);
                            return false;
                        }
                    }

                    try
                    {
                        // Always check estate if this is a login. Always
                        // check if banned regions are to be blacked out.
                        if (vialogin || (!m_seeIntoBannedRegion))
                        {
                            if (!AuthorizeUser(agent, out reason))
                                return false;
                        }
                    }
                    catch (Exception e)
                    {
                        m_log.ErrorFormat(
                            "[SCENE]: Exception authorizing user {0}{1}", e.Message, e.StackTrace);
                        return false;
                    }

                    m_log.InfoFormat(
                        "[SCENE]: Region {0} authenticated and authorized incoming {1} agent {2} {3} {4} (circuit code {5})",
                        RegionInfo.RegionName, (agent.child ? "child" : "root"), agent.firstname, agent.lastname,
                        agent.AgentID, agent.circuitcode);

                    if (CapsModule != null)
                    {
                        CapsModule.SetAgentCapsSeeds(agent);
                        CapsModule.CreateCaps(agent.AgentID);
                    }
                }
                else
                {
                    // Let the SP know how we got here. This has a lot of interesting
                    // uses down the line.
                    sp.TeleportFlags = (TPFlags)teleportFlags;

                    if (sp.IsChildAgent)
                    {
                        m_log.DebugFormat(
                            "[SCENE]: Adjusting known seeds for existing agent {0} in {1}",
                            agent.AgentID, RegionInfo.RegionName);

                        sp.AdjustKnownSeeds();

                        if (CapsModule != null)
                            CapsModule.SetAgentCapsSeeds(agent);
                    }
                }
            }

            // In all cases, add or update the circuit data with the new agent circuit data and teleport flags
            agent.teleportFlags = teleportFlags;
            m_authenticateHandler.AddNewCircuit(agent.circuitcode, agent);

            if (vialogin)
            {
//                CleanDroppedAttachments();

                if (TestBorderCross(agent.startpos, Cardinals.E))
                {
                    Border crossedBorder = GetCrossedBorder(agent.startpos, Cardinals.E);
                    agent.startpos.X = crossedBorder.BorderLine.Z - 1;
                }

                if (TestBorderCross(agent.startpos, Cardinals.N))
                {
                    Border crossedBorder = GetCrossedBorder(agent.startpos, Cardinals.N);
                    agent.startpos.Y = crossedBorder.BorderLine.Z - 1;
                }

                //Mitigate http://opensimulator.org/mantis/view.php?id=3522
                // Check if start position is outside of region
                // If it is, check the Z start position also..   if not, leave it alone.
                if (BordersLocked)
                {
                    lock (EastBorders)
                    {
                        if (agent.startpos.X > EastBorders[0].BorderLine.Z)
                        {
                            m_log.Warn("FIX AGENT POSITION");
                            agent.startpos.X = EastBorders[0].BorderLine.Z * 0.5f;
                            if (agent.startpos.Z > 720)
                                agent.startpos.Z = 720;
                        }
                    }
                    lock (NorthBorders)
                    {
                        if (agent.startpos.Y > NorthBorders[0].BorderLine.Z)
                        {
                            m_log.Warn("FIX Agent POSITION");
                            agent.startpos.Y = NorthBorders[0].BorderLine.Z * 0.5f;
                            if (agent.startpos.Z > 720)
                                agent.startpos.Z = 720;
                        }
                    }
                } else
                {
                    if (agent.startpos.X > EastBorders[0].BorderLine.Z)
                    {
                        m_log.Warn("FIX AGENT POSITION");
                        agent.startpos.X = EastBorders[0].BorderLine.Z * 0.5f;
                        if (agent.startpos.Z > 720)
                            agent.startpos.Z = 720;
                    }
                    if (agent.startpos.Y > NorthBorders[0].BorderLine.Z)
                    {
                        m_log.Warn("FIX Agent POSITION");
                        agent.startpos.Y = NorthBorders[0].BorderLine.Z * 0.5f;
                        if (agent.startpos.Z > 720)
                            agent.startpos.Z = 720;
                    }
                }

                // Honor Estate teleport routing via Telehubs excluding ViaHome and GodLike TeleportFlags
                if (RegionInfo.RegionSettings.TelehubObject != UUID.Zero &&
                    RegionInfo.EstateSettings.AllowDirectTeleport == false &&
                    !viahome && !godlike)
                {
                    SceneObjectGroup telehub = GetSceneObjectGroup(RegionInfo.RegionSettings.TelehubObject);
                    // Can have multiple SpawnPoints
                    List<SpawnPoint> spawnpoints = RegionInfo.RegionSettings.SpawnPoints();
                    if (spawnpoints.Count > 1)
                    {
                        // We have multiple SpawnPoints, Route the agent to a random or sequential one
                        if (SpawnPointRouting == "random")
                            agent.startpos = spawnpoints[Util.RandomClass.Next(spawnpoints.Count) - 1].GetLocation(
                                telehub.AbsolutePosition,
                                telehub.GroupRotation
                            );
                        else
                            agent.startpos = spawnpoints[SpawnPoint()].GetLocation(
                                telehub.AbsolutePosition,
                                telehub.GroupRotation
                            );
                    }
                    else
                    {
                        // We have a single SpawnPoint and will route the agent to it
                        agent.startpos = spawnpoints[0].GetLocation(telehub.AbsolutePosition, telehub.GroupRotation);
                    }

                    return true;
                }

                // Honor parcel landing type and position.
                /*
                ILandObject land = LandChannel.GetLandObject(agent.startpos.X, agent.startpos.Y);
                if (land != null)
                {
                    if (land.LandData.LandingType == (byte)1 && land.LandData.UserLocation != Vector3.Zero)
                    {
                        agent.startpos = land.LandData.UserLocation;
                    }
                }
                */// This is now handled properly in ScenePresence.MakeRootAgent
            }

            return true;
        }

        public bool TestLandRestrictions(UUID agentID, out string reason, ref float posX, ref float posY)
        {
            if (posX < 0)
                posX = 0;
            else if (posX >= 256)
                posX = 255.999f;
            if (posY < 0)
                posY = 0;
            else if (posY >= 256)
                posY = 255.999f;

            reason = String.Empty;
            if (Permissions.IsGod(agentID))
                return true;

            ILandObject land = LandChannel.GetLandObject(posX, posY);
            if (land == null)
                return false;

            bool banned = land.IsBannedFromLand(agentID);
            bool restricted = land.IsRestrictedFromLand(agentID);

            if (banned || restricted)
            {
                ILandObject nearestParcel = GetNearestAllowedParcel(agentID, posX, posY);
                if (nearestParcel != null)
                {
                    //Move agent to nearest allowed
                    Vector3 newPosition = GetParcelCenterAtGround(nearestParcel);
                    posX = newPosition.X;
                    posY = newPosition.Y;
                }
                else
                {
                    if (banned)
                    {
                        reason = "Cannot regioncross into banned parcel.";
                    }
                    else
                    {
                        reason = String.Format("Denied access to private region {0}: You are not on the access list for that region.",
                                   RegionInfo.RegionName);
                    }
                    return false;
                }
            }
            reason = "";
            return true;
        }

        /// <summary>
        /// Verifies that the user has a presence on the Grid
        /// </summary>
        /// <param name="agent">Circuit Data of the Agent we're verifying</param>
        /// <param name="reason">Outputs the reason for the false response on this string</param>
        /// <returns>True if the user has a session on the grid.  False if it does not.  False will 
        /// also return a reason.</returns>
        public virtual bool VerifyUserPresence(AgentCircuitData agent, out string reason)
        {
            reason = String.Empty;

            IPresenceService presence = RequestModuleInterface<IPresenceService>();
            if (presence == null)
            {
                reason = String.Format("Failed to verify user presence in the grid for {0} {1} in region {2}. Presence service does not exist.", agent.firstname, agent.lastname, RegionInfo.RegionName);
                return false;
            }

            OpenSim.Services.Interfaces.PresenceInfo pinfo = presence.GetAgent(agent.SessionID);

            if (pinfo == null)
            {
                reason = String.Format("Failed to verify user presence in the grid for {0} {1}, access denied to region {2}.", agent.firstname, agent.lastname, RegionInfo.RegionName);
                return false;
            }

            return true;
        }

        /// <summary>
        /// Verify if the user can connect to this region.  Checks the banlist and ensures that the region is set for public access
        /// </summary>
        /// <param name="agent">The circuit data for the agent</param>
        /// <param name="reason">outputs the reason to this string</param>
        /// <returns>True if the region accepts this agent.  False if it does not.  False will 
        /// also return a reason.</returns>
        protected virtual bool AuthorizeUser(AgentCircuitData agent, out string reason)
        {
            reason = String.Empty;

            if (!m_strictAccessControl) return true;
            if (Permissions.IsGod(agent.AgentID)) return true;

            if (AuthorizationService != null)
            {
                if (!AuthorizationService.IsAuthorizedForRegion(
                    agent.AgentID.ToString(), agent.firstname, agent.lastname, RegionInfo.RegionID.ToString(), out reason))
                {
                    m_log.WarnFormat("[CONNECTION BEGIN]: Denied access to: {0} ({1} {2}) at {3} because {4}",
                                     agent.AgentID, agent.firstname, agent.lastname, RegionInfo.RegionName, reason);
                    
                    return false;
                }
            }

            if (RegionInfo.EstateSettings != null)
            {
                if (RegionInfo.EstateSettings.IsBanned(agent.AgentID, 0))
                {
                    m_log.WarnFormat("[CONNECTION BEGIN]: Denied access to: {0} ({1} {2}) at {3} because the user is on the banlist",
                                     agent.AgentID, agent.firstname, agent.lastname, RegionInfo.RegionName);
                    reason = String.Format("Denied access to region {0}: You have been banned from that region.",
                                           RegionInfo.RegionName);
                    return false;
                }
            }
            else
            {
                m_log.ErrorFormat("[CONNECTION BEGIN]: Estate Settings is null!");
            }

            List<UUID> agentGroups = new List<UUID>();

            if (m_groupsModule != null)
            {
                GroupMembershipData[] GroupMembership = m_groupsModule.GetMembershipData(agent.AgentID);

                if (GroupMembership != null)
                {
                    for (int i = 0; i < GroupMembership.Length; i++)
                        agentGroups.Add(GroupMembership[i].GroupID);
                }
                else
                {
                    m_log.ErrorFormat("[CONNECTION BEGIN]: GroupMembership is null!");
                }
            }

            bool groupAccess = false;
            UUID[] estateGroups = RegionInfo.EstateSettings.EstateGroups;

            if (estateGroups != null)
            {
                foreach (UUID group in estateGroups)
                {
                    if (agentGroups.Contains(group))
                    {
                        groupAccess = true;
                        break;
                    }
                }
            }
            else
            {
                m_log.ErrorFormat("[CONNECTION BEGIN]: EstateGroups is null!");
            }

            if (!RegionInfo.EstateSettings.PublicAccess &&
                !RegionInfo.EstateSettings.HasAccess(agent.AgentID) &&
                !groupAccess)
            {
                m_log.WarnFormat("[CONNECTION BEGIN]: Denied access to: {0} ({1} {2}) at {3} because the user does not have access to the estate",
                                 agent.AgentID, agent.firstname, agent.lastname, RegionInfo.RegionName);
                reason = String.Format("Denied access to private region {0}: You are not on the access list for that region.",
                                       RegionInfo.RegionName);
                return false;
            }

            // TODO: estate/region settings are not properly hooked up
            // to ILandObject.isRestrictedFromLand()
            // if (null != LandChannel)
            // {
            //     // region seems to have local Id of 1
            //     ILandObject land = LandChannel.GetLandObject(1);
            //     if (null != land)
            //     {
            //         if (land.isBannedFromLand(agent.AgentID))
            //         {
            //             m_log.WarnFormat("[CONNECTION BEGIN]: Denied access to: {0} ({1} {2}) at {3} because the user has been banned from land",
            //                              agent.AgentID, agent.firstname, agent.lastname, RegionInfo.RegionName);
            //             reason = String.Format("Denied access to private region {0}: You are banned from that region.",
            //                                    RegionInfo.RegionName);
            //             return false;
            //         }

            //         if (land.isRestrictedFromLand(agent.AgentID))
            //         {
            //             m_log.WarnFormat("[CONNECTION BEGIN]: Denied access to: {0} ({1} {2}) at {3} because the user does not have access to the region",
            //                              agent.AgentID, agent.firstname, agent.lastname, RegionInfo.RegionName);
            //             reason = String.Format("Denied access to private region {0}: You are not on the access list for that region.",
            //                                    RegionInfo.RegionName);
            //             return false;
            //         }
            //     }
            // }

            return true;
        }

        /// <summary>
        /// Update an AgentCircuitData object with new information
        /// </summary>
        /// <param name="data">Information to update the AgentCircuitData with</param>
        public void UpdateCircuitData(AgentCircuitData data)
        {
            m_authenticateHandler.UpdateAgentData(data);
        }

        /// <summary>
        /// Change the Circuit Code for the user's Circuit Data
        /// </summary>
        /// <param name="oldcc">The old Circuit Code.  Must match a previous circuit code</param>
        /// <param name="newcc">The new Circuit Code.  Must not be an already existing circuit code</param>
        /// <returns>True if we successfully changed it.  False if we did not</returns>
        public bool ChangeCircuitCode(uint oldcc, uint newcc)
        {
            return m_authenticateHandler.TryChangeCiruitCode(oldcc, newcc);
        }

//        /// <summary>
//        /// The Grid has requested that we log-off a user.  Log them off.
//        /// </summary>
//        /// <param name="AvatarID">Unique ID of the avatar to log-off</param>
//        /// <param name="RegionSecret">SecureSessionID of the user, or the RegionSecret text when logging on to the grid</param>
//        /// <param name="message">message to display to the user.  Reason for being logged off</param>
//        public void HandleLogOffUserFromGrid(UUID AvatarID, UUID RegionSecret, string message)
//        {
//            ScenePresence loggingOffUser = GetScenePresence(AvatarID);
//            if (loggingOffUser != null)
//            {
//                UUID localRegionSecret = UUID.Zero;
//                bool parsedsecret = UUID.TryParse(RegionInfo.regionSecret, out localRegionSecret);
//
//                // Region Secret is used here in case a new sessionid overwrites an old one on the user server.
//                // Will update the user server in a few revisions to use it.
//
//                if (RegionSecret == loggingOffUser.ControllingClient.SecureSessionId || (parsedsecret && RegionSecret == localRegionSecret))
//                {
//                    m_sceneGridService.SendCloseChildAgentConnections(loggingOffUser.UUID, loggingOffUser.KnownRegionHandles);
//                    loggingOffUser.ControllingClient.Kick(message);
//                    // Give them a second to receive the message!
//                    Thread.Sleep(1000);
//                    loggingOffUser.ControllingClient.Close();
//                }
//                else
//                {
//                    m_log.Info("[USERLOGOFF]: System sending the LogOff user message failed to sucessfully authenticate");
//                }
//            }
//            else
//            {
//                m_log.InfoFormat("[USERLOGOFF]: Got a logoff request for {0} but the user isn't here.  The user might already have been logged out", AvatarID.ToString());
//            }
//        }

        /// <summary>
        /// Triggered when an agent crosses into this sim.  Also happens on initial login.
        /// </summary>
        /// <param name="agentID"></param>
        /// <param name="position"></param>
        /// <param name="isFlying"></param>
        public virtual void AgentCrossing(UUID agentID, Vector3 position, bool isFlying)
        {
            ScenePresence presence = GetScenePresence(agentID);
            if (presence != null)
            {
                try
                {
                    presence.MakeRootAgent(position, isFlying);
                }
                catch (Exception e)
                {
                    m_log.ErrorFormat("[SCENE]: Unable to do agent crossing, exception {0}{1}", e.Message, e.StackTrace);
                }
            }
            else
            {
                m_log.ErrorFormat(
                    "[SCENE]: Could not find presence for agent {0} crossing into scene {1}",
                    agentID, RegionInfo.RegionName);
            }
        }

        /// <summary>
        /// We've got an update about an agent that sees into this region, 
        /// send it to ScenePresence for processing  It's the full data.
        /// </summary>
        /// <param name="cAgentData">Agent that contains all of the relevant things about an agent.
        /// Appearance, animations, position, etc.</param>
        /// <returns>true if we handled it.</returns>
        public virtual bool IncomingChildAgentDataUpdate(AgentData cAgentData)
        {
            m_log.DebugFormat(
                "[SCENE]: Incoming child agent update for {0} in {1}", cAgentData.AgentID, RegionInfo.RegionName);

            // XPTO: if this agent is not allowed here as root, always return false

            // We have to wait until the viewer contacts this region after receiving EAC.
            // That calls AddNewClient, which finally creates the ScenePresence
            int flags = GetUserFlags(cAgentData.AgentID);
            if (RegionInfo.EstateSettings.IsBanned(cAgentData.AgentID, flags))
            {
                m_log.DebugFormat("[SCENE]: Denying root agent entry to {0}: banned", cAgentData.AgentID);
                return false;
            }

            // TODO: This check should probably be in QueryAccess().
            ILandObject nearestParcel = GetNearestAllowedParcel(cAgentData.AgentID, Constants.RegionSize / 2, Constants.RegionSize / 2);
            if (nearestParcel == null)
            {
                m_log.DebugFormat(
                    "[SCENE]: Denying root agent entry to {0} in {1}: no allowed parcel",
                    cAgentData.AgentID, RegionInfo.RegionName);

                return false;
            }

            // We have to wait until the viewer contacts this region
            // after receiving the EnableSimulator HTTP Event Queue message.  This triggers the viewer to send
            // a UseCircuitCode packet which in turn calls AddNewClient which finally creates the ScenePresence.
            ScenePresence childAgentUpdate = WaitGetScenePresence(cAgentData.AgentID);

            if (childAgentUpdate != null)
            {
                childAgentUpdate.ChildAgentDataUpdate(cAgentData);
                return true;
            }

            return false;
        }

        /// <summary>
        /// We've got an update about an agent that sees into this region, 
        /// send it to ScenePresence for processing  It's only positional data
        /// </summary>
        /// <param name="cAgentData">AgentPosition that contains agent positional data so we can know what to send</param>
        /// <returns>true if we handled it.</returns>
        public virtual bool IncomingChildAgentDataUpdate(AgentPosition cAgentData)
        {
            //m_log.Debug(" XXX Scene IncomingChildAgentDataUpdate POSITION in " + RegionInfo.RegionName);
            ScenePresence childAgentUpdate = GetScenePresence(cAgentData.AgentID);
            if (childAgentUpdate != null)
            {
                // I can't imagine *yet* why we would get an update if the agent is a root agent..
                // however to avoid a race condition crossing borders..
                if (childAgentUpdate.IsChildAgent)
                {
                    uint rRegionX = (uint)(cAgentData.RegionHandle >> 40);
                    uint rRegionY = (((uint)(cAgentData.RegionHandle)) >> 8);
                    uint tRegionX = RegionInfo.RegionLocX;
                    uint tRegionY = RegionInfo.RegionLocY;
                    //Send Data to ScenePresence
                    childAgentUpdate.ChildAgentDataUpdate(cAgentData, tRegionX, tRegionY, rRegionX, rRegionY);
                    // Not Implemented:
                    //TODO: Do we need to pass the message on to one of our neighbors?
                }

                return true;
            }

            return false;
        }

        /// <summary>
        /// Poll until the requested ScenePresence appears or we timeout.
        /// </summary>
        /// <returns>The scene presence is found, else null.</returns>
        /// <param name='agentID'></param>
        protected virtual ScenePresence WaitGetScenePresence(UUID agentID)
        {
            int ntimes = 30;
            ScenePresence sp = null;
            while ((sp = GetScenePresence(agentID)) == null && (ntimes-- > 0))
                Thread.Sleep(1000);

            if (sp == null)
                m_log.WarnFormat(
                    "[SCENE PRESENCE]: Did not find presence with id {0} in {1} before timeout",
                    agentID, RegionInfo.RegionName);
//            else
//                m_log.DebugFormat(
//                    "[SCENE PRESENCE]: Found presence {0} {1} {2} in {3} after {4} waits",
//                    sp.Name, sp.UUID, sp.IsChildAgent ? "child" : "root", RegionInfo.RegionName, 10 - ntimes);

            return sp;
        }

        public virtual bool IncomingRetrieveRootAgent(UUID id, out IAgentData agent)
        {
            agent = null;
            ScenePresence sp = GetScenePresence(id);
            if ((sp != null) && (!sp.IsChildAgent))
            {
                sp.IsChildAgent = true;
                return sp.CopyAgent(out agent);
            }

            return false;
        }

        public bool IncomingCloseAgent(UUID agentID)
        {
            return IncomingCloseAgent(agentID, false);
        }

        public bool IncomingCloseChildAgent(UUID agentID)
        {
            return IncomingCloseAgent(agentID, true);
        }

        /// <summary>
        /// Tell a single agent to disconnect from the region.
        /// </summary>
        /// <param name="agentID"></param>
        /// <param name="force">
        /// Force the agent to close even if it might be in the middle of some other operation.  You do not want to
        /// force unless you are absolutely sure that the agent is dead and a normal close is not working.
        /// </param>
        public bool IncomingCloseAgent(UUID agentID, bool force)
        {
            //m_log.DebugFormat("[SCENE]: Processing incoming close agent for {0}", agentID);

            ScenePresence presence = m_sceneGraph.GetScenePresence(agentID);
            if (presence != null)
            {
                presence.ControllingClient.Close(force, force);
                return true;
            }

            // Agent not here
            return false;
        }

        /// <summary>
        /// Tries to teleport agent to another region.
        /// </summary>
        /// <remarks>
        /// The region name must exactly match that given.
        /// </remarks>
        /// <param name="remoteClient"></param>
        /// <param name="regionName"></param>
        /// <param name="position"></param>
        /// <param name="lookAt"></param>
        /// <param name="teleportFlags"></param>
        public void RequestTeleportLocation(IClientAPI remoteClient, string regionName, Vector3 position,
                                            Vector3 lookat, uint teleportFlags)
        {
            GridRegion region = GridService.GetRegionByName(RegionInfo.ScopeID, regionName);

            if (region == null)
            {
                // can't find the region: Tell viewer and abort
                remoteClient.SendTeleportFailed("The region '" + regionName + "' could not be found.");
                return;
            }

            RequestTeleportLocation(remoteClient, region.RegionHandle, position, lookat, teleportFlags);
        }

        /// <summary>
        /// Tries to teleport agent to other region.
        /// </summary>
        /// <param name="remoteClient"></param>
        /// <param name="regionHandle"></param>
        /// <param name="position"></param>
        /// <param name="lookAt"></param>
        /// <param name="teleportFlags"></param>
        public void RequestTeleportLocation(IClientAPI remoteClient, ulong regionHandle, Vector3 position,
                                            Vector3 lookAt, uint teleportFlags)
        {
            ScenePresence sp = GetScenePresence(remoteClient.AgentId);
            if (sp != null)
            {
                uint regionX = RegionInfo.RegionLocX;
                uint regionY = RegionInfo.RegionLocY;

                Utils.LongToUInts(regionHandle, out regionX, out regionY);

                int shiftx = (int) regionX - (int) RegionInfo.RegionLocX * (int)Constants.RegionSize;
                int shifty = (int) regionY - (int) RegionInfo.RegionLocY * (int)Constants.RegionSize;

                position.X += shiftx;
                position.Y += shifty;

                bool result = false;

                if (TestBorderCross(position,Cardinals.N))
                    result = true;

                if (TestBorderCross(position, Cardinals.S))
                    result = true;

                if (TestBorderCross(position, Cardinals.E))
                    result = true;

                if (TestBorderCross(position, Cardinals.W))
                    result = true;

                // bordercross if position is outside of region

                if (!result)
                {
                    regionHandle = RegionInfo.RegionHandle;
                }
                else
                {
                    // not in this region, undo the shift!
                    position.X -= shiftx;
                    position.Y -= shifty;
                }

                if (EntityTransferModule != null)
                {
                    EntityTransferModule.Teleport(sp, regionHandle, position, lookAt, teleportFlags);
                }
                else
                {
                    m_log.DebugFormat("[SCENE]: Unable to perform teleports: no AgentTransferModule is active");
                    sp.ControllingClient.SendTeleportFailed("Unable to perform teleports on this simulator.");
                }
            }
        }

        public bool CrossAgentToNewRegion(ScenePresence agent, bool isFlying)
        {
            if (EntityTransferModule != null)
            {
                return EntityTransferModule.Cross(agent, isFlying);
            }
            else
            {
                m_log.DebugFormat("[SCENE]: Unable to cross agent to neighbouring region, because there is no AgentTransferModule");
            }

            return false;
        }

        public void SendOutChildAgentUpdates(AgentPosition cadu, ScenePresence presence)
        {
            m_sceneGridService.SendChildAgentDataUpdate(cadu, presence);
        }

        #endregion

        #region Other Methods

        protected override IConfigSource GetConfig()
        {
            return m_config;
        }

        #endregion

        public void HandleObjectPermissionsUpdate(IClientAPI controller, UUID agentID, UUID sessionID, byte field, uint localId, uint mask, byte set)
        {
            // Check for spoofing..  since this is permissions we're talking about here!
            if ((controller.SessionId == sessionID) && (controller.AgentId == agentID))
            {
                // Tell the object to do permission update
                if (localId != 0)
                {
                    SceneObjectGroup chObjectGroup = GetGroupByPrim(localId);
                    if (chObjectGroup != null)
                    {
                        chObjectGroup.UpdatePermissions(agentID, field, localId, mask, set);
                    }
                }
            }
        }

        /// <summary>
        /// Causes all clients to get a full object update on all of the objects in the scene.
        /// </summary>
        public void ForceClientUpdate()
        {
            EntityBase[] entityList = GetEntities();
            foreach (EntityBase ent in entityList)
            {
                if (ent is SceneObjectGroup)
                {
                    ((SceneObjectGroup)ent).ScheduleGroupForFullUpdate();
                }
            }
        }

        /// <summary>
        /// This is currently only used for scale (to scale to MegaPrim size)
        /// There is a console command that calls this in OpenSimMain
        /// </summary>
        /// <param name="cmdparams"></param>
        public void HandleEditCommand(string[] cmdparams)
        {
            m_log.DebugFormat("Searching for Primitive: '{0}'", cmdparams[2]);

            EntityBase[] entityList = GetEntities();
            foreach (EntityBase ent in entityList)
            {
                if (ent is SceneObjectGroup)
                {
                    SceneObjectPart part = ((SceneObjectGroup)ent).GetPart(((SceneObjectGroup)ent).UUID);
                    if (part != null)
                    {
                        if (part.Name == cmdparams[2])
                        {
                            part.Resize(
                                new Vector3(Convert.ToSingle(cmdparams[3]), Convert.ToSingle(cmdparams[4]),
                                              Convert.ToSingle(cmdparams[5])));

                            m_log.DebugFormat("Edited scale of Primitive: {0}", part.Name);
                        }
                    }
                }
            }
        }

        #region Script Handling Methods

        /// <summary>
        /// Console command handler to send script command to script engine.
        /// </summary>
        /// <param name="args"></param>
        public void SendCommandToPlugins(string[] args)
        {
            m_eventManager.TriggerOnPluginConsole(args);
        }

        public LandData GetLandData(float x, float y)
        {
            return LandChannel.GetLandObject(x, y).LandData;
        }

        /// <summary>
        /// Get LandData by position.
        /// </summary>
        /// <param name="pos"></param>
        /// <returns></returns>
        public LandData GetLandData(Vector3 pos)
        {
            return GetLandData(pos.X, pos.Y);
        }

        public LandData GetLandData(uint x, uint y)
        {
            m_log.DebugFormat("[SCENE]: returning land for {0},{1}", x, y);
            return LandChannel.GetLandObject((int)x, (int)y).LandData;
        }

        #endregion

        #region Script Engine

        private List<ScriptEngineInterface> ScriptEngines = new List<ScriptEngineInterface>();
        public bool DumpAssetsToFile;

        /// <summary>
        ///
        /// </summary>
        /// <param name="scriptEngine"></param>
        public void AddScriptEngine(ScriptEngineInterface scriptEngine)
        {
            ScriptEngines.Add(scriptEngine);
            scriptEngine.InitializeEngine(this);
        }

        private bool ScriptDanger(SceneObjectPart part,Vector3 pos)
        {
            ILandObject parcel = LandChannel.GetLandObject(pos.X, pos.Y);
            if (part != null)
            {
                if (parcel != null)
                {
                    if ((parcel.LandData.Flags & (uint)ParcelFlags.AllowOtherScripts) != 0)
                    {
                        return true;
                    }
                    else if ((parcel.LandData.Flags & (uint)ParcelFlags.AllowGroupScripts) != 0)
                    {
                        if (part.OwnerID == parcel.LandData.OwnerID
                            || (parcel.LandData.IsGroupOwned && part.GroupID == parcel.LandData.GroupID)
                            || Permissions.IsGod(part.OwnerID))
                        {
                            return true;
                        }
                        else
                        {
                            return false;
                        }
                    }
                    else
                    {
                        if (part.OwnerID == parcel.LandData.OwnerID)
                        {
                            return true;
                        }
                        else
                        {
                            return false;
                        }
                    }
                }
                else
                {

                    if (pos.X > 0f && pos.X < Constants.RegionSize && pos.Y > 0f && pos.Y < Constants.RegionSize)
                    {
                        // The only time parcel != null when an object is inside a region is when
                        // there is nothing behind the landchannel.  IE, no land plugin loaded.
                        return true;
                    }
                    else
                    {
                        // The object is outside of this region.  Stop piping events to it.
                        return false;
                    }
                }
            }
            else
            {
                return false;
            }
        }

        public bool ScriptDanger(uint localID, Vector3 pos)
        {
            SceneObjectPart part = GetSceneObjectPart(localID);
            if (part != null)
            {
                return ScriptDanger(part, pos);
            }
            else
            {
                return false;
            }
        }

        public bool PipeEventsForScript(uint localID)
        {
            SceneObjectPart part = GetSceneObjectPart(localID);

            if (part != null)
            {
                SceneObjectPart parent = part.ParentGroup.RootPart;
                return ScriptDanger(parent, parent.GetWorldPosition());
            }
            else
            {
                return false;
            }
        }

        #endregion

        #region SceneGraph wrapper methods

        /// <summary>
        ///
        /// </summary>
        /// <param name="localID"></param>
        /// <returns></returns>
        public UUID ConvertLocalIDToFullID(uint localID)
        {
            return m_sceneGraph.ConvertLocalIDToFullID(localID);
        }

        public void SwapRootAgentCount(bool rootChildChildRootTF)
        {
            m_sceneGraph.SwapRootChildAgent(rootChildChildRootTF);
        }

        public void AddPhysicalPrim(int num)
        {
            m_sceneGraph.AddPhysicalPrim(num);
        }

        public void RemovePhysicalPrim(int num)
        {
            m_sceneGraph.RemovePhysicalPrim(num);
        }

        public int GetRootAgentCount()
        {
            return m_sceneGraph.GetRootAgentCount();
        }

        public int GetChildAgentCount()
        {
            return m_sceneGraph.GetChildAgentCount();
        }

        /// <summary>
        /// Request a scene presence by UUID. Fast, indexed lookup.
        /// </summary>
        /// <param name="agentID"></param>
        /// <returns>null if the presence was not found</returns>
        public ScenePresence GetScenePresence(UUID agentID)
        {
            return m_sceneGraph.GetScenePresence(agentID);
        }

        /// <summary>
        /// Request the scene presence by name.
        /// </summary>
        /// <param name="firstName"></param>
        /// <param name="lastName"></param>
        /// <returns>null if the presence was not found</returns>
        public ScenePresence GetScenePresence(string firstName, string lastName)
        {
            return m_sceneGraph.GetScenePresence(firstName, lastName);
        }

        /// <summary>
        /// Request the scene presence by localID.
        /// </summary>
        /// <param name="localID"></param>
        /// <returns>null if the presence was not found</returns>
        public ScenePresence GetScenePresence(uint localID)
        {
            return m_sceneGraph.GetScenePresence(localID);
        }

        /// <summary>
        /// Gets all the scene presences in this scene.
        /// </summary>
        /// <remarks>
        /// This method will return both root and child scene presences.
        ///
        /// Consider using ForEachScenePresence() or ForEachRootScenePresence() if possible since these will not
        /// involving creating a new List object.
        /// </remarks>
        /// <returns>
        /// A list of the scene presences.  Adding or removing from the list will not affect the presences in the scene.
        /// </returns>
        public List<ScenePresence> GetScenePresences()
        {
            return new List<ScenePresence>(m_sceneGraph.GetScenePresences());
        }

        /// <summary>
        /// Performs action on all avatars in the scene (root scene presences)
        /// Avatars may be an NPC or a 'real' client.
        /// </summary>
        /// <param name="action"></param>
        public void ForEachRootScenePresence(Action<ScenePresence> action)
        {
            m_sceneGraph.ForEachAvatar(action);
        }

        /// <summary>
        /// Performs action on all scene presences (root and child)
        /// </summary>
        /// <param name="action"></param>
        public void ForEachScenePresence(Action<ScenePresence> action)
        {
            m_sceneGraph.ForEachScenePresence(action);
        }

        /// <summary>
        /// Get all the scene object groups.
        /// </summary>
        /// <returns>
        /// The scene object groups.  If the scene is empty then an empty list is returned.
        /// </returns>
        public List<SceneObjectGroup> GetSceneObjectGroups()
        {
            return m_sceneGraph.GetSceneObjectGroups();
        }

        /// <summary>
        /// Get a group via its UUID
        /// </summary>
        /// <param name="fullID"></param>
        /// <returns>null if no group with that id exists</returns>
        public SceneObjectGroup GetSceneObjectGroup(UUID fullID)
        {
            return m_sceneGraph.GetSceneObjectGroup(fullID);
        }

        /// <summary>
        /// Get a group via its local ID
        /// </summary>
        /// <remarks>This will only return a group if the local ID matches a root part</remarks>
        /// <param name="localID"></param>
        /// <returns>null if no group with that id exists</returns>
        public SceneObjectGroup GetSceneObjectGroup(uint localID)
        {
            return m_sceneGraph.GetSceneObjectGroup(localID);
        }

        /// <summary>
        /// Get a group by name from the scene (will return the first
        /// found, if there are more than one prim with the same name)
        /// </summary>
        /// <param name="name"></param>
        /// <returns>null if no group with that name exists</returns>
        public SceneObjectGroup GetSceneObjectGroup(string name)
        {
            return m_sceneGraph.GetSceneObjectGroup(name);
        }

        /// <summary>
        /// Attempt to get the SOG via its UUID
        /// </summary>
        /// <param name="fullID"></param>
        /// <param name="sog"></param>
        /// <returns></returns>
        public bool TryGetSceneObjectGroup(UUID fullID, out SceneObjectGroup sog)
        {
            sog = GetSceneObjectGroup(fullID);
            return sog != null;
        }

        /// <summary>
        /// Get a prim by name from the scene (will return the first
        /// found, if there are more than one prim with the same name)
        /// </summary>
        /// <param name="name"></param>
        /// <returns></returns>
        public SceneObjectPart GetSceneObjectPart(string name)
        {
            return m_sceneGraph.GetSceneObjectPart(name);
        }

        /// <summary>
        /// Get a prim via its local id
        /// </summary>
        /// <param name="localID"></param>
        /// <returns></returns>
        public SceneObjectPart GetSceneObjectPart(uint localID)
        {
            return m_sceneGraph.GetSceneObjectPart(localID);
        }

        /// <summary>
        /// Get a prim via its UUID
        /// </summary>
        /// <param name="fullID"></param>
        /// <returns></returns>
        public SceneObjectPart GetSceneObjectPart(UUID fullID)
        {
            return m_sceneGraph.GetSceneObjectPart(fullID);
        }

        /// <summary>
        /// Attempt to get a prim via its UUID
        /// </summary>
        /// <param name="fullID"></param>
        /// <param name="sop"></param>
        /// <returns></returns>
        public bool TryGetSceneObjectPart(UUID fullID, out SceneObjectPart sop)
        {
            sop = GetSceneObjectPart(fullID);
            return sop != null;
        }

        /// <summary>
        /// Get a scene object group that contains the prim with the given local id
        /// </summary>
        /// <param name="localID"></param>
        /// <returns>null if no scene object group containing that prim is found</returns>        
        public SceneObjectGroup GetGroupByPrim(uint localID)
        {
            return m_sceneGraph.GetGroupByPrim(localID);
        }

        /// <summary>
        /// Get a scene object group that contains the prim with the given uuid
        /// </summary>
        /// <param name="fullID"></param>
        /// <returns>null if no scene object group containing that prim is found</returns>     
        public SceneObjectGroup GetGroupByPrim(UUID fullID)
        {
            return m_sceneGraph.GetGroupByPrim(fullID);
        }

        public override bool TryGetScenePresence(UUID agentID, out ScenePresence sp)
        {
            return m_sceneGraph.TryGetScenePresence(agentID, out sp);
        }

        public bool TryGetAvatarByName(string avatarName, out ScenePresence avatar)
        {
            return m_sceneGraph.TryGetAvatarByName(avatarName, out avatar);
        }

        /// <summary>
        /// Perform an action on all clients with an avatar in this scene (root only)
        /// </summary>
        /// <param name="action"></param>
        public void ForEachRootClient(Action<IClientAPI> action)
        {
            ForEachRootScenePresence(delegate(ScenePresence presence)
            {
                action(presence.ControllingClient);
            });
        }

        /// <summary>
        /// Perform an action on all clients connected to the region (root and child)
        /// </summary>
        /// <param name="action"></param>
        public void ForEachClient(Action<IClientAPI> action)
        {
            m_clientManager.ForEachSync(action);
        }

        public bool TryGetClient(UUID avatarID, out IClientAPI client)
        {
            return m_clientManager.TryGetValue(avatarID, out client);
        }

        public bool TryGetClient(System.Net.IPEndPoint remoteEndPoint, out IClientAPI client)
        {
            return m_clientManager.TryGetValue(remoteEndPoint, out client);
        }

        public void ForEachSOG(Action<SceneObjectGroup> action)
        {
            m_sceneGraph.ForEachSOG(action);
        }

        /// <summary>
        /// Returns a list of the entities in the scene.  This is a new list so operations perform on the list itself
        /// will not affect the original list of objects in the scene.
        /// </summary>
        /// <returns></returns>
        public EntityBase[] GetEntities()
        {
            return m_sceneGraph.GetEntities();
        }

        #endregion

        public void RegionHandleRequest(IClientAPI client, UUID regionID)
        {
            ulong handle = 0;
            if (regionID == RegionInfo.RegionID)
                handle = RegionInfo.RegionHandle;
            else
            {
                GridRegion r = GridService.GetRegionByUUID(UUID.Zero, regionID);
                if (r != null)
                    handle = r.RegionHandle;
            }

            if (handle != 0)
                client.SendRegionHandle(regionID, handle);
        }

// Commented pending deletion since this method no longer appears to do anything at all
//        public bool NeedSceneCacheClear(UUID agentID)
//        {
//            IInventoryTransferModule inv = RequestModuleInterface<IInventoryTransferModule>();
//            if (inv == null)
//                return true;
//
//            return inv.NeedSceneCacheClear(agentID, this);
//        }

        public void CleanTempObjects()
        {
            EntityBase[] entities = GetEntities();
            foreach (EntityBase obj in entities)
            {
                if (obj is SceneObjectGroup)
                {
                    SceneObjectGroup grp = (SceneObjectGroup)obj;

                    if (!grp.IsDeleted)
                    {
                        if ((grp.RootPart.Flags & PrimFlags.TemporaryOnRez) != 0)
                        {
                            if (grp.RootPart.Expires <= DateTime.Now)
                                DeleteSceneObject(grp, false);
                        }
                    }
                }
            }

        }

        public void DeleteFromStorage(UUID uuid)
        {
            SimulationDataService.RemoveObject(uuid, RegionInfo.RegionID);
        }

        public int GetHealth(out int flags, out string message)
        {
            // Returns:
            // 1 = sim is up and accepting http requests. The heartbeat has
            // stopped and the sim is probably locked up, but a remote
            // admin restart may succeed
            // 
            // 2 = Sim is up and the heartbeat is running. The sim is likely
            // usable for people within
            //
            // 3 = Sim is up and one packet thread is running. Sim is
            // unstable and will not accept new logins
            //
            // 4 = Sim is up and both packet threads are running. Sim is
            // likely usable
            //
            // 5 = We have seen a new user enter within the past 4 minutes
            // which can be seen as positive confirmation of sim health
            //

            flags = 0;
            message = String.Empty;

            CheckHeartbeat();

            if (m_firstHeartbeat || (m_lastIncoming == 0 && m_lastOutgoing == 0))
            {
                // We're still starting
                // 0 means "in startup", it can't happen another way, since
                // to get here, we must be able to accept http connections
                return 0;
            }

            int health=1; // Start at 1, means we're up

            if ((Util.EnvironmentTickCountSubtract(m_lastFrameTick)) < 1000)
            {
                health+=1;
                flags |= 1;
            }

            if (Util.EnvironmentTickCountSubtract(m_lastIncoming) < 1000)
            {
                health+=1;
                flags |= 2;
            }

            if (Util.EnvironmentTickCountSubtract(m_lastOutgoing) < 1000)
            {
                health+=1;
                flags |= 4;
            }
            else
            {
int pid = System.Diagnostics.Process.GetCurrentProcess().Id;
System.Diagnostics.Process proc = new System.Diagnostics.Process();
proc.EnableRaisingEvents=false; 
proc.StartInfo.FileName = "/bin/kill";
proc.StartInfo.Arguments = "-QUIT " + pid.ToString();
proc.Start();
proc.WaitForExit();
Thread.Sleep(1000);
Environment.Exit(1);
            }

            if (flags != 7)
                return health;

            // A login in the last 4 mins? We can't be doing too badly
            //
            if (Util.EnvironmentTickCountSubtract(m_LastLogin) < 240000)
                health++;
            else
                return health;

            return health;
        }

        // This callback allows the PhysicsScene to call back to its caller (the SceneGraph) and
        // update non-physical objects like the joint proxy objects that represent the position
        // of the joints in the scene.

        // This routine is normally called from within a lock (OdeLock) from within the OdePhysicsScene
        // WARNING: be careful of deadlocks here if you manipulate the scene. Remember you are being called
        // from within the OdePhysicsScene.

        protected internal void jointMoved(PhysicsJoint joint)
        {
            // m_parentScene.PhysicsScene.DumpJointInfo(); // non-thread-locked version; we should already be in a lock (OdeLock) when this callback is invoked
            SceneObjectPart jointProxyObject = GetSceneObjectPart(joint.ObjectNameInScene);
            if (jointProxyObject == null)
            {
                jointErrorMessage(joint, "WARNING, joint proxy not found, name " + joint.ObjectNameInScene);
                return;
            }

            // now update the joint proxy object in the scene to have the position of the joint as returned by the physics engine
            SceneObjectPart trackedBody = GetSceneObjectPart(joint.TrackedBodyName); // FIXME: causes a sequential lookup
            if (trackedBody == null) return; // the actor may have been deleted but the joint still lingers around a few frames waiting for deletion. during this time, trackedBody is NULL to prevent further motion of the joint proxy.
            jointProxyObject.Velocity = trackedBody.Velocity;
            jointProxyObject.AngularVelocity = trackedBody.AngularVelocity;
            switch (joint.Type)
            {
                case PhysicsJointType.Ball:
                    {
                        Vector3 jointAnchor = PhysicsScene.GetJointAnchor(joint);
                        Vector3 proxyPos = new Vector3(jointAnchor.X, jointAnchor.Y, jointAnchor.Z);
                        jointProxyObject.ParentGroup.UpdateGroupPosition(proxyPos); // schedules the entire group for a terse update
                    }
                    break;

                case PhysicsJointType.Hinge:
                    {
                        Vector3 jointAnchor = PhysicsScene.GetJointAnchor(joint);

                        // Normally, we would just ask the physics scene to return the axis for the joint.
                        // Unfortunately, ODE sometimes returns <0,0,0> for the joint axis, which should
                        // never occur. Therefore we cannot rely on ODE to always return a correct joint axis.
                        // Therefore the following call does not always work:
                        //PhysicsVector phyJointAxis = _PhyScene.GetJointAxis(joint);

                        // instead we compute the joint orientation by saving the original joint orientation
                        // relative to one of the jointed bodies, and applying this transformation
                        // to the current position of the jointed bodies (the tracked body) to compute the
                        // current joint orientation.

                        if (joint.TrackedBodyName == null)
                        {
                            jointErrorMessage(joint, "joint.TrackedBodyName is null, joint " + joint.ObjectNameInScene);
                        }

                        Vector3 proxyPos = new Vector3(jointAnchor.X, jointAnchor.Y, jointAnchor.Z);
                        Quaternion q = trackedBody.RotationOffset * joint.LocalRotation;

                        jointProxyObject.ParentGroup.UpdateGroupPosition(proxyPos); // schedules the entire group for a terse update
                        jointProxyObject.ParentGroup.UpdateGroupRotationR(q); // schedules the entire group for a terse update
                    }
                    break;
            }
        }

        // This callback allows the PhysicsScene to call back to its caller (the SceneGraph) and
        // update non-physical objects like the joint proxy objects that represent the position
        // of the joints in the scene.

        // This routine is normally called from within a lock (OdeLock) from within the OdePhysicsScene
        // WARNING: be careful of deadlocks here if you manipulate the scene. Remember you are being called
        // from within the OdePhysicsScene.
        protected internal void jointDeactivated(PhysicsJoint joint)
        {
            //m_log.Debug("[NINJA] SceneGraph.jointDeactivated, joint:" + joint.ObjectNameInScene);
            SceneObjectPart jointProxyObject = GetSceneObjectPart(joint.ObjectNameInScene);
            if (jointProxyObject == null)
            {
                jointErrorMessage(joint, "WARNING, trying to deactivate (stop interpolation of) joint proxy, but not found, name " + joint.ObjectNameInScene);
                return;
            }

            // turn the proxy non-physical, which also stops its client-side interpolation
            bool wasUsingPhysics = ((jointProxyObject.Flags & PrimFlags.Physics) != 0);
            if (wasUsingPhysics)
            {
                jointProxyObject.UpdatePrimFlags(false, false, true, false,false); // FIXME: possible deadlock here; check to make sure all the scene alterations set into motion here won't deadlock
            }
        }

        // This callback allows the PhysicsScene to call back to its caller (the SceneGraph) and
        // alert the user of errors by using the debug channel in the same way that scripts alert
        // the user of compile errors.

        // This routine is normally called from within a lock (OdeLock) from within the OdePhysicsScene
        // WARNING: be careful of deadlocks here if you manipulate the scene. Remember you are being called
        // from within the OdePhysicsScene.
        public void jointErrorMessage(PhysicsJoint joint, string message)
        {
            if (joint != null)
            {
                if (joint.ErrorMessageCount > PhysicsJoint.maxErrorMessages)
                    return;

                SceneObjectPart jointProxyObject = GetSceneObjectPart(joint.ObjectNameInScene);
                if (jointProxyObject != null)
                {
                    SimChat(Utils.StringToBytes("[NINJA]: " + message),
                        ChatTypeEnum.DebugChannel,
                        2147483647,
                        jointProxyObject.AbsolutePosition,
                        jointProxyObject.Name,
                        jointProxyObject.UUID,
                        false);

                    joint.ErrorMessageCount++;

                    if (joint.ErrorMessageCount > PhysicsJoint.maxErrorMessages)
                    {
                        SimChat(Utils.StringToBytes("[NINJA]: Too many messages for this joint, suppressing further messages."),
                            ChatTypeEnum.DebugChannel,
                            2147483647,
                            jointProxyObject.AbsolutePosition,
                            jointProxyObject.Name,
                            jointProxyObject.UUID,
                            false);
                    }
                }
                else
                {
                    // couldn't find the joint proxy object; the error message is silently suppressed
                }
            }
        }

        public Scene ConsoleScene()
        {
            if (MainConsole.Instance == null)
                return null;
            if (MainConsole.Instance.ConsoleScene is Scene)
                return (Scene)MainConsole.Instance.ConsoleScene;
            return null;
        }

        public float GetGroundHeight(float x, float y)
        {
            if (x < 0)
                x = 0;
            if (x >= Heightmap.Width)
                x = Heightmap.Width - 1;
            if (y < 0)
                y = 0;
            if (y >= Heightmap.Height)
                y = Heightmap.Height - 1;

            Vector3 p0 = new Vector3(x, y, (float)Heightmap[(int)x, (int)y]);
            Vector3 p1 = new Vector3(p0);
            Vector3 p2 = new Vector3(p0);

            p1.X += 1.0f;
            if (p1.X < Heightmap.Width)
                p1.Z = (float)Heightmap[(int)p1.X, (int)p1.Y];

            p2.Y += 1.0f;
            if (p2.Y < Heightmap.Height)
                p2.Z = (float)Heightmap[(int)p2.X, (int)p2.Y];

            Vector3 v0 = new Vector3(p1.X - p0.X, p1.Y - p0.Y, p1.Z - p0.Z);
            Vector3 v1 = new Vector3(p2.X - p0.X, p2.Y - p0.Y, p2.Z - p0.Z);

            v0.Normalize();
            v1.Normalize();

            Vector3 vsn = new Vector3();
            vsn.X = (v0.Y * v1.Z) - (v0.Z * v1.Y);
            vsn.Y = (v0.Z * v1.X) - (v0.X * v1.Z);
            vsn.Z = (v0.X * v1.Y) - (v0.Y * v1.X);
            vsn.Normalize();

            float xdiff = x - (float)((int)x);
            float ydiff = y - (float)((int)y);

            return (((vsn.X * xdiff) + (vsn.Y * ydiff)) / (-1 * vsn.Z)) + p0.Z;
        }

        private void CheckHeartbeat()
        {
            if (m_firstHeartbeat)
                return;

            if ((Util.EnvironmentTickCountSubtract(m_lastFrameTick)) > 5000)
                Start();
        }

        public override ISceneObject DeserializeObject(string representation)
        {
            return SceneObjectSerializer.FromXml2Format(representation);
        }

        public override bool AllowScriptCrossings
        {
            get { return m_allowScriptCrossings; }
        }

        public Vector3 GetNearestAllowedPosition(ScenePresence avatar)
        {
            return GetNearestAllowedPosition(avatar, null);
        }

        public Vector3 GetNearestAllowedPosition(ScenePresence avatar, ILandObject excludeParcel)
        {
            ILandObject nearestParcel = GetNearestAllowedParcel(avatar.UUID, avatar.AbsolutePosition.X, avatar.AbsolutePosition.Y, excludeParcel);

            if (nearestParcel != null)
            {
                Vector3 dir = Vector3.Normalize(Vector3.Multiply(avatar.Velocity, -1));
                //Try to get a location that feels like where they came from
                Vector3? nearestPoint = GetNearestPointInParcelAlongDirectionFromPoint(avatar.AbsolutePosition, dir, nearestParcel);
                if (nearestPoint != null)
                {
                    Debug.WriteLine("Found a sane previous position based on velocity, sending them to: " + nearestPoint.ToString());
                    return nearestPoint.Value;
                }

                //Sometimes velocity might be zero (local teleport), so try finding point along path from avatar to center of nearest parcel
                Vector3 directionToParcelCenter = Vector3.Subtract(GetParcelCenterAtGround(nearestParcel), avatar.AbsolutePosition);
                dir = Vector3.Normalize(directionToParcelCenter);
                nearestPoint = GetNearestPointInParcelAlongDirectionFromPoint(avatar.AbsolutePosition, dir, nearestParcel);
                if (nearestPoint != null)
                {
                    Debug.WriteLine("They had a zero velocity, sending them to: " + nearestPoint.ToString());
                    return nearestPoint.Value;
                }

                ILandObject dest = LandChannel.GetLandObject(avatar.lastKnownAllowedPosition.X, avatar.lastKnownAllowedPosition.Y);
                if (dest !=  excludeParcel)
                {
                    // Ultimate backup if we have no idea where they are and
                    // the last allowed position was in another parcel
                    Debug.WriteLine("Have no idea where they are, sending them to: " + avatar.lastKnownAllowedPosition.ToString());
                    return avatar.lastKnownAllowedPosition;
                }

                // else fall through to region edge
            }

            //Go to the edge, this happens in teleporting to a region with no available parcels
            Vector3 nearestRegionEdgePoint = GetNearestRegionEdgePosition(avatar);

            //Debug.WriteLine("They are really in a place they don't belong, sending them to: " + nearestRegionEdgePoint.ToString());
            
            return nearestRegionEdgePoint;
        }

        private Vector3 GetParcelCenterAtGround(ILandObject parcel)
        {
            Vector2 center = GetParcelCenter(parcel);
            return GetPositionAtGround(center.X, center.Y);
        }

        private Vector3? GetNearestPointInParcelAlongDirectionFromPoint(Vector3 pos, Vector3 direction, ILandObject parcel)
        {
            Vector3 unitDirection = Vector3.Normalize(direction);
            //Making distance to search go through some sane limit of distance
            for (float distance = 0; distance < Constants.RegionSize * 2; distance += .5f)
            {
                Vector3 testPos = Vector3.Add(pos, Vector3.Multiply(unitDirection, distance));
                if (parcel.ContainsPoint((int)testPos.X, (int)testPos.Y))
                {
                    return testPos;
                }
            }
            return null;
        }

        public ILandObject GetNearestAllowedParcel(UUID avatarId, float x, float y)
        {
            return GetNearestAllowedParcel(avatarId, x, y, null);
        }

        public ILandObject GetNearestAllowedParcel(UUID avatarId, float x, float y, ILandObject excludeParcel)
        {
            List<ILandObject> all = AllParcels();
            float minParcelDistance = float.MaxValue;
            ILandObject nearestParcel = null;

            foreach (var parcel in all)
            {
                if (!parcel.IsEitherBannedOrRestricted(avatarId) && parcel != excludeParcel)
                {
                    float parcelDistance = GetParcelDistancefromPoint(parcel, x, y);
                    if (parcelDistance < minParcelDistance)
                    {
                        minParcelDistance = parcelDistance;
                        nearestParcel = parcel;
                    }
                }
            }

            return nearestParcel;
        }

        private List<ILandObject> AllParcels()
        {
            return LandChannel.AllParcels();
        }

        private float GetParcelDistancefromPoint(ILandObject parcel, float x, float y)
        {
            return Vector2.Distance(new Vector2(x, y), GetParcelCenter(parcel));
        }

        //calculate the average center point of a parcel
        private Vector2 GetParcelCenter(ILandObject parcel)
        {
            int count = 0;
            int avgx = 0;
            int avgy = 0;
            for (int x = 0; x < Constants.RegionSize; x++)
            {
                for (int y = 0; y < Constants.RegionSize; y++)
                {
                    //Just keep a running average as we check if all the points are inside or not
                    if (parcel.ContainsPoint(x, y))
                    {
                        if (count == 0)
                        {
                            avgx = x;
                            avgy = y;
                        }
                        else
                        {
                            avgx = (avgx * count + x) / (count + 1);
                            avgy = (avgy * count + y) / (count + 1);
                        }
                        count += 1;
                    }
                }
            }
            return new Vector2(avgx, avgy);
        }

        private Vector3 GetNearestRegionEdgePosition(ScenePresence avatar)
        {
            float xdistance = avatar.AbsolutePosition.X < Constants.RegionSize / 2 ? avatar.AbsolutePosition.X : Constants.RegionSize - avatar.AbsolutePosition.X;
            float ydistance = avatar.AbsolutePosition.Y < Constants.RegionSize / 2 ? avatar.AbsolutePosition.Y : Constants.RegionSize - avatar.AbsolutePosition.Y;

            //find out what vertical edge to go to
            if (xdistance < ydistance)
            {
                if (avatar.AbsolutePosition.X < Constants.RegionSize / 2)
                {
                    return GetPositionAtAvatarHeightOrGroundHeight(avatar, 0.0f, avatar.AbsolutePosition.Y);
                }
                else
                {
                    return GetPositionAtAvatarHeightOrGroundHeight(avatar, Constants.RegionSize, avatar.AbsolutePosition.Y);
                }
            }
            //find out what horizontal edge to go to
            else
            {
                if (avatar.AbsolutePosition.Y < Constants.RegionSize / 2)
                {
                    return GetPositionAtAvatarHeightOrGroundHeight(avatar, avatar.AbsolutePosition.X, 0.0f);
                }
                else
                {
                    return GetPositionAtAvatarHeightOrGroundHeight(avatar, avatar.AbsolutePosition.X, Constants.RegionSize);
                }
            }
        }

        private Vector3 GetPositionAtAvatarHeightOrGroundHeight(ScenePresence avatar, float x, float y)
        {
            Vector3 ground = GetPositionAtGround(x, y);
            if (avatar.AbsolutePosition.Z > ground.Z)
            {
                ground.Z = avatar.AbsolutePosition.Z;
            }
            return ground;
        }

        private Vector3 GetPositionAtGround(float x, float y)
        {
            return new Vector3(x, y, GetGroundHeight(x, y));
        }

        public List<UUID> GetEstateRegions(int estateID)
        {
            IEstateDataService estateDataService = EstateDataService;
            if (estateDataService == null)
                return new List<UUID>(0);

            return estateDataService.GetRegions(estateID);
        }

        public void ReloadEstateData()
        {
            IEstateDataService estateDataService = EstateDataService;
            if (estateDataService != null)
            {
                RegionInfo.EstateSettings = estateDataService.LoadEstateSettings(RegionInfo.RegionID, false);
                TriggerEstateSunUpdate();
            }
        }

        public void TriggerEstateSunUpdate()
        {
            EventManager.TriggerEstateToolsSunUpdate(RegionInfo.RegionHandle);
        }

        private void HandleReloadEstate(string module, string[] cmd)
        {
            if (MainConsole.Instance.ConsoleScene == null ||
                (MainConsole.Instance.ConsoleScene is Scene &&
                (Scene)MainConsole.Instance.ConsoleScene == this))
            {
                ReloadEstateData();
            }
        }

        /// <summary>
        /// Get the volume of space that will encompass all the given objects.
        /// </summary>
        /// <param name="objects"></param>
        /// <param name="minX"></param>
        /// <param name="maxX"></param>
        /// <param name="minY"></param>
        /// <param name="maxY"></param>
        /// <param name="minZ"></param>
        /// <param name="maxZ"></param>
        /// <returns></returns>
        public static Vector3[] GetCombinedBoundingBox(
           List<SceneObjectGroup> objects, 
           out float minX, out float maxX, out float minY, out float maxY, out float minZ, out float maxZ)
        {
            minX = 256;
            maxX = -256;
            minY = 256;
            maxY = -256;
            minZ = 8192;
            maxZ = -256;

            List<Vector3> offsets = new List<Vector3>();

            foreach (SceneObjectGroup g in objects)
            {
                float ominX, ominY, ominZ, omaxX, omaxY, omaxZ;

                Vector3 vec = g.AbsolutePosition;

                g.GetAxisAlignedBoundingBoxRaw(out ominX, out omaxX, out ominY, out omaxY, out ominZ, out omaxZ);
               
//                m_log.DebugFormat(
//                    "[SCENE]: For {0} found AxisAlignedBoundingBoxRaw {1}, {2}", 
//                    g.Name, new Vector3(ominX, ominY, ominZ), new Vector3(omaxX, omaxY, omaxZ));

                ominX += vec.X;
                omaxX += vec.X;
                ominY += vec.Y;
                omaxY += vec.Y;
                ominZ += vec.Z;
                omaxZ += vec.Z;

                if (minX > ominX)
                    minX = ominX;
                if (minY > ominY)
                    minY = ominY;
                if (minZ > ominZ)
                    minZ = ominZ;
                if (maxX < omaxX)
                    maxX = omaxX;
                if (maxY < omaxY)
                    maxY = omaxY;
                if (maxZ < omaxZ)
                    maxZ = omaxZ;
            }

            foreach (SceneObjectGroup g in objects)
            {
                Vector3 vec = g.AbsolutePosition;
                vec.X -= minX;
                vec.Y -= minY;
                vec.Z -= minZ;

                offsets.Add(vec);
            }

            return offsets.ToArray();
        }

        /// <summary>
        /// Regenerate the maptile for this scene.
        /// </summary>
        /// <param name="sender"></param>
        /// <param name="e"></param>
        private void RegenerateMaptile()
        {
            IWorldMapModule mapModule = RequestModuleInterface<IWorldMapModule>();
            if (mapModule != null)
                mapModule.GenerateMaptile();
        }

//        public void CleanDroppedAttachments()
//        {
//            List<SceneObjectGroup> objectsToDelete =
//                    new List<SceneObjectGroup>();
//
//            lock (m_cleaningAttachments)
//            {
//                ForEachSOG(delegate (SceneObjectGroup grp)
//                        {
//                            if (grp.RootPart.Shape.PCode == 0 && grp.RootPart.Shape.State != 0 && (!objectsToDelete.Contains(grp)))
//                            {
//                                UUID agentID = grp.OwnerID;
//                                if (agentID == UUID.Zero)
//                                {
//                                    objectsToDelete.Add(grp);
//                                    return;
//                                }
//
//                                ScenePresence sp = GetScenePresence(agentID);
//                                if (sp == null)
//                                {
//                                    objectsToDelete.Add(grp);
//                                    return;
//                                }
//                            }
//                        });
//            }
//
//            foreach (SceneObjectGroup grp in objectsToDelete)
//            {
//                m_log.InfoFormat("[SCENE]: Deleting dropped attachment {0} of user {1}", grp.UUID, grp.OwnerID);
//                DeleteSceneObject(grp, true);
//            }
//        }

        public void ThreadAlive(int threadCode)
        {
            switch(threadCode)
            {
                case 1: // Incoming
                    m_lastIncoming = Util.EnvironmentTickCount();
                    break;
                case 2: // Incoming
                    m_lastOutgoing = Util.EnvironmentTickCount();
                    break;
            }
        }

        public void RegenerateMaptileAndReregister(object sender, ElapsedEventArgs e)
        {
            RegenerateMaptile();

            // We need to propagate the new image UUID to the grid service
            // so that all simulators can retrieve it
            string error = GridService.RegisterRegion(RegionInfo.ScopeID, new GridRegion(RegionInfo));
            if (error != string.Empty)
                throw new Exception(error);
        }

        /// <summary>
        /// This method is called across the simulation connector to
        /// determine if a given agent is allowed in this region
        /// AS A ROOT AGENT
        /// </summary>
        /// <remarks>
        /// Returning false here will prevent them
        /// from logging into the region, teleporting into the region
        /// or corssing the broder walking, but will NOT prevent
        /// child agent creation, thereby emulating the SL behavior.
        /// </remarks>
        /// <param name='agentID'></param>
        /// <param name='position'></param>
        /// <param name='reason'></param>
        /// <returns></returns>
        public bool QueryAccess(UUID agentID, Vector3 position, out string reason)
        {
            reason = "You are banned from the region";

            if (EntityTransferModule.IsInTransit(agentID))
            {
                reason = "Agent is still in transit from this region";

                m_log.WarnFormat(
                    "[SCENE]: Denying agent {0} entry into {1} since region still has them registered as in transit",
                    agentID, RegionInfo.RegionName);

                return false;
            }

            if (Permissions.IsGod(agentID))
            {
                reason = String.Empty;
                return true;
            }

            // FIXME: Root agent count is currently known to be inaccurate.  This forces a recount before we check.
            // However, the long term fix is to make sure root agent count is always accurate.
            m_sceneGraph.RecalculateStats();

            int num = m_sceneGraph.GetRootAgentCount();

            if (num >= RegionInfo.RegionSettings.AgentLimit)
            {
                if (!Permissions.IsAdministrator(agentID))
                {
                    reason = "The region is full";

                    m_log.DebugFormat(
                        "[SCENE]: Denying presence with id {0} entry into {1} since region is at agent limit of {2}",
                        agentID, RegionInfo.RegionName, RegionInfo.RegionSettings.AgentLimit);

                    return false;
                }
            }

            ScenePresence presence = GetScenePresence(agentID);
            IClientAPI client = null;
            AgentCircuitData aCircuit = null;

            if (presence != null)
            {
                client = presence.ControllingClient;
                if (client != null)
                    aCircuit = client.RequestClientInfo();
            }

            // We may be called before there is a presence or a client.
            // Fake AgentCircuitData to keep IAuthorizationModule smiling
            if (client == null)
            {
                aCircuit = new AgentCircuitData();
                aCircuit.AgentID = agentID;
                aCircuit.firstname = String.Empty;
                aCircuit.lastname = String.Empty;
            }

            try
            {
                if (!AuthorizeUser(aCircuit, out reason))
                {
                    // m_log.DebugFormat("[SCENE]: Denying access for {0}", agentID);
                    return false;
                }
            }
            catch (Exception e)
            {
                m_log.DebugFormat("[SCENE]: Exception authorizing agent: {0} "+ e.StackTrace, e.Message);
                return false;
            }

            if (position == Vector3.Zero) // Teleport
            {
                if (!RegionInfo.EstateSettings.AllowDirectTeleport)
                {
                    SceneObjectGroup telehub;
                    if (RegionInfo.RegionSettings.TelehubObject != UUID.Zero && (telehub = GetSceneObjectGroup(RegionInfo.RegionSettings.TelehubObject)) != null)
                    {
                        List<SpawnPoint> spawnPoints = RegionInfo.RegionSettings.SpawnPoints();
                        bool banned = true;
                        foreach (SpawnPoint sp in spawnPoints)
                        {
                            Vector3 spawnPoint = sp.GetLocation(telehub.AbsolutePosition, telehub.GroupRotation);
                            ILandObject land = LandChannel.GetLandObject(spawnPoint.X, spawnPoint.Y);
                            if (land == null)
                                continue;
                            if (land.IsEitherBannedOrRestricted(agentID))
                                continue;
                            banned = false;
                            break;
                        }

                        if (banned)
                        {
                            reason = "No suitable landing point found";
                            return false;
                        }
                    }
                }

                float posX = 128.0f;
                float posY = 128.0f;

                if (!TestLandRestrictions(agentID, out reason, ref posX, ref posY))
                {
                    // m_log.DebugFormat("[SCENE]: Denying {0} because they are banned on all parcels", agentID);
                    return false;
                }
            }
            else // Walking
            {
                ILandObject land = LandChannel.GetLandObject(position.X, position.Y);
                if (land == null)
                    return false;

                bool banned = land.IsBannedFromLand(agentID);
                bool restricted = land.IsRestrictedFromLand(agentID);

                if (banned || restricted)
                    return false;
            }

            reason = String.Empty;
            return true;
        }

		public void StartTimerWatchdog()
        {
            m_timerWatchdog.Interval = 1000;
            m_timerWatchdog.Elapsed += TimerWatchdog;
            m_timerWatchdog.AutoReset = true;
            m_timerWatchdog.Start();
        }

        public void TimerWatchdog(object sender, ElapsedEventArgs e)
        {
            CheckHeartbeat();
		}

        /// This method deals with movement when an avatar is automatically moving (but this is distinct from the
        /// autopilot that moves an avatar to a sit target!.
        /// </summary>
        /// <remarks>
        /// This is not intended as a permament location for this method.
        /// </remarks>
        /// <param name="presence"></param>
        private void HandleOnSignificantClientMovement(ScenePresence presence)
        {
            if (presence.MovingToTarget)
            {
                double distanceToTarget = Util.GetDistanceTo(presence.AbsolutePosition, presence.MoveToPositionTarget);
//                            m_log.DebugFormat(
//                                "[SCENE]: Abs pos of {0} is {1}, target {2}, distance {3}",
//                                presence.Name, presence.AbsolutePosition, presence.MoveToPositionTarget, distanceToTarget);

                // Check the error term of the current position in relation to the target position
                if (distanceToTarget <= ScenePresence.SIGNIFICANT_MOVEMENT)
                {
                    // We are close enough to the target
//                        m_log.DebugFormat("[SCENEE]: Stopping autopilot of  {0}", presence.Name);

                    presence.Velocity = Vector3.Zero;
                    presence.AbsolutePosition = presence.MoveToPositionTarget;
                    presence.ResetMoveToTarget();

                    if (presence.Flying)
                    {
                        // A horrible hack to stop the avatar dead in its tracks rather than having them overshoot
                        // the target if flying.
                        // We really need to be more subtle (slow the avatar as it approaches the target) or at
                        // least be able to set collision status once, rather than 5 times to give it enough
                        // weighting so that that PhysicsActor thinks it really is colliding.
                        for (int i = 0; i < 5; i++)
                            presence.IsColliding = true;

                        if (presence.LandAtTarget)
                            presence.Flying = false;

//                            Vector3 targetPos = presence.MoveToPositionTarget;
//                            float terrainHeight = (float)presence.Scene.Heightmap[(int)targetPos.X, (int)targetPos.Y];
//                            if (targetPos.Z - terrainHeight < 0.2)
//                            {
//                                presence.Flying = false;
//                            }
                    }

//                        m_log.DebugFormat(
//                            "[SCENE]: AgentControlFlags {0}, MovementFlag {1} for {2}",
//                            presence.AgentControlFlags, presence.MovementFlag, presence.Name);
                }
                else
                {
//                        m_log.DebugFormat(
//                            "[SCENE]: Updating npc {0} at {1} for next movement to {2}",
//                            presence.Name, presence.AbsolutePosition, presence.MoveToPositionTarget);

                    Vector3 agent_control_v3 = new Vector3();
                    presence.HandleMoveToTargetUpdate(1, ref agent_control_v3);
                    presence.AddNewMovement(agent_control_v3);
                }
            }
        }

        // manage and select spawn points in sequence
        public int SpawnPoint()
        {
            int spawnpoints = RegionInfo.RegionSettings.SpawnPoints().Count;

            if (spawnpoints == 0)
                return 0;

            m_SpawnPoint++;
            if (m_SpawnPoint > spawnpoints)
                m_SpawnPoint = 1;
            return m_SpawnPoint - 1;
        }

        private void HandleGcCollect(string module, string[] args)
        {
            GC.Collect();
        }

        /// <summary>
        /// Wrappers to get physics modules retrieve assets. 
        /// </summary>
        /// <remarks>
        /// Has to be done this way
        /// because we can't assign the asset service to physics directly - at the
        /// time physics are instantiated it's not registered but it will be by
        /// the time the first prim exists.
        /// </remarks>
        /// <param name="assetID"></param>
        /// <param name="callback"></param>
        public void PhysicsRequestAsset(UUID assetID, AssetReceivedDelegate callback)
        {
            AssetService.Get(assetID.ToString(), callback, PhysicsAssetReceived);
        }

        private void PhysicsAssetReceived(string id, Object sender, AssetBase asset)
        {
            AssetReceivedDelegate callback = (AssetReceivedDelegate)sender;

            callback(asset);
        }

        public string GetExtraSetting(string name)
        {
            if (m_extraSettings == null)
                return String.Empty;

            string val;

            if (!m_extraSettings.TryGetValue(name, out val))
                return String.Empty;

            return val;
        }

        public void StoreExtraSetting(string name, string val)
        {
            if (m_extraSettings == null)
                return;

            string oldVal;

            if (m_extraSettings.TryGetValue(name, out oldVal))
            {
                if (oldVal == val)
                    return;
            }

            m_extraSettings[name] = val;

            m_SimulationDataService.SaveExtra(RegionInfo.RegionID, name, val);

            m_eventManager.TriggerExtraSettingChanged(this, name, val);
        }

        public void RemoveExtraSetting(string name)
        {
            if (m_extraSettings == null)
                return;

            if (!m_extraSettings.ContainsKey(name))
                return;

            m_extraSettings.Remove(name);

            m_SimulationDataService.RemoveExtra(RegionInfo.RegionID, name);

            m_eventManager.TriggerExtraSettingChanged(this, name, String.Empty);
        }
    }
}<|MERGE_RESOLUTION|>--- conflicted
+++ resolved
@@ -844,37 +844,15 @@
             //
             try
             {
-<<<<<<< HEAD
                 if (m_config.Configs["Startup"] != null)
-=======
-                IConfig startupConfig = m_config.Configs["Startup"];
-
-                StartDisabled = startupConfig.GetBoolean("StartDisabled", false);
-
-                m_defaultDrawDistance = startupConfig.GetFloat("DefaultDrawDistance", m_defaultDrawDistance);
-                UseBackup = startupConfig.GetBoolean("UseSceneBackup", UseBackup);
-                if (!UseBackup)
-                    m_log.InfoFormat("[SCENE]: Backup has been disabled for {0}", RegionInfo.RegionName);
-                
-                //Animation states
-                m_useFlySlow = startupConfig.GetBoolean("enableflyslow", false);
-
-                MaxUndoCount = startupConfig.GetInt("MaxPrimUndos", 20);
-
-                PhysicalPrims = startupConfig.GetBoolean("physical_prim", PhysicalPrims);
-                CollidablePrims = startupConfig.GetBoolean("collidable_prim", CollidablePrims);
-
-                m_minNonphys = startupConfig.GetFloat("NonPhysicalPrimMin", m_minNonphys);
-                if (RegionInfo.NonphysPrimMin > 0)
->>>>>>> 26347307
                 {
                     IConfig startupConfig = m_config.Configs["Startup"];
 
                     StartDisabled = startupConfig.GetBoolean("StartDisabled", false);
 
                     m_defaultDrawDistance = startupConfig.GetFloat("DefaultDrawDistance",m_defaultDrawDistance);
-                    m_useBackup = startupConfig.GetBoolean("UseSceneBackup", m_useBackup);
-                    if (!m_useBackup)
+                    UseBackup = startupConfig.GetBoolean("UseSceneBackup", UseBackup);
+                    if (!UseBackup)
                         m_log.InfoFormat("[SCENE]: Backup has been disabled for {0}", RegionInfo.RegionName);
                     
                     //Animation states
@@ -1342,23 +1320,10 @@
 
             m_log.Debug("[SCENE]: TriggerSceneShuttingDown");
             EventManager.TriggerSceneShuttingDown(this);
-<<<<<<< HEAD
 
             m_log.Debug("[SCENE]: Persisting changed objects");
 
-            EntityBase[] entities = GetEntities();
-            foreach (EntityBase entity in entities)
-            {
-                if (!entity.IsDeleted && entity is SceneObjectGroup && ((SceneObjectGroup)entity).HasGroupChanged)
-                {
-                    ((SceneObjectGroup)entity).ProcessBackup(SimulationDataService, false);
-                }
-            }
-
-            m_log.Debug("[SCENE]: Graph close");
-=======
             Backup(false);
->>>>>>> 26347307
             m_sceneGraph.Close();
 
             if (!GridService.DeregisterRegion(RegionInfo.RegionID))
