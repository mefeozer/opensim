/*
 * Copyright (c) Contributors, http://opensimulator.org/
 * See CONTRIBUTORS.TXT for a full list of copyright holders.
 *
 * Redistribution and use in source and binary forms, with or without
 * modification, are permitted provided that the following conditions are met:
 *     * Redistributions of source code must retain the above copyright
 *       notice, this list of conditions and the following disclaimer.
 *     * Redistributions in binary form must reproduce the above copyrightD
 *       notice, this list of conditions and the following disclaimer in the
 *       documentation and/or other materials provided with the distribution.
 *     * Neither the name of the OpenSimulator Project nor the
 *       names of its contributors may be used to endorse or promote products
 *       derived from this software without specific prior written permission.
 *
 * THIS SOFTWARE IS PROVIDED BY THE DEVELOPERS ``AS IS'' AND ANY
 * EXPRESS OR IMPLIED WARRANTIES, INCLUDING, BUT NOT LIMITED TO, THE IMPLIED
 * WARRANTIES OF MERCHANTABILITY AND FITNESS FOR A PARTICULAR PURPOSE ARE
 * DISCLAIMED. IN NO EVENT SHALL THE CONTRIBUTORS BE LIABLE FOR ANY
 * DIRECT, INDIRECT, INCIDENTAL, SPECIAL, EXEMPLARY, OR CONSEQUENTIAL DAMAGES
 * (INCLUDING, BUT NOT LIMITED TO, PROCUREMENT OF SUBSTITUTE GOODS OR SERVICES;
 * LOSS OF USE, DATA, OR PROFITS; OR BUSINESS INTERRUPTION) HOWEVER CAUSED AND
 * ON ANY THEORY OF LIABILITY, WHETHER IN CONTRACT, STRICT LIABILITY, OR TORT
 * (INCLUDING NEGLIGENCE OR OTHERWISE) ARISING IN ANY WAY OUT OF THE USE OF THIS
 * SOFTWARE, EVEN IF ADVISED OF THE POSSIBILITY OF SUCH DAMAGE.
 */

using System;
using System.Collections.Generic;
using System.Diagnostics;
using System.Drawing;
using System.Drawing.Imaging;
using System.IO;
using System.Text;
using System.Threading;
using System.Timers;
using System.Xml;
using Nini.Config;
using OpenMetaverse;
using OpenMetaverse.Packets;
using OpenMetaverse.Imaging;
using OpenSim.Framework;
using OpenSim.Services.Interfaces;
using OpenSim.Framework.Communications;

using OpenSim.Framework.Console;
using OpenSim.Region.Framework.Interfaces;
using OpenSim.Region.Framework.Scenes.Scripting;
using OpenSim.Region.Framework.Scenes.Serialization;
using OpenSim.Region.Physics.Manager;
using Timer=System.Timers.Timer;
using TPFlags = OpenSim.Framework.Constants.TeleportFlags;
using GridRegion = OpenSim.Services.Interfaces.GridRegion;

namespace OpenSim.Region.Framework.Scenes
{
    public delegate bool FilterAvatarList(ScenePresence avatar);

    public partial class Scene : SceneBase
    {
        public delegate void SynchronizeSceneHandler(Scene scene);
        public SynchronizeSceneHandler SynchronizeScene = null;

        /* Used by the loadbalancer plugin on GForge */
        protected int m_splitRegionID = 0;
        public int SplitRegionID
        {
            get { return m_splitRegionID; }
            set { m_splitRegionID = value; }
        }

        private const long DEFAULT_MIN_TIME_FOR_PERSISTENCE = 60L;
        private const long DEFAULT_MAX_TIME_FOR_PERSISTENCE = 600L;

        #region Fields

        protected Timer m_restartWaitTimer = new Timer();

        public SimStatsReporter StatsReporter;

        protected List<RegionInfo> m_regionRestartNotifyList = new List<RegionInfo>();
        protected List<RegionInfo> m_neighbours = new List<RegionInfo>();

        private volatile int m_bordersLocked = 0;
        public bool BordersLocked
        {
            get { return m_bordersLocked == 1; }
            set
            {
                if (value == true)
                    m_bordersLocked = 1;
                else
                    m_bordersLocked = 0;
            }
        }
        public List<Border> NorthBorders = new List<Border>();
        public List<Border> EastBorders = new List<Border>();
        public List<Border> SouthBorders = new List<Border>();
        public List<Border> WestBorders = new List<Border>();

        /// <value>
        /// The scene graph for this scene
        /// </value>
        /// TODO: Possibly stop other classes being able to manipulate this directly.
        private SceneGraph m_sceneGraph;

        /// <summary>
        /// Are we applying physics to any of the prims in this scene?
        /// </summary>
        public bool m_physicalPrim;
        public float m_maxNonphys = 256;
        public float m_maxPhys = 10;
        public bool m_clampPrimSize;
        public bool m_trustBinaries;
        public bool m_allowScriptCrossings;
        public bool m_useFlySlow;
        public bool m_usePreJump;
        public bool m_seeIntoRegionFromNeighbor;
        // TODO: need to figure out how allow client agents but deny
        // root agents when ACL denies access to root agent
        public bool m_strictAccessControl = true;
        public int MaxUndoCount = 5;
        private int m_RestartTimerCounter;
        private readonly Timer m_restartTimer = new Timer(15000); // Wait before firing
        private int m_incrementsof15seconds;
        private volatile bool m_backingup;

        private Dictionary<UUID, ReturnInfo> m_returns = new Dictionary<UUID, ReturnInfo>();
        private Dictionary<UUID, SceneObjectGroup> m_groupsWithTargets = new Dictionary<UUID, SceneObjectGroup>();

        protected string m_simulatorVersion = "OpenSimulator Server";

        protected ModuleLoader m_moduleLoader;
        protected StorageManager m_storageManager;
        protected AgentCircuitManager m_authenticateHandler;

        protected SceneCommunicationService m_sceneGridService;
        public bool LoginsDisabled = true;
        public bool LoadingPrims = false;
        public bool CombineRegions = false;

        public new float TimeDilation
        {
            get { return m_sceneGraph.PhysicsScene.TimeDilation; }
        }

        public SceneCommunicationService SceneGridService
        {
            get { return m_sceneGridService; }
        }

        public IXfer XferManager;

        protected ISnmpModule m_snmpService = null;
        public ISnmpModule SnmpService
        {
            get
            {
                if (m_snmpService == null)
                {
                    m_snmpService = RequestModuleInterface<ISnmpModule>();
                }

                return m_snmpService;
            }
        }

        protected IAssetService m_AssetService;
        protected IAuthorizationService m_AuthorizationService;

        private Object m_heartbeatLock = new Object();

        public IAssetService AssetService
        {
            get
            {
                if (m_AssetService == null)
                {
                    m_AssetService = RequestModuleInterface<IAssetService>();

                    if (m_AssetService == null)
                    {
                        throw new Exception("No IAssetService available.");
                    }
                }

                return m_AssetService;
            }
        }
        
        public IAuthorizationService AuthorizationService
        {
            get
            {
                if (m_AuthorizationService == null)
                {
                    m_AuthorizationService = RequestModuleInterface<IAuthorizationService>();

                    //if (m_AuthorizationService == null)
                    //{
                    //    // don't throw an exception if no authorization service is set for the time being
                    //     m_log.InfoFormat("[SCENE]: No Authorization service is configured");
                    //}
                }

                return m_AuthorizationService;
            }
        }

        protected IInventoryService m_InventoryService;

        public IInventoryService InventoryService
        {
            get
            {
                if (m_InventoryService == null)
                {
                    m_InventoryService = RequestModuleInterface<IInventoryService>();

                    if (m_InventoryService == null)
                    {
                        throw new Exception("No IInventoryService available. This could happen if the config_include folder doesn't exist or if the OpenSim.ini [Architecture] section isn't set.  Please also check that you have the correct version of your inventory service dll.  Sometimes old versions of this dll will still exist.  Do a clean checkout and re-create the opensim.ini from the opensim.ini.example.");
                    }
                }

                return m_InventoryService;
            }
        }

        protected IGridService m_GridService;

        public IGridService GridService
        {
            get
            {
                if (m_GridService == null)
                {
                    m_GridService = RequestModuleInterface<IGridService>();

                    if (m_GridService == null)
                    {
                        throw new Exception("No IGridService available. This could happen if the config_include folder doesn't exist or if the OpenSim.ini [Architecture] section isn't set.  Please also check that you have the correct version of your inventory service dll.  Sometimes old versions of this dll will still exist.  Do a clean checkout and re-create the opensim.ini from the opensim.ini.example.");
                    }
                }

                return m_GridService;
            }
        }

        protected ILibraryService m_LibraryService;

        public ILibraryService LibraryService
        {
            get
            {
                if (m_LibraryService == null)
                    m_LibraryService = RequestModuleInterface<ILibraryService>();

                return m_LibraryService;
            }
        }

        protected ISimulationService m_simulationService;
        public ISimulationService SimulationService
        {
            get
            {
                if (m_simulationService == null)
                    m_simulationService = RequestModuleInterface<ISimulationService>();
                return m_simulationService;
            }
        }

        protected IAuthenticationService m_AuthenticationService;
        public IAuthenticationService AuthenticationService
        {
            get
            {
                if (m_AuthenticationService == null)
                    m_AuthenticationService = RequestModuleInterface<IAuthenticationService>();
                return m_AuthenticationService;
            }
        }

        protected IPresenceService m_PresenceService;
        public IPresenceService PresenceService
        {
            get
            {
                if (m_PresenceService == null)
                    m_PresenceService = RequestModuleInterface<IPresenceService>();
                return m_PresenceService;
            }
        }
        protected IUserAccountService m_UserAccountService;
        public IUserAccountService UserAccountService
        {
            get
            {
                if (m_UserAccountService == null)
                    m_UserAccountService = RequestModuleInterface<IUserAccountService>();
                return m_UserAccountService;
            }
        }

        protected OpenSim.Services.Interfaces.IAvatarService m_AvatarService;
        public OpenSim.Services.Interfaces.IAvatarService AvatarService
        {
            get
            {
                if (m_AvatarService == null)
                    m_AvatarService = RequestModuleInterface<IAvatarService>();
                return m_AvatarService;
            }
        }

        protected IGridUserService m_GridUserService;
        public IGridUserService GridUserService
        {
            get
            {
                if (m_GridUserService == null)
                    m_GridUserService = RequestModuleInterface<IGridUserService>();
                return m_GridUserService;
            }
        }

        protected IXMLRPC m_xmlrpcModule;
        protected IWorldComm m_worldCommModule;
        public IAttachmentsModule AttachmentsModule { get; set; }
        protected IAvatarFactory m_AvatarFactory;
        public IAvatarFactory AvatarFactory
        {
            get { return m_AvatarFactory; }
        }
        protected IConfigSource m_config;
        protected IRegionSerialiserModule m_serialiser;
        protected IDialogModule m_dialogModule;
        protected IEntityTransferModule m_teleportModule;

        protected ICapabilitiesModule m_capsModule;
        public ICapabilitiesModule CapsModule
        {
            get { return m_capsModule; }
        }

        protected override IConfigSource GetConfig()
        {
            return m_config;
        }

        // Central Update Loop

        protected int m_fps = 10;
        protected uint m_frame;
        protected float m_timespan = 0.089f;
        protected DateTime m_lastupdate = DateTime.UtcNow;

        private int m_update_physics = 1;
        private int m_update_entitymovement = 1;
        private int m_update_objects = 1; // Update objects which have scheduled themselves for updates
        private int m_update_presences = 1; // Update scene presence movements
        private int m_update_events = 1;
        private int m_update_backup = 200;
        private int m_update_terrain = 50;
        private int m_update_land = 1;
        private int m_update_coarse_locations = 50;

        private int frameMS;
        private int physicsMS2;
        private int physicsMS;
        private int otherMS;
        private int tempOnRezMS;
        private int eventMS;
        private int backupMS;
        private int terrainMS;
        private int landMS;
        private int lastCompletedFrame;

        public int MonitorFrameTime { get { return frameMS; } }
        public int MonitorPhysicsUpdateTime { get { return physicsMS; } }
        public int MonitorPhysicsSyncTime { get { return physicsMS2; } }
        public int MonitorOtherTime { get { return otherMS; } }
        public int MonitorTempOnRezTime { get { return tempOnRezMS; } }
        public int MonitorEventTime { get { return eventMS; } } // This may need to be divided into each event?
        public int MonitorBackupTime { get { return backupMS; } }
        public int MonitorTerrainTime { get { return terrainMS; } }
        public int MonitorLandTime { get { return landMS; } }
        public int MonitorLastFrameTick { get { return lastCompletedFrame; } }

        private bool m_physics_enabled = true;
        private bool m_scripts_enabled = true;
        private string m_defaultScriptEngine;
        private int m_LastLogin;
        private Thread HeartbeatThread;
        private volatile bool shuttingdown;

        private int m_lastUpdate;
        private bool m_firstHeartbeat = true;

        private object m_deleting_scene_object = new object();

        // the minimum time that must elapse before a changed object will be considered for persisted
        public long m_dontPersistBefore = DEFAULT_MIN_TIME_FOR_PERSISTENCE * 10000000L;
        // the maximum time that must elapse before a changed object will be considered for persisted
        public long m_persistAfter = DEFAULT_MAX_TIME_FOR_PERSISTENCE * 10000000L;

        private UpdatePrioritizationSchemes m_priorityScheme = UpdatePrioritizationSchemes.Time;
        private bool m_reprioritizationEnabled = true;
        private double m_reprioritizationInterval = 5000.0;
        private double m_rootReprioritizationDistance = 10.0;
        private double m_childReprioritizationDistance = 20.0;

        private Timer m_mapGenerationTimer = new Timer();
        bool m_generateMaptiles = false;

        #endregion

        #region Properties

        public UpdatePrioritizationSchemes UpdatePrioritizationScheme { get { return m_priorityScheme; } }
        public bool IsReprioritizationEnabled { get { return m_reprioritizationEnabled; } }
        public double ReprioritizationInterval { get { return m_reprioritizationInterval; } }
        public double RootReprioritizationDistance { get { return m_rootReprioritizationDistance; } }
        public double ChildReprioritizationDistance { get { return m_childReprioritizationDistance; } }

        public AgentCircuitManager AuthenticateHandler
        {
            get { return m_authenticateHandler; }
        }

        public SceneGraph SceneContents
        {
            get { return m_sceneGraph; }
        }

        // an instance to the physics plugin's Scene object.
        public PhysicsScene PhysicsScene
        {
            get { return m_sceneGraph.PhysicsScene; }
            set
            {
                // If we're not doing the initial set
                // Then we've got to remove the previous
                // event handler
                if (PhysicsScene != null && PhysicsScene.SupportsNINJAJoints)
                {
                    PhysicsScene.OnJointMoved -= jointMoved;
                    PhysicsScene.OnJointDeactivated -= jointDeactivated;
                    PhysicsScene.OnJointErrorMessage -= jointErrorMessage;
                }

                m_sceneGraph.PhysicsScene = value;

                if (PhysicsScene != null && m_sceneGraph.PhysicsScene.SupportsNINJAJoints)
                {
                    // register event handlers to respond to joint movement/deactivation
                    PhysicsScene.OnJointMoved += jointMoved;
                    PhysicsScene.OnJointDeactivated += jointDeactivated;
                    PhysicsScene.OnJointErrorMessage += jointErrorMessage;
                }
            }
        }

        // This gets locked so things stay thread safe.
        public object SyncRoot
        {
            get { return m_sceneGraph.m_syncRoot; }
        }

        /// <summary>
        /// This is for llGetRegionFPS
        /// </summary>
        public float SimulatorFPS
        {
            get { return StatsReporter.getLastReportedSimFPS(); }
        }
        
        public float[] SimulatorStats
        {
            get { return StatsReporter.getLastReportedSimStats(); }
        }

        public string DefaultScriptEngine
        {
            get { return m_defaultScriptEngine; }
        }

        public EntityManager Entities
        {
            get { return m_sceneGraph.Entities; }
        }

        public Dictionary<UUID, ScenePresence> m_restorePresences
        {
            get { return m_sceneGraph.RestorePresences; }
            set { m_sceneGraph.RestorePresences = value; }
        }

        #endregion

        #region Constructors

        public Scene(RegionInfo regInfo, AgentCircuitManager authen,
                     SceneCommunicationService sceneGridService,
                     StorageManager storeManager,
                     ModuleLoader moduleLoader, bool dumpAssetsToFile, bool physicalPrim,
                     bool SeeIntoRegionFromNeighbor, IConfigSource config, string simulatorVersion)
        {
            m_config = config;

            Random random = new Random();
            
            BordersLocked = true;

            Border northBorder = new Border();
            northBorder.BorderLine = new Vector3(float.MinValue, float.MaxValue, (int)Constants.RegionSize);  //<---
            northBorder.CrossDirection = Cardinals.N;
            NorthBorders.Add(northBorder);

            Border southBorder = new Border();
            southBorder.BorderLine = new Vector3(float.MinValue, float.MaxValue, 0);    //--->
            southBorder.CrossDirection = Cardinals.S;
            SouthBorders.Add(southBorder);

            Border eastBorder = new Border();
            eastBorder.BorderLine = new Vector3(float.MinValue, float.MaxValue, (int)Constants.RegionSize);   //<---
            eastBorder.CrossDirection = Cardinals.E;
            EastBorders.Add(eastBorder);

            Border westBorder = new Border();
            westBorder.BorderLine = new Vector3(float.MinValue, float.MaxValue, 0);     //--->
            westBorder.CrossDirection = Cardinals.W;
            WestBorders.Add(westBorder);

            BordersLocked = false;

            m_lastAllocatedLocalId = (uint)(random.NextDouble() * (double)(uint.MaxValue/2))+(uint)(uint.MaxValue/4);
            m_moduleLoader = moduleLoader;
            m_authenticateHandler = authen;
            m_sceneGridService = sceneGridService;
            m_storageManager = storeManager;
            m_regInfo = regInfo;
            m_regionHandle = m_regInfo.RegionHandle;
            m_regionName = m_regInfo.RegionName;
            m_datastore = m_regInfo.DataStore;
            m_lastUpdate = Util.EnvironmentTickCount();

            m_physicalPrim = physicalPrim;
            m_seeIntoRegionFromNeighbor = SeeIntoRegionFromNeighbor;

            m_eventManager = new EventManager();
            m_permissions = new ScenePermissions(this);

            m_asyncSceneObjectDeleter = new AsyncSceneObjectGroupDeleter(this);
            m_asyncSceneObjectDeleter.Enabled = true;

            #region Region Settings

            // Load region settings
            m_regInfo.RegionSettings = m_storageManager.DataStore.LoadRegionSettings(m_regInfo.RegionID);
            m_regInfo.WindlightSettings = m_storageManager.DataStore.LoadRegionWindlightSettings(m_regInfo.RegionID);

            if (m_storageManager.EstateDataStore != null)
            {
                m_regInfo.EstateSettings = m_storageManager.EstateDataStore.LoadEstateSettings(m_regInfo.RegionID, false);
            }

            #endregion Region Settings

            MainConsole.Instance.Commands.AddCommand("region", false, "reload estate",
                                          "reload estate",
                                          "Reload the estate data", HandleReloadEstate);

            //Bind Storage Manager functions to some land manager functions for this scene
            EventManager.OnLandObjectAdded +=
                new EventManager.LandObjectAdded(m_storageManager.DataStore.StoreLandObject);
            EventManager.OnLandObjectRemoved +=
                new EventManager.LandObjectRemoved(m_storageManager.DataStore.RemoveLandObject);

            m_sceneGraph = new SceneGraph(this, m_regInfo);

            // If the scene graph has an Unrecoverable error, restart this sim.
            // Currently the only thing that causes it to happen is two kinds of specific
            // Physics based crashes.
            //
            // Out of memory
            // Operating system has killed the plugin
            m_sceneGraph.UnRecoverableError += RestartNow;

            RegisterDefaultSceneEvents();

            DumpAssetsToFile = dumpAssetsToFile;

            m_scripts_enabled = !RegionInfo.RegionSettings.DisableScripts;

            m_physics_enabled = !RegionInfo.RegionSettings.DisablePhysics;

            StatsReporter = new SimStatsReporter(this);
            StatsReporter.OnSendStatsResult += SendSimStatsPackets;
            StatsReporter.OnStatsIncorrect += m_sceneGraph.RecalculateStats;

            StatsReporter.SetObjectCapacity(RegionInfo.ObjectCapacity);

            // Old
            /*
            m_simulatorVersion = simulatorVersion
                + " (OS " + Util.GetOperatingSystemInformation() + ")"
                + " ChilTasks:" + m_seeIntoRegionFromNeighbor.ToString()
                + " PhysPrim:" + m_physicalPrim.ToString();
            */

            m_simulatorVersion = simulatorVersion + " (" + Util.GetRuntimeInformation() + ")";

            #region Region Config

            try
            {
                // Region config overrides global config
                //
                IConfig startupConfig = m_config.Configs["Startup"];

                //Animation states
                m_useFlySlow = startupConfig.GetBoolean("enableflyslow", false);
                // TODO: Change default to true once the feature is supported
                m_usePreJump = startupConfig.GetBoolean("enableprejump", true);
                m_maxNonphys = startupConfig.GetFloat("NonPhysicalPrimMax", m_maxNonphys);

                m_log.DebugFormat("[SCENE]: prejump is {0}", m_usePreJump ? "ON" : "OFF");
                if (RegionInfo.NonphysPrimMax > 0)
                {
                    m_maxNonphys = RegionInfo.NonphysPrimMax;
                }

                m_maxPhys = startupConfig.GetFloat("PhysicalPrimMax", m_maxPhys);

                if (RegionInfo.PhysPrimMax > 0)
                {
                    m_maxPhys = RegionInfo.PhysPrimMax;
                }

                // Here, if clamping is requested in either global or
                // local config, it will be used
                //
                m_clampPrimSize = startupConfig.GetBoolean("ClampPrimSize", m_clampPrimSize);
                if (RegionInfo.ClampPrimSize)
                {
                    m_clampPrimSize = true;
                }

                m_trustBinaries = startupConfig.GetBoolean("TrustBinaries", m_trustBinaries);
                m_allowScriptCrossings = startupConfig.GetBoolean("AllowScriptCrossing", m_allowScriptCrossings);
                m_dontPersistBefore =
                  startupConfig.GetLong("MinimumTimeBeforePersistenceConsidered", DEFAULT_MIN_TIME_FOR_PERSISTENCE);
                m_dontPersistBefore *= 10000000;
                m_persistAfter =
                  startupConfig.GetLong("MaximumTimeBeforePersistenceConsidered", DEFAULT_MAX_TIME_FOR_PERSISTENCE);
                m_persistAfter *= 10000000;

                m_defaultScriptEngine = startupConfig.GetString("DefaultScriptEngine", "XEngine");

                IConfig packetConfig = m_config.Configs["PacketPool"];
                if (packetConfig != null)
                {
                    PacketPool.Instance.RecyclePackets = packetConfig.GetBoolean("RecyclePackets", true);
                    PacketPool.Instance.RecycleDataBlocks = packetConfig.GetBoolean("RecycleDataBlocks", true);
                }

                m_strictAccessControl = startupConfig.GetBoolean("StrictAccessControl", m_strictAccessControl);
<<<<<<< HEAD
                CombineRegions = startupConfig.GetBoolean("CombineContiguousRegions", false);
=======
>>>>>>> ea1df09f

                m_generateMaptiles = startupConfig.GetBoolean("GenerateMaptiles", true);
                if (m_generateMaptiles)
                {
                    int maptileRefresh = startupConfig.GetInt("MaptileRefresh", 0);
                    if (maptileRefresh != 0)
                    {
                        m_mapGenerationTimer.Interval = maptileRefresh * 1000;
                        m_mapGenerationTimer.Elapsed += RegenerateMaptile;
                        m_mapGenerationTimer.AutoReset = true;
                        m_mapGenerationTimer.Start();
                    }
                }
                else
                {
                    string tile = startupConfig.GetString("MaptileStaticUUID", UUID.Zero.ToString());
                    UUID tileID;

                    if (UUID.TryParse(tile, out tileID))
                    {
                        RegionInfo.RegionSettings.TerrainImageID = tileID;
                    }
                }
            }
            catch
            {
                m_log.Warn("[SCENE]: Failed to load StartupConfig");
            }

            #endregion Region Config

            #region Interest Management

            if (m_config != null)
            {
                IConfig interestConfig = m_config.Configs["InterestManagement"];
                if (interestConfig != null)
                {
                    string update_prioritization_scheme = interestConfig.GetString("UpdatePrioritizationScheme", "Time").Trim().ToLower();

                    try
                    {
                        m_priorityScheme = (UpdatePrioritizationSchemes)Enum.Parse(typeof(UpdatePrioritizationSchemes), update_prioritization_scheme, true);
                    }
                    catch (Exception)
                    {
                        m_log.Warn("[PRIORITIZER]: UpdatePrioritizationScheme was not recognized, setting to default prioritizer Time");
                        m_priorityScheme = UpdatePrioritizationSchemes.Time;
                    }

                    m_reprioritizationEnabled = interestConfig.GetBoolean("ReprioritizationEnabled", true);
                    m_reprioritizationInterval = interestConfig.GetDouble("ReprioritizationInterval", 5000.0);
                    m_rootReprioritizationDistance = interestConfig.GetDouble("RootReprioritizationDistance", 10.0);
                    m_childReprioritizationDistance = interestConfig.GetDouble("ChildReprioritizationDistance", 20.0);
                }
            }

            m_log.Info("[SCENE]: Using the " + m_priorityScheme + " prioritization scheme");

            #endregion Interest Management
        }

        /// <summary>
        /// Mock constructor for scene group persistency unit tests.
        /// SceneObjectGroup RegionId property is delegated to Scene.
        /// </summary>
        /// <param name="regInfo"></param>
        public Scene(RegionInfo regInfo)
        {
            BordersLocked = true;
            Border northBorder = new Border();
            northBorder.BorderLine = new Vector3(float.MinValue, float.MaxValue, (int)Constants.RegionSize);  //<---
            northBorder.CrossDirection = Cardinals.N;
            NorthBorders.Add(northBorder);

            Border southBorder = new Border();
            southBorder.BorderLine = new Vector3(float.MinValue, float.MaxValue,0);    //--->
            southBorder.CrossDirection = Cardinals.S;
            SouthBorders.Add(southBorder);

            Border eastBorder = new Border();
            eastBorder.BorderLine = new Vector3(float.MinValue, float.MaxValue, (int)Constants.RegionSize);   //<---
            eastBorder.CrossDirection = Cardinals.E;
            EastBorders.Add(eastBorder);

            Border westBorder = new Border();
            westBorder.BorderLine = new Vector3(float.MinValue, float.MaxValue,0);     //--->
            westBorder.CrossDirection = Cardinals.W;
            WestBorders.Add(westBorder);
            BordersLocked = false;

            m_regInfo = regInfo;
            m_eventManager = new EventManager();

            m_lastUpdate = Util.EnvironmentTickCount();
        }

        #endregion

        #region Startup / Close Methods

        public bool ShuttingDown
        {
            get { return shuttingdown; }
        }

        /// <value>
        /// The scene graph for this scene
        /// </value>
        /// TODO: Possibly stop other classes being able to manipulate this directly.
        public SceneGraph SceneGraph
        {
            get { return m_sceneGraph; }
        }

        protected virtual void RegisterDefaultSceneEvents()
        {
            IDialogModule dm = RequestModuleInterface<IDialogModule>();

            if (dm != null)
                m_eventManager.OnPermissionError += dm.SendAlertToUser;
        }

        public override string GetSimulatorVersion()
        {
            return m_simulatorVersion;
        }

        public string[] GetUserNames(UUID uuid)
        {
            string[] returnstring = new string[0];

            UserAccount account = UserAccountService.GetUserAccount(RegionInfo.ScopeID, uuid);

            if (account != null)
            {
                returnstring = new string[2];
                returnstring[0] = account.FirstName;
                returnstring[1] = account.LastName;
            }

            return returnstring;
        }

        public string GetUserName(UUID uuid)
        {
            string[] names = GetUserNames(uuid);
            if (names.Length == 2)
            {
                string firstname = names[0];
                string lastname = names[1];

                return firstname + " " + lastname;

            }
            return "(hippos)";
        }

        /// <summary>
        /// Another region is up. 
        ///
        /// We only add it to the neighbor list if it's within 1 region from here.
        /// Agents may have draw distance values that cross two regions though, so
        /// we add it to the notify list regardless of distance. We'll check
        /// the agent's draw distance before notifying them though.
        /// </summary>
        /// <param name="otherRegion">RegionInfo handle for the new region.</param>
        /// <returns>True after all operations complete, throws exceptions otherwise.</returns>
        public override void OtherRegionUp(GridRegion otherRegion)
        {
            uint xcell = (uint)((int)otherRegion.RegionLocX / (int)Constants.RegionSize);
            uint ycell = (uint)((int)otherRegion.RegionLocY / (int)Constants.RegionSize);
            m_log.InfoFormat("[SCENE]: (on region {0}): Region {1} up in coords {2}-{3}", 
                RegionInfo.RegionName, otherRegion.RegionName, xcell, ycell);

            if (RegionInfo.RegionHandle != otherRegion.RegionHandle)
            {

                // If these are cast to INT because long + negative values + abs returns invalid data
                int resultX = Math.Abs((int)xcell - (int)RegionInfo.RegionLocX);
                int resultY = Math.Abs((int)ycell - (int)RegionInfo.RegionLocY);
                if (resultX <= 1 && resultY <= 1)
                {
                    // Let the grid service module know, so this can be cached
                    m_eventManager.TriggerOnRegionUp(otherRegion);

                    try
                    {
                        ForEachScenePresence(delegate(ScenePresence agent)
                                             {
                                                 // If agent is a root agent.
                                                 if (!agent.IsChildAgent)
                                                 {
                                                     //agent.ControllingClient.new
                                                     //this.CommsManager.InterRegion.InformRegionOfChildAgent(otherRegion.RegionHandle, agent.ControllingClient.RequestClientInfo());

                                                     List<ulong> old = new List<ulong>();
                                                     old.Add(otherRegion.RegionHandle);
                                                     agent.DropOldNeighbours(old);
                                                     if (m_teleportModule != null)
                                                         m_teleportModule.EnableChildAgent(agent, otherRegion);
                                                 }
                                             }
                            );
                    }
                    catch (NullReferenceException)
                    {
                        // This means that we're not booted up completely yet.
                        // This shouldn't happen too often anymore.
                        m_log.Error("[SCENE]: Couldn't inform client of regionup because we got a null reference exception");
                    }

                }
                else
                {
                    m_log.Info("[INTERGRID]: Got notice about far away Region: " + otherRegion.RegionName.ToString() +
                               " at  (" + otherRegion.RegionLocX.ToString() + ", " +
                               otherRegion.RegionLocY.ToString() + ")");
                }
            }
        }

        public void AddNeighborRegion(RegionInfo region)
        {
            lock (m_neighbours)
            {
                if (!CheckNeighborRegion(region))
                {
                    m_neighbours.Add(region);
                }
            }
        }

        public bool CheckNeighborRegion(RegionInfo region)
        {
            bool found = false;
            lock (m_neighbours)
            {
                foreach (RegionInfo reg in m_neighbours)
                {
                    if (reg.RegionHandle == region.RegionHandle)
                    {
                        found = true;
                        break;
                    }
                }
            }
            return found;
        }

        // Alias IncomingHelloNeighbour OtherRegionUp, for now
        public GridRegion IncomingHelloNeighbour(RegionInfo neighbour)
        {
            OtherRegionUp(new GridRegion(neighbour));
            return new GridRegion(RegionInfo);
        }

        /// <summary>
        /// Given float seconds, this will restart the region.
        /// </summary>
        /// <param name="seconds">float indicating duration before restart.</param>
        public virtual void Restart(float seconds)
        {
            Restart(seconds, true);
        }

        /// <summary>
        /// Given float seconds, this will restart the region. showDialog will optionally alert the users.
        /// </summary>
        /// <param name="seconds">float indicating duration before restart.</param>
        public virtual void Restart(float seconds, bool showDialog)
        {
            // notifications are done in 15 second increments
            // so ..   if the number of seconds is less then 15 seconds, it's not really a restart request
            // It's a 'Cancel restart' request.

            // RestartNow() does immediate restarting.
            if (seconds < 15)
            {
                m_restartTimer.Stop();
                m_dialogModule.SendGeneralAlert("Restart Aborted");
            }
            else
            {
                // Now we figure out what to set the timer to that does the notifications and calls, RestartNow()
                m_restartTimer.Interval = 15000;
                m_incrementsof15seconds = (int)seconds / 15;
                m_RestartTimerCounter = 0;
                m_restartTimer.AutoReset = true;
                m_restartTimer.Elapsed += new ElapsedEventHandler(RestartTimer_Elapsed);
                m_log.Info("[REGION]: Restarting Region in " + (seconds / 60) + " minutes");
                m_restartTimer.Start();
                if (showDialog)
                {
                    m_dialogModule.SendNotificationToUsersInRegion(
                    UUID.Random(), String.Empty, RegionInfo.RegionName + String.Format(": Restarting in {0} Minutes", (int)(seconds / 60.0)));
                }
            }
        }

        // The Restart timer has occured.
        // We have to figure out if this is a notification or if the number of seconds specified in Restart
        // have elapsed.
        // If they have elapsed, call RestartNow()
        public void RestartTimer_Elapsed(object sender, ElapsedEventArgs e)
        {
            m_RestartTimerCounter++;
            if (m_RestartTimerCounter <= m_incrementsof15seconds)
            {
                if (m_RestartTimerCounter == 4 || m_RestartTimerCounter == 6 || m_RestartTimerCounter == 7)
                    m_dialogModule.SendNotificationToUsersInRegion(
                        UUID.Random(),
                        String.Empty,
                        RegionInfo.RegionName + ": Restarting in " + ((8 - m_RestartTimerCounter) * 15) + " seconds");
            }
            else
            {
                m_restartTimer.Stop();
                m_restartTimer.AutoReset = false;
                RestartNow();
            }
        }

        // This causes the region to restart immediatley.
        public void RestartNow()
        {
            IConfig startupConfig = m_config.Configs["Startup"];
            if (startupConfig != null)
            {
                if (startupConfig.GetBoolean("InworldRestartShutsDown", false))
                {
                    MainConsole.Instance.RunCommand("shutdown");
                    return;
                }
            }

            if (PhysicsScene != null)
            {
                PhysicsScene.Dispose();
            }

            m_log.Error("[REGION]: Closing");
            Close();

            m_log.Error("[REGION]: Firing Region Restart Message");
            base.Restart(0);
        }

        // This is a helper function that notifies root agents in this region that a new sim near them has come up
        // This is in the form of a timer because when an instance of OpenSim.exe is started,
        // Even though the sims initialize, they don't listen until 'all of the sims are initialized'
        // If we tell an agent about a sim that's not listening yet, the agent will not be able to connect to it.
        // subsequently the agent will never see the region come back online.
        public void RestartNotifyWaitElapsed(object sender, ElapsedEventArgs e)
        {
            m_restartWaitTimer.Stop();
            lock (m_regionRestartNotifyList)
            {
                foreach (RegionInfo region in m_regionRestartNotifyList)
                {
                    GridRegion r = new GridRegion(region);
                    try
                    {
                        ForEachScenePresence(delegate(ScenePresence agent)
                                             {
                                                 // If agent is a root agent.
                                                 if (!agent.IsChildAgent)
                                                 {
                                                     if (m_teleportModule != null)
                                                         m_teleportModule.EnableChildAgent(agent, r);
                                                 }
                                             }
                            );
                    }
                    catch (NullReferenceException)
                    {
                        // This means that we're not booted up completely yet.
                        // This shouldn't happen too often anymore.
                    }
                }

                // Reset list to nothing.
                m_regionRestartNotifyList.Clear();
            }
        }

        public void SetSceneCoreDebug(bool ScriptEngine, bool CollisionEvents, bool PhysicsEngine)
        {
            if (m_scripts_enabled != !ScriptEngine)
            {
                if (ScriptEngine)
                {
                    m_log.Info("Stopping all Scripts in Scene");
                    foreach (EntityBase ent in Entities)
                    {
                        if (ent is SceneObjectGroup)
                        {
                            ((SceneObjectGroup) ent).RemoveScriptInstances(false);
                        }
                    }
                }
                else
                {
                    m_log.Info("Starting all Scripts in Scene");
                    lock (Entities)
                    {
                        foreach (EntityBase ent in Entities)
                        {
                            if (ent is SceneObjectGroup)
                            {
                                ((SceneObjectGroup)ent).CreateScriptInstances(0, false, DefaultScriptEngine, 0);
                                ((SceneObjectGroup)ent).ResumeScripts();
                            }
                        }
                    }
                }
                m_scripts_enabled = !ScriptEngine;
                m_log.Info("[TOTEDD]: Here is the method to trigger disabling of the scripting engine");
            }

            if (m_physics_enabled != !PhysicsEngine)
            {
                m_physics_enabled = !PhysicsEngine;
            }
        }

        public int GetInaccurateNeighborCount()
        {
            return m_neighbours.Count;
        }

        // This is the method that shuts down the scene.
        public override void Close()
        {
            m_log.InfoFormat("[SCENE]: Closing down the single simulator: {0}", RegionInfo.RegionName);

            m_restartTimer.Stop();
            m_restartTimer.Close();

            // Kick all ROOT agents with the message, 'The simulator is going down'
            ForEachScenePresence(delegate(ScenePresence avatar)
                                 {
                                     if (avatar.KnownChildRegionHandles.Contains(RegionInfo.RegionHandle))
                                         avatar.KnownChildRegionHandles.Remove(RegionInfo.RegionHandle);

                                     if (!avatar.IsChildAgent)
                                         avatar.ControllingClient.Kick("The simulator is going down.");

                                     avatar.ControllingClient.SendShutdownConnectionNotice();
                                 });

            // Wait here, or the kick messages won't actually get to the agents before the scene terminates.
            Thread.Sleep(500);

            // Stop all client threads.
            ForEachScenePresence(delegate(ScenePresence avatar) { avatar.ControllingClient.Close(); });

            // Stop updating the scene objects and agents.
            //m_heartbeatTimer.Close();
            shuttingdown = true;

            m_log.Debug("[SCENE]: Persisting changed objects");
            List<EntityBase> entities = GetEntities();
            foreach (EntityBase entity in entities)
            {
                if (!entity.IsDeleted && entity is SceneObjectGroup && ((SceneObjectGroup)entity).HasGroupChanged)
                {
                    ((SceneObjectGroup)entity).ProcessBackup(m_storageManager.DataStore, false);
                }
            }

            m_sceneGraph.Close();

            // De-register with region communications (events cleanup)
            UnRegisterRegionWithComms();

            // call the base class Close method.
            base.Close();
        }

        /// <summary>
        /// Start the timer which triggers regular scene updates
        /// </summary>
        public void StartTimer()
        {
            //m_log.Debug("[SCENE]: Starting timer");
            //m_heartbeatTimer.Enabled = true;
            //m_heartbeatTimer.Interval = (int)(m_timespan * 1000);
            //m_heartbeatTimer.Elapsed += new ElapsedEventHandler(Heartbeat);
            if (HeartbeatThread != null)
            {
                HeartbeatThread.Abort();
                HeartbeatThread = null;
            }
            m_lastUpdate = Util.EnvironmentTickCount();

            HeartbeatThread = Watchdog.StartThread(Heartbeat, "Heartbeat for region " + RegionInfo.RegionName, ThreadPriority.Normal, false);
        }

        /// <summary>
        /// Sets up references to modules required by the scene
        /// </summary>
        public void SetModuleInterfaces()
        {
            m_xmlrpcModule = RequestModuleInterface<IXMLRPC>();
            m_worldCommModule = RequestModuleInterface<IWorldComm>();
            XferManager = RequestModuleInterface<IXfer>();
            m_AvatarFactory = RequestModuleInterface<IAvatarFactory>();
            AttachmentsModule = RequestModuleInterface<IAttachmentsModule>();
            m_serialiser = RequestModuleInterface<IRegionSerialiserModule>();
            m_dialogModule = RequestModuleInterface<IDialogModule>();
            m_capsModule = RequestModuleInterface<ICapabilitiesModule>();
            m_teleportModule = RequestModuleInterface<IEntityTransferModule>();

            // Shoving this in here for now, because we have the needed
            // interfaces at this point
            //
            // TODO: Find a better place for this
            //
            while (m_regInfo.EstateSettings.EstateOwner == UUID.Zero && MainConsole.Instance != null)
            {
                MainConsole.Instance.Output("The current estate has no owner set.");
                string first = MainConsole.Instance.CmdPrompt("Estate owner first name", "Test");
                string last = MainConsole.Instance.CmdPrompt("Estate owner last name", "User");

                UserAccount account = UserAccountService.GetUserAccount(m_regInfo.ScopeID, first, last);

                if (account == null)
                {
                    // Create a new account
                    account = new UserAccount(m_regInfo.ScopeID, first, last, String.Empty);
                    if (account.ServiceURLs == null || (account.ServiceURLs != null && account.ServiceURLs.Count == 0))
                    {
                        account.ServiceURLs = new Dictionary<string, object>();
                        account.ServiceURLs["HomeURI"] = string.Empty;
                        account.ServiceURLs["GatekeeperURI"] = string.Empty;
                        account.ServiceURLs["InventoryServerURI"] = string.Empty;
                        account.ServiceURLs["AssetServerURI"] = string.Empty;
                    }

                    if (UserAccountService.StoreUserAccount(account))
                    {
                        string password = MainConsole.Instance.PasswdPrompt("Password");
                        string email = MainConsole.Instance.CmdPrompt("Email", "");

                        account.Email = email;
                        UserAccountService.StoreUserAccount(account);

                        bool success = false;
                        success = AuthenticationService.SetPassword(account.PrincipalID, password);
                        if (!success)
                            m_log.WarnFormat("[USER ACCOUNT SERVICE]: Unable to set password for account {0} {1}.",
                               first, last);

                        GridRegion home = null;
                        if (GridService != null)
                        {
                            List<GridRegion> defaultRegions = GridService.GetDefaultRegions(UUID.Zero);
                            if (defaultRegions != null && defaultRegions.Count >= 1)
                                home = defaultRegions[0];

                            if (GridUserService != null && home != null)
                                GridUserService.SetHome(account.PrincipalID.ToString(), home.RegionID, new Vector3(128, 128, 0), new Vector3(0, 1, 0));
                            else
                                m_log.WarnFormat("[USER ACCOUNT SERVICE]: Unable to set home for account {0} {1}.",
                                   first, last);

                        }
                        else
                            m_log.WarnFormat("[USER ACCOUNT SERVICE]: Unable to retrieve home region for account {0} {1}.",
                               first, last);

                        if (InventoryService != null)
                            success = InventoryService.CreateUserInventory(account.PrincipalID);
                        if (!success)
                            m_log.WarnFormat("[USER ACCOUNT SERVICE]: Unable to create inventory for account {0} {1}.",
                               first, last);


                        m_log.InfoFormat("[USER ACCOUNT SERVICE]: Account {0} {1} created successfully", first, last);

                        m_regInfo.EstateSettings.EstateOwner = account.PrincipalID;
                        m_regInfo.EstateSettings.Save();
                    }
                    else
                        m_log.ErrorFormat("[SCENE]: Unable to store account. If this simulator is connected to a grid, you must create the estate owner account first.");
                }
                else
                {
                    m_regInfo.EstateSettings.EstateOwner = account.PrincipalID;
                    m_regInfo.EstateSettings.Save();
                }
            }
        }

        #endregion

        #region Update Methods

        /// <summary>
        /// Performs per-frame updates regularly
        /// </summary>
        private void Heartbeat()
        {
            if (!Monitor.TryEnter(m_heartbeatLock))
            {
                Watchdog.RemoveThread();
                return;
            }

            try
            {
                Update();

                m_lastUpdate = Util.EnvironmentTickCount();
                m_firstHeartbeat = false;
            }
            catch (ThreadAbortException)
            {
            }
            finally
            {
                Monitor.Pulse(m_heartbeatLock);
                Monitor.Exit(m_heartbeatLock);
            }

            Watchdog.RemoveThread();
        }

        /// <summary>
        /// Performs per-frame updates on the scene, this should be the central scene loop
        /// </summary>
        public override void Update()
        {
            float physicsFPS;
            int maintc;

            while (!shuttingdown)
            {
                TimeSpan SinceLastFrame = DateTime.UtcNow - m_lastupdate;
                physicsFPS = 0f;

                maintc = Util.EnvironmentTickCount();
                int tmpFrameMS = maintc;
                tempOnRezMS = eventMS = backupMS = terrainMS = landMS = 0;

                // Increment the frame counter
                ++m_frame;

                try
                {
                    // Check if any objects have reached their targets
                    CheckAtTargets();

                    // Run through all ScenePresences looking for updates
                    // Presence updates and queued object updates for each presence are sent to clients
                    if (m_frame % m_update_presences == 0)
                        m_sceneGraph.UpdatePresences();

                    // Update SceneObjectGroups that have scheduled themselves for updates
                    // Objects queue their updates onto all scene presences
                    if (m_frame % m_update_objects == 0)
                        m_sceneGraph.UpdateObjectGroups();

                    if (m_frame % m_update_coarse_locations == 0)
                    {
                        List<Vector3> coarseLocations;
                        List<UUID> avatarUUIDs;
                        SceneGraph.GetCoarseLocations(out coarseLocations, out avatarUUIDs, 60);
                        // Send coarse locations to clients 
                        ForEachScenePresence(delegate(ScenePresence presence)
                        {
                            presence.SendCoarseLocations(coarseLocations, avatarUUIDs);
                        });
                    }

                    int tmpPhysicsMS2 = Util.EnvironmentTickCount();
                    if ((m_frame % m_update_physics == 0) && m_physics_enabled)
                        m_sceneGraph.UpdatePreparePhysics();
                    physicsMS2 = Util.EnvironmentTickCountSubtract(tmpPhysicsMS2);

                    if (m_frame % m_update_entitymovement == 0)
                        m_sceneGraph.UpdateScenePresenceMovement();

                    int tmpPhysicsMS = Util.EnvironmentTickCount();
                    if (m_frame % m_update_physics == 0)
                    {
                        if (m_physics_enabled)
                            physicsFPS = m_sceneGraph.UpdatePhysics(Math.Max(SinceLastFrame.TotalSeconds, m_timespan));
                        if (SynchronizeScene != null)
                            SynchronizeScene(this);
                    }
                    physicsMS = Util.EnvironmentTickCountSubtract(tmpPhysicsMS);

                    // Delete temp-on-rez stuff
                    if (m_frame % m_update_backup == 0)
                    {
                        int tmpTempOnRezMS = Util.EnvironmentTickCount();
                        CleanTempObjects();
                        tempOnRezMS = Util.EnvironmentTickCountSubtract(tmpTempOnRezMS);
                    }

                    if (RegionStatus != RegionStatus.SlaveScene)
                    {
                        if (m_frame % m_update_events == 0)
                        {
                            int evMS = Util.EnvironmentTickCount();
                            UpdateEvents();
                            eventMS = Util.EnvironmentTickCountSubtract(evMS); ;
                        }

                        if (m_frame % m_update_backup == 0)
                        {
                            int backMS = Util.EnvironmentTickCount();
                            UpdateStorageBackup();
                            backupMS = Util.EnvironmentTickCountSubtract(backMS);
                        }

                        if (m_frame % m_update_terrain == 0)
                        {
                            int terMS = Util.EnvironmentTickCount();
                            UpdateTerrain();
                            terrainMS = Util.EnvironmentTickCountSubtract(terMS);
                        }

                        if (m_frame % m_update_land == 0)
                        {
                            int ldMS = Util.EnvironmentTickCount();
                            UpdateLand();
                            landMS = Util.EnvironmentTickCountSubtract(ldMS);
                        }

                        frameMS = Util.EnvironmentTickCountSubtract(tmpFrameMS);
                        otherMS = tempOnRezMS + eventMS + backupMS + terrainMS + landMS;
                        lastCompletedFrame = Util.EnvironmentTickCount();

                        // if (m_frame%m_update_avatars == 0)
                        //   UpdateInWorldTime();
                        StatsReporter.AddPhysicsFPS(physicsFPS);
                        StatsReporter.AddTimeDilation(TimeDilation);
                        StatsReporter.AddFPS(1);
                        StatsReporter.SetRootAgents(m_sceneGraph.GetRootAgentCount());
                        StatsReporter.SetChildAgents(m_sceneGraph.GetChildAgentCount());
                        StatsReporter.SetObjects(m_sceneGraph.GetTotalObjectsCount());
                        StatsReporter.SetActiveObjects(m_sceneGraph.GetActiveObjectsCount());
                        StatsReporter.addFrameMS(frameMS);
                        StatsReporter.addPhysicsMS(physicsMS + physicsMS2);
                        StatsReporter.addOtherMS(otherMS);
                        StatsReporter.SetActiveScripts(m_sceneGraph.GetActiveScriptsCount());
                        StatsReporter.addScriptLines(m_sceneGraph.GetScriptLPS());
                    }

                    if (LoginsDisabled && m_frame == 20)
                    {
                        // In 99.9% of cases it is a bad idea to manually force garbage collection. However,
                        // this is a rare case where we know we have just went through a long cycle of heap
                        // allocations, and there is no more work to be done until someone logs in
                        GC.Collect();

                        IConfig startupConfig = m_config.Configs["Startup"];
                        if (startupConfig == null || !startupConfig.GetBoolean("StartDisabled", false))
                        {
                            m_log.DebugFormat("[REGION]: Enabling logins for {0}", RegionInfo.RegionName);
                            LoginsDisabled = false;
                            m_sceneGridService.InformNeighborsThatRegionisUp(RequestModuleInterface<INeighbourService>(), RegionInfo);
                        }
                    }
                }
                catch (NotImplementedException)
                {
                    throw;
                }
                catch (AccessViolationException e)
                {
                    m_log.Error("[REGION]: Failed with exception " + e.ToString() + " On Region: " + RegionInfo.RegionName);
                }
                //catch (NullReferenceException e)
                //{
                //   m_log.Error("[REGION]: Failed with exception " + e.ToString() + " On Region: " + RegionInfo.RegionName);
                //}
                catch (InvalidOperationException e)
                {
                    m_log.Error("[REGION]: Failed with exception " + e.ToString() + " On Region: " + RegionInfo.RegionName);
                }
                catch (Exception e)
                {
                    m_log.Error("[REGION]: Failed with exception " + e.ToString() + " On Region: " + RegionInfo.RegionName);
                }
                finally
                {
                    m_lastupdate = DateTime.UtcNow;
                }

                maintc = Util.EnvironmentTickCountSubtract(maintc);
                maintc = (int)(m_timespan * 1000) - maintc;

                if (maintc > 0)
                    Thread.Sleep(maintc);

                // Tell the watchdog that this thread is still alive
                Watchdog.UpdateThread();
            }
        }

        

        public void AddGroupTarget(SceneObjectGroup grp)
        {
            lock (m_groupsWithTargets)
                m_groupsWithTargets[grp.UUID] = grp;
        }

        public void RemoveGroupTarget(SceneObjectGroup grp)
        {
            lock (m_groupsWithTargets)
                m_groupsWithTargets.Remove(grp.UUID);
        }

        private void CheckAtTargets()
        {
            lock (m_groupsWithTargets)
            {
                foreach (SceneObjectGroup entry in m_groupsWithTargets.Values)
                {
                    entry.checkAtTargets();
                }
            }
        }


        /// <summary>
        /// Send out simstats data to all clients
        /// </summary>
        /// <param name="stats">Stats on the Simulator's performance</param>
        private void SendSimStatsPackets(SimStats stats)
        {
            ForEachScenePresence(
                delegate(ScenePresence agent)
                {
                    if (!agent.IsChildAgent)
                        agent.ControllingClient.SendSimStats(stats);
                }
            );
        }

        /// <summary>
        /// Recount SceneObjectPart in parcel aabb
        /// </summary>
        private void UpdateLand()
        {
            if (LandChannel != null)
            {
                if (LandChannel.IsLandPrimCountTainted())
                {
                    EventManager.TriggerParcelPrimCountUpdate();
                }
            }
        }

        /// <summary>
        /// Update the terrain if it needs to be updated.
        /// </summary>
        private void UpdateTerrain()
        {
            EventManager.TriggerTerrainTick();
        }

        /// <summary>
        /// Back up queued up changes
        /// </summary>
        private void UpdateStorageBackup()
        {
            if (!m_backingup)
            {
                m_backingup = true;
                Util.FireAndForget(BackupWaitCallback);
            }
        }

        /// <summary>
        /// Sends out the OnFrame event to the modules
        /// </summary>
        private void UpdateEvents()
        {
            m_eventManager.TriggerOnFrame();
        }

        /// <summary>
        /// Wrapper for Backup() that can be called with Util.FireAndForget()
        /// </summary>
        private void BackupWaitCallback(object o)
        {
            Backup();
        }

        /// <summary>
        /// Backup the scene.  This acts as the main method of the backup thread.
        /// </summary>
        /// <returns></returns>
        public void Backup()
        {
            lock (m_returns)
            {
                EventManager.TriggerOnBackup(m_storageManager.DataStore);
                m_backingup = false;

                foreach (KeyValuePair<UUID, ReturnInfo> ret in m_returns)
                {
                    UUID transaction = UUID.Random();

                    GridInstantMessage msg = new GridInstantMessage();
                    msg.fromAgentID = new Guid(UUID.Zero.ToString()); // From server
                    msg.toAgentID = new Guid(ret.Key.ToString());
                    msg.imSessionID = new Guid(transaction.ToString());
                    msg.timestamp = (uint)Util.UnixTimeSinceEpoch();
                    msg.fromAgentName = "Server";
                    msg.dialog = (byte)19; // Object msg
                    msg.fromGroup = false;
                    msg.offline = (byte)1;
                    msg.ParentEstateID = RegionInfo.EstateSettings.ParentEstateID;
                    msg.Position = Vector3.Zero;
                    msg.RegionID = RegionInfo.RegionID.Guid;
                    msg.binaryBucket = new byte[0];
                    if (ret.Value.count > 1)
                        msg.message = string.Format("Your {0} objects were returned from {1} in region {2} due to {3}", ret.Value.count, ret.Value.location.ToString(), RegionInfo.RegionName, ret.Value.reason);
                    else
                        msg.message = string.Format("Your object {0} was returned from {1} in region {2} due to {3}", ret.Value.objectName, ret.Value.location.ToString(), RegionInfo.RegionName, ret.Value.reason);

                    IMessageTransferModule tr = RequestModuleInterface<IMessageTransferModule>();
                    if (tr != null)
                        tr.SendInstantMessage(msg, delegate(bool success) {});
                }
                m_returns.Clear();
            }
        }

        /// <summary>
        /// Synchronous force backup.  For deletes and links/unlinks
        /// </summary>
        /// <param name="group">Object to be backed up</param>
        public void ForceSceneObjectBackup(SceneObjectGroup group)
        {
            if (group != null)
            {
                group.ProcessBackup(m_storageManager.DataStore, true);
            }
        }

        /// <summary>
        /// Return object to avatar Message
        /// </summary>
        /// <param name="agentID">Avatar Unique Id</param>
        /// <param name="objectName">Name of object returned</param>
        /// <param name="location">Location of object returned</param>
        /// <param name="reason">Reasion for object return</param>
        public void AddReturn(UUID agentID, string objectName, Vector3 location, string reason)
        {
            lock (m_returns)
            {
                if (m_returns.ContainsKey(agentID))
                {
                    ReturnInfo info = m_returns[agentID];
                    info.count++;
                    m_returns[agentID] = info;
                }
                else
                {
                    ReturnInfo info = new ReturnInfo();
                    info.count = 1;
                    info.objectName = objectName;
                    info.location = location;
                    info.reason = reason;
                    m_returns[agentID] = info;
                }
            }
        }

        #endregion

        #region Load Terrain

        /// <summary>
        /// Store the terrain in the persistant data store
        /// </summary>
        public void SaveTerrain()
        {
            m_storageManager.DataStore.StoreTerrain(Heightmap.GetDoubles(), RegionInfo.RegionID);
        }

        public void StoreWindlightProfile(RegionLightShareData wl)
        {
            m_regInfo.WindlightSettings = wl;
            wl.Save();
            m_storageManager.DataStore.StoreRegionWindlightSettings(wl);
            m_eventManager.TriggerOnSaveNewWindlightProfile();
        }

        public void LoadWindlightProfile()
        {
            m_regInfo.WindlightSettings = m_storageManager.DataStore.LoadRegionWindlightSettings(RegionInfo.RegionID);
            m_eventManager.TriggerOnSaveNewWindlightProfile();
        }

        /// <summary>
        /// Loads the World heightmap
        /// </summary>
        public override void LoadWorldMap()
        {
            try
            {
                double[,] map = m_storageManager.DataStore.LoadTerrain(RegionInfo.RegionID);
                if (map == null)
                {
                    m_log.Info("[TERRAIN]: No default terrain. Generating a new terrain.");
                    Heightmap = new TerrainChannel();

                    m_storageManager.DataStore.StoreTerrain(Heightmap.GetDoubles(), RegionInfo.RegionID);
                }
                else
                {
                    Heightmap = new TerrainChannel(map);
                }
            }
            catch (IOException e)
            {
                m_log.Warn("[TERRAIN]: Scene.cs: LoadWorldMap() - Failed with exception " + e.ToString() + " Regenerating");
                
                // Non standard region size.    If there's an old terrain in the database, it might read past the buffer
                #pragma warning disable 0162
                if ((int)Constants.RegionSize != 256)
                {
                    Heightmap = new TerrainChannel();

                    m_storageManager.DataStore.StoreTerrain(Heightmap.GetDoubles(), RegionInfo.RegionID);
                }
            }
            catch (Exception e)
            {
                m_log.Warn("[TERRAIN]: Scene.cs: LoadWorldMap() - Failed with exception " + e.ToString());
            }
        }

        /// <summary>
        /// Register this region with a grid service
        /// </summary>
        /// <exception cref="System.Exception">Thrown if registration of the region itself fails.</exception>
        public void RegisterRegionWithGrid()
        {
            RegisterCommsEvents();

            m_sceneGridService.SetScene(this);

            // If we generate maptiles internally at all, the maptile generator
            // will register the region. If not, do it here
            if (m_generateMaptiles)
            {
                RegenerateMaptile(null, null);
            }
            else
            {
                GridRegion region = new GridRegion(RegionInfo);
                string error = GridService.RegisterRegion(RegionInfo.ScopeID, region);
                if (error != String.Empty)
                {
                    throw new Exception(error);
                }
            }
        }

        #endregion

        #region Load Land

        /// <summary>
        /// Loads all Parcel data from the datastore for region identified by regionID
        /// </summary>
        /// <param name="regionID">Unique Identifier of the Region to load parcel data for</param>
        public void loadAllLandObjectsFromStorage(UUID regionID)
        {
            m_log.Info("[SCENE]: Loading land objects from storage");
            List<LandData> landData = m_storageManager.DataStore.LoadLandObjects(regionID);

            if (LandChannel != null)
            {
                if (landData.Count == 0)
                {
                    EventManager.TriggerNoticeNoLandDataFromStorage();
                }
                else
                {
                    EventManager.TriggerIncomingLandDataFromStorage(landData);
                }
            }
            else
            {
                m_log.Error("[SCENE]: Land Channel is not defined. Cannot load from storage!");
            }
        }

        #endregion

        #region Primitives Methods

        /// <summary>
        /// Loads the World's objects
        /// </summary>
        public virtual void LoadPrimsFromStorage(UUID regionID)
        {
            LoadingPrims = true;
            m_log.Info("[SCENE]: Loading objects from datastore");

            List<SceneObjectGroup> PrimsFromDB = m_storageManager.DataStore.LoadObjects(regionID);

            m_log.Info("[SCENE]: Loaded " + PrimsFromDB.Count + " objects from the datastore");

            foreach (SceneObjectGroup group in PrimsFromDB)
            {
                EventManager.TriggerOnSceneObjectLoaded(group);
                
                if (group.RootPart == null)
                {
                    m_log.ErrorFormat("[SCENE]: Found a SceneObjectGroup with m_rootPart == null and {0} children",
                                      group.Children == null ? 0 : group.Children.Count);
                }

                AddRestoredSceneObject(group, true, true);
                SceneObjectPart rootPart = group.GetChildPart(group.UUID);
                rootPart.Flags &= ~PrimFlags.Scripted;
                rootPart.TrimPermissions();
                group.CheckSculptAndLoad();
                //rootPart.DoPhysicsPropertyUpdate(UsePhysics, true);
            }

            m_log.Info("[SCENE]: Loaded " + PrimsFromDB.Count.ToString() + " SceneObject(s)");
            LoadingPrims = false;
        }


        /// <summary>
        /// Gets a new rez location based on the raycast and the size of the object that is being rezzed.
        /// </summary>
        /// <param name="RayStart"></param>
        /// <param name="RayEnd"></param>
        /// <param name="RayTargetID"></param>
        /// <param name="rot"></param>
        /// <param name="bypassRayCast"></param>
        /// <param name="RayEndIsIntersection"></param>
        /// <param name="frontFacesOnly"></param>
        /// <param name="scale"></param>
        /// <param name="FaceCenter"></param>
        /// <returns></returns>
        public Vector3 GetNewRezLocation(Vector3 RayStart, Vector3 RayEnd, UUID RayTargetID, Quaternion rot, byte bypassRayCast, byte RayEndIsIntersection, bool frontFacesOnly, Vector3 scale, bool FaceCenter)
        {
        
            float wheight = (float)RegionInfo.RegionSettings.WaterHeight;
            Vector3 wpos = Vector3.Zero;
            // Check for water surface intersection from above
            if ( (RayStart.Z > wheight) && (RayEnd.Z < wheight) )
            {
                float ratio = (RayStart.Z - wheight) / (RayStart.Z - RayEnd.Z);
                wpos.X = RayStart.X - (ratio * (RayStart.X - RayEnd.X));
                wpos.Y = RayStart.Y - (ratio * (RayStart.Y - RayEnd.Y));
                wpos.Z = wheight;
            }                
        
            Vector3 pos = Vector3.Zero;
            if (RayEndIsIntersection == (byte)1)
            {
                pos = RayEnd;
            }
            else if (RayTargetID != UUID.Zero)
            {
                SceneObjectPart target = GetSceneObjectPart(RayTargetID);

                Vector3 direction = Vector3.Normalize(RayEnd - RayStart);
                Vector3 AXOrigin = new Vector3(RayStart.X, RayStart.Y, RayStart.Z);
                Vector3 AXdirection = new Vector3(direction.X, direction.Y, direction.Z);

                if (target != null)
                {
                    pos = target.AbsolutePosition;
                    //m_log.Info("[OBJECT_REZ]: TargetPos: " + pos.ToString() + ", RayStart: " + RayStart.ToString() + ", RayEnd: " + RayEnd.ToString() + ", Volume: " + Util.GetDistanceTo(RayStart,RayEnd).ToString() + ", mag1: " + Util.GetMagnitude(RayStart).ToString() + ", mag2: " + Util.GetMagnitude(RayEnd).ToString());

                    // TODO: Raytrace better here

                    //EntityIntersection ei = m_sceneGraph.GetClosestIntersectingPrim(new Ray(AXOrigin, AXdirection));
                    Ray NewRay = new Ray(AXOrigin, AXdirection);

                    // Ray Trace against target here
                    EntityIntersection ei = target.TestIntersectionOBB(NewRay, Quaternion.Identity, frontFacesOnly, FaceCenter);

                    // Un-comment out the following line to Get Raytrace results printed to the console.
                    // m_log.Info("[RAYTRACERESULTS]: Hit:" + ei.HitTF.ToString() + " Point: " + ei.ipoint.ToString() + " Normal: " + ei.normal.ToString());
                    float ScaleOffset = 0.5f;

                    // If we hit something
                    if (ei.HitTF)
                    {
                        Vector3 scaleComponent = new Vector3(ei.AAfaceNormal.X, ei.AAfaceNormal.Y, ei.AAfaceNormal.Z);
                        if (scaleComponent.X != 0) ScaleOffset = scale.X;
                        if (scaleComponent.Y != 0) ScaleOffset = scale.Y;
                        if (scaleComponent.Z != 0) ScaleOffset = scale.Z;
                        ScaleOffset = Math.Abs(ScaleOffset);
                        Vector3 intersectionpoint = new Vector3(ei.ipoint.X, ei.ipoint.Y, ei.ipoint.Z);
                        Vector3 normal = new Vector3(ei.normal.X, ei.normal.Y, ei.normal.Z);
                        // Set the position to the intersection point
                        Vector3 offset = (normal * (ScaleOffset / 2f));
                        pos = (intersectionpoint + offset);

                        //Seems to make no sense to do this as this call is used for rezzing from inventory as well, and with inventory items their size is not always 0.5f
                        //And in cases when we weren't rezzing from inventory we were re-adding the 0.25 straight after calling this method
                        // Un-offset the prim (it gets offset later by the consumer method)
                        //pos.Z -= 0.25F; 
                       
                    }
                }
                else
                {
                    // We don't have a target here, so we're going to raytrace all the objects in the scene.
                    EntityIntersection ei = m_sceneGraph.GetClosestIntersectingPrim(new Ray(AXOrigin, AXdirection), true, false);

                    // Un-comment the following line to print the raytrace results to the console.
                    //m_log.Info("[RAYTRACERESULTS]: Hit:" + ei.HitTF.ToString() + " Point: " + ei.ipoint.ToString() + " Normal: " + ei.normal.ToString());

                    if (ei.HitTF)
                    {
                        pos = new Vector3(ei.ipoint.X, ei.ipoint.Y, ei.ipoint.Z);
                    } 
                    else
                    {
                        // fall back to our stupid functionality
                        pos = RayEnd;
                    }
                }
            }
            else
            {
                // fall back to our stupid functionality
                pos = RayEnd;

                //increase height so its above the ground.
                //should be getting the normal of the ground at the rez point and using that?
                pos.Z += scale.Z / 2f;
//                return pos;
            }
            
            // check against posible water intercept
            if (wpos.Z > pos.Z) pos = wpos;
            return pos;
        }


        /// <summary>
        /// Create a New SceneObjectGroup/Part by raycasting
        /// </summary>
        /// <param name="ownerID"></param>
        /// <param name="groupID"></param>
        /// <param name="RayEnd"></param>
        /// <param name="rot"></param>
        /// <param name="shape"></param>
        /// <param name="bypassRaycast"></param>
        /// <param name="RayStart"></param>
        /// <param name="RayTargetID"></param>
        /// <param name="RayEndIsIntersection"></param>
        public virtual void AddNewPrim(UUID ownerID, UUID groupID, Vector3 RayEnd, Quaternion rot, PrimitiveBaseShape shape,
                                       byte bypassRaycast, Vector3 RayStart, UUID RayTargetID,
                                       byte RayEndIsIntersection)
        {
            Vector3 pos = GetNewRezLocation(RayStart, RayEnd, RayTargetID, rot, bypassRaycast, RayEndIsIntersection, true, new Vector3(0.5f, 0.5f, 0.5f), false);

            if (Permissions.CanRezObject(1, ownerID, pos))
            {
                // rez ON the ground, not IN the ground
               // pos.Z += 0.25F; The rez point should now be correct so that its not in the ground

                AddNewPrim(ownerID, groupID, pos, rot, shape);
            }
        }

        public virtual SceneObjectGroup AddNewPrim(
            UUID ownerID, UUID groupID, Vector3 pos, Quaternion rot, PrimitiveBaseShape shape)
        {
            //m_log.DebugFormat(
            //    "[SCENE]: Scene.AddNewPrim() pcode {0} called for {1} in {2}", shape.PCode, ownerID, RegionInfo.RegionName);

            SceneObjectGroup sceneObject = null;
            
            // If an entity creator has been registered for this prim type then use that
            if (m_entityCreators.ContainsKey((PCode)shape.PCode))
            {
                sceneObject = m_entityCreators[(PCode)shape.PCode].CreateEntity(ownerID, groupID, pos, rot, shape);
            }
            else
            {
                // Otherwise, use this default creation code;
                sceneObject = new SceneObjectGroup(ownerID, pos, rot, shape);
                AddNewSceneObject(sceneObject, true);
                sceneObject.SetGroup(groupID, null);
            }

            sceneObject.ScheduleGroupForFullUpdate();

            return sceneObject;
        }    
        
        /// <summary>
        /// Add an object into the scene that has come from storage
        /// </summary>
        ///
        /// <param name="sceneObject"></param>
        /// <param name="attachToBackup">
        /// If true, changes to the object will be reflected in its persisted data
        /// If false, the persisted data will not be changed even if the object in the scene is changed
        /// </param>
        /// <param name="alreadyPersisted">
        /// If true, we won't persist this object until it changes
        /// If false, we'll persist this object immediately
        /// </param>
        /// <param name="sendClientUpdates">
        /// If true, we send updates to the client to tell it about this object
        /// If false, we leave it up to the caller to do this
        /// </param>
        /// <returns>
        /// true if the object was added, false if an object with the same uuid was already in the scene
        /// </returns>
        public bool AddRestoredSceneObject(
            SceneObjectGroup sceneObject, bool attachToBackup, bool alreadyPersisted, bool sendClientUpdates)
        {
            return m_sceneGraph.AddRestoredSceneObject(sceneObject, attachToBackup, alreadyPersisted, sendClientUpdates);
        }
        
        /// <summary>
        /// Add an object into the scene that has come from storage
        /// </summary>
        ///
        /// <param name="sceneObject"></param>
        /// <param name="attachToBackup">
        /// If true, changes to the object will be reflected in its persisted data
        /// If false, the persisted data will not be changed even if the object in the scene is changed
        /// </param>
        /// <param name="alreadyPersisted">
        /// If true, we won't persist this object until it changes
        /// If false, we'll persist this object immediately
        /// </param>
        /// <returns>
        /// true if the object was added, false if an object with the same uuid was already in the scene
        /// </returns>
        public bool AddRestoredSceneObject(
            SceneObjectGroup sceneObject, bool attachToBackup, bool alreadyPersisted)
        {
            return AddRestoredSceneObject(sceneObject, attachToBackup, alreadyPersisted, true);
        }

        /// <summary>
        /// Add a newly created object to the scene.  Updates are also sent to viewers.
        /// </summary>
        /// <param name="sceneObject"></param>
        /// <param name="attachToBackup">
        /// If true, the object is made persistent into the scene.
        /// If false, the object will not persist over server restarts
        /// </param>
        public bool AddNewSceneObject(SceneObjectGroup sceneObject, bool attachToBackup)
        {
            return AddNewSceneObject(sceneObject, attachToBackup, true);
        }
        
        /// <summary>
        /// Add a newly created object to the scene
        /// </summary>
        /// <param name="sceneObject"></param>
        /// <param name="attachToBackup">
        /// If true, the object is made persistent into the scene.
        /// If false, the object will not persist over server restarts
        /// </param>
        /// <param name="sendClientUpdates">
        /// If true, updates for the new scene object are sent to all viewers in range.
        /// If false, it is left to the caller to schedule the update
        /// </param>
        public bool AddNewSceneObject(SceneObjectGroup sceneObject, bool attachToBackup, bool sendClientUpdates)
        {
            return m_sceneGraph.AddNewSceneObject(sceneObject, attachToBackup, sendClientUpdates);
        }        

        /// <summary>
        /// Delete every object from the scene.  This does not include attachments worn by avatars.
        /// </summary>
        public void DeleteAllSceneObjects()
        {
            DeleteAllSceneObjects(false);
        }

        /// <summary>
        /// Delete every object from the scene.  This does not include attachments worn by avatars.
        /// </summary>
        public void DeleteAllSceneObjects(bool exceptNoCopy)
        {
            List<SceneObjectGroup> toReturn = new List<SceneObjectGroup>();
            lock (Entities)
            {
                ICollection<EntityBase> entities = new List<EntityBase>(Entities);

                foreach (EntityBase e in entities)
                {
                    if (e is SceneObjectGroup)
                    {
                        SceneObjectGroup sog = (SceneObjectGroup)e;
                        if (sog != null && !sog.IsAttachment)
                        {
                            if (!exceptNoCopy || ((sog.GetEffectivePermissions() & (uint)PermissionMask.Copy) != 0))
                            {
                                DeleteSceneObject((SceneObjectGroup)e, false);
                            }
                            else
                            {
                                toReturn.Add((SceneObjectGroup)e);   
                            }
                        }
                    }
                }
            }
            if (toReturn.Count > 0)
            {
                returnObjects(toReturn.ToArray(), UUID.Zero);
            }
        }

        /// <summary>
        /// Synchronously delete the given object from the scene.
        /// </summary>
        /// <param name="group">Object Id</param>
        /// <param name="silent">Suppress broadcasting changes to other clients.</param>
        public void DeleteSceneObject(SceneObjectGroup group, bool silent)
        {
//            m_log.DebugFormat("[SCENE]: Deleting scene object {0} {1}", group.Name, group.UUID);
            
            //SceneObjectPart rootPart = group.GetChildPart(group.UUID);

            // Serialise calls to RemoveScriptInstances to avoid
            // deadlocking on m_parts inside SceneObjectGroup
            lock (m_deleting_scene_object)
            {
                group.RemoveScriptInstances(true);
            }

            foreach (SceneObjectPart part in group.Children.Values)
            {
                if (part.IsJoint() && ((part.Flags & PrimFlags.Physics) != 0))
                {
                    PhysicsScene.RequestJointDeletion(part.Name); // FIXME: what if the name changed?
                }
                else if (part.PhysActor != null)
                {
                    PhysicsScene.RemovePrim(part.PhysActor);
                    part.PhysActor = null;
                }
            }
//            if (rootPart.PhysActor != null)
//            {
//                PhysicsScene.RemovePrim(rootPart.PhysActor);
//                rootPart.PhysActor = null;
//            }

            if (UnlinkSceneObject(group.UUID, false))
            {
                EventManager.TriggerObjectBeingRemovedFromScene(group);
                EventManager.TriggerParcelPrimCountTainted();
            }

            group.DeleteGroup(silent);

//            m_log.DebugFormat("[SCENE]: Exit DeleteSceneObject() for {0} {1}", group.Name, group.UUID);
        }

        /// <summary>
        /// Unlink the given object from the scene.  Unlike delete, this just removes the record of the object - the
        /// object itself is not destroyed.
        /// </summary>
        /// <param name="uuid">Id of object.</param>
        /// <returns>true if the object was in the scene, false if it was not</returns>
        /// <param name="softDelete">If true, only deletes from scene, but keeps object in database.</param>
        public bool UnlinkSceneObject(UUID uuid, bool softDelete)
        {
            if (m_sceneGraph.DeleteSceneObject(uuid, softDelete))
            {
                if (!softDelete)
                {
                    m_storageManager.DataStore.RemoveObject(uuid,
                                                            m_regInfo.RegionID);
                }

                return true;
            }

            return false;
        }

        /// <summary>
        /// Move the given scene object into a new region depending on which region its absolute position has moved
        /// into.
        ///
        /// </summary>
        /// <param name="attemptedPosition">the attempted out of region position of the scene object</param>
        /// <param name="grp">the scene object that we're crossing</param>
        public void CrossPrimGroupIntoNewRegion(Vector3 attemptedPosition, SceneObjectGroup grp, bool silent)
        {
            if (grp == null)
                return;
            if (grp.IsDeleted)
                return;

            if (grp.RootPart.DIE_AT_EDGE)
            {
                // We remove the object here
                try
                {
                    DeleteSceneObject(grp, false);
                }
                catch (Exception)
                {
                    m_log.Warn("[DATABASE]: exception when trying to remove the prim that crossed the border.");
                }
                return;
            }

            if (grp.RootPart.RETURN_AT_EDGE)
            {
                // We remove the object here
                try
                {
                    List<SceneObjectGroup> objects = new List<SceneObjectGroup>();
                    objects.Add(grp);
                    SceneObjectGroup[] objectsArray = objects.ToArray();
                    returnObjects(objectsArray, UUID.Zero);
                }
                catch (Exception)
                {
                    m_log.Warn("[DATABASE]: exception when trying to return the prim that crossed the border.");
                }
                return;
            }

            if (m_teleportModule != null)
                m_teleportModule.Cross(grp, attemptedPosition, silent);
        }

        public Border GetCrossedBorder(Vector3 position, Cardinals gridline)
        {
            if (BordersLocked)
            {
                switch (gridline)
                {
                    case Cardinals.N:
                        lock (NorthBorders)
                        {
                            foreach (Border b in NorthBorders)
                            {
                                if (b.TestCross(position))
                                    return b;
                            }
                        }
                        break;
                    case Cardinals.S:
                        lock (SouthBorders)
                        {
                            foreach (Border b in SouthBorders)
                            {
                                if (b.TestCross(position))
                                    return b;
                            }
                        }

                        break;
                    case Cardinals.E:
                        lock (EastBorders)
                        {
                            foreach (Border b in EastBorders)
                            {
                                if (b.TestCross(position))
                                    return b;
                            }
                        }

                        break;
                    case Cardinals.W:

                        lock (WestBorders)
                        {
                            foreach (Border b in WestBorders)
                            {
                                if (b.TestCross(position))
                                    return b;
                            }
                        }
                        break;

                }
            }
            else
            {
                switch (gridline)
                {
                    case Cardinals.N:
                        foreach (Border b in NorthBorders)
                        {
                            if (b.TestCross(position))
                                return b;
                        }
                       
                        break;
                    case Cardinals.S:
                        foreach (Border b in SouthBorders)
                        {
                            if (b.TestCross(position))
                                return b;
                        }
                        break;
                    case Cardinals.E:
                        foreach (Border b in EastBorders)
                        {
                            if (b.TestCross(position))
                                return b;
                        }

                        break;
                    case Cardinals.W:
                        foreach (Border b in WestBorders)
                        {
                            if (b.TestCross(position))
                                return b;
                        }
                        break;

                }
            }
            

            return null;
        }

        public bool TestBorderCross(Vector3 position, Cardinals border)
        {
            if (BordersLocked)
            {
                switch (border)
                {
                    case Cardinals.N:
                        lock (NorthBorders)
                        {
                            foreach (Border b in NorthBorders)
                            {
                                if (b.TestCross(position))
                                    return true;
                            }
                        }
                        break;
                    case Cardinals.E:
                        lock (EastBorders)
                        {
                            foreach (Border b in EastBorders)
                            {
                                if (b.TestCross(position))
                                    return true;
                            }
                        }
                        break;
                    case Cardinals.S:
                        lock (SouthBorders)
                        {
                            foreach (Border b in SouthBorders)
                            {
                                if (b.TestCross(position))
                                    return true;
                            }
                        }
                        break;
                    case Cardinals.W:
                        lock (WestBorders)
                        {
                            foreach (Border b in WestBorders)
                            {
                                if (b.TestCross(position))
                                    return true;
                            }
                        }
                        break;
                }
            }
            else
            {
                switch (border)
                {
                    case Cardinals.N:
                        foreach (Border b in NorthBorders)
                        {
                            if (b.TestCross(position))
                                return true;
                        }
                        break;
                    case Cardinals.E:
                        foreach (Border b in EastBorders)
                        {
                            if (b.TestCross(position))
                                return true;
                        }
                        break;
                    case Cardinals.S:
                        foreach (Border b in SouthBorders)
                        {
                            if (b.TestCross(position))
                                return true;
                        }
                        break;
                    case Cardinals.W:
                        foreach (Border b in WestBorders)
                        {
                            if (b.TestCross(position))
                                return true;
                        }
                        break;
                }
            }
            return false;
        }


        /// <summary>
        /// Called when objects or attachments cross the border, or teleport, between regions.
        /// </summary>
        /// <param name="sog"></param>
        /// <returns></returns>
        public bool IncomingCreateObject(ISceneObject sog)
        {
            //m_log.Debug(" >>> IncomingCreateObject(sog) <<< " + ((SceneObjectGroup)sog).AbsolutePosition + " deleted? " + ((SceneObjectGroup)sog).IsDeleted);
            SceneObjectGroup newObject;
            try
            {
                newObject = (SceneObjectGroup)sog;
            }
            catch (Exception e)
            {
                m_log.WarnFormat("[SCENE]: Problem casting object: {0}", e.Message);
                return false;
            }

            if (!AddSceneObject(newObject))
            {
                m_log.DebugFormat("[SCENE]: Problem adding scene object {0} in {1} ", sog.UUID, RegionInfo.RegionName);
                return false;
            }
            
            newObject.RootPart.ParentGroup.CreateScriptInstances(0, false, DefaultScriptEngine, 1);

            newObject.ResumeScripts();

            // Do this as late as possible so that listeners have full access to the incoming object
            EventManager.TriggerOnIncomingSceneObject(newObject);

            TriggerChangedTeleport(newObject);
            
            return true;
        }

        /// <summary>
        /// Attachment rezzing
        /// </summary>
        /// <param name="userID">Agent Unique ID</param>
        /// <param name="itemID">Object ID</param>
        /// <returns>False</returns>
        public virtual bool IncomingCreateObject(UUID userID, UUID itemID)
        {
            //m_log.DebugFormat(" >>> IncomingCreateObject(userID, itemID) <<< {0} {1}", userID, itemID);
            
            ScenePresence sp = GetScenePresence(userID);
            if (sp != null && AttachmentsModule != null)
            {
                uint attPt = (uint)sp.Appearance.GetAttachpoint(itemID);                
                AttachmentsModule.RezSingleAttachmentFromInventory(sp.ControllingClient, itemID, attPt);
            }

            return false;
        }

        /// <summary>
        /// Adds a Scene Object group to the Scene.
        /// Verifies that the creator of the object is not banned from the simulator.
        /// Checks if the item is an Attachment
        /// </summary>
        /// <param name="sceneObject"></param>
        /// <returns>True if the SceneObjectGroup was added, False if it was not</returns>
        public bool AddSceneObject(SceneObjectGroup sceneObject)
        {
            if (sceneObject.OwnerID == UUID.Zero)
            {
                m_log.ErrorFormat("[SCENE]: Owner ID for {0} was zero", sceneObject.UUID);
                return false;
            }

            // If the user is banned, we won't let any of their objects
            // enter. Period.
            //
            if (m_regInfo.EstateSettings.IsBanned(sceneObject.OwnerID))
            {
                m_log.Info("[INTERREGION]: Denied prim crossing for " +
                        "banned avatar");

                return false;
            }

            sceneObject.SetScene(this);

            // Force allocation of new LocalId
            //
            foreach (SceneObjectPart p in sceneObject.Children.Values)
                p.LocalId = 0;

            if (sceneObject.IsAttachmentCheckFull()) // Attachment
            {
                sceneObject.RootPart.AddFlag(PrimFlags.TemporaryOnRez);
                sceneObject.RootPart.AddFlag(PrimFlags.Phantom);

                      
                // Don't sent a full update here because this will cause full updates to be sent twice for 
                // attachments on region crossings, resulting in viewer glitches.                
                AddRestoredSceneObject(sceneObject, false, false, false);

                // Handle attachment special case
                SceneObjectPart RootPrim = sceneObject.RootPart;

                // Fix up attachment Parent Local ID
                ScenePresence sp = GetScenePresence(sceneObject.OwnerID);

                if (sp != null)
                {

                    SceneObjectGroup grp = sceneObject;

                    m_log.DebugFormat(
                        "[ATTACHMENT]: Received attachment {0}, inworld asset id {1}", grp.GetFromItemID(), grp.UUID);
                    m_log.DebugFormat(
                        "[ATTACHMENT]: Attach to avatar {0} at position {1}", sp.UUID, grp.AbsolutePosition);

                    RootPrim.RemFlag(PrimFlags.TemporaryOnRez);
                    
                    if (AttachmentsModule != null)
                        AttachmentsModule.AttachObject(sp.ControllingClient, grp, 0, false);

                    m_log.DebugFormat("[SCENE]: Attachment {0} arrived and scene presence was found, attaching", sceneObject.UUID);
                }
                else
                {
                    m_log.DebugFormat("[SCENE]: Attachment {0} arrived and scene presence was not found, setting to temp", sceneObject.UUID);
                    RootPrim.RemFlag(PrimFlags.TemporaryOnRez);
                    RootPrim.AddFlag(PrimFlags.TemporaryOnRez);
                }
                if (sceneObject.OwnerID == UUID.Zero)
                {
                    m_log.ErrorFormat("[SCENE]: Owner ID for {0} was zero after attachment processing. BUG!", sceneObject.UUID);
                    return false;
                }
            }
            else
            {
                if (sceneObject.OwnerID == UUID.Zero)
                {
                    m_log.ErrorFormat("[SCENE]: Owner ID for non-attachment {0} was zero", sceneObject.UUID);
                    return false;
                }
                AddRestoredSceneObject(sceneObject, true, false);

                if (!Permissions.CanObjectEntry(sceneObject.UUID,
                        true, sceneObject.AbsolutePosition))
                {
                    // Deny non attachments based on parcel settings
                    //
                    m_log.Info("[INTERREGION]: Denied prim crossing " +
                            "because of parcel settings");

                    DeleteSceneObject(sceneObject, false);

                    return false;
                }
            }

            return true;
        }

        private void TriggerChangedTeleport(SceneObjectGroup sog)
        {
            ScenePresence sp = GetScenePresence(sog.OwnerID);

            if (sp != null)
            {
                AgentCircuitData aCircuit = m_authenticateHandler.GetAgentCircuitData(sp.UUID);

                if (aCircuit != null && (aCircuit.teleportFlags != (uint)TeleportFlags.Default))
                {
                    // This will get your attention
                    //m_log.Error("[XXX] Triggering ");

                    // Trigger CHANGED_TELEPORT
                    sp.Scene.EventManager.TriggerOnScriptChangedEvent(sog.LocalId, (uint)Changed.TELEPORT);
                }

            }
        }

        #endregion

        #region Add/Remove Avatar Methods

        /// <summary>
        /// Adding a New Client and Create a Presence for it.
        /// </summary>
        /// <param name="client"></param>
        public override void AddNewClient(IClientAPI client)
        {
            AgentCircuitData aCircuit = m_authenticateHandler.GetAgentCircuitData(client.CircuitCode);
            bool vialogin = false;

            if (aCircuit == null) // no good, didn't pass NewUserConnection successfully
                return;

            vialogin = (aCircuit.teleportFlags & (uint)Constants.TeleportFlags.ViaHGLogin) != 0 || 
                       (aCircuit.teleportFlags & (uint)Constants.TeleportFlags.ViaLogin) != 0;

            CheckHeartbeat();
            ScenePresence presence;

            if (m_restorePresences.ContainsKey(client.AgentId))
            {
                m_log.DebugFormat("[SCENE]: Restoring agent {0} {1} in {2}", client.Name, client.AgentId, RegionInfo.RegionName);

                m_clientManager.Add(client);
                SubscribeToClientEvents(client);

                presence = m_restorePresences[client.AgentId];
                m_restorePresences.Remove(client.AgentId);

                // This is one of two paths to create avatars that are
                // used.  This tends to get called more in standalone
                // than grid, not really sure why, but as such needs
                // an explicity appearance lookup here.
                AvatarAppearance appearance = null;
                GetAvatarAppearance(client, out appearance);
                presence.Appearance = appearance;

                presence.initializeScenePresence(client, RegionInfo, this);

                m_sceneGraph.AddScenePresence(presence);

                lock (m_restorePresences)
                {
                    Monitor.PulseAll(m_restorePresences);
                }
            }
            else
            {
                if (GetScenePresence(client.AgentId) == null) // ensure there is no SP here
                {
                    m_log.Debug("[SCENE]: Adding new agent " + client.Name + " to scene " + RegionInfo.RegionName);

                    m_clientManager.Add(client);
                    SubscribeToClientEvents(client);

                    ScenePresence sp = CreateAndAddScenePresence(client);
                    if (aCircuit != null)
                        sp.Appearance = aCircuit.Appearance;

                    // HERE!!! Do the initial attachments right here
                    // first agent upon login is a root agent by design.
                    // All other AddNewClient calls find aCircuit.child to be true
                    if (aCircuit == null || (aCircuit != null && aCircuit.child == false))
                    {
                        sp.IsChildAgent = false;
                        Util.FireAndForget(delegate(object o) { sp.RezAttachments(); });
                    }
                }
            }

            if (GetScenePresence(client.AgentId) != null)
            {
                m_LastLogin = Util.EnvironmentTickCount();
                EventManager.TriggerOnNewClient(client);
                if (vialogin)
                    EventManager.TriggerOnClientLogin(client);
            }
        }

        private bool VerifyClient(AgentCircuitData aCircuit, System.Net.IPEndPoint ep, out bool vialogin)
        {
            vialogin = false;
            
            // Do the verification here
            if ((aCircuit.teleportFlags & (uint)Constants.TeleportFlags.ViaHGLogin) != 0)
            {
                m_log.DebugFormat("[SCENE]: Incoming client {0} {1} in region {2} via HG login", aCircuit.firstname, aCircuit.lastname, RegionInfo.RegionName);
                vialogin = true;
                IUserAgentVerificationModule userVerification = RequestModuleInterface<IUserAgentVerificationModule>();
                if (userVerification != null && ep != null)
                {
                    if (!userVerification.VerifyClient(aCircuit, ep.Address.ToString()))
                    {
                        // uh-oh, this is fishy
                        m_log.DebugFormat("[SCENE]: User Client Verification for {0} {1} in {2} returned false", aCircuit.firstname, aCircuit.lastname, RegionInfo.RegionName);
                        return false;
                    }
                    else
                        m_log.DebugFormat("[SCENE]: User Client Verification for {0} {1} in {2} returned true", aCircuit.firstname, aCircuit.lastname, RegionInfo.RegionName);
                }
            }

            else if ((aCircuit.teleportFlags & (uint)Constants.TeleportFlags.ViaLogin) != 0)
            {
                m_log.DebugFormat("[SCENE]: Incoming client {0} {1} in region {2} via regular login. Client IP verification not performed.",
                    aCircuit.firstname, aCircuit.lastname, RegionInfo.RegionName);
                vialogin = true;
            }

            return true;
        }

        // Called by Caps, on the first HTTP contact from the client
        public override bool CheckClient(UUID agentID, System.Net.IPEndPoint ep)
        {
            AgentCircuitData aCircuit = m_authenticateHandler.GetAgentCircuitData(agentID);
            if (aCircuit != null)
            {
                bool vialogin = false;
                if (!VerifyClient(aCircuit, ep, out vialogin))
                {
                    // if it doesn't pass, we remove the agentcircuitdata altogether
                    // and the scene presence and the client, if they exist
                    try
                    {
                        ScenePresence sp = GetScenePresence(agentID);
                        if (sp != null)
                            sp.ControllingClient.Close();

                        // BANG! SLASH!
                        m_authenticateHandler.RemoveCircuit(agentID);

                        return false;
                    }
                    catch (Exception e)
                    {
                        m_log.DebugFormat("[SCENE]: Exception while closing aborted client: {0}", e.StackTrace);
                    }
                }
                else
                    return true;
            }

            return false;
        }

        /// <summary>
        /// Register for events from the client
        /// </summary>
        /// <param name="client">The IClientAPI of the connected client</param>
        public virtual void SubscribeToClientEvents(IClientAPI client)
        {
            SubscribeToClientTerrainEvents(client);
            SubscribeToClientPrimEvents(client);
            SubscribeToClientPrimRezEvents(client);
            SubscribeToClientInventoryEvents(client);
            SubscribeToClientTeleportEvents(client);
            SubscribeToClientScriptEvents(client);
            SubscribeToClientParcelEvents(client);
            SubscribeToClientGridEvents(client);
            SubscribeToClientNetworkEvents(client);
        }

        public virtual void SubscribeToClientTerrainEvents(IClientAPI client)
        {
            client.OnRegionHandShakeReply += SendLayerData;
        }
        
        public virtual void SubscribeToClientPrimEvents(IClientAPI client)
        {            
            client.OnUpdatePrimGroupPosition += m_sceneGraph.UpdatePrimPosition;
            client.OnUpdatePrimSinglePosition += m_sceneGraph.UpdatePrimSinglePosition;
            client.OnUpdatePrimGroupRotation += m_sceneGraph.UpdatePrimRotation;
            client.OnUpdatePrimGroupMouseRotation += m_sceneGraph.UpdatePrimRotation;
            client.OnUpdatePrimSingleRotation += m_sceneGraph.UpdatePrimSingleRotation;
            client.OnUpdatePrimSingleRotationPosition += m_sceneGraph.UpdatePrimSingleRotationPosition;
            client.OnUpdatePrimScale += m_sceneGraph.UpdatePrimScale;
            client.OnUpdatePrimGroupScale += m_sceneGraph.UpdatePrimGroupScale;
            client.OnUpdateExtraParams += m_sceneGraph.UpdateExtraParam;
            client.OnUpdatePrimShape += m_sceneGraph.UpdatePrimShape;
            client.OnUpdatePrimTexture += m_sceneGraph.UpdatePrimTexture;
            client.OnObjectRequest += RequestPrim;
            client.OnObjectSelect += SelectPrim;
            client.OnObjectDeselect += DeselectPrim;
            client.OnGrabUpdate += m_sceneGraph.MoveObject;
            client.OnSpinStart += m_sceneGraph.SpinStart;
            client.OnSpinUpdate += m_sceneGraph.SpinObject;
            client.OnDeRezObject += DeRezObject;
            
            client.OnObjectName += m_sceneGraph.PrimName;
            client.OnObjectClickAction += m_sceneGraph.PrimClickAction;
            client.OnObjectMaterial += m_sceneGraph.PrimMaterial;
            client.OnLinkObjects += LinkObjects;
            client.OnDelinkObjects += DelinkObjects;
            client.OnObjectDuplicate += m_sceneGraph.DuplicateObject;
            client.OnObjectDuplicateOnRay += doObjectDuplicateOnRay;
            client.OnUpdatePrimFlags += m_sceneGraph.UpdatePrimFlags;
            client.OnRequestObjectPropertiesFamily += m_sceneGraph.RequestObjectPropertiesFamily;
            client.OnObjectPermissions += HandleObjectPermissionsUpdate;
            client.OnGrabObject += ProcessObjectGrab;
            client.OnGrabUpdate += ProcessObjectGrabUpdate; 
            client.OnDeGrabObject += ProcessObjectDeGrab;
            client.OnUndo += m_sceneGraph.HandleUndo;
            client.OnRedo += m_sceneGraph.HandleRedo;
            client.OnObjectDescription += m_sceneGraph.PrimDescription;
            client.OnObjectDrop += m_sceneGraph.DropObject;            
            client.OnObjectIncludeInSearch += m_sceneGraph.MakeObjectSearchable;
            client.OnObjectOwner += ObjectOwner;
        }

        public virtual void SubscribeToClientPrimRezEvents(IClientAPI client)
        {
            client.OnAddPrim += AddNewPrim;
            client.OnRezObject += RezObject;
        }

        public virtual void SubscribeToClientInventoryEvents(IClientAPI client)
        {
            client.OnCreateNewInventoryItem += CreateNewInventoryItem;
            client.OnLinkInventoryItem += HandleLinkInventoryItem;
            client.OnCreateNewInventoryFolder += HandleCreateInventoryFolder;
            client.OnUpdateInventoryFolder += HandleUpdateInventoryFolder;
            client.OnMoveInventoryFolder += HandleMoveInventoryFolder; // 2; //!!
            client.OnFetchInventoryDescendents += HandleFetchInventoryDescendents;
            client.OnPurgeInventoryDescendents += HandlePurgeInventoryDescendents; // 2; //!!
            client.OnFetchInventory += HandleFetchInventory;
            client.OnUpdateInventoryItem += UpdateInventoryItemAsset;
            client.OnCopyInventoryItem += CopyInventoryItem;
            client.OnMoveItemsAndLeaveCopy += MoveInventoryItemsLeaveCopy;
            client.OnMoveInventoryItem += MoveInventoryItem;
            client.OnRemoveInventoryItem += RemoveInventoryItem;
            client.OnRemoveInventoryFolder += RemoveInventoryFolder;
            client.OnRezScript += RezScript;
            client.OnRequestTaskInventory += RequestTaskInventory;
            client.OnRemoveTaskItem += RemoveTaskInventory;
            client.OnUpdateTaskInventory += UpdateTaskInventory;
            client.OnMoveTaskItem += ClientMoveTaskInventoryItem;
        }

        public virtual void SubscribeToClientTeleportEvents(IClientAPI client)
        {
            client.OnTeleportLocationRequest += RequestTeleportLocation;
            client.OnTeleportLandmarkRequest += RequestTeleportLandmark;
        }

        public virtual void SubscribeToClientScriptEvents(IClientAPI client)
        {
            client.OnScriptReset += ProcessScriptReset;
            client.OnGetScriptRunning += GetScriptRunning;
            client.OnSetScriptRunning += SetScriptRunning;
        }

        public virtual void SubscribeToClientParcelEvents(IClientAPI client)
        {
            client.OnObjectGroupRequest += m_sceneGraph.HandleObjectGroupUpdate;
            client.OnParcelReturnObjectsRequest += LandChannel.ReturnObjectsInParcel;
            client.OnParcelSetOtherCleanTime += LandChannel.SetParcelOtherCleanTime;
            client.OnParcelBuy += ProcessParcelBuy;
        }

        public virtual void SubscribeToClientGridEvents(IClientAPI client)
        {
            client.OnNameFromUUIDRequest += HandleUUIDNameRequest;
            client.OnMoneyTransferRequest += ProcessMoneyTransferRequest;
            client.OnAvatarPickerRequest += ProcessAvatarPickerRequest;
            client.OnSetStartLocationRequest += SetHomeRezPoint;
            client.OnRegionHandleRequest += RegionHandleRequest;
        }
        
        public virtual void SubscribeToClientNetworkEvents(IClientAPI client)
        {
            client.OnNetworkStatsUpdate += StatsReporter.AddPacketsStats;
            client.OnViewerEffect += ProcessViewerEffect;
        }

        /// <summary>
        /// Unsubscribe the client from events.
        /// </summary>
        /// FIXME: Not called anywhere!
        /// <param name="client">The IClientAPI of the client</param>
        public virtual void UnSubscribeToClientEvents(IClientAPI client)
        {
            UnSubscribeToClientTerrainEvents(client);
            UnSubscribeToClientPrimEvents(client);
            UnSubscribeToClientPrimRezEvents(client);
            UnSubscribeToClientInventoryEvents(client);
            UnSubscribeToClientTeleportEvents(client);
            UnSubscribeToClientScriptEvents(client);
            UnSubscribeToClientParcelEvents(client);
            UnSubscribeToClientGridEvents(client);
            UnSubscribeToClientNetworkEvents(client);
        }

        public virtual void UnSubscribeToClientTerrainEvents(IClientAPI client)
        {
            client.OnRegionHandShakeReply -= SendLayerData;
        }

        public virtual void UnSubscribeToClientPrimEvents(IClientAPI client)
        {
            client.OnUpdatePrimGroupPosition -= m_sceneGraph.UpdatePrimPosition;
            client.OnUpdatePrimSinglePosition -= m_sceneGraph.UpdatePrimSinglePosition;
            client.OnUpdatePrimGroupRotation -= m_sceneGraph.UpdatePrimRotation;
            client.OnUpdatePrimGroupMouseRotation -= m_sceneGraph.UpdatePrimRotation;
            client.OnUpdatePrimSingleRotation -= m_sceneGraph.UpdatePrimSingleRotation;
            client.OnUpdatePrimSingleRotationPosition -= m_sceneGraph.UpdatePrimSingleRotationPosition;
            client.OnUpdatePrimScale -= m_sceneGraph.UpdatePrimScale;
            client.OnUpdatePrimGroupScale -= m_sceneGraph.UpdatePrimGroupScale;
            client.OnUpdateExtraParams -= m_sceneGraph.UpdateExtraParam;
            client.OnUpdatePrimShape -= m_sceneGraph.UpdatePrimShape;
            client.OnUpdatePrimTexture -= m_sceneGraph.UpdatePrimTexture;
            client.OnObjectRequest -= RequestPrim;
            client.OnObjectSelect -= SelectPrim;
            client.OnObjectDeselect -= DeselectPrim;
            client.OnGrabUpdate -= m_sceneGraph.MoveObject;
            client.OnSpinStart -= m_sceneGraph.SpinStart;
            client.OnSpinUpdate -= m_sceneGraph.SpinObject;
            client.OnDeRezObject -= DeRezObject;
            client.OnObjectName -= m_sceneGraph.PrimName;
            client.OnObjectClickAction -= m_sceneGraph.PrimClickAction;
            client.OnObjectMaterial -= m_sceneGraph.PrimMaterial;
            client.OnLinkObjects -= LinkObjects;
            client.OnDelinkObjects -= DelinkObjects;
            client.OnObjectDuplicate -= m_sceneGraph.DuplicateObject;
            client.OnObjectDuplicateOnRay -= doObjectDuplicateOnRay;
            client.OnUpdatePrimFlags -= m_sceneGraph.UpdatePrimFlags;
            client.OnRequestObjectPropertiesFamily -= m_sceneGraph.RequestObjectPropertiesFamily;
            client.OnObjectPermissions -= HandleObjectPermissionsUpdate;
            client.OnGrabObject -= ProcessObjectGrab;
            client.OnDeGrabObject -= ProcessObjectDeGrab;
            client.OnUndo -= m_sceneGraph.HandleUndo;
            client.OnRedo -= m_sceneGraph.HandleRedo;
            client.OnObjectDescription -= m_sceneGraph.PrimDescription;
            client.OnObjectDrop -= m_sceneGraph.DropObject;
            client.OnObjectIncludeInSearch -= m_sceneGraph.MakeObjectSearchable;
            client.OnObjectOwner -= ObjectOwner;
        }

        public virtual void UnSubscribeToClientPrimRezEvents(IClientAPI client)
        {
            client.OnAddPrim -= AddNewPrim;
            client.OnRezObject -= RezObject;
        }

        public virtual void UnSubscribeToClientInventoryEvents(IClientAPI client)
        {
            client.OnCreateNewInventoryItem -= CreateNewInventoryItem;
            client.OnCreateNewInventoryFolder -= HandleCreateInventoryFolder;
            client.OnUpdateInventoryFolder -= HandleUpdateInventoryFolder;
            client.OnMoveInventoryFolder -= HandleMoveInventoryFolder; // 2; //!!
            client.OnFetchInventoryDescendents -= HandleFetchInventoryDescendents;
            client.OnPurgeInventoryDescendents -= HandlePurgeInventoryDescendents; // 2; //!!
            client.OnFetchInventory -= HandleFetchInventory;
            client.OnUpdateInventoryItem -= UpdateInventoryItemAsset;
            client.OnCopyInventoryItem -= CopyInventoryItem;
            client.OnMoveInventoryItem -= MoveInventoryItem;
            client.OnRemoveInventoryItem -= RemoveInventoryItem;
            client.OnRemoveInventoryFolder -= RemoveInventoryFolder;
            client.OnRezScript -= RezScript;
            client.OnRequestTaskInventory -= RequestTaskInventory;
            client.OnRemoveTaskItem -= RemoveTaskInventory;
            client.OnUpdateTaskInventory -= UpdateTaskInventory;
            client.OnMoveTaskItem -= ClientMoveTaskInventoryItem;
        }

        public virtual void UnSubscribeToClientTeleportEvents(IClientAPI client)
        {
            client.OnTeleportLocationRequest -= RequestTeleportLocation;
            client.OnTeleportLandmarkRequest -= RequestTeleportLandmark;
            //client.OnTeleportHomeRequest -= TeleportClientHome;
        }

        public virtual void UnSubscribeToClientScriptEvents(IClientAPI client)
        {
            client.OnScriptReset -= ProcessScriptReset;
            client.OnGetScriptRunning -= GetScriptRunning;
            client.OnSetScriptRunning -= SetScriptRunning;
        }

        public virtual void UnSubscribeToClientParcelEvents(IClientAPI client)
        {
            client.OnObjectGroupRequest -= m_sceneGraph.HandleObjectGroupUpdate;
            client.OnParcelReturnObjectsRequest -= LandChannel.ReturnObjectsInParcel;
            client.OnParcelSetOtherCleanTime -= LandChannel.SetParcelOtherCleanTime;
            client.OnParcelBuy -= ProcessParcelBuy;
        }

        public virtual void UnSubscribeToClientGridEvents(IClientAPI client)
        {
            client.OnNameFromUUIDRequest -= HandleUUIDNameRequest;
            client.OnMoneyTransferRequest -= ProcessMoneyTransferRequest;
            client.OnAvatarPickerRequest -= ProcessAvatarPickerRequest;
            client.OnSetStartLocationRequest -= SetHomeRezPoint;
            client.OnRegionHandleRequest -= RegionHandleRequest;
        }

        public virtual void UnSubscribeToClientNetworkEvents(IClientAPI client)
        {
            client.OnNetworkStatsUpdate -= StatsReporter.AddPacketsStats;
            client.OnViewerEffect -= ProcessViewerEffect;
        }

        /// <summary>
        /// Teleport an avatar to their home region
        /// </summary>
        /// <param name="agentId">The avatar's Unique ID</param>
        /// <param name="client">The IClientAPI for the client</param>
        public virtual void TeleportClientHome(UUID agentId, IClientAPI client)
        {
            if (m_teleportModule != null)
                m_teleportModule.TeleportHome(agentId, client);
            else
            {
                m_log.DebugFormat("[SCENE]: Unable to teleport user home: no AgentTransferModule is active");
                client.SendTeleportFailed("Unable to perform teleports on this simulator.");
            }
        }

        /// <summary>
        /// Duplicates object specified by localID at position raycasted against RayTargetObject using 
        /// RayEnd and RayStart to determine what the angle of the ray is
        /// </summary>
        /// <param name="localID">ID of object to duplicate</param>
        /// <param name="dupeFlags"></param>
        /// <param name="AgentID">Agent doing the duplication</param>
        /// <param name="GroupID">Group of new object</param>
        /// <param name="RayTargetObj">The target of the Ray</param>
        /// <param name="RayEnd">The ending of the ray (farthest away point)</param>
        /// <param name="RayStart">The Beginning of the ray (closest point)</param>
        /// <param name="BypassRaycast">Bool to bypass raycasting</param>
        /// <param name="RayEndIsIntersection">The End specified is the place to add the object</param>
        /// <param name="CopyCenters">Position the object at the center of the face that it's colliding with</param>
        /// <param name="CopyRotates">Rotate the object the same as the localID object</param>
        public void doObjectDuplicateOnRay(uint localID, uint dupeFlags, UUID AgentID, UUID GroupID,
                                           UUID RayTargetObj, Vector3 RayEnd, Vector3 RayStart,
                                           bool BypassRaycast, bool RayEndIsIntersection, bool CopyCenters, bool CopyRotates)
        {
            Vector3 pos;
            const bool frontFacesOnly = true;
            //m_log.Info("HITTARGET: " + RayTargetObj.ToString() + ", COPYTARGET: " + localID.ToString());
            SceneObjectPart target = GetSceneObjectPart(localID);
            SceneObjectPart target2 = GetSceneObjectPart(RayTargetObj);

            if (target != null && target2 != null)
            {
                Vector3 direction = Vector3.Normalize(RayEnd - RayStart);
                Vector3 AXOrigin = new Vector3(RayStart.X, RayStart.Y, RayStart.Z);
                Vector3 AXdirection = new Vector3(direction.X, direction.Y, direction.Z);

                if (target2.ParentGroup != null)
                {
                    pos = target2.AbsolutePosition;
                    //m_log.Info("[OBJECT_REZ]: TargetPos: " + pos.ToString() + ", RayStart: " + RayStart.ToString() + ", RayEnd: " + RayEnd.ToString() + ", Volume: " + Util.GetDistanceTo(RayStart,RayEnd).ToString() + ", mag1: " + Util.GetMagnitude(RayStart).ToString() + ", mag2: " + Util.GetMagnitude(RayEnd).ToString());

                    // TODO: Raytrace better here

                    //EntityIntersection ei = m_sceneGraph.GetClosestIntersectingPrim(new Ray(AXOrigin, AXdirection));
                    Ray NewRay = new Ray(AXOrigin, AXdirection);

                    // Ray Trace against target here
                    EntityIntersection ei = target2.TestIntersectionOBB(NewRay, Quaternion.Identity, frontFacesOnly, CopyCenters);

                    // Un-comment out the following line to Get Raytrace results printed to the console.
                    //m_log.Info("[RAYTRACERESULTS]: Hit:" + ei.HitTF.ToString() + " Point: " + ei.ipoint.ToString() + " Normal: " + ei.normal.ToString());
                    float ScaleOffset = 0.5f;

                    // If we hit something
                    if (ei.HitTF)
                    {
                        Vector3 scale = target.Scale;
                        Vector3 scaleComponent = new Vector3(ei.AAfaceNormal.X, ei.AAfaceNormal.Y, ei.AAfaceNormal.Z);
                        if (scaleComponent.X != 0) ScaleOffset = scale.X;
                        if (scaleComponent.Y != 0) ScaleOffset = scale.Y;
                        if (scaleComponent.Z != 0) ScaleOffset = scale.Z;
                        ScaleOffset = Math.Abs(ScaleOffset);
                        Vector3 intersectionpoint = new Vector3(ei.ipoint.X, ei.ipoint.Y, ei.ipoint.Z);
                        Vector3 normal = new Vector3(ei.normal.X, ei.normal.Y, ei.normal.Z);
                        Vector3 offset = normal * (ScaleOffset / 2f);
                        pos = intersectionpoint + offset;

                        // stick in offset format from the original prim
                        pos = pos - target.ParentGroup.AbsolutePosition;
                        if (CopyRotates)
                        {
                            Quaternion worldRot = target2.GetWorldRotation();

                            // SceneObjectGroup obj = m_sceneGraph.DuplicateObject(localID, pos, target.GetEffectiveObjectFlags(), AgentID, GroupID, worldRot);
                            m_sceneGraph.DuplicateObject(localID, pos, target.GetEffectiveObjectFlags(), AgentID, GroupID, worldRot);
                            //obj.Rotation = worldRot;
                            //obj.UpdateGroupRotationR(worldRot);
                        }
                        else
                        {
                            m_sceneGraph.DuplicateObject(localID, pos, target.GetEffectiveObjectFlags(), AgentID, GroupID);
                        }
                    }

                    return;
                }

                return;
            }
        }

        /// <summary>
        /// Sets the Home Point.   The LoginService uses this to know where to put a user when they log-in
        /// </summary>
        /// <param name="remoteClient"></param>
        /// <param name="regionHandle"></param>
        /// <param name="position"></param>
        /// <param name="lookAt"></param>
        /// <param name="flags"></param>
        public virtual void SetHomeRezPoint(IClientAPI remoteClient, ulong regionHandle, Vector3 position, Vector3 lookAt, uint flags)
        {
            //Add half the avatar's height so that the user doesn't fall through prims
            ScenePresence presence;
            if (TryGetScenePresence(remoteClient.AgentId, out presence))
            {
                if (presence.Appearance != null)
                {
                    position.Z = position.Z + (presence.Appearance.AvatarHeight / 2);
                }
            }

            if (GridUserService != null && GridUserService.SetHome(remoteClient.AgentId.ToString(), RegionInfo.RegionID, position, lookAt))
                // FUBAR ALERT: this needs to be "Home position set." so the viewer saves a home-screenshot.
                m_dialogModule.SendAlertToUser(remoteClient, "Home position set.");
            else
                m_dialogModule.SendAlertToUser(remoteClient, "Set Home request Failed.");
        }

        /// <summary>
        /// Create a child agent scene presence and add it to this scene.
        /// </summary>
        /// <param name="client"></param>
        /// <returns></returns>
        protected virtual ScenePresence CreateAndAddScenePresence(IClientAPI client)
        {
            CheckHeartbeat();
            AvatarAppearance appearance = null;
            GetAvatarAppearance(client, out appearance);

            ScenePresence avatar = m_sceneGraph.CreateAndAddChildScenePresence(client, appearance);
            //avatar.KnownRegions = GetChildrenSeeds(avatar.UUID);

            m_eventManager.TriggerOnNewPresence(avatar);

            return avatar;
        }

        /// <summary>
        /// Get the avatar apperance for the given client.
        /// </summary>
        /// <param name="client"></param>
        /// <param name="appearance"></param>
        public void GetAvatarAppearance(IClientAPI client, out AvatarAppearance appearance)
        {
            AgentCircuitData aCircuit = m_authenticateHandler.GetAgentCircuitData(client.CircuitCode);

            if (aCircuit == null)
            {
                m_log.DebugFormat("[APPEARANCE] Client did not supply a circuit. Non-Linden? Creating default appearance.");
                appearance = new AvatarAppearance(client.AgentId);
                return;
            }

            appearance = aCircuit.Appearance;
            if (appearance == null)
            {
                m_log.DebugFormat("[APPEARANCE]: Appearance not found in {0}, returning default", RegionInfo.RegionName);
                appearance = new AvatarAppearance(client.AgentId);
            }
        }

        /// <summary>
        /// Remove the given client from the scene.
        /// </summary>
        /// <param name="agentID"></param>
        public override void RemoveClient(UUID agentID)
        {
            CheckHeartbeat();
            bool childagentYN = false;
            ScenePresence avatar = GetScenePresence(agentID);
            if (avatar != null)
            {
                childagentYN = avatar.IsChildAgent;

                if (avatar.ParentID != 0)
                {
                    avatar.StandUp();
                }

                try
                {
                    m_log.DebugFormat(
                        "[SCENE]: Removing {0} agent {1} from region {2}",
                        (childagentYN ? "child" : "root"), agentID, RegionInfo.RegionName);

                    m_sceneGraph.removeUserCount(!childagentYN);
                    CapsModule.RemoveCapsHandler(agentID);

                    // REFACTORING PROBLEM -- well not really a problem, but just to point out that whatever
                    // this method is doing is HORRIBLE!!!
                    avatar.Scene.NeedSceneCacheClear(avatar.UUID);

                    if (!avatar.IsChildAgent)
                    {
                        //List<ulong> childknownRegions = new List<ulong>();
                        //List<ulong> ckn = avatar.KnownChildRegionHandles;
                        //for (int i = 0; i < ckn.Count; i++)
                        //{
                        //    childknownRegions.Add(ckn[i]);
                        //}
                        List<ulong> regions = new List<ulong>(avatar.KnownChildRegionHandles);
                        regions.Remove(RegionInfo.RegionHandle);
                        m_sceneGridService.SendCloseChildAgentConnections(agentID, regions);

                    }
                    m_log.Debug("[Scene] Beginning ClientClosed");
                    m_eventManager.TriggerClientClosed(agentID, this);
                    m_log.Debug("[Scene] Finished ClientClosed");
                }
                catch (NullReferenceException)
                {
                    // We don't know which count to remove it from
                    // Avatar is already disposed :/
                }

                m_log.Debug("[Scene] Beginning OnRemovePresence");
                m_eventManager.TriggerOnRemovePresence(agentID);
                m_log.Debug("[Scene] Finished OnRemovePresence");
                ForEachClient(
                    delegate(IClientAPI client)
                    {
                        //We can safely ignore null reference exceptions.  It means the avatar is dead and cleaned up anyway
                        try { client.SendKillObject(avatar.RegionHandle, avatar.LocalId); }
                        catch (NullReferenceException) { }
                    });

                IAgentAssetTransactions agentTransactions = this.RequestModuleInterface<IAgentAssetTransactions>();
                if (agentTransactions != null)
                {
                    agentTransactions.RemoveAgentAssetTransactions(agentID);
                }

                // Remove the avatar from the scene
                m_log.Debug("[Scene] Begin RemoveScenePresence");
                m_sceneGraph.RemoveScenePresence(agentID);
                m_log.Debug("[Scene] Finished RemoveScenePresence. Removing the client manager");
                m_clientManager.Remove(agentID);
                m_log.Debug("[Scene] Removed the client manager. Firing avatar.close");

                try
                {
                    avatar.Close();
                }
                catch (NullReferenceException)
                {
                    //We can safely ignore null reference exceptions.  It means the avatar are dead and cleaned up anyway.
                }
                catch (Exception e)
                {
                    m_log.Error("[SCENE] Scene.cs:RemoveClient exception: " + e.ToString());
                }
                m_log.Debug("[Scene] Done. Firing RemoveCircuit");
                m_authenticateHandler.RemoveCircuit(avatar.ControllingClient.CircuitCode);
                m_log.Debug("[Scene] The avatar has left the building");
                //m_log.InfoFormat("[SCENE] Memory pre  GC {0}", System.GC.GetTotalMemory(false));
                //m_log.InfoFormat("[SCENE] Memory post GC {0}", System.GC.GetTotalMemory(true));
            }
        }

        /// <summary>
        /// Removes region from an avatar's known region list.  This coincides with child agents.  For each child agent, there will be a known region entry.
        /// 
        /// </summary>
        /// <param name="avatarID"></param>
        /// <param name="regionslst"></param>
        public void HandleRemoveKnownRegionsFromAvatar(UUID avatarID, List<ulong> regionslst)
        {
            ScenePresence av = GetScenePresence(avatarID);
            if (av != null)
            {
                lock (av)
                {
                    for (int i = 0; i < regionslst.Count; i++)
                    {
                        av.KnownChildRegionHandles.Remove(regionslst[i]);
                    }
                }
            }
        }

        #endregion

        #region Entities

        public void SendKillObject(uint localID)
        {
            SceneObjectPart part = GetSceneObjectPart(localID);
            if (part != null) // It is a prim
            {
                if (part.ParentGroup != null && !part.ParentGroup.IsDeleted) // Valid
                {
                    if (part.ParentGroup.RootPart != part) // Child part
                        return;
                }
            }
            ForEachClient(delegate(IClientAPI client) { client.SendKillObject(m_regionHandle, localID); });
        }

        #endregion

        #region RegionComms

        /// <summary>
        /// Register the methods that should be invoked when this scene receives various incoming events
        /// </summary>
        public void RegisterCommsEvents()
        {
            m_sceneGridService.OnAvatarCrossingIntoRegion += AgentCrossing;
            m_sceneGridService.OnCloseAgentConnection += IncomingCloseAgent;
            //m_eventManager.OnRegionUp += OtherRegionUp;
            //m_sceneGridService.OnChildAgentUpdate += IncomingChildAgentDataUpdate;
            //m_sceneGridService.OnRemoveKnownRegionFromAvatar += HandleRemoveKnownRegionsFromAvatar;
            m_sceneGridService.OnLogOffUser += HandleLogOffUserFromGrid;
            m_sceneGridService.KiPrimitive += SendKillObject;
            m_sceneGridService.OnGetLandData += GetLandData;
        }

        /// <summary>
        /// Deregister this scene from receiving incoming region events
        /// </summary>
        public void UnRegisterRegionWithComms()
        {
            m_sceneGridService.KiPrimitive -= SendKillObject;
            m_sceneGridService.OnLogOffUser -= HandleLogOffUserFromGrid;
            //m_sceneGridService.OnRemoveKnownRegionFromAvatar -= HandleRemoveKnownRegionsFromAvatar;
            //m_sceneGridService.OnChildAgentUpdate -= IncomingChildAgentDataUpdate;
            //m_eventManager.OnRegionUp -= OtherRegionUp;
            m_sceneGridService.OnAvatarCrossingIntoRegion -= AgentCrossing;
            m_sceneGridService.OnCloseAgentConnection -= IncomingCloseAgent;
            m_sceneGridService.OnGetLandData -= GetLandData;

            // this does nothing; should be removed
            m_sceneGridService.Close();

            if (!GridService.DeregisterRegion(m_regInfo.RegionID))
                m_log.WarnFormat("[SCENE]: Deregister from grid failed for region {0}", m_regInfo.RegionName);
        }


        /// <summary>
        /// Do the work necessary to initiate a new user connection for a particular scene.
        /// At the moment, this consists of setting up the caps infrastructure
        /// The return bool should allow for connections to be refused, but as not all calling paths
        /// take proper notice of it let, we allowed banned users in still.
        /// </summary>
        /// <param name="agent">CircuitData of the agent who is connecting</param>
        /// <param name="reason">Outputs the reason for the false response on this string</param>
        /// <returns>True if the region accepts this agent.  False if it does not.  False will 
        /// also return a reason.</returns>
        public bool NewUserConnection(AgentCircuitData agent, uint teleportFlags, out string reason)
        {
            bool vialogin = ((teleportFlags & (uint)Constants.TeleportFlags.ViaLogin) != 0 ||
                             (teleportFlags & (uint)Constants.TeleportFlags.ViaHGLogin) != 0);
            reason = String.Empty;

            //Teleport flags:
            //
            // TeleportFlags.ViaGodlikeLure - Border Crossing
            // TeleportFlags.ViaLogin - Login
            // TeleportFlags.TeleportFlags.ViaLure - Teleport request sent by another user
            // TeleportFlags.ViaLandmark | TeleportFlags.ViaLocation | TeleportFlags.ViaLandmark | TeleportFlags.Default - Regular Teleport

            // Don't disable this log message - it's too helpful
            m_log.InfoFormat(
                "[CONNECTION BEGIN]: Region {0} told of incoming {1} agent {2} {3} {4} (circuit code {5}, teleportflags {6})",
                RegionInfo.RegionName, (agent.child ? "child" : "root"), agent.firstname, agent.lastname,
                agent.AgentID, agent.circuitcode, teleportFlags);

            if (LoginsDisabled)
            {
                reason = "Logins Disabled";
                return false;
            }

            ScenePresence sp = GetScenePresence(agent.AgentID);

            if (sp != null && !sp.IsChildAgent)
            {
                // We have a zombie from a crashed session. 
                // Or the same user is trying to be root twice here, won't work.
                // Kill it.
                m_log.DebugFormat("[SCENE]: Zombie scene presence detected for {0} in {1}", agent.AgentID, RegionInfo.RegionName);
                sp.ControllingClient.Close();
                sp = null;
            }

            ILandObject land = LandChannel.GetLandObject(agent.startpos.X, agent.startpos.Y);

            //On login test land permisions
            if (vialogin)
            {
                if (land != null && !TestLandRestrictions(agent, land, out reason))
                {
                    m_log.DebugFormat("[CONNECTION BEGIN]: Denying access to {0} due to no land access", agent.AgentID.ToString());
                    return false;
                }
            }

            if (sp == null) // We don't have an [child] agent here already
            {

                try
                {
                    if (!VerifyUserPresence(agent, out reason))
                        return false;
                }
                catch (Exception e)
                {
                    m_log.DebugFormat("[CONNECTION BEGIN]: Exception verifying presence {0}", e.Message);
                    return false;
                }

                try
                {
                    if (!AuthorizeUser(agent, out reason))
                        return false;
                }
                catch (Exception e)
                {
                    m_log.DebugFormat("[CONNECTION BEGIN]: Exception authorizing user {0}", e.Message);
                    return false;
                }

                m_log.InfoFormat(
                    "[CONNECTION BEGIN]: Region {0} authenticated and authorized incoming {1} agent {2} {3} {4} (circuit code {5})",
                    RegionInfo.RegionName, (agent.child ? "child" : "root"), agent.firstname, agent.lastname,
                    agent.AgentID, agent.circuitcode);

                CapsModule.NewUserConnection(agent);
                CapsModule.AddCapsHandler(agent.AgentID);
            }
            else
            {
                if (sp.IsChildAgent)
                {
                    m_log.DebugFormat(
                        "[SCENE]: Adjusting known seeds for existing agent {0} in {1}",
                        agent.AgentID, RegionInfo.RegionName);

                    sp.AdjustKnownSeeds();
                    CapsModule.NewUserConnection(agent);
                }
            }


            // In all cases, add or update the circuit data with the new agent circuit data and teleport flags
            agent.teleportFlags = teleportFlags;
            m_authenticateHandler.AddNewCircuit(agent.circuitcode, agent);

            if (vialogin) 
            {
                if (TestBorderCross(agent.startpos, Cardinals.E))
                {
                    Border crossedBorder = GetCrossedBorder(agent.startpos, Cardinals.E);
                    agent.startpos.X = crossedBorder.BorderLine.Z - 1;
                }

                if (TestBorderCross(agent.startpos, Cardinals.N))
                {
                    Border crossedBorder = GetCrossedBorder(agent.startpos, Cardinals.N);
                    agent.startpos.Y = crossedBorder.BorderLine.Z - 1;
                }

                //Mitigate http://opensimulator.org/mantis/view.php?id=3522
                // Check if start position is outside of region
                // If it is, check the Z start position also..   if not, leave it alone.
                if (BordersLocked)
                {
                    lock (EastBorders)
                    {
                        if (agent.startpos.X > EastBorders[0].BorderLine.Z)
                        {
                            m_log.Warn("FIX AGENT POSITION");
                            agent.startpos.X = EastBorders[0].BorderLine.Z * 0.5f;
                            if (agent.startpos.Z > 720)
                                agent.startpos.Z = 720;
                        }
                    }
                    lock (NorthBorders)
                    {
                        if (agent.startpos.Y > NorthBorders[0].BorderLine.Z)
                        {
                            m_log.Warn("FIX Agent POSITION");
                            agent.startpos.Y = NorthBorders[0].BorderLine.Z * 0.5f;
                            if (agent.startpos.Z > 720)
                                agent.startpos.Z = 720;
                        }
                    }
                }
                else
                {
                    if (agent.startpos.X > EastBorders[0].BorderLine.Z)
                    {
                        m_log.Warn("FIX AGENT POSITION");
                        agent.startpos.X = EastBorders[0].BorderLine.Z * 0.5f;
                        if (agent.startpos.Z > 720)
                            agent.startpos.Z = 720;
                    }
                    if (agent.startpos.Y > NorthBorders[0].BorderLine.Z)
                    {
                        m_log.Warn("FIX Agent POSITION");
                        agent.startpos.Y = NorthBorders[0].BorderLine.Z * 0.5f;
                        if (agent.startpos.Z > 720)
                            agent.startpos.Z = 720;
                    }
                }
                // Honor parcel landing type and position.
                /*
                ILandObject land = LandChannel.GetLandObject(agent.startpos.X, agent.startpos.Y);
                if (land != null)
                {
                    if (land.LandData.LandingType == (byte)1 && land.LandData.UserLocation != Vector3.Zero)
                    {
                        agent.startpos = land.LandData.UserLocation;
                    }
                }
                */// This is now handled properly in ScenePresence.MakeRootAgent
            }

            return true;
        }

        private bool TestLandRestrictions(AgentCircuitData agent, ILandObject land,  out string reason)
        {
      
            bool banned = land.IsBannedFromLand(agent.AgentID);
            bool restricted = land.IsRestrictedFromLand(agent.AgentID);

            if (banned || restricted)
            {
                ILandObject nearestParcel = GetNearestAllowedParcel(agent.AgentID, agent.startpos.X, agent.startpos.Y);
                if (nearestParcel != null)
                {
                    //Move agent to nearest allowed
                    Vector3 newPosition = GetParcelCenterAtGround(nearestParcel);
                    agent.startpos.X = newPosition.X;
                    agent.startpos.Y = newPosition.Y;
                }
                else
                {
                    if (banned)
                    {
                        reason = "Cannot regioncross into banned parcel.";
                    }
                    else
                    {
                        reason = String.Format("Denied access to private region {0}: You are not on the access list for that region.",
                                   RegionInfo.RegionName);
                    }
                    return false;
                }
            }
            reason = "";
            return true;
        }

        /// <summary>
        /// Verifies that the user has a presence on the Grid
        /// </summary>
        /// <param name="agent">Circuit Data of the Agent we're verifying</param>
        /// <param name="reason">Outputs the reason for the false response on this string</param>
        /// <returns>True if the user has a session on the grid.  False if it does not.  False will 
        /// also return a reason.</returns>
        public virtual bool VerifyUserPresence(AgentCircuitData agent, out string reason)
        {
            reason = String.Empty;

            IPresenceService presence = RequestModuleInterface<IPresenceService>();
            if (presence == null)
            {
                reason = String.Format("Failed to verify user presence in the grid for {0} {1} in region {2}. Presence service does not exist.", agent.firstname, agent.lastname, RegionInfo.RegionName);
                return false;
            }

            OpenSim.Services.Interfaces.PresenceInfo pinfo = presence.GetAgent(agent.SessionID);

            if (pinfo == null)
            {
                reason = String.Format("Failed to verify user presence in the grid for {0} {1}, access denied to region {2}.", agent.firstname, agent.lastname, RegionInfo.RegionName);
                return false;
            }

            return true;
        }

        /// <summary>
        /// Verify if the user can connect to this region.  Checks the banlist and ensures that the region is set for public access
        /// </summary>
        /// <param name="agent">The circuit data for the agent</param>
        /// <param name="reason">outputs the reason to this string</param>
        /// <returns>True if the region accepts this agent.  False if it does not.  False will 
        /// also return a reason.</returns>
        protected virtual bool AuthorizeUser(AgentCircuitData agent, out string reason)
        {
            reason = String.Empty;

            if (!m_strictAccessControl) return true;
            if (Permissions.IsGod(agent.AgentID)) return true;
                      
            if (AuthorizationService != null)
            {
                if (!AuthorizationService.IsAuthorizedForRegion(agent.AgentID.ToString(), RegionInfo.RegionID.ToString(),out reason))
                {
                    m_log.WarnFormat("[CONNECTION BEGIN]: Denied access to: {0} ({1} {2}) at {3} because the user does not have access to the region",
                                     agent.AgentID, agent.firstname, agent.lastname, RegionInfo.RegionName);
                    //reason = String.Format("You are not currently on the access list for {0}",RegionInfo.RegionName);
                    return false;
                }
            }

            if (m_regInfo.EstateSettings != null)
            {
                if (m_regInfo.EstateSettings.IsBanned(agent.AgentID))
                {
                    m_log.WarnFormat("[CONNECTION BEGIN]: Denied access to: {0} ({1} {2}) at {3} because the user is on the banlist",
                                     agent.AgentID, agent.firstname, agent.lastname, RegionInfo.RegionName);
                    reason = String.Format("Denied access to region {0}: You have been banned from that region.",
                                           RegionInfo.RegionName);
                    return false;
                }
            }
            else
                m_log.ErrorFormat("[CONNECTION BEGIN]: Estate Settings is null!");

            IGroupsModule groupsModule =
                    RequestModuleInterface<IGroupsModule>();

            List<UUID> agentGroups = new List<UUID>();

            if (groupsModule != null)
            {
                GroupMembershipData[] GroupMembership =
                        groupsModule.GetMembershipData(agent.AgentID);

                if (GroupMembership != null)
                {
                    for (int i = 0; i < GroupMembership.Length; i++)
                        agentGroups.Add(GroupMembership[i].GroupID);
                }
                else
                    m_log.ErrorFormat("[CONNECTION BEGIN]: GroupMembership is null!");
            }

            bool groupAccess = false;
            UUID[] estateGroups = m_regInfo.EstateSettings.EstateGroups;

            if (estateGroups != null)
            {
                foreach (UUID group in estateGroups)
                {
                    if (agentGroups.Contains(group))
                    {
                        groupAccess = true;
                        break;
                    }
                }
            }
            else
                m_log.ErrorFormat("[CONNECTION BEGIN]: EstateGroups is null!");

            if (!m_regInfo.EstateSettings.PublicAccess &&
                !m_regInfo.EstateSettings.HasAccess(agent.AgentID) &&
                !groupAccess)
            {
                m_log.WarnFormat("[CONNECTION BEGIN]: Denied access to: {0} ({1} {2}) at {3} because the user does not have access to the estate",
                                 agent.AgentID, agent.firstname, agent.lastname, RegionInfo.RegionName);
                reason = String.Format("Denied access to private region {0}: You are not on the access list for that region.",
                                       RegionInfo.RegionName);
                return false;
            }

            // TODO: estate/region settings are not properly hooked up
            // to ILandObject.isRestrictedFromLand()
            // if (null != LandChannel)
            // {
            //     // region seems to have local Id of 1
            //     ILandObject land = LandChannel.GetLandObject(1);
            //     if (null != land)
            //     {
            //         if (land.isBannedFromLand(agent.AgentID))
            //         {
            //             m_log.WarnFormat("[CONNECTION BEGIN]: Denied access to: {0} ({1} {2}) at {3} because the user has been banned from land",
            //                              agent.AgentID, agent.firstname, agent.lastname, RegionInfo.RegionName);
            //             reason = String.Format("Denied access to private region {0}: You are banned from that region.",
            //                                    RegionInfo.RegionName);
            //             return false;
            //         }

            //         if (land.isRestrictedFromLand(agent.AgentID))
            //         {
            //             m_log.WarnFormat("[CONNECTION BEGIN]: Denied access to: {0} ({1} {2}) at {3} because the user does not have access to the region",
            //                              agent.AgentID, agent.firstname, agent.lastname, RegionInfo.RegionName);
            //             reason = String.Format("Denied access to private region {0}: You are not on the access list for that region.",
            //                                    RegionInfo.RegionName);
            //             return false;
            //         }
            //     }
            // }

            return true;
        }

        private ILandObject GetParcelAtPoint(float x, float y)
        {
            foreach (var parcel in AllParcels())
            {
                if (parcel.ContainsPoint((int)x,(int)y))
                {
                    return parcel;
                }
            }
            return null;
        }

        /// <summary>
        /// Update an AgentCircuitData object with new information
        /// </summary>
        /// <param name="data">Information to update the AgentCircuitData with</param>
        public void UpdateCircuitData(AgentCircuitData data)
        {
            m_authenticateHandler.UpdateAgentData(data);
        }

        /// <summary>
        /// Change the Circuit Code for the user's Circuit Data
        /// </summary>
        /// <param name="oldcc">The old Circuit Code.  Must match a previous circuit code</param>
        /// <param name="newcc">The new Circuit Code.  Must not be an already existing circuit code</param>
        /// <returns>True if we successfully changed it.  False if we did not</returns>
        public bool ChangeCircuitCode(uint oldcc, uint newcc)
        {
            return m_authenticateHandler.TryChangeCiruitCode(oldcc, newcc);
        }

        /// <summary>
        /// The Grid has requested that we log-off a user.  Log them off.
        /// </summary>
        /// <param name="AvatarID">Unique ID of the avatar to log-off</param>
        /// <param name="RegionSecret">SecureSessionID of the user, or the RegionSecret text when logging on to the grid</param>
        /// <param name="message">message to display to the user.  Reason for being logged off</param>
        public void HandleLogOffUserFromGrid(UUID AvatarID, UUID RegionSecret, string message)
        {
            ScenePresence loggingOffUser = GetScenePresence(AvatarID);
            if (loggingOffUser != null)
            {
                UUID localRegionSecret = UUID.Zero;
                bool parsedsecret = UUID.TryParse(m_regInfo.regionSecret, out localRegionSecret);

                // Region Secret is used here in case a new sessionid overwrites an old one on the user server.
                // Will update the user server in a few revisions to use it.

                if (RegionSecret == loggingOffUser.ControllingClient.SecureSessionId || (parsedsecret && RegionSecret == localRegionSecret))
                {
                    m_sceneGridService.SendCloseChildAgentConnections(loggingOffUser.UUID, new List<ulong>(loggingOffUser.KnownRegions.Keys));
                    loggingOffUser.ControllingClient.Kick(message);
                    // Give them a second to receive the message!
                    Thread.Sleep(1000);
                    loggingOffUser.ControllingClient.Close();
                }
                else
                {
                    m_log.Info("[USERLOGOFF]: System sending the LogOff user message failed to sucessfully authenticate");
                }
            }
            else
            {
                m_log.InfoFormat("[USERLOGOFF]: Got a logoff request for {0} but the user isn't here.  The user might already have been logged out", AvatarID.ToString());
            }
        }

        /// <summary>
        /// Triggered when an agent crosses into this sim.  Also happens on initial login.
        /// </summary>
        /// <param name="agentID"></param>
        /// <param name="position"></param>
        /// <param name="isFlying"></param>
        public virtual void AgentCrossing(UUID agentID, Vector3 position, bool isFlying)
        {
            ScenePresence presence = GetScenePresence(agentID);
            if(presence != null)
            {
                try
                {
                    presence.MakeRootAgent(position, isFlying);
                }
                catch (Exception e)
                {
                    m_log.ErrorFormat("[SCENE]: Unable to do agent crossing, exception {0}", e);
                }
            }
            else
            {
                m_log.ErrorFormat(
                    "[SCENE]: Could not find presence for agent {0} crossing into scene {1}",
                    agentID, RegionInfo.RegionName);
            }
        }

        /// <summary>
        /// We've got an update about an agent that sees into this region, 
        /// send it to ScenePresence for processing  It's the full data.
        /// </summary>
        /// <param name="cAgentData">Agent that contains all of the relevant things about an agent.
        /// Appearance, animations, position, etc.</param>
        /// <returns>true if we handled it.</returns>
        public virtual bool IncomingChildAgentDataUpdate(AgentData cAgentData)
        {
            m_log.DebugFormat(
                "[SCENE]: Incoming child agent update for {0} in {1}", cAgentData.AgentID, RegionInfo.RegionName);

            // XPTO: if this agent is not allowed here as root, always return false

            // We have to wait until the viewer contacts this region after receiving EAC.
            // That calls AddNewClient, which finally creates the ScenePresence
            ScenePresence childAgentUpdate = WaitGetScenePresence(cAgentData.AgentID);
            if (childAgentUpdate != null)
            {
                childAgentUpdate.ChildAgentDataUpdate(cAgentData);
                return true;
            }

            return false;
        }

        /// <summary>
        /// We've got an update about an agent that sees into this region, 
        /// send it to ScenePresence for processing  It's only positional data
        /// </summary>
        /// <param name="cAgentData">AgentPosition that contains agent positional data so we can know what to send</param>
        /// <returns>true if we handled it.</returns>
        public virtual bool IncomingChildAgentDataUpdate(AgentPosition cAgentData)
        {
            //m_log.Debug(" XXX Scene IncomingChildAgentDataUpdate POSITION in " + RegionInfo.RegionName);
            ScenePresence childAgentUpdate = GetScenePresence(cAgentData.AgentID);
            if (childAgentUpdate != null)
            {
                // I can't imagine *yet* why we would get an update if the agent is a root agent..
                // however to avoid a race condition crossing borders..
                if (childAgentUpdate.IsChildAgent)
                {
                    uint rRegionX = (uint)(cAgentData.RegionHandle >> 40);
                    uint rRegionY = (((uint)(cAgentData.RegionHandle)) >> 8);
                    uint tRegionX = RegionInfo.RegionLocX;
                    uint tRegionY = RegionInfo.RegionLocY;
                    //Send Data to ScenePresence
                    childAgentUpdate.ChildAgentDataUpdate(cAgentData, tRegionX, tRegionY, rRegionX, rRegionY);
                    // Not Implemented:
                    //TODO: Do we need to pass the message on to one of our neighbors?
                }

                return true;
            }

            return false;
        }

        protected virtual ScenePresence WaitGetScenePresence(UUID agentID)
        {
            int ntimes = 10;
            ScenePresence childAgentUpdate = null;
            while ((childAgentUpdate = GetScenePresence(agentID)) == null && (ntimes-- > 0))
                Thread.Sleep(1000);
            return childAgentUpdate;

        }

        public virtual bool IncomingRetrieveRootAgent(UUID id, out IAgentData agent)
        {
            agent = null;
            ScenePresence sp = GetScenePresence(id);
            if ((sp != null) && (!sp.IsChildAgent))
            {
                sp.IsChildAgent = true;
                return sp.CopyAgent(out agent);
            }

            return false;
        }

        public bool IncomingCloseAgent(UUID agentID)
        {
            return IncomingCloseAgent(agentID, false);
        }

        public bool IncomingCloseChildAgent(UUID agentID)
        {
            return IncomingCloseAgent(agentID, true);
        }

        /// <summary>
        /// Tell a single agent to disconnect from the region.
        /// </summary>
        /// <param name="agentID"></param>
        /// <param name="childOnly"></param>
        public bool IncomingCloseAgent(UUID agentID, bool childOnly)
        {
            //m_log.DebugFormat("[SCENE]: Processing incoming close agent for {0}", agentID);

            ScenePresence presence = m_sceneGraph.GetScenePresence(agentID);
            if (presence != null)
            {
                // Nothing is removed here, so down count it as such
                if (presence.IsChildAgent)
                {
                   m_sceneGraph.removeUserCount(false);
                }
                else if (!childOnly)
                {
                   m_sceneGraph.removeUserCount(true);
                }

                // Don't do this to root agents on logout, it's not nice for the viewer
                if (presence.IsChildAgent)
                {
                    // Tell a single agent to disconnect from the region.
                    IEventQueue eq = RequestModuleInterface<IEventQueue>();
                    if (eq != null)
                    {
                        eq.DisableSimulator(RegionInfo.RegionHandle, agentID);
                    }
                    else
                        presence.ControllingClient.SendShutdownConnectionNotice();
                    presence.ControllingClient.Close(false);
                }
                else if (!childOnly)
                {
                    presence.ControllingClient.Close(true);
                }
                return true;
            }

            // Agent not here
            return false;
        }

        /// <summary>
        /// Tries to teleport agent to other region.
        /// </summary>
        /// <param name="remoteClient"></param>
        /// <param name="regionName"></param>
        /// <param name="position"></param>
        /// <param name="lookAt"></param>
        /// <param name="teleportFlags"></param>
        public void RequestTeleportLocation(IClientAPI remoteClient, string regionName, Vector3 position,
                                            Vector3 lookat, uint teleportFlags)
        {
            GridRegion regionInfo = GridService.GetRegionByName(UUID.Zero, regionName);
            if (regionInfo == null)
            {
                // can't find the region: Tell viewer and abort
                remoteClient.SendTeleportFailed("The region '" + regionName + "' could not be found.");
                return;
            }

            RequestTeleportLocation(remoteClient, regionInfo.RegionHandle, position, lookat, teleportFlags);
        }

        /// <summary>
        /// Tries to teleport agent to other region.
        /// </summary>
        /// <param name="remoteClient"></param>
        /// <param name="regionHandle"></param>
        /// <param name="position"></param>
        /// <param name="lookAt"></param>
        /// <param name="teleportFlags"></param>
        public void RequestTeleportLocation(IClientAPI remoteClient, ulong regionHandle, Vector3 position,
                                            Vector3 lookAt, uint teleportFlags)
        {
            ScenePresence sp = GetScenePresence(remoteClient.AgentId);
            if (sp != null)
            {
                uint regionX = m_regInfo.RegionLocX;
                uint regionY = m_regInfo.RegionLocY;

                Utils.LongToUInts(regionHandle, out regionX, out regionY);

                int shiftx = (int) regionX - (int) m_regInfo.RegionLocX * (int)Constants.RegionSize;
                int shifty = (int) regionY - (int) m_regInfo.RegionLocY * (int)Constants.RegionSize;

                position.X += shiftx;
                position.Y += shifty;

                bool result = false;

                if (TestBorderCross(position,Cardinals.N))
                    result = true;

                if (TestBorderCross(position, Cardinals.S))
                    result = true;

                if (TestBorderCross(position, Cardinals.E))
                    result = true;

                if (TestBorderCross(position, Cardinals.W))
                    result = true;

                // bordercross if position is outside of region

                if (!result)
                {
                    regionHandle = m_regInfo.RegionHandle;
                }
                else
                {
                    // not in this region, undo the shift!
                    position.X -= shiftx;
                    position.Y -= shifty;
                }

                if (m_teleportModule != null)
                    m_teleportModule.Teleport(sp, regionHandle, position, lookAt, teleportFlags);
                else
                {
                    m_log.DebugFormat("[SCENE]: Unable to perform teleports: no AgentTransferModule is active");
                    sp.ControllingClient.SendTeleportFailed("Unable to perform teleports on this simulator.");
                }
            }
        }

        /// <summary>
        /// Tries to teleport agent to landmark.
        /// </summary>
        /// <param name="remoteClient"></param>
        /// <param name="regionHandle"></param>
        /// <param name="position"></param>
        public void RequestTeleportLandmark(IClientAPI remoteClient, UUID regionID, Vector3 position)
        {
            GridRegion info = GridService.GetRegionByUUID(UUID.Zero, regionID);

            if (info == null)
            {
                // can't find the region: Tell viewer and abort
                remoteClient.SendTeleportFailed("The teleport destination could not be found.");
                return;
            }

            RequestTeleportLocation(remoteClient, info.RegionHandle, position, Vector3.Zero, (uint)(TPFlags.SetLastToTarget | TPFlags.ViaLandmark));
        }

        public void CrossAgentToNewRegion(ScenePresence agent, bool isFlying)
        {
            if (m_teleportModule != null)
                m_teleportModule.Cross(agent, isFlying);
            else
            {
                m_log.DebugFormat("[SCENE]: Unable to cross agent to neighbouring region, because there is no AgentTransferModule");
            }
        }

        public void SendOutChildAgentUpdates(AgentPosition cadu, ScenePresence presence)
        {
            m_sceneGridService.SendChildAgentDataUpdate(cadu, presence);
        }

        #endregion

        #region Other Methods

        #endregion

        public void HandleObjectPermissionsUpdate(IClientAPI controller, UUID agentID, UUID sessionID, byte field, uint localId, uint mask, byte set)
        {
            // Check for spoofing..  since this is permissions we're talking about here!
            if ((controller.SessionId == sessionID) && (controller.AgentId == agentID))
            {
                // Tell the object to do permission update
                if (localId != 0)
                {
                    SceneObjectGroup chObjectGroup = GetGroupByPrim(localId);
                    if (chObjectGroup != null)
                    {
                        chObjectGroup.UpdatePermissions(agentID, field, localId, mask, set);
                    }
                }
            }
        }

        /// <summary>
        /// Causes all clients to get a full object update on all of the objects in the scene.
        /// </summary>
        public void ForceClientUpdate()
        {
            List<EntityBase> EntityList = GetEntities();

            foreach (EntityBase ent in EntityList)
            {
                if (ent is SceneObjectGroup)
                {
                    ((SceneObjectGroup)ent).ScheduleGroupForFullUpdate();
                }
            }
        }

        /// <summary>
        /// This is currently only used for scale (to scale to MegaPrim size)
        /// There is a console command that calls this in OpenSimMain
        /// </summary>
        /// <param name="cmdparams"></param>
        public void HandleEditCommand(string[] cmdparams)
        {
            m_log.Debug("Searching for Primitive: '" + cmdparams[2] + "'");

            List<EntityBase> EntityList = GetEntities();

            foreach (EntityBase ent in EntityList)
            {
                if (ent is SceneObjectGroup)
                {
                    SceneObjectPart part = ((SceneObjectGroup)ent).GetChildPart(((SceneObjectGroup)ent).UUID);
                    if (part != null)
                    {
                        if (part.Name == cmdparams[2])
                        {
                            part.Resize(
                                new Vector3(Convert.ToSingle(cmdparams[3]), Convert.ToSingle(cmdparams[4]),
                                              Convert.ToSingle(cmdparams[5])));

                            m_log.Debug("Edited scale of Primitive: " + part.Name);
                        }
                    }
                }
            }
        }

        public override void Show(string[] showParams)
        {
            base.Show(showParams);

            switch (showParams[0])
            {
                case "users":
                    m_log.Error("Current Region: " + RegionInfo.RegionName);
                    m_log.ErrorFormat("{0,-16}{1,-16}{2,-25}{3,-25}{4,-16}{5,-16}{6,-16}", "Firstname", "Lastname",
                                      "Agent ID", "Session ID", "Circuit", "IP", "World");

                    ForEachScenePresence(delegate(ScenePresence sp)
                    {
                        m_log.ErrorFormat("{0,-16}{1,-16}{2,-25}{3,-25}{4,-16},{5,-16}{6,-16}",
                                          sp.Firstname,
                                          sp.Lastname,
                                          sp.UUID,
                                          sp.ControllingClient.AgentId,
                                          "Unknown",
                                          "Unknown",
                                          RegionInfo.RegionName);
                    });

                    break;
            }
        }

        #region Script Handling Methods

        /// <summary>
        /// Console command handler to send script command to script engine.
        /// </summary>
        /// <param name="args"></param>
        public void SendCommandToPlugins(string[] args)
        {
            m_eventManager.TriggerOnPluginConsole(args);
        }

        public LandData GetLandData(float x, float y)
        {
            return LandChannel.GetLandObject(x, y).LandData;
        }

        public LandData GetLandData(uint x, uint y)
        {
            m_log.DebugFormat("[SCENE]: returning land for {0},{1}", x, y);
            return LandChannel.GetLandObject((int)x, (int)y).LandData;
        }


        #endregion

        #region Script Engine

        private List<ScriptEngineInterface> ScriptEngines = new List<ScriptEngineInterface>();
        public bool DumpAssetsToFile;

        /// <summary>
        ///
        /// </summary>
        /// <param name="scriptEngine"></param>
        public void AddScriptEngine(ScriptEngineInterface scriptEngine)
        {
            ScriptEngines.Add(scriptEngine);
            scriptEngine.InitializeEngine(this);
        }

        private bool ScriptDanger(SceneObjectPart part,Vector3 pos)
        {
            ILandObject parcel = LandChannel.GetLandObject(pos.X, pos.Y);
            if (part != null)
            {
                if (parcel != null)
                {
                    if ((parcel.LandData.Flags & (uint)ParcelFlags.AllowOtherScripts) != 0)
                    {
                        return true;
                    }
                    else if ((parcel.LandData.Flags & (uint)ParcelFlags.AllowGroupScripts) != 0)
                    {
                        if (part.OwnerID == parcel.LandData.OwnerID
                            || (parcel.LandData.IsGroupOwned && part.GroupID == parcel.LandData.GroupID)
                            || Permissions.IsGod(part.OwnerID))
                        {
                            return true;
                        }
                        else
                        {
                            return false;
                        }
                    }
                    else
                    {
                        if (part.OwnerID == parcel.LandData.OwnerID)
                        {
                            return true;
                        }
                        else
                        {
                            return false;
                        }
                    }
                }
                else
                {

                    if (pos.X > 0f && pos.X < Constants.RegionSize && pos.Y > 0f && pos.Y < Constants.RegionSize)
                    {
                        // The only time parcel != null when an object is inside a region is when
                        // there is nothing behind the landchannel.  IE, no land plugin loaded.
                        return true;
                    }
                    else
                    {
                        // The object is outside of this region.  Stop piping events to it.
                        return false;
                    }
                }
            }
            else
            {
                return false;
            }
        }

        public bool ScriptDanger(uint localID, Vector3 pos)
        {
            SceneObjectPart part = GetSceneObjectPart(localID);
            if (part != null)
            {
                return ScriptDanger(part, pos);
            }
            else
            {
                return false;
            }
        }

        public bool PipeEventsForScript(uint localID)
        {
            SceneObjectPart part = GetSceneObjectPart(localID);
            if (part != null)
            {
                // Changed so that child prims of attachments return ScriptDanger for their parent, so that
                //  their scripts will actually run.
                //      -- Leaf, Tue Aug 12 14:17:05 EDT 2008
                SceneObjectPart parent = part.ParentGroup.RootPart;
                if (parent != null && parent.IsAttachment)
                    return ScriptDanger(parent, parent.GetWorldPosition());
                else
                    return ScriptDanger(part, part.GetWorldPosition());
            }
            else
            {
                return false;
            }
        }

        #endregion

        #region SceneGraph wrapper methods

        /// <summary>
        ///
        /// </summary>
        /// <param name="localID"></param>
        /// <returns></returns>
        public UUID ConvertLocalIDToFullID(uint localID)
        {
            return m_sceneGraph.ConvertLocalIDToFullID(localID);
        }

        public void SwapRootAgentCount(bool rootChildChildRootTF)
        {
            m_sceneGraph.SwapRootChildAgent(rootChildChildRootTF);
        }

        public void AddPhysicalPrim(int num)
        {
            m_sceneGraph.AddPhysicalPrim(num);
        }

        public void RemovePhysicalPrim(int num)
        {
            m_sceneGraph.RemovePhysicalPrim(num);
        }

        public int GetRootAgentCount()
        {
            return m_sceneGraph.GetRootAgentCount();
        }

        public int GetChildAgentCount()
        {
            return m_sceneGraph.GetChildAgentCount();
        }

        /// <summary>
        /// Request a scene presence by UUID. Fast, indexed lookup.
        /// </summary>
        /// <param name="agentID"></param>
        /// <returns>null if the presence was not found</returns>
        public ScenePresence GetScenePresence(UUID agentID)
        {
            return m_sceneGraph.GetScenePresence(agentID);
        }

        /// <summary>
        /// Request the scene presence by name.
        /// </summary>
        /// <param name="firstName"></param>
        /// <param name="lastName"></param>
        /// <returns>null if the presence was not found</returns>
        public ScenePresence GetScenePresence(string firstName, string lastName)
        {
            return m_sceneGraph.GetScenePresence(firstName, lastName);
        }

        /// <summary>
        /// Request the scene presence by localID.
        /// </summary>
        /// <param name="localID"></param>
        /// <returns>null if the presence was not found</returns>
        public ScenePresence GetScenePresence(uint localID)
        {
            return m_sceneGraph.GetScenePresence(localID);
        }

        public override bool PresenceChildStatus(UUID avatarID)
        {
            ScenePresence cp = GetScenePresence(avatarID);

            // FIXME: This is really crap - some logout code is relying on a NullReferenceException to halt its processing
            // This needs to be fixed properly by cleaning up the logout code.
            //if (cp != null)
            //    return cp.IsChildAgent;

            //return false;

            return cp.IsChildAgent;
        }

        /// <summary>
        /// Performs action on all scene presences.
        /// </summary>
        /// <param name="action"></param>
        public void ForEachScenePresence(Action<ScenePresence> action)
        {
            if (m_sceneGraph != null)
            {
                m_sceneGraph.ForEachScenePresence(action);
            }
        }

        /// <summary>
        ///
        /// </summary>
        /// <param name="action"></param>
        //        public void ForEachObject(Action<SceneObjectGroup> action)
        //        {
        //            List<SceneObjectGroup> presenceList;
        //
        //            lock (m_sceneObjects)
        //            {
        //                presenceList = new List<SceneObjectGroup>(m_sceneObjects.Values);
        //            }
        //
        //            foreach (SceneObjectGroup presence in presenceList)
        //            {
        //                action(presence);
        //            }
        //        }

        /// <summary>
        /// Get a named prim contained in this scene (will return the first
        /// found, if there are more than one prim with the same name)
        /// </summary>
        /// <param name="name"></param>
        /// <returns></returns>
        public SceneObjectPart GetSceneObjectPart(string name)
        {
            return m_sceneGraph.GetSceneObjectPart(name);
        }

        /// <summary>
        /// Get a prim via its local id
        /// </summary>
        /// <param name="localID"></param>
        /// <returns></returns>
        public SceneObjectPart GetSceneObjectPart(uint localID)
        {
            return m_sceneGraph.GetSceneObjectPart(localID);
        }

        /// <summary>
        /// Get a prim via its UUID
        /// </summary>
        /// <param name="fullID"></param>
        /// <returns></returns>
        public SceneObjectPart GetSceneObjectPart(UUID fullID)
        {
            return m_sceneGraph.GetSceneObjectPart(fullID);
        }

        /// <summary>
        /// Get a scene object group that contains the prim with the given local id
        /// </summary>
        /// <param name="localID"></param>
        /// <returns>null if no scene object group containing that prim is found</returns>
        public SceneObjectGroup GetGroupByPrim(uint localID)
        {
            return m_sceneGraph.GetGroupByPrim(localID);
        }

        public override bool TryGetScenePresence(UUID avatarId, out ScenePresence avatar)
        {
            return m_sceneGraph.TryGetScenePresence(avatarId, out avatar);
        }

        public bool TryGetAvatarByName(string avatarName, out ScenePresence avatar)
        {
            return m_sceneGraph.TryGetAvatarByName(avatarName, out avatar);
        }

        public void ForEachClient(Action<IClientAPI> action)
        {
            m_clientManager.ForEachSync(action);
        }

        public bool TryGetClient(UUID avatarID, out IClientAPI client)
        {
            return m_clientManager.TryGetValue(avatarID, out client);
        }

        public bool TryGetClient(System.Net.IPEndPoint remoteEndPoint, out IClientAPI client)
        {
            return m_clientManager.TryGetValue(remoteEndPoint, out client);
        }

        public void ForEachSOG(Action<SceneObjectGroup> action)
        {
            m_sceneGraph.ForEachSOG(action);
        }

        /// <summary>
        /// Returns a list of the entities in the scene.  This is a new list so operations perform on the list itself
        /// will not affect the original list of objects in the scene.
        /// </summary>
        /// <returns></returns>
        public List<EntityBase> GetEntities()
        {
            return m_sceneGraph.GetEntities();
        }

        #endregion

        public void RegionHandleRequest(IClientAPI client, UUID regionID)
        {
            ulong handle = 0;
            if (regionID == RegionInfo.RegionID)
                handle = RegionInfo.RegionHandle;
            else
            {
                GridRegion r = GridService.GetRegionByUUID(UUID.Zero, regionID);
                if (r != null)
                    handle = r.RegionHandle;
            }

            if (handle != 0)
                client.SendRegionHandle(regionID, handle);
        }

        public bool NeedSceneCacheClear(UUID agentID)
        {
            IInventoryTransferModule inv = RequestModuleInterface<IInventoryTransferModule>();
            if (inv == null)
                return true;

            return inv.NeedSceneCacheClear(agentID, this);
        }

        public void CleanTempObjects()
        {
            List<EntityBase> objs = GetEntities();

            foreach (EntityBase obj in objs)
            {
                if (obj is SceneObjectGroup)
                {
                    SceneObjectGroup grp = (SceneObjectGroup)obj;

                    if (!grp.IsDeleted)
                    {
                        if ((grp.RootPart.Flags & PrimFlags.TemporaryOnRez) != 0)
                        {
                            if (grp.RootPart.Expires <= DateTime.Now)
                                DeleteSceneObject(grp, false);
                        }
                    }
                }
            }
        }

        public void DeleteFromStorage(UUID uuid)
        {
            m_storageManager.DataStore.RemoveObject(uuid, m_regInfo.RegionID);
        }

        public int GetHealth()
        {
            // Returns:
            // 1 = sim is up and accepting http requests. The heartbeat has
            // stopped and the sim is probably locked up, but a remote
            // admin restart may succeed
            //
            // 2 = Sim is up and the heartbeat is running. The sim is likely
            // usable for people within and logins _may_ work
            //
            // 3 = We have seen a new user enter within the past 4 minutes
            // which can be seen as positive confirmation of sim health
            //
            int health=1; // Start at 1, means we're up

            if ((Util.EnvironmentTickCountSubtract(m_lastUpdate)) < 1000)
                health+=1;
            else
                return health;

            // A login in the last 4 mins? We can't be doing too badly
            //
            if ((Util.EnvironmentTickCountSubtract(m_LastLogin)) < 240000)
                health++;
            else
                return health;

            CheckHeartbeat();

            return health;
        }

        // This callback allows the PhysicsScene to call back to its caller (the SceneGraph) and
        // update non-physical objects like the joint proxy objects that represent the position
        // of the joints in the scene.

        // This routine is normally called from within a lock (OdeLock) from within the OdePhysicsScene
        // WARNING: be careful of deadlocks here if you manipulate the scene. Remember you are being called
        // from within the OdePhysicsScene.

        protected internal void jointMoved(PhysicsJoint joint)
        {
            // m_parentScene.PhysicsScene.DumpJointInfo(); // non-thread-locked version; we should already be in a lock (OdeLock) when this callback is invoked
            SceneObjectPart jointProxyObject = GetSceneObjectPart(joint.ObjectNameInScene);
            if (jointProxyObject == null)
            {
                jointErrorMessage(joint, "WARNING, joint proxy not found, name " + joint.ObjectNameInScene);
                return;
            }

            // now update the joint proxy object in the scene to have the position of the joint as returned by the physics engine
            SceneObjectPart trackedBody = GetSceneObjectPart(joint.TrackedBodyName); // FIXME: causes a sequential lookup
            if (trackedBody == null) return; // the actor may have been deleted but the joint still lingers around a few frames waiting for deletion. during this time, trackedBody is NULL to prevent further motion of the joint proxy.
            jointProxyObject.Velocity = trackedBody.Velocity;
            jointProxyObject.AngularVelocity = trackedBody.AngularVelocity;
            switch (joint.Type)
            {
                case PhysicsJointType.Ball:
                    {
                        Vector3 jointAnchor = PhysicsScene.GetJointAnchor(joint);
                        Vector3 proxyPos = new Vector3(jointAnchor.X, jointAnchor.Y, jointAnchor.Z);
                        jointProxyObject.ParentGroup.UpdateGroupPosition(proxyPos); // schedules the entire group for a terse update
                    }
                    break;

                case PhysicsJointType.Hinge:
                    {
                        Vector3 jointAnchor = PhysicsScene.GetJointAnchor(joint);

                        // Normally, we would just ask the physics scene to return the axis for the joint.
                        // Unfortunately, ODE sometimes returns <0,0,0> for the joint axis, which should
                        // never occur. Therefore we cannot rely on ODE to always return a correct joint axis.
                        // Therefore the following call does not always work:
                        //PhysicsVector phyJointAxis = _PhyScene.GetJointAxis(joint);

                        // instead we compute the joint orientation by saving the original joint orientation
                        // relative to one of the jointed bodies, and applying this transformation
                        // to the current position of the jointed bodies (the tracked body) to compute the
                        // current joint orientation.

                        if (joint.TrackedBodyName == null)
                        {
                            jointErrorMessage(joint, "joint.TrackedBodyName is null, joint " + joint.ObjectNameInScene);
                        }

                        Vector3 proxyPos = new Vector3(jointAnchor.X, jointAnchor.Y, jointAnchor.Z);
                        Quaternion q = trackedBody.RotationOffset * joint.LocalRotation;

                        jointProxyObject.ParentGroup.UpdateGroupPosition(proxyPos); // schedules the entire group for a terse update
                        jointProxyObject.ParentGroup.UpdateGroupRotationR(q); // schedules the entire group for a terse update
                    }
                    break;
            }
        }

        // This callback allows the PhysicsScene to call back to its caller (the SceneGraph) and
        // update non-physical objects like the joint proxy objects that represent the position
        // of the joints in the scene.

        // This routine is normally called from within a lock (OdeLock) from within the OdePhysicsScene
        // WARNING: be careful of deadlocks here if you manipulate the scene. Remember you are being called
        // from within the OdePhysicsScene.
        protected internal void jointDeactivated(PhysicsJoint joint)
        {
            //m_log.Debug("[NINJA] SceneGraph.jointDeactivated, joint:" + joint.ObjectNameInScene);
            SceneObjectPart jointProxyObject = GetSceneObjectPart(joint.ObjectNameInScene);
            if (jointProxyObject == null)
            {
                jointErrorMessage(joint, "WARNING, trying to deactivate (stop interpolation of) joint proxy, but not found, name " + joint.ObjectNameInScene);
                return;
            }

            // turn the proxy non-physical, which also stops its client-side interpolation
            bool wasUsingPhysics = ((jointProxyObject.Flags & PrimFlags.Physics) != 0);
            if (wasUsingPhysics)
            {
                jointProxyObject.UpdatePrimFlags(false, false, true, false); // FIXME: possible deadlock here; check to make sure all the scene alterations set into motion here won't deadlock
            }
        }

        // This callback allows the PhysicsScene to call back to its caller (the SceneGraph) and
        // alert the user of errors by using the debug channel in the same way that scripts alert
        // the user of compile errors.

        // This routine is normally called from within a lock (OdeLock) from within the OdePhysicsScene
        // WARNING: be careful of deadlocks here if you manipulate the scene. Remember you are being called
        // from within the OdePhysicsScene.
        public void jointErrorMessage(PhysicsJoint joint, string message)
        {
            if (joint != null)
            {
                if (joint.ErrorMessageCount > PhysicsJoint.maxErrorMessages)
                    return;

                SceneObjectPart jointProxyObject = GetSceneObjectPart(joint.ObjectNameInScene);
                if (jointProxyObject != null)
                {
                    SimChat(Utils.StringToBytes("[NINJA]: " + message),
                        ChatTypeEnum.DebugChannel,
                        2147483647,
                        jointProxyObject.AbsolutePosition,
                        jointProxyObject.Name,
                        jointProxyObject.UUID,
                        false);

                    joint.ErrorMessageCount++;

                    if (joint.ErrorMessageCount > PhysicsJoint.maxErrorMessages)
                    {
                        SimChat(Utils.StringToBytes("[NINJA]: Too many messages for this joint, suppressing further messages."),
                            ChatTypeEnum.DebugChannel,
                            2147483647,
                            jointProxyObject.AbsolutePosition,
                            jointProxyObject.Name,
                            jointProxyObject.UUID,
                            false);
                    }
                }
                else
                {
                    // couldn't find the joint proxy object; the error message is silently suppressed
                }
            }
        }

        public Scene ConsoleScene()
        {
            if (MainConsole.Instance == null)
                return null;
            if (MainConsole.Instance.ConsoleScene is Scene)
                return (Scene)MainConsole.Instance.ConsoleScene;
            return null;
        }

        public float GetGroundHeight(float x, float y)
        {
            if (x < 0)
                x = 0;
            if (x >= Heightmap.Width)
                x = Heightmap.Width - 1;
            if (y < 0)
                y = 0;
            if (y >= Heightmap.Height)
                y = Heightmap.Height - 1;

            Vector3 p0 = new Vector3(x, y, (float)Heightmap[(int)x, (int)y]);
            Vector3 p1 = new Vector3(p0);
            Vector3 p2 = new Vector3(p0);

            p1.X += 1.0f;
            if (p1.X < Heightmap.Width)
                p1.Z = (float)Heightmap[(int)p1.X, (int)p1.Y];

            p2.Y += 1.0f;
            if (p2.Y < Heightmap.Height)
                p2.Z = (float)Heightmap[(int)p2.X, (int)p2.Y];

            Vector3 v0 = new Vector3(p1.X - p0.X, p1.Y - p0.Y, p1.Z - p0.Z);
            Vector3 v1 = new Vector3(p2.X - p0.X, p2.Y - p0.Y, p2.Z - p0.Z);

            v0.Normalize();
            v1.Normalize();

            Vector3 vsn = new Vector3();
            vsn.X = (v0.Y * v1.Z) - (v0.Z * v1.Y);
            vsn.Y = (v0.Z * v1.X) - (v0.X * v1.Z);
            vsn.Z = (v0.X * v1.Y) - (v0.Y * v1.X);
            vsn.Normalize();

            float xdiff = x - (float)((int)x);
            float ydiff = y - (float)((int)y);

            return (((vsn.X * xdiff) + (vsn.Y * ydiff)) / (-1 * vsn.Z)) + p0.Z;
        }

        private void CheckHeartbeat()
        {
            if (m_firstHeartbeat)
                return;

            if (Util.EnvironmentTickCountSubtract(m_lastUpdate) > 2000)
                StartTimer();
        }

        public override ISceneObject DeserializeObject(string representation)
        {
            return SceneObjectSerializer.FromXml2Format(representation);
        }

        public override bool AllowScriptCrossings
        {
            get { return m_allowScriptCrossings; }
        }

        public Vector3? GetNearestAllowedPosition(ScenePresence avatar)
        {
            //simulate to make sure we have pretty up to date positions
            PhysicsScene.Simulate(0);

            ILandObject nearestParcel = GetNearestAllowedParcel(avatar.UUID, avatar.AbsolutePosition.X, avatar.AbsolutePosition.Y);

            if (nearestParcel != null)
            {
                Vector3 dir = Vector3.Normalize(Vector3.Multiply(avatar.Velocity, -1));
                //Try to get a location that feels like where they came from
                Vector3? nearestPoint = GetNearestPointInParcelAlongDirectionFromPoint(avatar.AbsolutePosition, dir, nearestParcel);
                if (nearestPoint != null)
                {
                    Debug.WriteLine("Found a sane previous position based on velocity, sending them to: " + nearestPoint.ToString());
                    return nearestPoint.Value;
                }

                //Sometimes velocity might be zero (local teleport), so try finding point along path from avatar to center of nearest parcel
                Vector3 directionToParcelCenter = Vector3.Subtract(GetParcelCenterAtGround(nearestParcel), avatar.AbsolutePosition);
                dir = Vector3.Normalize(directionToParcelCenter);
                nearestPoint = GetNearestPointInParcelAlongDirectionFromPoint(avatar.AbsolutePosition, dir, nearestParcel);
                if (nearestPoint != null)
                {
                    Debug.WriteLine("They had a zero velocity, sending them to: " + nearestPoint.ToString());
                    return nearestPoint.Value;
                }

                //Ultimate backup if we have no idea where they are 
                Debug.WriteLine("Have no idea where they are, sending them to: " + avatar.lastKnownAllowedPosition.ToString());
                return avatar.lastKnownAllowedPosition;

            }

            //Go to the edge, this happens in teleporting to a region with no available parcels
            Vector3 nearestRegionEdgePoint = GetNearestRegionEdgePosition(avatar);
            //Debug.WriteLine("They are really in a place they don't belong, sending them to: " + nearestRegionEdgePoint.ToString());
            return nearestRegionEdgePoint;
            return null;
        }

        private Vector3 GetParcelCenterAtGround(ILandObject parcel)
        {
            Vector2 center = GetParcelCenter(parcel);
            return GetPositionAtGround(center.X, center.Y);
        }

        private Vector3? GetNearestPointInParcelAlongDirectionFromPoint(Vector3 pos, Vector3 direction, ILandObject parcel)
        {
            Vector3 unitDirection = Vector3.Normalize(direction);
            //Making distance to search go through some sane limit of distance
            for (float distance = 0; distance < Constants.RegionSize * 2; distance += .5f)
            {
                Vector3 testPos = Vector3.Add(pos, Vector3.Multiply(unitDirection, distance));
                if (parcel.ContainsPoint((int)testPos.X, (int)testPos.Y))
                {
                    return testPos;
                }
            }
            return null;
        }

        public ILandObject GetNearestAllowedParcel(UUID avatarId, float x, float y)
        {
            List<ILandObject> all = AllParcels();
            float minParcelDistance = float.MaxValue;
            ILandObject nearestParcel = null;

            foreach (var parcel in all)
            {
                if (!parcel.IsEitherBannedOrRestricted(avatarId))
                {
                    float parcelDistance = GetParcelDistancefromPoint(parcel, x, y);
                    if (parcelDistance < minParcelDistance)
                    {
                        minParcelDistance = parcelDistance;
                        nearestParcel = parcel;
                    }
                }
            }

            return nearestParcel;
        }

        private List<ILandObject> AllParcels()
        {
            return LandChannel.AllParcels();
        }

        private float GetParcelDistancefromPoint(ILandObject parcel, float x, float y)
        {
            return Vector2.Distance(new Vector2(x, y), GetParcelCenter(parcel));
        }

        //calculate the average center point of a parcel
        private Vector2 GetParcelCenter(ILandObject parcel)
        {
            int count = 0;
            int avgx = 0;
            int avgy = 0;
            for (int x = 0; x < Constants.RegionSize; x++)
            {
                for (int y = 0; y < Constants.RegionSize; y++)
                {
                    //Just keep a running average as we check if all the points are inside or not
                    if (parcel.ContainsPoint(x, y))
                    {
                        if (count == 0)
                        {
                            avgx = x;
                            avgy = y;
                        }
                        else
                        {
                            avgx = (avgx * count + x) / (count + 1);
                            avgy = (avgy * count + y) / (count + 1);
                        }
                        count += 1;
                    }
                }
            }
            return new Vector2(avgx, avgy);
        }

        private Vector3 GetNearestRegionEdgePosition(ScenePresence avatar)
        {
            float xdistance = avatar.AbsolutePosition.X < Constants.RegionSize / 2 ? avatar.AbsolutePosition.X : Constants.RegionSize - avatar.AbsolutePosition.X;
            float ydistance = avatar.AbsolutePosition.Y < Constants.RegionSize / 2 ? avatar.AbsolutePosition.Y : Constants.RegionSize - avatar.AbsolutePosition.Y;

            //find out what vertical edge to go to
            if (xdistance < ydistance)
            {
                if (avatar.AbsolutePosition.X < Constants.RegionSize / 2)
                {
                    return GetPositionAtAvatarHeightOrGroundHeight(avatar, 0.0f, avatar.AbsolutePosition.Y);
                }
                else
                {
                    return GetPositionAtAvatarHeightOrGroundHeight(avatar, Constants.RegionSize, avatar.AbsolutePosition.Y);
                }
            }
            //find out what horizontal edge to go to
            else
            {
                if (avatar.AbsolutePosition.Y < Constants.RegionSize / 2)
                {
                    return GetPositionAtAvatarHeightOrGroundHeight(avatar, avatar.AbsolutePosition.X, 0.0f);
                }
                else
                {
                    return GetPositionAtAvatarHeightOrGroundHeight(avatar, avatar.AbsolutePosition.X, Constants.RegionSize);
                }
            }
        }

        private Vector3 GetPositionAtAvatarHeightOrGroundHeight(ScenePresence avatar, float x, float y)
        {
            Vector3 ground = GetPositionAtGround(x, y);
            if (avatar.AbsolutePosition.Z > ground.Z)
            {
                ground.Z = avatar.AbsolutePosition.Z;
            }
            return ground;
        }

        private Vector3 GetPositionAtGround(float x, float y)
        {
            return new Vector3(x, y, GetGroundHeight(x, y));
        }

        public List<UUID> GetEstateRegions(int estateID)
        {
            if (m_storageManager.EstateDataStore == null)
                return new List<UUID>();

            return m_storageManager.EstateDataStore.GetRegions(estateID);
        }

        public void ReloadEstateData()
        {
            m_regInfo.EstateSettings = m_storageManager.EstateDataStore.LoadEstateSettings(m_regInfo.RegionID, false);

            TriggerEstateSunUpdate();
        }

        public void TriggerEstateSunUpdate()
        {
            float sun;
            if (RegionInfo.RegionSettings.UseEstateSun)
            {
                sun = (float)RegionInfo.EstateSettings.SunPosition;
                if (RegionInfo.EstateSettings.UseGlobalTime)
                {
                    sun = EventManager.GetCurrentTimeAsSunLindenHour() - 6.0f;
                }

                // 
                EventManager.TriggerEstateToolsSunUpdate(
                        RegionInfo.RegionHandle,
                        RegionInfo.EstateSettings.FixedSun,
                        RegionInfo.RegionSettings.UseEstateSun,
                        sun);
            }
            else
            {
                // Use the Sun Position from the Region Settings
                sun = (float)RegionInfo.RegionSettings.SunPosition - 6.0f;

                EventManager.TriggerEstateToolsSunUpdate(
                        RegionInfo.RegionHandle,
                        RegionInfo.RegionSettings.FixedSun,
                        RegionInfo.RegionSettings.UseEstateSun,
                        sun);
            }
        }

        private void HandleReloadEstate(string module, string[] cmd)
        {
            if (MainConsole.Instance.ConsoleScene == null ||
                (MainConsole.Instance.ConsoleScene is Scene &&
                (Scene)MainConsole.Instance.ConsoleScene == this))
            {
                ReloadEstateData();
            }
        }

        public Vector3[] GetCombinedBoundingBox(List<SceneObjectGroup> objects, out float minX, out float maxX, out float minY, out float maxY, out float minZ, out float maxZ)
        {
            minX = 256;
            maxX = -256;
            minY = 256;
            maxY = -256;
            minZ = 8192;
            maxZ = -256;

            List<Vector3> offsets = new List<Vector3>();

            foreach (SceneObjectGroup g in objects)
            {
                float ominX, ominY, ominZ, omaxX, omaxY, omaxZ;

                g.GetAxisAlignedBoundingBoxRaw(out ominX, out omaxX, out ominY, out omaxY, out ominZ, out omaxZ);

                if (minX > ominX)
                    minX = ominX;
                if (minY > ominY)
                    minY = ominY;
                if (minZ > ominZ)
                    minZ = ominZ;
                if (maxX < omaxX)
                    maxX = omaxX;
                if (maxY < omaxY)
                    maxY = omaxY;
                if (maxZ < omaxZ)
                    maxZ = omaxZ;
            }

            foreach (SceneObjectGroup g in objects)
            {
                Vector3 vec = g.AbsolutePosition;
                vec.X -= minX;
                vec.Y -= minY;
                vec.Z -= minZ;

                offsets.Add(vec);
            }

            return offsets.ToArray();
        }

        public void RegenerateMaptile(object sender, ElapsedEventArgs e)
        {
            IWorldMapModule mapModule = RequestModuleInterface<IWorldMapModule>();
            if (mapModule != null)
            {
                mapModule.GenerateMaptile();

                string error = GridService.RegisterRegion(RegionInfo.ScopeID, new GridRegion(RegionInfo));

                if (error != String.Empty)
                    throw new Exception(error);
            }
        }
    }
}<|MERGE_RESOLUTION|>--- conflicted
+++ resolved
@@ -667,10 +667,7 @@
                 }
 
                 m_strictAccessControl = startupConfig.GetBoolean("StrictAccessControl", m_strictAccessControl);
-<<<<<<< HEAD
                 CombineRegions = startupConfig.GetBoolean("CombineContiguousRegions", false);
-=======
->>>>>>> ea1df09f
 
                 m_generateMaptiles = startupConfig.GetBoolean("GenerateMaptiles", true);
                 if (m_generateMaptiles)
