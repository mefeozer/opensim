--- conflicted
+++ resolved
@@ -245,18 +245,11 @@
             float localAVHeight = 1.56f;
             float posZLimit = 22;
 
-<<<<<<< HEAD
-                    sp.ControllingClient.SendLocalTeleport(position, lookAt, teleportFlags);
-                    sp.TeleportFlags = (Constants.TeleportFlags)teleportFlags;
-                    sp.Velocity = Vector3.Zero;
-                    sp.Teleport(position);
-=======
             // TODO: Check other Scene HeightField
             if (position.X > 0 && position.X <= (int)Constants.RegionSize && position.Y > 0 && position.Y <= (int)Constants.RegionSize)
             {
                 posZLimit = (float)sp.Scene.Heightmap[(int)position.X, (int)position.Y];
             }
->>>>>>> 40f3c245
 
             float newPosZ = posZLimit + localAVHeight;
             if (posZLimit >= (position.Z - (localAVHeight / 2)) && !(Single.IsInfinity(newPosZ) || Single.IsNaN(newPosZ)))
@@ -267,6 +260,7 @@
             sp.ControllingClient.SendTeleportStart(teleportFlags);
 
             sp.ControllingClient.SendLocalTeleport(position, lookAt, teleportFlags);
+            sp.TeleportFlags = (Constants.TeleportFlags)teleportFlags;
             sp.Velocity = Vector3.Zero;
             sp.Teleport(position);
 
@@ -814,21 +808,8 @@
                     newpos.Y = Constants.RegionSize - enterDistance;
                 }
 
-<<<<<<< HEAD
                 neighbourx--;
                 newpos.X = Constants.RegionSize - enterDistance;
-=======
-                    Vector3 newposition = pos;
-                    newposition.X += (scene.RegionInfo.RegionLocX - neighbourx) * Constants.RegionSize;
-                    newposition.Y += (scene.RegionInfo.RegionLocY - neighboury) * Constants.RegionSize;
-                    agent.ControllingClient.SendAgentAlertMessage(
-                            String.Format("Moving you to region {0},{1}", neighbourx, neighboury), false);
-                    InformClientToInitateTeleportToLocation(agent, neighbourx, neighboury, newposition, scene);
-
-                    return true;
-                }
->>>>>>> 40f3c245
-
             }
             else if (scene.TestBorderCross(pos + eastCross, Cardinals.E))
             {
