--- conflicted
+++ resolved
@@ -1072,78 +1072,12 @@
                 //m_log.Debug("AFTER CROSS");
                 //Scene.DumpChildrenSeeds(UUID);
                 //DumpKnownRegions();
-<<<<<<< HEAD
-                string agentcaps;
-                if (!agent.KnownRegions.TryGetValue(neighbourRegion.RegionHandle, out agentcaps))
-                {
-                    m_log.ErrorFormat("[ENTITY TRANSFER MODULE]: No ENTITY TRANSFER MODULE information for region handle {0}, exiting CrossToNewRegion.",
-                                     neighbourRegion.RegionHandle);
-                    return agent;
-                }
-                string capsPath = neighbourRegion.ServerURI + CapsUtil.GetCapsSeedPath(agentcaps);
-
-                m_log.DebugFormat("[ENTITY TRANSFER MODULE]: Sending new CAPS seed url {0} to client {1}", capsPath, agent.UUID);
-
-                IEventQueue eq = agent.Scene.RequestModuleInterface<IEventQueue>();
-                IPEndPoint neighbourExternal = neighbourRegion.ExternalEndPoint;
-                if (neighbourExternal != null)
-                {
-                    if (eq != null)
-                    {
-                        eq.CrossRegion(neighbourHandle, pos, agent.Velocity, neighbourExternal,
-                                       capsPath, agent.UUID, agent.ControllingClient.SessionId);
-                    }
-                    else
-                    {
-                        agent.ControllingClient.CrossRegion(neighbourHandle, pos, agent.Velocity, neighbourExternal,
-                                                    capsPath);
-                    }
-                }
-
-                if (!WaitForCallback(agent.UUID))
-                {
-                    m_log.Debug("[ENTITY TRANSFER MODULE]: Callback never came in crossing agent");
-                    ReInstantiateScripts(agent);
-                    ResetFromTransit(agent.UUID);
-
-                    // Yikes! We should just have a ref to scene here.
-                    //agent.Scene.InformClientOfNeighbours(agent);
-                    EnableChildAgents(agent);
-
-                    return agent;
-                }
-
-                agent.MakeChildAgent();
-
-                // now we have a child agent in this region. Request all interesting data about other (root) agents
-                agent.SendOtherAgentsAvatarDataToMe();
-                agent.SendOtherAgentsAppearanceToMe();
-
-                // Backwards compatibility
-                if (version == "Unknown" || version == string.Empty)
-                {
-                    m_log.DebugFormat("[ENTITY TRANSFER MODULE]: Old neighbor, passing attachments one by one...");
-                    CrossAttachmentsIntoNewRegion(neighbourRegion, agent, true);
-                }
-
-                AgentHasMovedAway(agent, false);
-
-                // the user may change their profile information in other region,
-                // so the userinfo in UserProfileCache is not reliable any more, delete it
-                // REFACTORING PROBLEM. Well, not a problem, but this method is HORRIBLE!
-                if (agent.Scene.NeedSceneCacheClear(agent.UUID))
-                {
-                    m_log.DebugFormat(
-                        "[ENTITY TRANSFER MODULE]: User {0} is going to another region", agent.UUID);
-                }
-=======
             }
             catch (Exception e)
             {
                 m_log.ErrorFormat(
                     "[ENTITY TRANSFER MODULE]: Problem crossing user {0} to new region {1} from {2}.  Exception {3}{4}",
                     agent.Name, neighbourRegion.RegionName, agent.Scene.RegionInfo.RegionName, e.Message, e.StackTrace);
->>>>>>> a2d98c72
             }
 
             return agent;
