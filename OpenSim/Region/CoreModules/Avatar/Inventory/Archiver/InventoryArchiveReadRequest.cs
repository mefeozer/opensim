/*
 * Copyright (c) Contributors, http://opensimulator.org/
 * See CONTRIBUTORS.TXT for a full list of copyright holders.
 *
 * Redistribution and use in source and binary forms, with or without
 * modification, are permitted provided that the following conditions are met:
 *     * Redistributions of source code must retain the above copyright
 *       notice, this list of conditions and the following disclaimer.
 *     * Redistributions in binary form must reproduce the above copyright
 *       notice, this list of conditions and the following disclaimer in the
 *       documentation and/or other materials provided with the distribution.
 *     * Neither the name of the OpenSimulator Project nor the
 *       names of its contributors may be used to endorse or promote products
 *       derived from this software without specific prior written permission.
 *
 * THIS SOFTWARE IS PROVIDED BY THE DEVELOPERS ``AS IS'' AND ANY
 * EXPRESS OR IMPLIED WARRANTIES, INCLUDING, BUT NOT LIMITED TO, THE IMPLIED
 * WARRANTIES OF MERCHANTABILITY AND FITNESS FOR A PARTICULAR PURPOSE ARE
 * DISCLAIMED. IN NO EVENT SHALL THE CONTRIBUTORS BE LIABLE FOR ANY
 * DIRECT, INDIRECT, INCIDENTAL, SPECIAL, EXEMPLARY, OR CONSEQUENTIAL DAMAGES
 * (INCLUDING, BUT NOT LIMITED TO, PROCUREMENT OF SUBSTITUTE GOODS OR SERVICES;
 * LOSS OF USE, DATA, OR PROFITS; OR BUSINESS INTERRUPTION) HOWEVER CAUSED AND
 * ON ANY THEORY OF LIABILITY, WHETHER IN CONTRACT, STRICT LIABILITY, OR TORT
 * (INCLUDING NEGLIGENCE OR OTHERWISE) ARISING IN ANY WAY OUT OF THE USE OF THIS
 * SOFTWARE, EVEN IF ADVISED OF THE POSSIBILITY OF SUCH DAMAGE.
 */

using System;
using System.Collections.Generic;
using System.IO;
using System.IO.Compression;
using System.Reflection;
using System.Threading;
using System.Text;
using System.Xml;
using System.Xml.Linq;
using log4net;
using OpenMetaverse;
using OpenSim.Framework;
using OpenSim.Framework.Serialization;
using OpenSim.Framework.Serialization.External;
using OpenSim.Region.CoreModules.World.Archiver;
using OpenSim.Region.Framework.Scenes;
using OpenSim.Region.Framework.Scenes.Serialization;
using OpenSim.Region.Framework.Interfaces;
using OpenSim.Services.Interfaces;

namespace OpenSim.Region.CoreModules.Avatar.Inventory.Archiver
{
    public class InventoryArchiveReadRequest
    {
        private static readonly ILog m_log = LogManager.GetLogger(MethodBase.GetCurrentMethod().DeclaringType);

        /// <summary>
        /// The maximum major version of archive that we can read.  Minor versions shouldn't need a max number since version
        /// bumps here should be compatible.
        /// </summary>
        public static int MAX_MAJOR_VERSION = 1;
        
        protected TarArchiveReader archive;

        private UserAccount m_userInfo;
        private string m_invPath;
        
        /// <summary>
        /// Do we want to merge this load with existing inventory?
        /// </summary>
        protected bool m_merge;

        /// <value>
        /// We only use this to request modules
        /// </value>
        protected Scene m_scene;

        /// <value>
        /// The stream from which the inventory archive will be loaded.
        /// </value>
        private Stream m_loadStream;
        
<<<<<<< HEAD
        protected bool m_controlFileLoaded;
=======
        /// <summary>
        /// Has the control file been loaded for this archive?
        /// </summary>
        public bool ControlFileLoaded { get; private set; }
        
        /// <summary>
        /// Do we want to enforce the check.  IAR versions before 0.2 and 1.1 do not guarantee this order, so we can't
        /// enforce.
        /// </summary>
        public bool EnforceControlFileCheck { get; private set; }
        
>>>>>>> 212326ee
        protected bool m_assetsLoaded;
        protected bool m_inventoryNodesLoaded;
        
        protected int m_successfulAssetRestores;
        protected int m_failedAssetRestores;
        protected int m_successfulItemRestores;                
        
        /// <summary>
        /// Root destination folder for the IAR load.
        /// </summary>
        protected InventoryFolderBase m_rootDestinationFolder;
        
        /// <summary>
        /// Inventory nodes loaded from the iar.
        /// </summary>
        protected HashSet<InventoryNodeBase> m_loadedNodes = new HashSet<InventoryNodeBase>();   
        
        /// <summary>
        /// In order to load identically named folders, we need to keep track of the folders that we have already
        /// resolved.
        /// </summary>
        Dictionary <string, InventoryFolderBase> m_resolvedFolders = new Dictionary<string, InventoryFolderBase>();        
                
        /// <summary>
        /// Record the creator id that should be associated with an asset.  This is used to adjust asset creator ids
        /// after OSP resolution (since OSP creators are only stored in the item
        /// </summary>
        protected Dictionary<UUID, UUID> m_creatorIdForAssetId = new Dictionary<UUID, UUID>();        

        public InventoryArchiveReadRequest(
            Scene scene, UserAccount userInfo, string invPath, string loadPath, bool merge)
            : this(
                scene,
                userInfo,
                invPath,
                new GZipStream(ArchiveHelpers.GetStream(loadPath), CompressionMode.Decompress),
                merge)
        {
        }

        public InventoryArchiveReadRequest(
            Scene scene, UserAccount userInfo, string invPath, Stream loadStream, bool merge)
        {
            m_scene = scene;
            m_merge = merge;
            m_userInfo = userInfo;
            m_invPath = invPath;
            m_loadStream = loadStream;
            
            // FIXME: Do not perform this check since older versions of OpenSim do save the control file after other things
            // (I thought they weren't).  We will need to bump the version number and perform this check on all 
            // subsequent IAR versions only
            ControlFileLoaded = true;
        }

        /// <summary>
        /// Execute the request
        /// </summary>
        /// <remarks>
        /// Only call this once.  To load another IAR, construct another request object.
        /// </remarks>
        /// <returns>
        /// A list of the inventory nodes loaded.  If folders were loaded then only the root folders are
        /// returned
        /// </returns>
        /// <exception cref="System.Exception">Thrown if load fails.</exception>
        public HashSet<InventoryNodeBase> Execute()
        {
            try
            {
                string filePath = "ERROR";
               
                List<InventoryFolderBase> folderCandidates
                    = InventoryArchiveUtils.FindFolderByPath(
                        m_scene.InventoryService, m_userInfo.PrincipalID, m_invPath);
    
                if (folderCandidates.Count == 0)
                {
                    // Possibly provide an option later on to automatically create this folder if it does not exist
                    m_log.ErrorFormat("[INVENTORY ARCHIVER]: Inventory path {0} does not exist", m_invPath);
    
                    return m_loadedNodes;
                }
                
                m_rootDestinationFolder = folderCandidates[0];
                archive = new TarArchiveReader(m_loadStream);
                byte[] data;
                TarArchiveReader.TarEntryType entryType;

                while ((data = archive.ReadEntry(out filePath, out entryType)) != null)
                {
                    if (filePath == ArchiveConstants.CONTROL_FILE_PATH)
                    {
                        LoadControlFile(filePath, data);
                    }                    
                    else if (filePath.StartsWith(ArchiveConstants.ASSETS_PATH))
                    {
                        LoadAssetFile(filePath, data);
                    }
                    else if (filePath.StartsWith(ArchiveConstants.INVENTORY_PATH))
                    {
                        LoadInventoryFile(filePath, entryType, data);
                    }
                }
                
                archive.Close();
                
                m_log.DebugFormat(
                    "[INVENTORY ARCHIVER]: Successfully loaded {0} assets with {1} failures", 
                    m_successfulAssetRestores, m_failedAssetRestores);
                m_log.InfoFormat("[INVENTORY ARCHIVER]: Successfully loaded {0} items", m_successfulItemRestores);
                
                return m_loadedNodes;
            }
            finally
            {
                m_loadStream.Close();
            }
        }

        public void Close()
        {
            if (m_loadStream != null)
                m_loadStream.Close();
        }

        /// <summary>
        /// Replicate the inventory paths in the archive to the user's inventory as necessary.
        /// </summary>
        /// <param name="iarPath">The item archive path to replicate</param>
        /// <param name="rootDestinationFolder">The root folder for the inventory load</param>
        /// <param name="resolvedFolders">
        /// The folders that we have resolved so far for a given archive path.
        /// This method will add more folders if necessary
        /// </param>
        /// <param name="loadedNodes">
        /// Track the inventory nodes created.
        /// </param>
        /// <returns>The last user inventory folder created or found for the archive path</returns>
        public InventoryFolderBase ReplicateArchivePathToUserInventory(
            string iarPath, 
            InventoryFolderBase rootDestFolder, 
            Dictionary <string, InventoryFolderBase> resolvedFolders,
            HashSet<InventoryNodeBase> loadedNodes)
        {
            string iarPathExisting = iarPath;

//            m_log.DebugFormat(
//                "[INVENTORY ARCHIVER]: Loading folder {0} {1}", rootDestFolder.Name, rootDestFolder.ID);
                        
            InventoryFolderBase destFolder 
                = ResolveDestinationFolder(rootDestFolder, ref iarPathExisting, resolvedFolders);
            
//            m_log.DebugFormat(
//                "[INVENTORY ARCHIVER]: originalArchivePath [{0}], section already loaded [{1}]", 
//                iarPath, iarPathExisting);
            
            string iarPathToCreate = iarPath.Substring(iarPathExisting.Length);
            CreateFoldersForPath(destFolder, iarPathExisting, iarPathToCreate, resolvedFolders, loadedNodes);
            
            return destFolder;
        }

        /// <summary>
        /// Resolve a destination folder
        /// </summary>
        /// 
        /// We require here a root destination folder (usually the root of the user's inventory) and the archive
        /// path.  We also pass in a list of previously resolved folders in case we've found this one previously.
        /// 
        /// <param name="archivePath">
        /// The item archive path to resolve.  The portion of the path passed back is that
        /// which corresponds to the resolved desintation folder.
        /// <param name="rootDestinationFolder">
        /// The root folder for the inventory load
        /// </param>
        /// <param name="resolvedFolders">
        /// The folders that we have resolved so far for a given archive path.
        /// </param>
        /// <returns>
        /// The folder in the user's inventory that matches best the archive path given.  If no such folder was found
        /// then the passed in root destination folder is returned.
        /// </returns>
        protected InventoryFolderBase ResolveDestinationFolder(
            InventoryFolderBase rootDestFolder,
            ref string archivePath,
            Dictionary <string, InventoryFolderBase> resolvedFolders)
        {
//            string originalArchivePath = archivePath;

            while (archivePath.Length > 0)
            {
//                m_log.DebugFormat("[INVENTORY ARCHIVER]: Trying to resolve destination folder {0}", archivePath);
                
                if (resolvedFolders.ContainsKey(archivePath))
                {
//                    m_log.DebugFormat(
//                        "[INVENTORY ARCHIVER]: Found previously created folder from archive path {0}", archivePath);
                    return resolvedFolders[archivePath];
                }
                else
                {
                    if (m_merge)
                    {
                        // TODO: Using m_invPath is totally wrong - what we need to do is strip the uuid from the 
                        // iar name and try to find that instead.
                        string plainPath = ArchiveConstants.ExtractPlainPathFromIarPath(archivePath);
                        List<InventoryFolderBase> folderCandidates
                            = InventoryArchiveUtils.FindFolderByPath(
                                m_scene.InventoryService, m_userInfo.PrincipalID, plainPath);
            
                        if (folderCandidates.Count != 0)
                        {
                            InventoryFolderBase destFolder = folderCandidates[0];
                            resolvedFolders[archivePath] = destFolder;
                            return destFolder;
                        }
                    }
                    
                    // Don't include the last slash so find the penultimate one
                    int penultimateSlashIndex = archivePath.LastIndexOf("/", archivePath.Length - 2);

                    if (penultimateSlashIndex >= 0)
                    {
                        // Remove the last section of path so that we can see if we've already resolved the parent
                        archivePath = archivePath.Remove(penultimateSlashIndex + 1);
                    }
                    else
                    {
//                        m_log.DebugFormat(
//                            "[INVENTORY ARCHIVER]: Found no previously created folder for archive path {0}",
//                            originalArchivePath);
                        archivePath = string.Empty;
                        return rootDestFolder;
                    }
                }
            }
            
            return rootDestFolder;
        }
        
        /// <summary>
        /// Create a set of folders for the given path.
        /// </summary>
        /// <param name="destFolder">
        /// The root folder from which the creation will take place.
        /// </param>
        /// <param name="iarPathExisting">
        /// the part of the iar path that already exists
        /// </param>
        /// <param name="iarPathToReplicate">
        /// The path to replicate in the user's inventory from iar
        /// </param>
        /// <param name="resolvedFolders">
        /// The folders that we have resolved so far for a given archive path.
        /// </param>
        /// <param name="loadedNodes">
        /// Track the inventory nodes created.
        /// </param>
        protected void CreateFoldersForPath(
            InventoryFolderBase destFolder, 
            string iarPathExisting,
            string iarPathToReplicate, 
            Dictionary <string, InventoryFolderBase> resolvedFolders, 
            HashSet<InventoryNodeBase> loadedNodes)
        {
            string[] rawDirsToCreate = iarPathToReplicate.Split(new char[] { '/' }, StringSplitOptions.RemoveEmptyEntries);

            for (int i = 0; i < rawDirsToCreate.Length; i++)
            {
//                m_log.DebugFormat("[INVENTORY ARCHIVER]: Creating folder {0} from IAR", rawDirsToCreate[i]);

                if (!rawDirsToCreate[i].Contains(ArchiveConstants.INVENTORY_NODE_NAME_COMPONENT_SEPARATOR))
                    continue;
                
                int identicalNameIdentifierIndex
                    = rawDirsToCreate[i].LastIndexOf(
                        ArchiveConstants.INVENTORY_NODE_NAME_COMPONENT_SEPARATOR);

                string newFolderName = rawDirsToCreate[i].Remove(identicalNameIdentifierIndex);

                newFolderName = InventoryArchiveUtils.UnescapeArchivePath(newFolderName);
                UUID newFolderId = UUID.Random();

                // Asset type has to be Unknown here rather than Folder, otherwise the created folder can't be
                // deleted once the client has relogged.
                // The root folder appears to be labelled AssetType.Folder (shows up as "Category" in the client)
                // even though there is a AssetType.RootCategory
                destFolder 
                    = new InventoryFolderBase(
                        newFolderId, newFolderName, m_userInfo.PrincipalID, 
                        (short)AssetType.Unknown, destFolder.ID, 1);
                m_scene.InventoryService.AddFolder(destFolder);

                // Record that we have now created this folder
                iarPathExisting += rawDirsToCreate[i] + "/";
                m_log.DebugFormat("[INVENTORY ARCHIVER]: Created folder {0} from IAR", iarPathExisting);
                resolvedFolders[iarPathExisting] = destFolder;

                if (0 == i)
                    loadedNodes.Add(destFolder);
            }
        }
        
        /// <summary>
        /// Load an item from the archive
        /// </summary>
        /// <param name="filePath">The archive path for the item</param>
        /// <param name="data">The raw item data</param>
        /// <param name="rootDestinationFolder">The root destination folder for loaded items</param>
        /// <param name="nodesLoaded">All the inventory nodes (items and folders) loaded so far</param>
        protected InventoryItemBase LoadItem(byte[] data, InventoryFolderBase loadFolder)
        {
            InventoryItemBase item = UserInventoryItemSerializer.Deserialize(data);
            
            // Don't use the item ID that's in the file
            item.ID = UUID.Random();

            UUID ospResolvedId = OspResolver.ResolveOspa(item.CreatorId, m_scene.UserAccountService);
            if (UUID.Zero != ospResolvedId) // The user exists in this grid
            {
//                m_log.DebugFormat("[INVENTORY ARCHIVER]: Found creator {0} via OSPA resolution", ospResolvedId);
                
                item.CreatorIdAsUuid = ospResolvedId;

                // Don't preserve the OSPA in the creator id (which actually gets persisted to the
                // database).  Instead, replace with the UUID that we found.
                item.CreatorId = ospResolvedId.ToString();

                item.CreatorData = string.Empty;
            }
            else if (item.CreatorData == null || item.CreatorData == String.Empty)
            {
                item.CreatorId = m_userInfo.PrincipalID.ToString();
                item.CreatorIdAsUuid = new UUID(item.CreatorId);
            }

            item.Owner = m_userInfo.PrincipalID;

            // Reset folder ID to the one in which we want to load it
            item.Folder = loadFolder.ID;

            // Record the creator id for the item's asset so that we can use it later, if necessary, when the asset
            // is loaded.
            // FIXME: This relies on the items coming before the assets in the TAR file.  Need to create stronger
            // checks for this, and maybe even an external tool for creating OARs which enforces this, rather than
            // relying on native tar tools.
            m_creatorIdForAssetId[item.AssetID] = item.CreatorIdAsUuid;

            m_scene.AddInventoryItem(item);
        
            return item;
        }

        /// <summary>
        /// Load an asset
        /// </summary>
        /// <param name="assetFilename"></param>
        /// <param name="data"></param>
        /// <returns>true if asset was successfully loaded, false otherwise</returns>
        private bool LoadAsset(string assetPath, byte[] data)
        {
            //IRegionSerialiser serialiser = scene.RequestModuleInterface<IRegionSerialiser>();
            // Right now we're nastily obtaining the UUID from the filename
            string filename = assetPath.Remove(0, ArchiveConstants.ASSETS_PATH.Length);
            int i = filename.LastIndexOf(ArchiveConstants.ASSET_EXTENSION_SEPARATOR);

            if (i == -1)
            {
                m_log.ErrorFormat(
                   "[INVENTORY ARCHIVER]: Could not find extension information in asset path {0} since it's missing the separator {1}.  Skipping",
                    assetPath, ArchiveConstants.ASSET_EXTENSION_SEPARATOR);

                return false;
            }

            string extension = filename.Substring(i);
            string rawUuid = filename.Remove(filename.Length - extension.Length);
            UUID assetId = new UUID(rawUuid);

            if (ArchiveConstants.EXTENSION_TO_ASSET_TYPE.ContainsKey(extension))
            {
                sbyte assetType = ArchiveConstants.EXTENSION_TO_ASSET_TYPE[extension];

                if (assetType == (sbyte)AssetType.Unknown)
                {
                    m_log.WarnFormat("[INVENTORY ARCHIVER]: Importing {0} byte asset {1} with unknown type", data.Length, assetId);
                }
                else if (assetType == (sbyte)AssetType.Object)
                {
                    if (m_creatorIdForAssetId.ContainsKey(assetId))
                    {
                        string xmlData = Utils.BytesToString(data);
                        List<SceneObjectGroup> sceneObjects = new List<SceneObjectGroup>();
                        
                        CoalescedSceneObjects coa = null;
                        if (CoalescedSceneObjectsSerializer.TryFromXml(xmlData, out coa))
                        {
//                            m_log.DebugFormat(
//                                "[INVENTORY ARCHIVER]: Loaded coalescence {0} has {1} objects", assetId, coa.Count);
                            
                            sceneObjects.AddRange(coa.Objects);
                        }
                        else
                        {
                            sceneObjects.Add(SceneObjectSerializer.FromOriginalXmlFormat(xmlData));
                        }
                        
                        foreach (SceneObjectGroup sog in sceneObjects)
                            foreach (SceneObjectPart sop in sog.Parts)
                                if (sop.CreatorData == null || sop.CreatorData == "")
                                    sop.CreatorID = m_creatorIdForAssetId[assetId];

                        if (coa != null)
                            data = Utils.StringToBytes(CoalescedSceneObjectsSerializer.ToXml(coa));
                        else
                            data = Utils.StringToBytes(SceneObjectSerializer.ToOriginalXmlFormat(sceneObjects[0]));
                    }
                }

                //m_log.DebugFormat("[INVENTORY ARCHIVER]: Importing asset {0}, type {1}", uuid, assetType);

                AssetBase asset = new AssetBase(assetId, "From IAR", assetType, UUID.Zero.ToString());
                asset.Data = data;

                m_scene.AssetService.Store(asset);

                return true;
            }
            else
            {
                m_log.ErrorFormat(
                   "[INVENTORY ARCHIVER]: Tried to dearchive data with path {0} with an unknown type extension {1}",
                    assetPath, extension);

                return false;
            }
        }
        
        /// <summary>
        /// Load control file
        /// </summary>
        /// <param name="path"></param>
        /// <param name="data"></param>
        public void LoadControlFile(string path, byte[] data)
        {
            XDocument doc = XDocument.Parse(Encoding.ASCII.GetString(data));
            XElement archiveElement = doc.Element("archive");
            int majorVersion = int.Parse(archiveElement.Attribute("major_version").Value);
            int minorVersion = int.Parse(archiveElement.Attribute("minor_version").Value);
            string version = string.Format("{0}.{1}", majorVersion, minorVersion);
                        
            if (majorVersion > MAX_MAJOR_VERSION)
            {
                throw new Exception(
                    string.Format(
                        "The IAR you are trying to load has major version number of {0} but this version of OpenSim can only load IARs with major version number {1} and below",
                        majorVersion, MAX_MAJOR_VERSION));
            }
            
            ControlFileLoaded = true;            
            m_log.InfoFormat("[INVENTORY ARCHIVER]: Loading IAR with version {0}", version);                        
        }
        
        /// <summary>
        /// Load inventory file
        /// </summary>
        /// <param name="path"></param>
        /// <param name="entryType"></param>
        /// <param name="data"></param>        
        protected void LoadInventoryFile(string path, TarArchiveReader.TarEntryType entryType, byte[] data)
        {
            if (!ControlFileLoaded)
                throw new Exception(
                    string.Format(
                        "The IAR you are trying to load does not list {0} before {1}.  Aborting load", 
                        ArchiveConstants.CONTROL_FILE_PATH, ArchiveConstants.INVENTORY_PATH));
            
            if (m_assetsLoaded)
                throw new Exception(
                    string.Format(
                        "The IAR you are trying to load does not list all {0} before {1}.  Aborting load", 
                        ArchiveConstants.INVENTORY_PATH, ArchiveConstants.ASSETS_PATH));                            
            
            path = path.Substring(ArchiveConstants.INVENTORY_PATH.Length);
            
            // Trim off the file portion if we aren't already dealing with a directory path
            if (TarArchiveReader.TarEntryType.TYPE_DIRECTORY != entryType)
                path = path.Remove(path.LastIndexOf("/") + 1);
            
            InventoryFolderBase foundFolder 
                = ReplicateArchivePathToUserInventory(
                    path, m_rootDestinationFolder, m_resolvedFolders, m_loadedNodes);

            if (TarArchiveReader.TarEntryType.TYPE_DIRECTORY != entryType)
            {
                InventoryItemBase item = LoadItem(data, foundFolder);

                if (item != null)
                {
                    m_successfulItemRestores++;
                    
                    // If we aren't loading the folder containing the item then well need to update the 
                    // viewer separately for that item.
                    if (!m_loadedNodes.Contains(foundFolder))
                        m_loadedNodes.Add(item);
                }
            }
            
            m_inventoryNodesLoaded = true;            
        }
        
        /// <summary>
        /// Load asset file
        /// </summary>
        /// <param name="path"></param>
        /// <param name="data"></param>
        protected void LoadAssetFile(string path, byte[] data)
        {
            if (!ControlFileLoaded)
                throw new Exception(
                    string.Format(
                        "The IAR you are trying to load does not list {0} before {1}.  Aborting load", 
                        ArchiveConstants.CONTROL_FILE_PATH, ArchiveConstants.ASSETS_PATH));
            
            if (!m_inventoryNodesLoaded)
                throw new Exception(
                    string.Format(
                        "The IAR you are trying to load does not list all {0} before {1}.  Aborting load", 
                        ArchiveConstants.INVENTORY_PATH, ArchiveConstants.ASSETS_PATH));                            
            
            if (LoadAsset(path, data))
                m_successfulAssetRestores++;
            else
                m_failedAssetRestores++;

            if ((m_successfulAssetRestores) % 50 == 0)
                m_log.DebugFormat(
                    "[INVENTORY ARCHIVER]: Loaded {0} assets...", 
                    m_successfulAssetRestores);                       
            
            m_assetsLoaded = true;            
        }                 
    }
}<|MERGE_RESOLUTION|>--- conflicted
+++ resolved
@@ -77,9 +77,6 @@
         /// </value>
         private Stream m_loadStream;
         
-<<<<<<< HEAD
-        protected bool m_controlFileLoaded;
-=======
         /// <summary>
         /// Has the control file been loaded for this archive?
         /// </summary>
@@ -91,7 +88,6 @@
         /// </summary>
         public bool EnforceControlFileCheck { get; private set; }
         
->>>>>>> 212326ee
         protected bool m_assetsLoaded;
         protected bool m_inventoryNodesLoaded;
         
