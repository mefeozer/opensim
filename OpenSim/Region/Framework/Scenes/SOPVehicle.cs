﻿/*
 * Copyright (c) Contributors, http://opensimulator.org/
 * See CONTRIBUTORS.TXT for a full list of copyright holders.
 *
 * Redistribution and use in source and binary forms, with or without
 * modification, are permitted provided that the following conditions are met:
 *     * Redistributions of source code must retain the above copyright
 *       notice, this list of conditions and the following disclaimer.
 *     * Redistributions in binary form must reproduce the above copyright
 *       notice, this list of conditions and the following disclaimer in the
 *       documentation and/or other materials provided with the distribution.
 *     * Neither the name of the OpenSimulator Project nor the
 *       names of its contributors may be used to endorse or promote products
 *       derived from this software without specific prior written permission.
 *
 * THIS SOFTWARE IS PROVIDED BY THE DEVELOPERS ``AS IS'' AND ANY
 * EXPRESS OR IMPLIED WARRANTIES, INCLUDING, BUT NOT LIMITED TO, THE IMPLIED
 * WARRANTIES OF MERCHANTABILITY AND FITNESS FOR A PARTICULAR PURPOSE ARE
 * DISCLAIMED. IN NO EVENT SHALL THE CONTRIBUTORS BE LIABLE FOR ANY
 * DIRECT, INDIRECT, INCIDENTAL, SPECIAL, EXEMPLARY, OR CONSEQUENTIAL DAMAGES
 * (INCLUDING, BUT NOT LIMITED TO, PROCUREMENT OF SUBSTITUTE GOODS OR SERVICES;
 * LOSS OF USE, DATA, OR PROFITS; OR BUSINESS INTERRUPTION) HOWEVER CAUSED AND
 * ON ANY THEORY OF LIABILITY, WHETHER IN CONTRACT, STRICT LIABILITY, OR TORT
 * (INCLUDING NEGLIGENCE OR OTHERWISE) ARISING IN ANY WAY OUT OF THE USE OF THIS
 * SOFTWARE, EVEN IF ADVISED OF THE POSSIBILITY OF SUCH DAMAGE.
 */

using System;
using System.Collections.Generic;
using OpenMetaverse;
using OpenSim.Framework;
using OpenSim.Region.Physics.Manager;
using System.Text;
using System.IO;
using System.Xml;
using OpenSim.Framework.Serialization;
using OpenSim.Framework.Serialization.External;
using OpenSim.Region.Framework.Scenes.Serialization;
using OpenSim.Region.Framework.Scenes.Serialization;

namespace OpenSim.Region.Framework.Scenes
{
    public class SOPVehicle
    {
        public VehicleData vd;

        public Vehicle Type
        {
            get { return vd.m_type; }
        }

        public SOPVehicle()
        {
            vd = new VehicleData();
            ProcessTypeChange(Vehicle.TYPE_NONE); // is needed?
        }

        public void ProcessFloatVehicleParam(Vehicle pParam, float pValue)
        {
            float len;
            float timestep = 0.01f;
            switch (pParam)
            {
                case Vehicle.ANGULAR_DEFLECTION_EFFICIENCY:
                    if (pValue < 0f) pValue = 0f;
                    if (pValue > 1f) pValue = 1f;
                    vd.m_angularDeflectionEfficiency = pValue;
                    break;
                case Vehicle.ANGULAR_DEFLECTION_TIMESCALE:
                    if (pValue < timestep) pValue = timestep;
                    vd.m_angularDeflectionTimescale = pValue;
                    break;
                case Vehicle.ANGULAR_MOTOR_DECAY_TIMESCALE:
                    if (pValue < timestep) pValue = timestep;
                    else if (pValue > 120) pValue = 120;
                    vd.m_angularMotorDecayTimescale = pValue;
                    break;
                case Vehicle.ANGULAR_MOTOR_TIMESCALE:
                    if (pValue < timestep) pValue = timestep;
                    vd.m_angularMotorTimescale = pValue;
                    break;
                case Vehicle.BANKING_EFFICIENCY:
                    if (pValue < -1f) pValue = -1f;
                    if (pValue > 1f) pValue = 1f;
                    vd.m_bankingEfficiency = pValue;
                    break;
                case Vehicle.BANKING_MIX:
                    if (pValue < 0f) pValue = 0f;
                    if (pValue > 1f) pValue = 1f;
                    vd.m_bankingMix = pValue;
                    break;
                case Vehicle.BANKING_TIMESCALE:
                    if (pValue < timestep) pValue = timestep;
                    vd.m_bankingTimescale = pValue;
                    break;
                case Vehicle.BUOYANCY:
                    if (pValue < -1f) pValue = -1f;
                    if (pValue > 1f) pValue = 1f;
                    vd.m_VehicleBuoyancy = pValue;
                    break;
                case Vehicle.HOVER_EFFICIENCY:
                    if (pValue < 0f) pValue = 0f;
                    if (pValue > 1f) pValue = 1f;
                    vd.m_VhoverEfficiency = pValue;
                    break;
                case Vehicle.HOVER_HEIGHT:
                    vd.m_VhoverHeight = pValue;
                    break;
                case Vehicle.HOVER_TIMESCALE:
                    if (pValue < timestep) pValue = timestep;
                    vd.m_VhoverTimescale = pValue;
                    break;
                case Vehicle.LINEAR_DEFLECTION_EFFICIENCY:
                    if (pValue < 0f) pValue = 0f;
                    if (pValue > 1f) pValue = 1f;
                    vd.m_linearDeflectionEfficiency = pValue;
                    break;
                case Vehicle.LINEAR_DEFLECTION_TIMESCALE:
                    if (pValue < timestep) pValue = timestep;
                    vd.m_linearDeflectionTimescale = pValue;
                    break;
                case Vehicle.LINEAR_MOTOR_DECAY_TIMESCALE:
                    if (pValue < timestep) pValue = timestep;
                    else if (pValue > 120) pValue = 120;
                    vd.m_linearMotorDecayTimescale = pValue;
                    break;
                case Vehicle.LINEAR_MOTOR_TIMESCALE:
                    if (pValue < timestep) pValue = timestep;
                    vd.m_linearMotorTimescale = pValue;
                    break;
                case Vehicle.VERTICAL_ATTRACTION_EFFICIENCY:
                    if (pValue < 0f) pValue = 0f;
                    if (pValue > 1f) pValue = 1f;
                    vd.m_verticalAttractionEfficiency = pValue;
                    break;
                case Vehicle.VERTICAL_ATTRACTION_TIMESCALE:
                    if (pValue < timestep) pValue = timestep;
                    vd.m_verticalAttractionTimescale = pValue;
                    break;

                // These are vector properties but the engine lets you use a single float value to
                // set all of the components to the same value
                case Vehicle.ANGULAR_FRICTION_TIMESCALE:
                    if (pValue < timestep) pValue = timestep;
                    vd.m_angularFrictionTimescale = new Vector3(pValue, pValue, pValue);
                    break;
                case Vehicle.ANGULAR_MOTOR_DIRECTION:
                    vd.m_angularMotorDirection = new Vector3(pValue, pValue, pValue);
                    len = vd.m_angularMotorDirection.Length();
                    if (len > 12.566f)
                        vd.m_angularMotorDirection *= (12.566f / len);
                    break;
                case Vehicle.LINEAR_FRICTION_TIMESCALE:
                    if (pValue < timestep) pValue = timestep;
                    vd.m_linearFrictionTimescale = new Vector3(pValue, pValue, pValue);
                    break;
                case Vehicle.LINEAR_MOTOR_DIRECTION:
                    vd.m_linearMotorDirection = new Vector3(pValue, pValue, pValue);
                    len = vd.m_linearMotorDirection.Length();
                    if (len > 30.0f)
                        vd.m_linearMotorDirection *= (30.0f / len);
                    break;
                case Vehicle.LINEAR_MOTOR_OFFSET:
                    vd.m_linearMotorOffset = new Vector3(pValue, pValue, pValue);
                    len = vd.m_linearMotorOffset.Length();
                    if (len > 100.0f)
                        vd.m_linearMotorOffset *= (100.0f / len);
                    break;
            }
        }//end ProcessFloatVehicleParam

        public void ProcessVectorVehicleParam(Vehicle pParam, Vector3 pValue)
        {
            float len;
            float timestep = 0.01f;
            switch (pParam)
            {
                case Vehicle.ANGULAR_FRICTION_TIMESCALE:
                    if (pValue.X < timestep) pValue.X = timestep;
                    if (pValue.Y < timestep) pValue.Y = timestep;
                    if (pValue.Z < timestep) pValue.Z = timestep;

                    vd.m_angularFrictionTimescale = new Vector3(pValue.X, pValue.Y, pValue.Z);
                    break;
                case Vehicle.ANGULAR_MOTOR_DIRECTION:
                    vd.m_angularMotorDirection = new Vector3(pValue.X, pValue.Y, pValue.Z);
                    // Limit requested angular speed to 2 rps= 4 pi rads/sec
                    len = vd.m_angularMotorDirection.Length();
                    if (len > 12.566f)
                        vd.m_angularMotorDirection *= (12.566f / len);
                    break;
                case Vehicle.LINEAR_FRICTION_TIMESCALE:
                    if (pValue.X < timestep) pValue.X = timestep;
                    if (pValue.Y < timestep) pValue.Y = timestep;
                    if (pValue.Z < timestep) pValue.Z = timestep;
                    vd.m_linearFrictionTimescale = new Vector3(pValue.X, pValue.Y, pValue.Z);
                    break;
                case Vehicle.LINEAR_MOTOR_DIRECTION:
                    vd.m_linearMotorDirection = new Vector3(pValue.X, pValue.Y, pValue.Z);
                    len = vd.m_linearMotorDirection.Length();
                    if (len > 30.0f)
                        vd.m_linearMotorDirection *= (30.0f / len);
                    break;
                case Vehicle.LINEAR_MOTOR_OFFSET:
                    vd.m_linearMotorOffset = new Vector3(pValue.X, pValue.Y, pValue.Z);
                    len = vd.m_linearMotorOffset.Length();
                    if (len > 100.0f)
                        vd.m_linearMotorOffset *= (100.0f / len);
                    break;
            }
        }//end ProcessVectorVehicleParam

        public void ProcessRotationVehicleParam(Vehicle pParam, Quaternion pValue)
        {
            switch (pParam)
            {
                case Vehicle.REFERENCE_FRAME:
                    vd.m_referenceFrame = Quaternion.Inverse(pValue);
                    break;
            }
        }//end ProcessRotationVehicleParam

        public void ProcessVehicleFlags(int pParam, bool remove)
        {
            if (remove)
            {
                vd.m_flags &= ~((VehicleFlag)pParam);
            }
            else
            {
                vd.m_flags |= (VehicleFlag)pParam;
            }
        }//end ProcessVehicleFlags

        public void ProcessTypeChange(Vehicle pType)
        {
            vd.m_linearMotorDirection = Vector3.Zero;
            vd.m_angularMotorDirection = Vector3.Zero;
            vd.m_linearMotorOffset = Vector3.Zero;
            vd.m_referenceFrame = Quaternion.Identity;

            // Set Defaults For Type
            vd.m_type = pType;
            switch (pType)
            {
                case Vehicle.TYPE_NONE:
                    vd.m_linearFrictionTimescale = new Vector3(1000, 1000, 1000);
                    vd.m_angularFrictionTimescale = new Vector3(1000, 1000, 1000);
                    vd.m_linearMotorTimescale = 1000;
                    vd.m_linearMotorDecayTimescale = 120;
                    vd.m_angularMotorTimescale = 1000;
                    vd.m_angularMotorDecayTimescale = 1000;
                    vd.m_VhoverHeight = 0;
                    vd.m_VhoverEfficiency = 1;
                    vd.m_VhoverTimescale = 1000;
                    vd.m_VehicleBuoyancy = 0;
                    vd.m_linearDeflectionEfficiency = 0;
                    vd.m_linearDeflectionTimescale = 1000;
                    vd.m_angularDeflectionEfficiency = 0;
                    vd.m_angularDeflectionTimescale = 1000;
                    vd.m_bankingEfficiency = 0;
                    vd.m_bankingMix = 1;
                    vd.m_bankingTimescale = 1000;
                    vd.m_verticalAttractionEfficiency = 0;
                    vd.m_verticalAttractionTimescale = 1000;

                    vd.m_flags = (VehicleFlag)0;
                    break;

                case Vehicle.TYPE_SLED:
                    vd.m_linearFrictionTimescale = new Vector3(30, 1, 1000);
                    vd.m_angularFrictionTimescale = new Vector3(1000, 1000, 1000);
                    vd.m_linearMotorTimescale = 1000;
                    vd.m_linearMotorDecayTimescale = 120;
                    vd.m_angularMotorTimescale = 1000;
                    vd.m_angularMotorDecayTimescale = 120;
                    vd.m_VhoverHeight = 0;
                    vd.m_VhoverEfficiency = 1;
                    vd.m_VhoverTimescale = 10;
                    vd.m_VehicleBuoyancy = 0;
                    vd.m_linearDeflectionEfficiency = 1;
                    vd.m_linearDeflectionTimescale = 1;
                    vd.m_angularDeflectionEfficiency = 0;
                    vd.m_angularDeflectionTimescale = 1000;
                    vd.m_bankingEfficiency = 0;
                    vd.m_bankingMix = 1;
                    vd.m_bankingTimescale = 10;
                    vd.m_flags &=
                         ~(VehicleFlag.HOVER_WATER_ONLY | VehicleFlag.HOVER_TERRAIN_ONLY |
                           VehicleFlag.HOVER_GLOBAL_HEIGHT | VehicleFlag.HOVER_UP_ONLY);
                    vd.m_flags |= (VehicleFlag.NO_DEFLECTION_UP | VehicleFlag.LIMIT_ROLL_ONLY | VehicleFlag.LIMIT_MOTOR_UP);
                    break;
                case Vehicle.TYPE_CAR:
                    vd.m_linearFrictionTimescale = new Vector3(100, 2, 1000);
                    vd.m_angularFrictionTimescale = new Vector3(1000, 1000, 1000);
                    vd.m_linearMotorTimescale = 1;
                    vd.m_linearMotorDecayTimescale = 60;
                    vd.m_angularMotorTimescale = 1;
                    vd.m_angularMotorDecayTimescale = 0.8f;
                    vd.m_VhoverHeight = 0;
                    vd.m_VhoverEfficiency = 0;
                    vd.m_VhoverTimescale = 1000;
                    vd.m_VehicleBuoyancy = 0;
                    vd.m_linearDeflectionEfficiency = 1;
                    vd.m_linearDeflectionTimescale = 2;
                    vd.m_angularDeflectionEfficiency = 0;
                    vd.m_angularDeflectionTimescale = 10;
                    vd.m_verticalAttractionEfficiency = 1f;
                    vd.m_verticalAttractionTimescale = 10f;
                    vd.m_bankingEfficiency = -0.2f;
                    vd.m_bankingMix = 1;
                    vd.m_bankingTimescale = 1;
                    vd.m_flags &= ~(VehicleFlag.HOVER_WATER_ONLY | VehicleFlag.HOVER_TERRAIN_ONLY | VehicleFlag.HOVER_GLOBAL_HEIGHT);
                    vd.m_flags |= (VehicleFlag.NO_DEFLECTION_UP | VehicleFlag.LIMIT_ROLL_ONLY |
                                VehicleFlag.LIMIT_MOTOR_UP | VehicleFlag.HOVER_UP_ONLY);
                    break;
                case Vehicle.TYPE_BOAT:
                    vd.m_linearFrictionTimescale = new Vector3(10, 3, 2);
                    vd.m_angularFrictionTimescale = new Vector3(10, 10, 10);
                    vd.m_linearMotorTimescale = 5;
                    vd.m_linearMotorDecayTimescale = 60;
                    vd.m_angularMotorTimescale = 4;
                    vd.m_angularMotorDecayTimescale = 4;
                    vd.m_VhoverHeight = 0;
                    vd.m_VhoverEfficiency = 0.5f;
                    vd.m_VhoverTimescale = 2;
                    vd.m_VehicleBuoyancy = 1;
                    vd.m_linearDeflectionEfficiency = 0.5f;
                    vd.m_linearDeflectionTimescale = 3;
                    vd.m_angularDeflectionEfficiency = 0.5f;
                    vd.m_angularDeflectionTimescale = 5;
                    vd.m_verticalAttractionEfficiency = 0.5f;
                    vd.m_verticalAttractionTimescale = 5f;
                    vd.m_bankingEfficiency = -0.3f;
                    vd.m_bankingMix = 0.8f;
                    vd.m_bankingTimescale = 1;
                    vd.m_flags &= ~(VehicleFlag.HOVER_TERRAIN_ONLY |
                            VehicleFlag.HOVER_GLOBAL_HEIGHT |
                            VehicleFlag.HOVER_UP_ONLY |
                            VehicleFlag.LIMIT_ROLL_ONLY);
                    vd.m_flags |= (VehicleFlag.NO_DEFLECTION_UP |
                                VehicleFlag.LIMIT_MOTOR_UP |
                                VehicleFlag.HOVER_WATER_ONLY);
                    break;
                case Vehicle.TYPE_AIRPLANE:
                    vd.m_linearFrictionTimescale = new Vector3(200, 10, 5);
                    vd.m_angularFrictionTimescale = new Vector3(20, 20, 20);
                    vd.m_linearMotorTimescale = 2;
                    vd.m_linearMotorDecayTimescale = 60;
                    vd.m_angularMotorTimescale = 4;
                    vd.m_angularMotorDecayTimescale = 8;
                    vd.m_VhoverHeight = 0;
                    vd.m_VhoverEfficiency = 0.5f;
                    vd.m_VhoverTimescale = 1000;
                    vd.m_VehicleBuoyancy = 0;
                    vd.m_linearDeflectionEfficiency = 0.5f;
                    vd.m_linearDeflectionTimescale = 0.5f;
                    vd.m_angularDeflectionEfficiency = 1;
                    vd.m_angularDeflectionTimescale = 2;
                    vd.m_verticalAttractionEfficiency = 0.9f;
                    vd.m_verticalAttractionTimescale = 2f;
                    vd.m_bankingEfficiency = 1;
                    vd.m_bankingMix = 0.7f;
                    vd.m_bankingTimescale = 2;
                    vd.m_flags &= ~(VehicleFlag.HOVER_WATER_ONLY |
                        VehicleFlag.HOVER_TERRAIN_ONLY |
                        VehicleFlag.HOVER_GLOBAL_HEIGHT |
                        VehicleFlag.HOVER_UP_ONLY |
                        VehicleFlag.NO_DEFLECTION_UP |
                        VehicleFlag.LIMIT_MOTOR_UP);
                    vd.m_flags |= (VehicleFlag.LIMIT_ROLL_ONLY);
                    break;
                case Vehicle.TYPE_BALLOON:
                    vd.m_linearFrictionTimescale = new Vector3(5, 5, 5);
                    vd.m_angularFrictionTimescale = new Vector3(10, 10, 10);
                    vd.m_linearMotorTimescale = 5;
                    vd.m_linearMotorDecayTimescale = 60;
                    vd.m_angularMotorTimescale = 6;
                    vd.m_angularMotorDecayTimescale = 10;
                    vd.m_VhoverHeight = 5;
                    vd.m_VhoverEfficiency = 0.8f;
                    vd.m_VhoverTimescale = 10;
                    vd.m_VehicleBuoyancy = 1;
                    vd.m_linearDeflectionEfficiency = 0;
                    vd.m_linearDeflectionTimescale = 5;
                    vd.m_angularDeflectionEfficiency = 0;
                    vd.m_angularDeflectionTimescale = 5;
                    vd.m_verticalAttractionEfficiency = 0f;
                    vd.m_verticalAttractionTimescale = 1000f;
                    vd.m_bankingEfficiency = 0;
                    vd.m_bankingMix = 0.7f;
                    vd.m_bankingTimescale = 5;
                    vd.m_flags &= ~(VehicleFlag.HOVER_WATER_ONLY |
                        VehicleFlag.HOVER_TERRAIN_ONLY |
                        VehicleFlag.HOVER_UP_ONLY |
                        VehicleFlag.NO_DEFLECTION_UP |
                        VehicleFlag.LIMIT_MOTOR_UP);
                    vd.m_flags |= (VehicleFlag.LIMIT_ROLL_ONLY |
                        VehicleFlag.HOVER_GLOBAL_HEIGHT);
                    break;
            }
        }
        public void SetVehicle(PhysicsActor ph)
        {
            if (ph == null)
                return;
            ph.SetVehicle(vd);
        }

        private XmlTextWriter writer;

        private void XWint(string name, int i)
        {
            writer.WriteElementString(name, i.ToString());
        }

        private void XWfloat(string name, float f)
        {
            writer.WriteElementString(name, f.ToString(Utils.EnUsCulture));
        }

        private void XWVector(string name, Vector3 vec)
        {
            writer.WriteStartElement(name);
            writer.WriteElementString("X", vec.X.ToString(Utils.EnUsCulture));
            writer.WriteElementString("Y", vec.Y.ToString(Utils.EnUsCulture));
            writer.WriteElementString("Z", vec.Z.ToString(Utils.EnUsCulture));
            writer.WriteEndElement();
        }

        private void XWQuat(string name, Quaternion quat)
        {
            writer.WriteStartElement(name);
            writer.WriteElementString("X", quat.X.ToString(Utils.EnUsCulture));
            writer.WriteElementString("Y", quat.Y.ToString(Utils.EnUsCulture));
            writer.WriteElementString("Z", quat.Z.ToString(Utils.EnUsCulture));
            writer.WriteElementString("W", quat.W.ToString(Utils.EnUsCulture));
            writer.WriteEndElement();
        }

        public void ToXml2(XmlTextWriter twriter)
        {
            writer = twriter;
            writer.WriteStartElement("Vehicle");

            XWint("TYPE", (int)vd.m_type);
            XWint("FLAGS", (int)vd.m_flags);

            // Linear properties
            XWVector("LMDIR", vd.m_linearMotorDirection);
            XWVector("LMFTIME", vd.m_linearFrictionTimescale);
            XWfloat("LMDTIME", vd.m_linearMotorDecayTimescale);
            XWfloat("LMTIME", vd.m_linearMotorTimescale);
            XWVector("LMOFF", vd.m_linearMotorOffset);

            //Angular properties
            XWVector("AMDIR", vd.m_angularMotorDirection);
            XWfloat("AMTIME", vd.m_angularMotorTimescale);
            XWfloat("AMDTIME", vd.m_angularMotorDecayTimescale);
            XWVector("AMFTIME", vd.m_angularFrictionTimescale);

            //Deflection properties
            XWfloat("ADEFF", vd.m_angularDeflectionEfficiency);
            XWfloat("ADTIME", vd.m_angularDeflectionTimescale);
            XWfloat("LDEFF", vd.m_linearDeflectionEfficiency);
            XWfloat("LDTIME", vd.m_linearDeflectionTimescale);

            //Banking properties
            XWfloat("BEFF", vd.m_bankingEfficiency);
            XWfloat("BMIX", vd.m_bankingMix);
            XWfloat("BTIME", vd.m_bankingTimescale);

            //Hover and Buoyancy properties
            XWfloat("HHEI", vd.m_VhoverHeight);
            XWfloat("HEFF", vd.m_VhoverEfficiency);
            XWfloat("HTIME", vd.m_VhoverTimescale);
            XWfloat("VBUO", vd.m_VehicleBuoyancy);

            //Attractor properties
            XWfloat("VAEFF", vd.m_verticalAttractionEfficiency);
            XWfloat("VATIME", vd.m_verticalAttractionTimescale);

            XWQuat("REF_FRAME", vd.m_referenceFrame);

            writer.WriteEndElement();
            writer = null;
        }



        XmlTextReader reader;

        private int XRint()
        {
            return reader.ReadElementContentAsInt();
        }

        private float XRfloat()
        {
            return reader.ReadElementContentAsFloat();
        }

        public Vector3 XRvector()
        {
            Vector3 vec;
            reader.ReadStartElement();
            vec.X = reader.ReadElementContentAsFloat();
            vec.Y = reader.ReadElementContentAsFloat();
            vec.Z = reader.ReadElementContentAsFloat();
            reader.ReadEndElement();
            return vec;
        }

        public Quaternion XRquat()
        {
            Quaternion q;
            reader.ReadStartElement();
            q.X = reader.ReadElementContentAsFloat();
            q.Y = reader.ReadElementContentAsFloat();
            q.Z = reader.ReadElementContentAsFloat();
            q.W = reader.ReadElementContentAsFloat();
            reader.ReadEndElement();
            return q;
        }

        public static bool EReadProcessors(
            Dictionary<string, Action> processors,
            XmlTextReader xtr)
        {
            bool errors = false;

            string nodeName = string.Empty;
            while (xtr.NodeType != XmlNodeType.EndElement)
            {
                nodeName = xtr.Name;

                //                        m_log.DebugFormat("[ExternalRepresentationUtils]: Processing: {0}", nodeName);

                Action p = null;
                if (processors.TryGetValue(xtr.Name, out p))
                {
                    //                            m_log.DebugFormat("[ExternalRepresentationUtils]: Found {0} processor, nodeName);

                    try
                    {
                        p();
                    }
                    catch (Exception e)
                    {
                        errors = true;
                        if (xtr.NodeType == XmlNodeType.EndElement)
                            xtr.Read();
                    }
                }
                else
                {
                    // m_log.DebugFormat("[LandDataSerializer]: caught unknown element {0}", nodeName);
                    xtr.ReadOuterXml(); // ignore
                }
            }

            return errors;
        }

        
        public string ToXml2()
        {
<<<<<<< HEAD
            MemoryStream ms = new MemoryStream();
            UTF8Encoding enc = new UTF8Encoding();
            XmlTextWriter writer = new XmlTextWriter(ms, null);
            ToXml2(writer);
            return enc.GetString(ms.ToArray());
=======
            MemoryStream ms = new MemoryStream(512);
            UTF8Encoding enc = new UTF8Encoding();
            XmlTextWriter xwriter = new XmlTextWriter(ms, enc);
            ToXml2(xwriter);
            xwriter.Flush();
            string s = ms.GetStreamString();
            xwriter.Close();
            return s;
>>>>>>> afa02aa1
        }

        public static SOPVehicle FromXml2(string text)
        {
            if (text == String.Empty)
                return null;
<<<<<<< HEAD
            UTF8Encoding enc = new UTF8Encoding();
            MemoryStream ms = new MemoryStream(enc.GetBytes(text));
            XmlTextReader reader = new XmlTextReader(ms);
=======

            UTF8Encoding enc = new UTF8Encoding();
            MemoryStream ms = new MemoryStream(enc.GetBytes(text));
            XmlTextReader xreader = new XmlTextReader(ms);
>>>>>>> afa02aa1

            SOPVehicle v = new SOPVehicle();
            bool error;

<<<<<<< HEAD
            v.FromXml2(reader, out error);
=======
            v.FromXml2(xreader, out error);

            xreader.Close();

>>>>>>> afa02aa1
            if (error)
            {
                v = null;
                return null;
            }
<<<<<<< HEAD

=======
>>>>>>> afa02aa1
            return v;
        }

        public void FromXml2(XmlTextReader _reader, out bool errors)
        {
            errors = false;
            reader = _reader;

            Dictionary<string, Action> m_VehicleXmlProcessors
            = new Dictionary<string, Action>();

            m_VehicleXmlProcessors.Add("TYPE", ProcessXR_type);
            m_VehicleXmlProcessors.Add("FLAGS", ProcessXR_flags);

            // Linear properties
            m_VehicleXmlProcessors.Add("LMDIR", ProcessXR_linearMotorDirection);
            m_VehicleXmlProcessors.Add("LMFTIME", ProcessXR_linearFrictionTimescale);
            m_VehicleXmlProcessors.Add("LMDTIME", ProcessXR_linearMotorDecayTimescale);
            m_VehicleXmlProcessors.Add("LMTIME", ProcessXR_linearMotorTimescale);
            m_VehicleXmlProcessors.Add("LMOFF", ProcessXR_linearMotorOffset);

            //Angular properties
            m_VehicleXmlProcessors.Add("AMDIR", ProcessXR_angularMotorDirection);
            m_VehicleXmlProcessors.Add("AMTIME", ProcessXR_angularMotorTimescale);
            m_VehicleXmlProcessors.Add("AMDTIME", ProcessXR_angularMotorDecayTimescale);
            m_VehicleXmlProcessors.Add("AMFTIME", ProcessXR_angularFrictionTimescale);

            //Deflection properties
            m_VehicleXmlProcessors.Add("ADEFF", ProcessXR_angularDeflectionEfficiency);
            m_VehicleXmlProcessors.Add("ADTIME", ProcessXR_angularDeflectionTimescale);
            m_VehicleXmlProcessors.Add("LDEFF", ProcessXR_linearDeflectionEfficiency);
            m_VehicleXmlProcessors.Add("LDTIME", ProcessXR_linearDeflectionTimescale);

            //Banking properties
            m_VehicleXmlProcessors.Add("BEFF", ProcessXR_bankingEfficiency);
            m_VehicleXmlProcessors.Add("BMIX", ProcessXR_bankingMix);
            m_VehicleXmlProcessors.Add("BTIME", ProcessXR_bankingTimescale);

            //Hover and Buoyancy properties
            m_VehicleXmlProcessors.Add("HHEI", ProcessXR_VhoverHeight);
            m_VehicleXmlProcessors.Add("HEFF", ProcessXR_VhoverEfficiency);
            m_VehicleXmlProcessors.Add("HTIME", ProcessXR_VhoverTimescale);

            m_VehicleXmlProcessors.Add("VBUO", ProcessXR_VehicleBuoyancy);

            //Attractor properties
            m_VehicleXmlProcessors.Add("VAEFF", ProcessXR_verticalAttractionEfficiency);
            m_VehicleXmlProcessors.Add("VATIME", ProcessXR_verticalAttractionTimescale);

            m_VehicleXmlProcessors.Add("REF_FRAME", ProcessXR_referenceFrame);

            vd = new VehicleData();

            reader.ReadStartElement("Vehicle", String.Empty);

            errors = EReadProcessors(
                m_VehicleXmlProcessors,
                reader);

            reader.ReadEndElement();
            reader = null;
        }

        private void ProcessXR_type()
        {
            vd.m_type = (Vehicle)XRint();
        }
        private void ProcessXR_flags()
        {
            vd.m_flags = (VehicleFlag)XRint();
        }
        // Linear properties
        private void ProcessXR_linearMotorDirection()
        {
            vd.m_linearMotorDirection = XRvector();
        }

        private void ProcessXR_linearFrictionTimescale()
        {
            vd.m_linearFrictionTimescale = XRvector();
        }

        private void ProcessXR_linearMotorDecayTimescale()
        {
            vd.m_linearMotorDecayTimescale = XRfloat();
        }
        private void ProcessXR_linearMotorTimescale()
        {
            vd.m_linearMotorTimescale = XRfloat();
        }
        private void ProcessXR_linearMotorOffset()
        {
            vd.m_linearMotorOffset = XRvector();
        }


        //Angular properties
        private void ProcessXR_angularMotorDirection()
        {
            vd.m_angularMotorDirection = XRvector();
        }
        private void ProcessXR_angularMotorTimescale()
        {
            vd.m_angularMotorTimescale = XRfloat();
        }
        private void ProcessXR_angularMotorDecayTimescale()
        {
            vd.m_angularMotorDecayTimescale = XRfloat();
        }
        private void ProcessXR_angularFrictionTimescale()
        {
            vd.m_angularFrictionTimescale = XRvector();
        }

        //Deflection properties
        private void ProcessXR_angularDeflectionEfficiency()
        {
            vd.m_angularDeflectionEfficiency = XRfloat();
        }
        private void ProcessXR_angularDeflectionTimescale()
        {
            vd.m_angularDeflectionTimescale = XRfloat();
        }
        private void ProcessXR_linearDeflectionEfficiency()
        {
            vd.m_linearDeflectionEfficiency = XRfloat();
        }
        private void ProcessXR_linearDeflectionTimescale()
        {
            vd.m_linearDeflectionTimescale = XRfloat();
        }

        //Banking properties
        private void ProcessXR_bankingEfficiency()
        {
            vd.m_bankingEfficiency = XRfloat();
        }
        private void ProcessXR_bankingMix()
        {
            vd.m_bankingMix = XRfloat();
        }
        private void ProcessXR_bankingTimescale()
        {
            vd.m_bankingTimescale = XRfloat();
        }

        //Hover and Buoyancy properties
        private void ProcessXR_VhoverHeight()
        {
            vd.m_VhoverHeight = XRfloat();
        }
        private void ProcessXR_VhoverEfficiency()
        {
            vd.m_VhoverEfficiency = XRfloat();
        }
        private void ProcessXR_VhoverTimescale()
        {
            vd.m_VhoverTimescale = XRfloat();
        }

        private void ProcessXR_VehicleBuoyancy()
        {
            vd.m_VehicleBuoyancy = XRfloat();
        }

        //Attractor properties
        private void ProcessXR_verticalAttractionEfficiency()
        {
            vd.m_verticalAttractionEfficiency = XRfloat();
        }
        private void ProcessXR_verticalAttractionTimescale()
        {
            vd.m_verticalAttractionTimescale = XRfloat();
        }

        private void ProcessXR_referenceFrame()
        {
            vd.m_referenceFrame = XRquat();
        }
    }
}<|MERGE_RESOLUTION|>--- conflicted
+++ resolved
@@ -565,13 +565,6 @@
         
         public string ToXml2()
         {
-<<<<<<< HEAD
-            MemoryStream ms = new MemoryStream();
-            UTF8Encoding enc = new UTF8Encoding();
-            XmlTextWriter writer = new XmlTextWriter(ms, null);
-            ToXml2(writer);
-            return enc.GetString(ms.ToArray());
-=======
             MemoryStream ms = new MemoryStream(512);
             UTF8Encoding enc = new UTF8Encoding();
             XmlTextWriter xwriter = new XmlTextWriter(ms, enc);
@@ -580,44 +573,29 @@
             string s = ms.GetStreamString();
             xwriter.Close();
             return s;
->>>>>>> afa02aa1
         }
 
         public static SOPVehicle FromXml2(string text)
         {
             if (text == String.Empty)
                 return null;
-<<<<<<< HEAD
-            UTF8Encoding enc = new UTF8Encoding();
-            MemoryStream ms = new MemoryStream(enc.GetBytes(text));
-            XmlTextReader reader = new XmlTextReader(ms);
-=======
 
             UTF8Encoding enc = new UTF8Encoding();
             MemoryStream ms = new MemoryStream(enc.GetBytes(text));
             XmlTextReader xreader = new XmlTextReader(ms);
->>>>>>> afa02aa1
 
             SOPVehicle v = new SOPVehicle();
             bool error;
 
-<<<<<<< HEAD
-            v.FromXml2(reader, out error);
-=======
             v.FromXml2(xreader, out error);
 
             xreader.Close();
 
->>>>>>> afa02aa1
             if (error)
             {
                 v = null;
                 return null;
             }
-<<<<<<< HEAD
-
-=======
->>>>>>> afa02aa1
             return v;
         }
 
