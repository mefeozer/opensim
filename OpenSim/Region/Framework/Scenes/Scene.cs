--- conflicted
+++ resolved
@@ -1441,12 +1441,11 @@
                     if (m_frame % m_update_presences == 0)
                         m_sceneGraph.UpdatePresences();
 
-<<<<<<< HEAD
                     // Update SceneObjectGroups that have scheduled themselves for updates
                     // Objects queue their updates onto all scene presences
                     if (m_frame % m_update_objects == 0)
                         m_sceneGraph.UpdateObjectGroups();
-=======
+
                     if (m_frame % m_update_coarse_locations == 0)
                     {
                         List<Vector3> coarseLocations;
@@ -1458,7 +1457,6 @@
                             presence.SendCoarseLocations(coarseLocations, avatarUUIDs);
                         });
                     }
->>>>>>> 008e840c
 
                     int tmpPhysicsMS2 = Util.EnvironmentTickCount();
                     if ((m_frame % m_update_physics == 0) && m_physics_enabled)
