--- conflicted
+++ resolved
@@ -68,12 +68,8 @@
 
         public override void UpdateMovement()
         {
-<<<<<<< HEAD
-            UpdateGroupRotationR(m_rootPart.RotationOffset * m_rotationDirection);
-=======
             UpdateGroupRotation(GroupRotation * m_rotationDirection);
 
->>>>>>> 2e1c76f8
             base.UpdateMovement();
         }
 
