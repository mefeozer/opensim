--- conflicted
+++ resolved
@@ -267,20 +267,9 @@
         /// </summary>
         public void CreateScriptInstances(int startParam, bool postOnRez, string engine, int stateSource)
         {
-<<<<<<< HEAD
-            Items.LockItemsForRead(true);
-            IList<TaskInventoryItem> items = new List<TaskInventoryItem>(Items.Values);
-            Items.LockItemsForRead(false);
-            foreach (TaskInventoryItem item in items)
-            {
-                if ((int)InventoryType.LSL == item.InvType)
-                    CreateScriptInstance(item, startParam, postOnRez, engine, stateSource);
-            }
-=======
             List<TaskInventoryItem> scripts = GetInventoryItems(InventoryType.LSL);
             foreach (TaskInventoryItem item in scripts)
                 CreateScriptInstance(item, startParam, postOnRez, engine, stateSource);
->>>>>>> 08e50997
         }
 
         public ArrayList GetScriptErrors(UUID itemID)
@@ -311,24 +300,12 @@
         /// </param>
         public void RemoveScriptInstances(bool sceneObjectBeingDeleted)
         {
-<<<<<<< HEAD
-            Items.LockItemsForRead(true);
-            IList<TaskInventoryItem> items = new List<TaskInventoryItem>(Items.Values);
-            Items.LockItemsForRead(false);
-
-            foreach (TaskInventoryItem item in items)
-            {
-                if ((int)InventoryType.LSL == item.InvType)
-                {
-                    RemoveScriptInstance(item.ItemID, sceneObjectBeingDeleted);
-                    m_part.RemoveScriptEvents(item.ItemID);
-                }
-            }
-=======
             List<TaskInventoryItem> scripts = GetInventoryItems(InventoryType.LSL);
             foreach (TaskInventoryItem item in scripts)
+            {
                 RemoveScriptInstance(item.ItemID, sceneObjectBeingDeleted);
->>>>>>> 08e50997
+                m_part.RemoveScriptEvents(item.ItemID);
+            }
         }
 
         /// <summary>
@@ -1303,17 +1280,15 @@
         public int ScriptCount()
         {
             int count = 0;
-            lock (m_items)
-            {
-                foreach (TaskInventoryItem item in m_items.Values)
-                {
-                    if (item.InvType == (int)InventoryType.LSL)
-                    {
-                        count++;
-                    }
-                }
-            }
-
+            Items.LockItemsForRead(true);
+            foreach (TaskInventoryItem item in m_items.Values)
+            {
+                if (item.InvType == (int)InventoryType.LSL)
+                {
+                    count++;
+                }
+            }
+            Items.LockItemsForRead(false);
             return count;
         }
         /// <summary>
@@ -1359,8 +1334,9 @@
         {
             List<TaskInventoryItem> ret = new List<TaskInventoryItem>();
 
-            lock (m_items)
-                ret = new List<TaskInventoryItem>(m_items.Values);
+            Items.LockItemsForRead(true);
+            ret = new List<TaskInventoryItem>(m_items.Values);
+            Items.LockItemsForRead(false);
 
             return ret;
         }
@@ -1369,12 +1345,13 @@
         {
             List<TaskInventoryItem> ret = new List<TaskInventoryItem>();
 
-            lock (m_items)
-            {
-                foreach (TaskInventoryItem item in m_items.Values)
-                    if (item.InvType == (int)type)
-                        ret.Add(item);
-            }
+            Items.LockItemsForRead(true);
+
+            foreach (TaskInventoryItem item in m_items.Values)
+                if (item.InvType == (int)type)
+                    ret.Add(item);
+
+            Items.LockItemsForRead(false);
 
             return ret;
         }
@@ -1396,41 +1373,32 @@
             if (engines.Length == 0) // No engine at all
                 return ret;
 
-<<<<<<< HEAD
-            Items.LockItemsForRead(true);
-            foreach (TaskInventoryItem item in m_items.Values)
-=======
             List<TaskInventoryItem> scripts = GetInventoryItems(InventoryType.LSL);
 
             foreach (TaskInventoryItem item in scripts)
->>>>>>> 08e50997
-            {
-                if (item.InvType == (int)InventoryType.LSL)
-                {
-                    foreach (IScriptModule e in engines)
+            {
+                foreach (IScriptModule e in engines)
+                {
+                    if (e != null)
                     {
-                        if (e != null)
+                        string n = e.GetXMLState(item.ItemID);
+                        if (n != String.Empty)
                         {
-                            string n = e.GetXMLState(item.ItemID);
-                            if (n != String.Empty)
+                            if (oldIDs)
                             {
-                                if (oldIDs)
-                                {
-                                    if (!ret.ContainsKey(item.OldItemID))
-                                        ret[item.OldItemID] = n;
-                                }
-                                else
-                                {
-                                    if (!ret.ContainsKey(item.ItemID))
-                                        ret[item.ItemID] = n;
-                                }
-                                break;
+                                if (!ret.ContainsKey(item.OldItemID))
+                                    ret[item.OldItemID] = n;
                             }
+                            else
+                            {
+                                if (!ret.ContainsKey(item.ItemID))
+                                    ret[item.ItemID] = n;
+                            }
+                            break;
                         }
                     }
                 }
             }
-            Items.LockItemsForRead(false);
             return ret;
         }
         
@@ -1440,31 +1408,21 @@
             if (engines.Length == 0)
                 return;
 
-<<<<<<< HEAD
-=======
             List<TaskInventoryItem> scripts = GetInventoryItems(InventoryType.LSL);
->>>>>>> 08e50997
-
-            Items.LockItemsForRead(true);
-
-            foreach (TaskInventoryItem item in m_items.Values)
-            {
-                if (item.InvType == (int)InventoryType.LSL)
-                {
-                    foreach (IScriptModule engine in engines)
+
+            foreach (TaskInventoryItem item in scripts)
+            {
+                foreach (IScriptModule engine in engines)
+                {
+                    if (engine != null)
                     {
-                        if (engine != null)
-                        {
-                            if (item.OwnerChanged)
-                                engine.PostScriptEvent(item.ItemID, "changed", new Object[] { (int)Changed.OWNER });
-                            item.OwnerChanged = false;
-                            engine.ResumeScript(item.ItemID);
-                        }
+                        if (item.OwnerChanged)
+                            engine.PostScriptEvent(item.ItemID, "changed", new Object[] { (int)Changed.OWNER });
+                        item.OwnerChanged = false;
+                        engine.ResumeScript(item.ItemID);
                     }
                 }
             }
-
-            Items.LockItemsForRead(false);
         }
     }
 }