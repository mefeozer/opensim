--- conflicted
+++ resolved
@@ -1844,18 +1844,11 @@
 //                if (VolumeDetectActive)
 //                    isPhantom = false;
 
-<<<<<<< HEAD
-                // Added clarification..   since A rigid body is an object that you can kick around, etc.
-//                bool RigidBody = isPhysical && !isPhantom;
-
-=======
->>>>>>> 806082cd
                 // The only time the physics scene shouldn't know about the prim is if it's phantom or an attachment, which is phantom by definition
                 // or flexible
                 //                if (!isPhantom && !ParentGroup.IsAttachment && !(Shape.PathCurve == (byte)Extrusion.Flexible))
                 if ((!isPhantom || isPhysical || VolumeDetectActive) && !ParentGroup.IsAttachment && !(Shape.PathCurve == (byte)Extrusion.Flexible))
                 {
-<<<<<<< HEAD
                     Vector3 velocity = Velocity;
                     Vector3 rotationalVelocity = AngularVelocity;
                     try
@@ -1876,15 +1869,10 @@
                         m_log.ErrorFormat("[SCENE]: caught exception meshing object {0}. Object set to phantom.", m_uuid);
                         PhysActor = null;
                     }
-=======
-                    // Added clarification..   since A rigid body is an object that you can kick around, etc.
-                    bool rigidBody = isPhysical && !isPhantom;
->>>>>>> 806082cd
-
-                    PhysicsActor pa = AddToPhysics(rigidBody);
+
+                    PhysicsActor pa = PhysActor;
 
                     if (pa != null)
-<<<<<<< HEAD
                     {
                         pa.SOPName = this.Name; // save object into the PhysActor so ODE internals know the joint/body info
                         pa.SetMaterial(Material);
@@ -1913,9 +1901,6 @@
                             pa.Torque = Torque;
                         }
                     }
-=======
-                        pa.SetVolumeDetect(VolumeDetectActive ? 1 : 0);
->>>>>>> 806082cd
                 }
             }
         }
@@ -4757,7 +4742,6 @@
                 if (ParentGroup.Scene == null)
                     return;
 
-<<<<<<< HEAD
                 if (ParentGroup.Scene.CollidablePrims)
                 {
                     if (PhysActor == null)
@@ -4781,24 +4765,12 @@
 
                         DoPhysicsPropertyUpdate(UsePhysics, true);
 
-=======
-                if (ParentGroup.Scene.CollidablePrims && pa == null)
-                {
-                    pa = AddToPhysics(UsePhysics);
-
-                    if (pa != null)
-                    {
-                        pa.SetMaterial(Material);
-                        DoPhysicsPropertyUpdate(UsePhysics, true);
-    
->>>>>>> 806082cd
                         if (!ParentGroup.IsDeleted)
                         {
                             if (LocalId == ParentGroup.RootPart.LocalId)
                             {
                                 ParentGroup.CheckSculptAndLoad();
                             }
-<<<<<<< HEAD
                         }
 
                         if (
@@ -4814,23 +4786,6 @@
                             PhysActor.OnCollisionUpdate += PhysicsCollision;
                             PhysActor.SubscribeEvents(1000);
                         }
-=======
-                        }
-    
-                        if (
-                            ((AggregateScriptEvents & scriptEvents.collision) != 0) ||
-                            ((AggregateScriptEvents & scriptEvents.collision_end) != 0) ||
-                            ((AggregateScriptEvents & scriptEvents.collision_start) != 0) ||
-                            ((AggregateScriptEvents & scriptEvents.land_collision_start) != 0) ||
-                            ((AggregateScriptEvents & scriptEvents.land_collision) != 0) ||
-                            ((AggregateScriptEvents & scriptEvents.land_collision_end) != 0) ||
-                            (CollisionSound != UUID.Zero)
-                            )
-                        {
-                            pa.OnCollisionUpdate += PhysicsCollision;
-                            pa.SubscribeEvents(1000);
-                        }
->>>>>>> 806082cd
                     }
                     else // it already has a physical representation
                     {
