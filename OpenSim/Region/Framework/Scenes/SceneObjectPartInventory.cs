/*
 * Copyright (c) Contributors, http://opensimulator.org/
 * See CONTRIBUTORS.TXT for a full list of copyright holders.
 *
 * Redistribution and use in source and binary forms, with or without
 * modification, are permitted provided that the following conditions are met:
 *     * Redistributions of source code must retain the above copyright
 *       notice, this list of conditions and the following disclaimer.
 *     * Redistributions in binary form must reproduce the above copyright
 *       notice, this list of conditions and the following disclaimer in the
 *       documentation and/or other materials provided with the distribution.
 *     * Neither the name of the OpenSimulator Project nor the
 *       names of its contributors may be used to endorse or promote products
 *       derived from this software without specific prior written permission.
 *
 * THIS SOFTWARE IS PROVIDED BY THE DEVELOPERS ``AS IS'' AND ANY
 * EXPRESS OR IMPLIED WARRANTIES, INCLUDING, BUT NOT LIMITED TO, THE IMPLIED
 * WARRANTIES OF MERCHANTABILITY AND FITNESS FOR A PARTICULAR PURPOSE ARE
 * DISCLAIMED. IN NO EVENT SHALL THE CONTRIBUTORS BE LIABLE FOR ANY
 * DIRECT, INDIRECT, INCIDENTAL, SPECIAL, EXEMPLARY, OR CONSEQUENTIAL DAMAGES
 * (INCLUDING, BUT NOT LIMITED TO, PROCUREMENT OF SUBSTITUTE GOODS OR SERVICES;
 * LOSS OF USE, DATA, OR PROFITS; OR BUSINESS INTERRUPTION) HOWEVER CAUSED AND
 * ON ANY THEORY OF LIABILITY, WHETHER IN CONTRACT, STRICT LIABILITY, OR TORT
 * (INCLUDING NEGLIGENCE OR OTHERWISE) ARISING IN ANY WAY OUT OF THE USE OF THIS
 * SOFTWARE, EVEN IF ADVISED OF THE POSSIBILITY OF SUCH DAMAGE.
 */

using System;
using System.Xml;
using System.IO;
using System.Collections.Generic;
using System.Collections;
using System.Reflection;
using System.Threading;
using OpenMetaverse;
using log4net;
using OpenSim.Framework;
using OpenSim.Region.Framework.Interfaces;
using OpenSim.Region.Framework.Scenes.Scripting;
using OpenSim.Region.Framework.Scenes.Serialization;
using PermissionMask = OpenSim.Framework.PermissionMask;

namespace OpenSim.Region.Framework.Scenes
{
    public class SceneObjectPartInventory : IEntityInventory
    {
        private static readonly ILog m_log = LogManager.GetLogger(MethodBase.GetCurrentMethod().DeclaringType);

        private string m_inventoryFileName = String.Empty;
        private byte[] m_inventoryFileData = new byte[0];
        private uint m_inventoryFileNameSerial = 0;
        private bool m_inventoryPrivileged = false;

        private Dictionary<UUID, ArrayList> m_scriptErrors = new Dictionary<UUID, ArrayList>();
        
        /// <value>
        /// The part to which the inventory belongs.
        /// </value>
        private SceneObjectPart m_part;

        /// <summary>
        /// Serial count for inventory file , used to tell if inventory has changed
        /// no need for this to be part of Database backup
        /// </summary>
        protected uint m_inventorySerial = 0;

        /// <summary>
        /// Holds in memory prim inventory
        /// </summary>
        protected TaskInventoryDictionary m_items = new TaskInventoryDictionary();

        /// <summary>
        /// Tracks whether inventory has changed since the last persistent backup
        /// </summary>
        internal bool HasInventoryChanged;
        
        /// <value>
        /// Inventory serial number
        /// </value>
        protected internal uint Serial
        {
            get { return m_inventorySerial; }
            set { m_inventorySerial = value; }
        }

        /// <value>
        /// Raw inventory data
        /// </value>
        protected internal TaskInventoryDictionary Items
        {
            get { 
                return m_items; 
            }
            set
            {
                m_items = value;
                m_inventorySerial++;
                QueryScriptStates();
            }
        }

        public int Count
        {
            get
            {
                lock (m_items)
                    return m_items.Count;
            }
        }
        
        /// <summary>
        /// Constructor
        /// </summary>
        /// <param name="part">
        /// A <see cref="SceneObjectPart"/>
        /// </param>
        public SceneObjectPartInventory(SceneObjectPart part)
        {
            m_part = part;
        }

        /// <summary>
        /// Force the task inventory of this prim to persist at the next update sweep
        /// </summary>
        public void ForceInventoryPersistence()
        {
            HasInventoryChanged = true;
        }

        /// <summary>
        /// Reset UUIDs for all the items in the prim's inventory.
        /// </summary>
        /// <remarks>
        /// This involves either generating
        /// new ones or setting existing UUIDs to the correct parent UUIDs.
        ///
        /// If this method is called and there are inventory items, then we regard the inventory as having changed.
        /// </remarks>
        public void ResetInventoryIDs()
        {
            if (null == m_part)
            m_items.LockItemsForWrite(true);

            if (Items.Count == 0)
            {
                m_items.LockItemsForWrite(false);
                return;
            }

            IList<TaskInventoryItem> items = new List<TaskInventoryItem>(Items.Values);
            Items.Clear();

            foreach (TaskInventoryItem item in items)
            {
                item.ResetIDs(m_part.UUID);
                Items.Add(item.ItemID, item);
            }
            m_items.LockItemsForWrite(false);
        }

        public void ResetObjectID()
        {
            m_items.LockItemsForWrite(true);

            if (Items.Count == 0)
            {
                m_items.LockItemsForWrite(false);
                return;
            }

            IList<TaskInventoryItem> items = new List<TaskInventoryItem>(Items.Values);
            Items.Clear();

            foreach (TaskInventoryItem item in items)
            {
                item.ParentPartID = m_part.UUID;
                item.ParentID = m_part.UUID;
                Items.Add(item.ItemID, item);
            }
            m_items.LockItemsForWrite(false);
        }

        /// <summary>
        /// Change every item in this inventory to a new owner.
        /// </summary>
        /// <param name="ownerId"></param>
        public void ChangeInventoryOwner(UUID ownerId)
        {
            List<TaskInventoryItem> items = GetInventoryItems();

            if (items.Count == 0)
                return;

            m_items.LockItemsForWrite(true);
            HasInventoryChanged = true;
            m_part.ParentGroup.HasGroupChanged = true;
            foreach (TaskInventoryItem item in items)
            {
                if (ownerId != item.OwnerID)
                    item.LastOwnerID = item.OwnerID;

                item.OwnerID = ownerId;
                item.PermsMask = 0;
                item.PermsGranter = UUID.Zero;
                item.OwnerChanged = true;
            }
            m_items.LockItemsForWrite(false);
        }

        /// <summary>
        /// Change every item in this inventory to a new group.
        /// </summary>
        /// <param name="groupID"></param>
        public void ChangeInventoryGroup(UUID groupID)
        {
            m_items.LockItemsForWrite(true);
            if (0 == Items.Count)
            {
                m_items.LockItemsForWrite(false);
                return;
            }

            // Don't let this set the HasGroupChanged flag for attachments
            // as this happens during rez and we don't want a new asset
            // for each attachment each time
            if (!m_part.ParentGroup.IsAttachment)
            {
                HasInventoryChanged = true;
                m_part.ParentGroup.HasGroupChanged = true;
            }

            IList<TaskInventoryItem> items = new List<TaskInventoryItem>(Items.Values);
            foreach (TaskInventoryItem item in items)
            {
                if (groupID != item.GroupID)
                {
                    item.GroupID = groupID;
                }
            }
            m_items.LockItemsForWrite(false);
        }

        private void QueryScriptStates()
        {
            if (m_part == null || m_part.ParentGroup == null || m_part.ParentGroup.Scene == null)
                return;

            Items.LockItemsForRead(true);
            foreach (TaskInventoryItem item in Items.Values)
            {
                if (item.InvType == (int)InventoryType.LSL)
                {
                    bool running;
                    if (TryGetScriptInstanceRunning(m_part.ParentGroup.Scene, item, out running))
                        item.ScriptRunning = running;
                }
            }

            Items.LockItemsForRead(false);
        }

        public bool TryGetScriptInstanceRunning(UUID itemId, out bool running)
        {
            running = false;

            TaskInventoryItem item = GetInventoryItem(itemId);

            if (item == null)
                return false;

            return TryGetScriptInstanceRunning(m_part.ParentGroup.Scene, item, out running);
        }

        public static bool TryGetScriptInstanceRunning(Scene scene, TaskInventoryItem item, out bool running)
        {
            running = false;

            if (item.InvType != (int)InventoryType.LSL)
                return false;

            IScriptModule[] engines = scene.RequestModuleInterfaces<IScriptModule>();
            if (engines == null) // No engine at all
                return false;

            foreach (IScriptModule e in engines)
            {
                if (e.HasScript(item.ItemID, out running))
                    return true;
            }

            return false;
        }

        public int CreateScriptInstances(int startParam, bool postOnRez, string engine, int stateSource)
        {
            int scriptsValidForStarting = 0;

            List<TaskInventoryItem> scripts = GetInventoryItems(InventoryType.LSL);
            foreach (TaskInventoryItem item in scripts)
                if (CreateScriptInstance(item, startParam, postOnRez, engine, stateSource))
                    scriptsValidForStarting++;

            return scriptsValidForStarting;
        }

        public ArrayList GetScriptErrors(UUID itemID)
        {
            ArrayList ret = new ArrayList();

            IScriptModule[] engines = m_part.ParentGroup.Scene.RequestModuleInterfaces<IScriptModule>();

            foreach (IScriptModule e in engines)
            {
                if (e != null)
                {
                    ArrayList errors = e.GetScriptErrors(itemID);
                    foreach (Object line in errors)
                        ret.Add(line);
                }
            }

            return ret;
        }

        /// <summary>
        /// Stop and remove all the scripts in this prim.
        /// </summary>
        /// <param name="sceneObjectBeingDeleted">
        /// Should be true if these scripts are being removed because the scene
        /// object is being deleted.  This will prevent spurious updates to the client.
        /// </param>
        public void RemoveScriptInstances(bool sceneObjectBeingDeleted)
        {
            List<TaskInventoryItem> scripts = GetInventoryItems(InventoryType.LSL);
            foreach (TaskInventoryItem item in scripts)
            {
                RemoveScriptInstance(item.ItemID, sceneObjectBeingDeleted);
                m_part.RemoveScriptEvents(item.ItemID);
            }
        }

        /// <summary>
        /// Stop all the scripts in this prim.
        /// </summary>
        public void StopScriptInstances()
        {
            GetInventoryItems(InventoryType.LSL).ForEach(i => StopScriptInstance(i));
        }

        /// <summary>
        /// Start a script which is in this prim's inventory.
        /// </summary>
        /// <param name="item"></param>
        /// <returns>true if the script instance was created, false otherwise</returns>
        public bool CreateScriptInstance(TaskInventoryItem item, int startParam, bool postOnRez, string engine, int stateSource)
        {
//             m_log.DebugFormat("[PRIM INVENTORY]: Starting script {0} {1} in prim {2} {3} in {4}",
//                 item.Name, item.ItemID, m_part.Name, m_part.UUID, m_part.ParentGroup.Scene.RegionInfo.RegionName);

            if (!m_part.ParentGroup.Scene.Permissions.CanRunScript(item.ItemID, m_part.UUID, item.OwnerID))
            {
                StoreScriptError(item.ItemID, "no permission");
                return false;
            }

            m_part.AddFlag(PrimFlags.Scripted);

            if (m_part.ParentGroup.Scene.RegionInfo.RegionSettings.DisableScripts)
                return false;

            if (stateSource == 2 && // Prim crossing
                    m_part.ParentGroup.Scene.m_trustBinaries)
            {
                m_items.LockItemsForWrite(true);
                m_items[item.ItemID].PermsMask = 0;
                m_items[item.ItemID].PermsGranter = UUID.Zero;
                m_items.LockItemsForWrite(false);
                m_part.ParentGroup.Scene.EventManager.TriggerRezScript(
                    m_part.LocalId, item.ItemID, String.Empty, startParam, postOnRez, engine, stateSource);
                StoreScriptErrors(item.ItemID, null);
                m_part.ParentGroup.AddActiveScriptCount(1);
                m_part.ScheduleFullUpdate();
                return true;
            }

            AssetBase asset = m_part.ParentGroup.Scene.AssetService.Get(item.AssetID.ToString());
            if (null == asset)
            {
                string msg = String.Format("asset ID {0} could not be found", item.AssetID);
                StoreScriptError(item.ItemID, msg);
                m_log.ErrorFormat(
                    "[PRIM INVENTORY]: Couldn't start script {0}, {1} at {2} in {3} since asset ID {4} could not be found",
                    item.Name, item.ItemID, m_part.AbsolutePosition, 
                    m_part.ParentGroup.Scene.RegionInfo.RegionName, item.AssetID);

                return false;
            }
            else
            {
                if (m_part.ParentGroup.m_savedScriptState != null)
                    item.OldItemID = RestoreSavedScriptState(item.LoadedItemID, item.OldItemID, item.ItemID);

                m_items.LockItemsForWrite(true);

                m_items[item.ItemID].OldItemID = item.OldItemID;
                m_items[item.ItemID].PermsMask = 0;
                m_items[item.ItemID].PermsGranter = UUID.Zero;

                m_items.LockItemsForWrite(false);
                
                string script = Utils.BytesToString(asset.Data);
                m_part.ParentGroup.Scene.EventManager.TriggerRezScript(
                    m_part.LocalId, item.ItemID, script, startParam, postOnRez, engine, stateSource);
                StoreScriptErrors(item.ItemID, null);
                if (!item.ScriptRunning)
                    m_part.ParentGroup.Scene.EventManager.TriggerStopScript(
                        m_part.LocalId, item.ItemID);
                m_part.ParentGroup.AddActiveScriptCount(1);
                m_part.ScheduleFullUpdate();

                return true;
            }
        }

        private UUID RestoreSavedScriptState(UUID loadedID, UUID oldID, UUID newID)
        {
            IScriptModule[] engines = m_part.ParentGroup.Scene.RequestModuleInterfaces<IScriptModule>();
            if (engines.Length == 0) // No engine at all
                return oldID;

            UUID stateID = oldID;
            if (!m_part.ParentGroup.m_savedScriptState.ContainsKey(oldID))
                stateID = loadedID;
            if (m_part.ParentGroup.m_savedScriptState.ContainsKey(stateID))
            {
                XmlDocument doc = new XmlDocument();

                doc.LoadXml(m_part.ParentGroup.m_savedScriptState[stateID]);
                
                ////////// CRUFT WARNING ///////////////////////////////////
                //
                // Old objects will have <ScriptState><State> ...
                // This format is XEngine ONLY
                //
                // New objects have <State Engine="...." ...><ScriptState>...
                // This can be passed to any engine
                //
                XmlNode n = doc.SelectSingleNode("ScriptState");
                if (n != null) // Old format data
                {
                    XmlDocument newDoc = new XmlDocument();

                    XmlElement rootN = newDoc.CreateElement("", "State", "");
                    XmlAttribute uuidA = newDoc.CreateAttribute("", "UUID", "");
                    uuidA.Value = stateID.ToString();
                    rootN.Attributes.Append(uuidA);
                    XmlAttribute engineA = newDoc.CreateAttribute("", "Engine", "");
                    engineA.Value = "XEngine";
                    rootN.Attributes.Append(engineA);

                    newDoc.AppendChild(rootN);

                    XmlNode stateN = newDoc.ImportNode(n, true);
                    rootN.AppendChild(stateN);

                    // This created document has only the minimun data
                    // necessary for XEngine to parse it successfully

                    m_part.ParentGroup.m_savedScriptState[stateID] = newDoc.OuterXml;
                }
                
                foreach (IScriptModule e in engines)
                {
                    if (e != null)
                    {
                        if (e.SetXMLState(newID, m_part.ParentGroup.m_savedScriptState[stateID]))
                            break;
                    }
                }

                m_part.ParentGroup.m_savedScriptState.Remove(stateID);
            }

            return stateID;
        }

        /// <summary>
        /// Start a script which is in this prim's inventory.
        /// Some processing may occur in the background, but this routine returns asap.
        /// </summary>
        /// <param name="itemId">
        /// A <see cref="UUID"/>
        /// </param>
        public bool CreateScriptInstance(UUID itemId, int startParam, bool postOnRez, string engine, int stateSource)
        {
            lock (m_scriptErrors)
            {
                // Indicate to CreateScriptInstanceInternal() we don't want it to wait for completion
                m_scriptErrors.Remove(itemId);
            }
            CreateScriptInstanceInternal(itemId, startParam, postOnRez, engine, stateSource);
            return true;
        }

        private void CreateScriptInstanceInternal(UUID itemId, int startParam, bool postOnRez, string engine, int stateSource)
        {
            m_items.LockItemsForRead(true);
            if (m_items.ContainsKey(itemId))
            {
                if (m_items.ContainsKey(itemId))
                {
                    m_items.LockItemsForRead(false);
                    CreateScriptInstance(m_items[itemId], startParam, postOnRez, engine, stateSource);
                }
                else
                {
                    m_items.LockItemsForRead(false);
                    string msg = String.Format("couldn't be found for prim {0}, {1} at {2} in {3}", m_part.Name, m_part.UUID,
                        m_part.AbsolutePosition, m_part.ParentGroup.Scene.RegionInfo.RegionName);
                    StoreScriptError(itemId, msg);
                    m_log.ErrorFormat(
                        "[PRIM INVENTORY]: " +
                        "Couldn't start script with ID {0} since it {1}", itemId, msg);
                }
            }
            else
            {
                m_items.LockItemsForRead(false);
                string msg = String.Format("couldn't be found for prim {0}, {1}", m_part.Name, m_part.UUID);
                StoreScriptError(itemId, msg);
                m_log.ErrorFormat(
                    "[PRIM INVENTORY]: Couldn't start script with ID {0} since it couldn't be found for prim {1}, {2} at {3} in {4}",
                    itemId, m_part.Name, m_part.UUID, 
                    m_part.AbsolutePosition, m_part.ParentGroup.Scene.RegionInfo.RegionName);
            }
            
        }

        /// <summary>
        /// Start a script which is in this prim's inventory and return any compilation error messages.
        /// </summary>
        /// <param name="itemId">
        /// A <see cref="UUID"/>
        /// </param>
        public ArrayList CreateScriptInstanceEr(UUID itemId, int startParam, bool postOnRez, string engine, int stateSource)
        {
            ArrayList errors;

            // Indicate to CreateScriptInstanceInternal() we want it to 
            // post any compilation/loading error messages
            lock (m_scriptErrors)
            {
                m_scriptErrors[itemId] = null;
            }

            // Perform compilation/loading
            CreateScriptInstanceInternal(itemId, startParam, postOnRez, engine, stateSource);

            // Wait for and retrieve any errors
            lock (m_scriptErrors)
            {
                while ((errors = m_scriptErrors[itemId]) == null)
                {
                    if (!System.Threading.Monitor.Wait(m_scriptErrors, 15000))
                    {
                        m_log.ErrorFormat(
                            "[PRIM INVENTORY]: " +
                            "timedout waiting for script {0} errors", itemId);
                        errors = m_scriptErrors[itemId];
                        if (errors == null)
                        {
                            errors = new ArrayList(1);
                            errors.Add("timedout waiting for errors");
                        }
                        break;
                    }
                }
                m_scriptErrors.Remove(itemId);
            }
            return errors;
        }

        // Signal to CreateScriptInstanceEr() that compilation/loading is complete
        private void StoreScriptErrors(UUID itemId, ArrayList errors)
        {
            lock (m_scriptErrors)
            {
                // If compilation/loading initiated via CreateScriptInstance(),
                // it does not want the errors, so just get out
                if (!m_scriptErrors.ContainsKey(itemId))
                {
                    return;
                }

                // Initiated via CreateScriptInstanceEr(), if we know what the
                // errors are, save them and wake CreateScriptInstanceEr().
                if (errors != null)
                {
                    m_scriptErrors[itemId] = errors;
                    System.Threading.Monitor.PulseAll(m_scriptErrors);
                    return;
                }
            }

            // Initiated via CreateScriptInstanceEr() but we don't know what
            // the errors are yet, so retrieve them from the script engine.
            // This may involve some waiting internal to GetScriptErrors().
            errors = GetScriptErrors(itemId);

            // Get a default non-null value to indicate success.
            if (errors == null)
            {
                errors = new ArrayList();
            }

            // Post to CreateScriptInstanceEr() and wake it up
            lock (m_scriptErrors)
            {
                m_scriptErrors[itemId] = errors;
                System.Threading.Monitor.PulseAll(m_scriptErrors);
            }
        }

        // Like StoreScriptErrors(), but just posts a single string message
        private void StoreScriptError(UUID itemId, string message)
        {
            ArrayList errors = new ArrayList(1);
            errors.Add(message);
            StoreScriptErrors(itemId, errors);
        }

        /// <summary>
        /// Stop and remove a script which is in this prim's inventory.
        /// </summary>
        /// <param name="itemId"></param>
        /// <param name="sceneObjectBeingDeleted">
        /// Should be true if this script is being removed because the scene
        /// object is being deleted.  This will prevent spurious updates to the client.
        /// </param>
        public void RemoveScriptInstance(UUID itemId, bool sceneObjectBeingDeleted)
        {
            if (m_items.ContainsKey(itemId))
            {
                if (!sceneObjectBeingDeleted)
                    m_part.RemoveScriptEvents(itemId);
                
                m_part.ParentGroup.Scene.EventManager.TriggerRemoveScript(m_part.LocalId, itemId);
                m_part.ParentGroup.AddActiveScriptCount(-1);
            }
            else
            {
                m_log.WarnFormat(
                    "[PRIM INVENTORY]: " +
                    "Couldn't stop script with ID {0} since it couldn't be found for prim {1}, {2} at {3} in {4}",
                    itemId, m_part.Name, m_part.UUID, 
                    m_part.AbsolutePosition, m_part.ParentGroup.Scene.RegionInfo.RegionName);
            }
        }

        /// <summary>
        /// Stop a script which is in this prim's inventory.
        /// </summary>
        /// <param name="itemId"></param>
        /// <param name="sceneObjectBeingDeleted">
        /// Should be true if this script is being removed because the scene
        /// object is being deleted.  This will prevent spurious updates to the client.
        /// </param>
        public void StopScriptInstance(UUID itemId)
        {
            TaskInventoryItem scriptItem;

            lock (m_items)
                m_items.TryGetValue(itemId, out scriptItem);

            if (scriptItem != null)
            {
                StopScriptInstance(scriptItem);
            }
            else
            {
                m_log.WarnFormat(
                    "[PRIM INVENTORY]: " +
                    "Couldn't stop script with ID {0} since it couldn't be found for prim {1}, {2} at {3} in {4}",
                    itemId, m_part.Name, m_part.UUID, 
                    m_part.AbsolutePosition, m_part.ParentGroup.Scene.RegionInfo.RegionName);
            }
        }

        /// <summary>
        /// Stop a script which is in this prim's inventory.
        /// </summary>
        /// <param name="itemId"></param>
        /// <param name="sceneObjectBeingDeleted">
        /// Should be true if this script is being removed because the scene
        /// object is being deleted.  This will prevent spurious updates to the client.
        /// </param>
        public void StopScriptInstance(TaskInventoryItem item)
        {
            if (m_part.ParentGroup.Scene != null)
                m_part.ParentGroup.Scene.EventManager.TriggerStopScript(m_part.LocalId, item.ItemID);

            // At the moment, even stopped scripts are counted as active, which is probably wrong.
//            m_part.ParentGroup.AddActiveScriptCount(-1);
        }

        /// <summary>
        /// Check if the inventory holds an item with a given name.
        /// </summary>
        /// <param name="name"></param>
        /// <returns></returns>
        private bool InventoryContainsName(string name)
        {
            m_items.LockItemsForRead(true);
            foreach (TaskInventoryItem item in m_items.Values)
            {
                if (item.Name == name)
                {
                    m_items.LockItemsForRead(false);
                    return true;
                }
            }
            m_items.LockItemsForRead(false);
            return false;
        }

        /// <summary>
        /// For a given item name, return that name if it is available.  Otherwise, return the next available
        /// similar name (which is currently the original name with the next available numeric suffix).
        /// </summary>
        /// <param name="name"></param>
        /// <returns></returns>
        private string FindAvailableInventoryName(string name)
        {
            if (!InventoryContainsName(name))
                return name;

            int suffix=1;
            while (suffix < 256)
            {
                string tryName=String.Format("{0} {1}", name, suffix);
                if (!InventoryContainsName(tryName))
                    return tryName;
                suffix++;
            }
            return String.Empty;
        }

        /// <summary>
        /// Add an item to this prim's inventory.  If an item with the same name already exists, then an alternative
        /// name is chosen.
        /// </summary>
        /// <param name="item"></param>
        public void AddInventoryItem(TaskInventoryItem item, bool allowedDrop)
        {
            AddInventoryItem(item.Name, item, allowedDrop);
        }

        /// <summary>
        /// Add an item to this prim's inventory.  If an item with the same name already exists, it is replaced.
        /// </summary>
        /// <param name="item"></param>
        public void AddInventoryItemExclusive(TaskInventoryItem item, bool allowedDrop)
        {
            m_items.LockItemsForRead(true);
            List<TaskInventoryItem> il = new List<TaskInventoryItem>(m_items.Values);
            m_items.LockItemsForRead(false);
            foreach (TaskInventoryItem i in il)
            {
                if (i.Name == item.Name)
                {
                    if (i.InvType == (int)InventoryType.LSL)
                        RemoveScriptInstance(i.ItemID, false);

                    RemoveInventoryItem(i.ItemID);
                    break;
                }
            }

            AddInventoryItem(item.Name, item, allowedDrop);
        }

        /// <summary>
        /// Add an item to this prim's inventory.
        /// </summary>
        /// <param name="name">The name that the new item should have.</param>
        /// <param name="item">
        /// The item itself.  The name within this structure is ignored in favour of the name
        /// given in this method's arguments
        /// </param>
        /// <param name="allowedDrop">
        /// Item was only added to inventory because AllowedDrop is set
        /// </param>
        protected void AddInventoryItem(string name, TaskInventoryItem item, bool allowedDrop)
        {
            name = FindAvailableInventoryName(name);
            if (name == String.Empty)
                return;

            item.ParentID = m_part.UUID;
            item.ParentPartID = m_part.UUID;
            item.Name = name;
            item.GroupID = m_part.GroupID;

            m_items.LockItemsForWrite(true);
            m_items.Add(item.ItemID, item);
            m_items.LockItemsForWrite(false);
                if (allowedDrop) 
                    m_part.TriggerScriptChangedEvent(Changed.ALLOWED_DROP);
                else
                    m_part.TriggerScriptChangedEvent(Changed.INVENTORY);
            
            m_inventorySerial++;
            //m_inventorySerial += 2;
            HasInventoryChanged = true;
            m_part.ParentGroup.HasGroupChanged = true;
        }

        /// <summary>
        /// Restore a whole collection of items to the prim's inventory at once.
        /// We assume that the items already have all their fields correctly filled out.
        /// The items are not flagged for persistence to the database, since they are being restored
        /// from persistence rather than being newly added.
        /// </summary>
        /// <param name="items"></param>
        public void RestoreInventoryItems(ICollection<TaskInventoryItem> items)
        {
            m_items.LockItemsForWrite(true);
            foreach (TaskInventoryItem item in items)
            {
                m_items.Add(item.ItemID, item);
//                m_part.TriggerScriptChangedEvent(Changed.INVENTORY);
            }
            m_items.LockItemsForWrite(false);

            m_inventorySerial++;
        }

        /// <summary>
        /// Returns an existing inventory item.  Returns the original, so any changes will be live.
        /// </summary>
        /// <param name="itemID"></param>
        /// <returns>null if the item does not exist</returns>
        public TaskInventoryItem GetInventoryItem(UUID itemId)
        {
            TaskInventoryItem item;
            m_items.LockItemsForRead(true);
            m_items.TryGetValue(itemId, out item);
            m_items.LockItemsForRead(false);
            return item;
        }

        public TaskInventoryItem GetInventoryItem(string name)
        {
            m_items.LockItemsForRead(true);
            foreach (TaskInventoryItem item in m_items.Values)
            {
                if (item.Name == name)
                {
                    m_items.LockItemsForRead(false);
                    return item;
                }
            }
            m_items.LockItemsForRead(false);

            return null;
        }

        public List<TaskInventoryItem> GetInventoryItems(string name)
        {
            List<TaskInventoryItem> items = new List<TaskInventoryItem>();

            m_items.LockItemsForRead(true);

            foreach (TaskInventoryItem item in m_items.Values)
            {
                if (item.Name == name)
                    items.Add(item);
            }

            m_items.LockItemsForRead(false);

            return items;
        }

        public bool GetRezReadySceneObjects(TaskInventoryItem item, out List<SceneObjectGroup> objlist, out List<Vector3> veclist)
        {
            AssetBase rezAsset = m_part.ParentGroup.Scene.AssetService.Get(item.AssetID.ToString());

            if (null == rezAsset)
            {
                m_log.WarnFormat(
                    "[PRIM INVENTORY]: Could not find asset {0} for inventory item {1} in {2}", 
                    item.AssetID, item.Name, m_part.Name);
                objlist = null;
                veclist = null;
                return false;
            }

            Vector3 bbox;
            float offsetHeight;

<<<<<<< HEAD
            group.RootPart.AttachPoint = group.RootPart.Shape.State;
            group.RootPart.AttachOffset = group.AbsolutePosition;
            group.RootPart.AttachRotation = group.GroupRotation;

            group.ResetIDs();
=======
            bool single = m_part.ParentGroup.Scene.GetObjectsToRez(rezAsset.Data, false, out objlist, out veclist, out bbox, out offsetHeight);
>>>>>>> 4830431e

            for (int i = 0; i < objlist.Count; i++)
            {
                SceneObjectGroup group = objlist[i];

                group.ResetIDs();

                SceneObjectPart rootPart = group.GetPart(group.UUID);

                // Since renaming the item in the inventory does not affect the name stored
                // in the serialization, transfer the correct name from the inventory to the
                // object itself before we rez.
                rootPart.Name = item.Name;
                rootPart.Description = item.Description;

                SceneObjectPart[] partList = group.Parts;

                group.SetGroup(m_part.GroupID, null);

                // TODO: Remove magic number badness
                if ((rootPart.OwnerID != item.OwnerID) || (item.CurrentPermissions & 16) != 0 || (item.Flags & (uint)InventoryItemFlags.ObjectSlamPerm) != 0) // Magic number
                {
                    if (m_part.ParentGroup.Scene.Permissions.PropagatePermissions())
                    {
                        foreach (SceneObjectPart part in partList)
                        {
                            if ((item.Flags & (uint)InventoryItemFlags.ObjectOverwriteEveryone) != 0)
                                part.EveryoneMask = item.EveryonePermissions;
                            if ((item.Flags & (uint)InventoryItemFlags.ObjectOverwriteNextOwner) != 0)
                                part.NextOwnerMask = item.NextPermissions;
                            if ((item.Flags & (uint)InventoryItemFlags.ObjectOverwriteGroup) != 0)
                                part.GroupMask = item.GroupPermissions;
                        }

                        group.ApplyNextOwnerPermissions();
                    }
                }

                foreach (SceneObjectPart part in partList)
                {
                    // TODO: Remove magic number badness
                    if ((part.OwnerID != item.OwnerID) || (item.CurrentPermissions & 16) != 0 || (item.Flags & (uint)InventoryItemFlags.ObjectSlamPerm) != 0) // Magic number
                    {
                        part.LastOwnerID = part.OwnerID;
                        part.OwnerID = item.OwnerID;
                        part.Inventory.ChangeInventoryOwner(item.OwnerID);
                    }

                    if ((item.Flags & (uint)InventoryItemFlags.ObjectOverwriteEveryone) != 0)
                        part.EveryoneMask = item.EveryonePermissions;
                    if ((item.Flags & (uint)InventoryItemFlags.ObjectOverwriteNextOwner) != 0)
                        part.NextOwnerMask = item.NextPermissions;
                    if ((item.Flags & (uint)InventoryItemFlags.ObjectOverwriteGroup) != 0)
                        part.GroupMask = item.GroupPermissions;
                }

                rootPart.TrimPermissions();
            }

            return true;
        }
        
        /// <summary>
        /// Update an existing inventory item.
        /// </summary>
        /// <param name="item">The updated item.  An item with the same id must already exist
        /// in this prim's inventory.</param>
        /// <returns>false if the item did not exist, true if the update occurred successfully</returns>
        public bool UpdateInventoryItem(TaskInventoryItem item)
        {
            return UpdateInventoryItem(item, true, true);
        }

        public bool UpdateInventoryItem(TaskInventoryItem item, bool fireScriptEvents)
        {
            return UpdateInventoryItem(item, fireScriptEvents, true);
        }

        public bool UpdateInventoryItem(TaskInventoryItem item, bool fireScriptEvents, bool considerChanged)
        {
            m_items.LockItemsForWrite(true);

            if (m_items.ContainsKey(item.ItemID))
            {
//                m_log.DebugFormat("[PRIM INVENTORY]: Updating item {0} in {1}", item.Name, m_part.Name);
                
                item.ParentID = m_part.UUID;
                item.ParentPartID = m_part.UUID;

                // If group permissions have been set on, check that the groupID is up to date in case it has
                // changed since permissions were last set.
                if (item.GroupPermissions != (uint)PermissionMask.None)
                    item.GroupID = m_part.GroupID;

                if (item.AssetID == UUID.Zero)
                    item.AssetID = m_items[item.ItemID].AssetID;

                m_items[item.ItemID] = item;
                m_inventorySerial++;
                if (fireScriptEvents)
                    m_part.TriggerScriptChangedEvent(Changed.INVENTORY);
                
                if (considerChanged)
                {
                    HasInventoryChanged = true;
                    m_part.ParentGroup.HasGroupChanged = true;
                }
                m_items.LockItemsForWrite(false);
                return true;
            }
            else
            {
                m_log.ErrorFormat(
                    "[PRIM INVENTORY]: " +
                    "Tried to retrieve item ID {0} from prim {1}, {2} at {3} in {4} but the item does not exist in this inventory",
                    item.ItemID, m_part.Name, m_part.UUID, 
                    m_part.AbsolutePosition, m_part.ParentGroup.Scene.RegionInfo.RegionName);
            }
            m_items.LockItemsForWrite(false);

            return false;
        }

        /// <summary>
        /// Remove an item from this prim's inventory
        /// </summary>
        /// <param name="itemID"></param>
        /// <returns>Numeric asset type of the item removed.  Returns -1 if the item did not exist
        /// in this prim's inventory.</returns>
        public int RemoveInventoryItem(UUID itemID)
        {
            m_items.LockItemsForRead(true);

            if (m_items.ContainsKey(itemID))
            {
                int type = m_items[itemID].InvType;
                m_items.LockItemsForRead(false);
                if (type == 10) // Script
                {
                    m_part.ParentGroup.Scene.EventManager.TriggerRemoveScript(m_part.LocalId, itemID);
                }
                m_items.LockItemsForWrite(true);
                m_items.Remove(itemID);
                m_items.LockItemsForWrite(false);
                m_inventorySerial++;
                m_part.TriggerScriptChangedEvent(Changed.INVENTORY);

                HasInventoryChanged = true;
                m_part.ParentGroup.HasGroupChanged = true;

                int scriptcount = 0;
                m_items.LockItemsForRead(true);
                foreach (TaskInventoryItem item in m_items.Values)
                {
                    if (item.Type == 10)
                    {
                        scriptcount++;
                    }
                }
                m_items.LockItemsForRead(false);
                

                if (scriptcount <= 0)
                {
                    m_part.RemFlag(PrimFlags.Scripted);
                }

                m_part.ScheduleFullUpdate();

                return type;
            }
            else
            {
                m_items.LockItemsForRead(false);
                m_log.ErrorFormat(
                    "[PRIM INVENTORY]: " +
                    "Tried to remove item ID {0} from prim {1}, {2} but the item does not exist in this inventory",
                    itemID, m_part.Name, m_part.UUID);
            }

            return -1;
        }

        private bool CreateInventoryFileName()
        {
//            m_log.DebugFormat(
//                "[PRIM INVENTORY]: Creating inventory file for {0} {1} {2}, serial {3}",
//                m_part.Name, m_part.UUID, m_part.LocalId, m_inventorySerial);

            if (m_inventoryFileName == String.Empty ||
                m_inventoryFileNameSerial < m_inventorySerial)
            {
                m_inventoryFileName = "inventory_" + UUID.Random().ToString() + ".tmp";
                m_inventoryFileNameSerial = m_inventorySerial;

                return true;
            }

            return false;
        }

        /// <summary>
        /// Serialize all the metadata for the items in this prim's inventory ready for sending to the client
        /// </summary>
        /// <param name="xferManager"></param>
        public void RequestInventoryFile(IClientAPI client, IXfer xferManager)
        {
            bool changed = CreateInventoryFileName();

            bool includeAssets = false;
            if (m_part.ParentGroup.Scene.Permissions.CanEditObjectInventory(m_part.UUID, client.AgentId))
                includeAssets = true;

            if (m_inventoryPrivileged != includeAssets)
                changed = true;

            InventoryStringBuilder invString = new InventoryStringBuilder(m_part.UUID, UUID.Zero);

            Items.LockItemsForRead(true);

            if (m_inventorySerial == 0) // No inventory
            {
                client.SendTaskInventory(m_part.UUID, 0, new byte[0]);
                Items.LockItemsForRead(false);
                return;
            }

			if (m_items.Count == 0) // No inventory
			{
				client.SendTaskInventory(m_part.UUID, 0, new byte[0]);
                Items.LockItemsForRead(false);
				return;
			}
    
            if (!changed)
            {
                if (m_inventoryFileData.Length > 2)
                {
                    xferManager.AddNewFile(m_inventoryFileName,
                            m_inventoryFileData);
                    client.SendTaskInventory(m_part.UUID, (short)m_inventorySerial,
                            Util.StringToBytes256(m_inventoryFileName));

                    Items.LockItemsForRead(false);
                    return;
                }
            }

            m_inventoryPrivileged = includeAssets;

            foreach (TaskInventoryItem item in m_items.Values)
            {
                UUID ownerID = item.OwnerID;
                uint everyoneMask = 0;
                uint baseMask = item.BasePermissions;
                uint ownerMask = item.CurrentPermissions;
                uint groupMask = item.GroupPermissions;

                invString.AddItemStart();
                invString.AddNameValueLine("item_id", item.ItemID.ToString());
                invString.AddNameValueLine("parent_id", m_part.UUID.ToString());

                invString.AddPermissionsStart();

                invString.AddNameValueLine("base_mask", Utils.UIntToHexString(baseMask));
                invString.AddNameValueLine("owner_mask", Utils.UIntToHexString(ownerMask));
                invString.AddNameValueLine("group_mask", Utils.UIntToHexString(groupMask));
                invString.AddNameValueLine("everyone_mask", Utils.UIntToHexString(everyoneMask));
                invString.AddNameValueLine("next_owner_mask", Utils.UIntToHexString(item.NextPermissions));

                invString.AddNameValueLine("creator_id", item.CreatorID.ToString());
                invString.AddNameValueLine("owner_id", ownerID.ToString());

                invString.AddNameValueLine("last_owner_id", item.LastOwnerID.ToString());

                invString.AddNameValueLine("group_id", item.GroupID.ToString());
                invString.AddSectionEnd();

                if (includeAssets)
                    invString.AddNameValueLine("asset_id", item.AssetID.ToString());
                else
                    invString.AddNameValueLine("asset_id", UUID.Zero.ToString());
                invString.AddNameValueLine("type", Utils.AssetTypeToString((AssetType)item.Type));
                invString.AddNameValueLine("inv_type", Utils.InventoryTypeToString((InventoryType)item.InvType));
                invString.AddNameValueLine("flags", Utils.UIntToHexString(item.Flags));

                invString.AddSaleStart();
                invString.AddNameValueLine("sale_type", "not");
                invString.AddNameValueLine("sale_price", "0");
                invString.AddSectionEnd();

                invString.AddNameValueLine("name", item.Name + "|");
                invString.AddNameValueLine("desc", item.Description + "|");

                invString.AddNameValueLine("creation_date", item.CreationDate.ToString());
                invString.AddSectionEnd();
            }

            Items.LockItemsForRead(false);

            m_inventoryFileData = Utils.StringToBytes(invString.BuildString);

            if (m_inventoryFileData.Length > 2)
            {
                xferManager.AddNewFile(m_inventoryFileName, m_inventoryFileData);
				client.SendTaskInventory(m_part.UUID, (short)m_inventorySerial,
						Util.StringToBytes256(m_inventoryFileName));
				return;
            }

			client.SendTaskInventory(m_part.UUID, 0, new byte[0]);
        }

        /// <summary>
        /// Process inventory backup
        /// </summary>
        /// <param name="datastore"></param>
        public void ProcessInventoryBackup(ISimulationDataService datastore)
        {
// Removed this because linking will cause an immediate delete of the new
// child prim from the database and the subsequent storing of the prim sees
// the inventory of it as unchanged and doesn't store it at all. The overhead
// of storing prim inventory needlessly is much less than the aggravation
// of prim inventory loss.
//            if (HasInventoryChanged)
//            {
                Items.LockItemsForRead(true);
                datastore.StorePrimInventory(m_part.UUID, Items.Values);
                Items.LockItemsForRead(false);

                HasInventoryChanged = false;
//            }
        }

        public class InventoryStringBuilder
        {
            public string BuildString = String.Empty;

            public InventoryStringBuilder(UUID folderID, UUID parentID)
            {
                BuildString += "\tinv_object\t0\n\t{\n";
                AddNameValueLine("obj_id", folderID.ToString());
                AddNameValueLine("parent_id", parentID.ToString());
                AddNameValueLine("type", "category");
                AddNameValueLine("name", "Contents|");
                AddSectionEnd();
            }

            public void AddItemStart()
            {
                BuildString += "\tinv_item\t0\n";
                AddSectionStart();
            }

            public void AddPermissionsStart()
            {
                BuildString += "\tpermissions 0\n";
                AddSectionStart();
            }

            public void AddSaleStart()
            {
                BuildString += "\tsale_info\t0\n";
                AddSectionStart();
            }

            protected void AddSectionStart()
            {
                BuildString += "\t{\n";
            }

            public void AddSectionEnd()
            {
                BuildString += "\t}\n";
            }

            public void AddLine(string addLine)
            {
                BuildString += addLine;
            }

            public void AddNameValueLine(string name, string value)
            {
                BuildString += "\t\t";
                BuildString += name + "\t";
                BuildString += value + "\n";
            }

            public void Close()
            {
            }
        }

        public uint MaskEffectivePermissions()
        {
            uint mask=0x7fffffff;

            foreach (TaskInventoryItem item in m_items.Values)
            {
                if ((item.CurrentPermissions & item.NextPermissions & (uint)PermissionMask.Copy) == 0)
                    mask &= ~((uint)PermissionMask.Copy >> 13);
                if ((item.CurrentPermissions & item.NextPermissions & (uint)PermissionMask.Transfer) == 0)
                    mask &= ~((uint)PermissionMask.Transfer >> 13);
                if ((item.CurrentPermissions & item.NextPermissions & (uint)PermissionMask.Modify) == 0)
                    mask &= ~((uint)PermissionMask.Modify >> 13);

                if (item.InvType == (int)InventoryType.Object)
                {
                    if ((item.CurrentPermissions & ((uint)PermissionMask.Copy >> 13)) == 0)
                        mask &= ~((uint)PermissionMask.Copy >> 13);
                    if ((item.CurrentPermissions & ((uint)PermissionMask.Transfer >> 13)) == 0)
                        mask &= ~((uint)PermissionMask.Transfer >> 13);
                    if ((item.CurrentPermissions & ((uint)PermissionMask.Modify >> 13)) == 0)
                        mask &= ~((uint)PermissionMask.Modify >> 13);
                }

                if ((item.CurrentPermissions & (uint)PermissionMask.Copy) == 0)
                    mask &= ~(uint)PermissionMask.Copy;
                if ((item.CurrentPermissions & (uint)PermissionMask.Transfer) == 0)
                    mask &= ~(uint)PermissionMask.Transfer;
                if ((item.CurrentPermissions & (uint)PermissionMask.Modify) == 0)
                    mask &= ~(uint)PermissionMask.Modify;
            }
            return mask;
        }

        public void ApplyNextOwnerPermissions()
        {
            foreach (TaskInventoryItem item in m_items.Values)
            {
                if (item.InvType == (int)InventoryType.Object && (item.CurrentPermissions & 7) != 0)
                {
                    if ((item.CurrentPermissions & ((uint)PermissionMask.Copy >> 13)) == 0)
                        item.CurrentPermissions &= ~(uint)PermissionMask.Copy;
                    if ((item.CurrentPermissions & ((uint)PermissionMask.Transfer >> 13)) == 0)
                        item.CurrentPermissions &= ~(uint)PermissionMask.Transfer;
                    if ((item.CurrentPermissions & ((uint)PermissionMask.Modify >> 13)) == 0)
                        item.CurrentPermissions &= ~(uint)PermissionMask.Modify;
                }
                item.CurrentPermissions &= item.NextPermissions;
                item.BasePermissions &= item.NextPermissions;
                item.EveryonePermissions &= item.NextPermissions;
                item.OwnerChanged = true;
                item.PermsMask = 0;
                item.PermsGranter = UUID.Zero;
            }
        }

        public void ApplyGodPermissions(uint perms)
        {
            foreach (TaskInventoryItem item in m_items.Values)
            {
                item.CurrentPermissions = perms;
                item.BasePermissions = perms;
            }
            
            m_inventorySerial++;
            HasInventoryChanged = true;
        }

        /// <summary>
        /// Returns true if this part inventory contains any scripts.  False otherwise.
        /// </summary>
        /// <returns></returns>
        public bool ContainsScripts()
        {
            foreach (TaskInventoryItem item in m_items.Values)
            {
                if (item.InvType == (int)InventoryType.LSL)
                {
                    return true;
                }
            }

            return false;
        }

        /// <summary>
        /// Returns the count of scripts in this parts inventory.
        /// </summary>
        /// <returns></returns>
        public int ScriptCount()
        {
            int count = 0;
            Items.LockItemsForRead(true);
            foreach (TaskInventoryItem item in m_items.Values)
            {
                if (item.InvType == (int)InventoryType.LSL)
                {
                    count++;
                }
            }
            Items.LockItemsForRead(false);
            return count;
        }
        /// <summary>
        /// Returns the count of running scripts in this parts inventory.
        /// </summary>
        /// <returns></returns>
        public int RunningScriptCount()
        {
            IScriptModule[] engines = m_part.ParentGroup.Scene.RequestModuleInterfaces<IScriptModule>();
            if (engines.Length == 0)
                return 0;

            int count = 0;
            List<TaskInventoryItem> scripts = GetInventoryItems(InventoryType.LSL);

            foreach (TaskInventoryItem item in scripts)
            {
                foreach (IScriptModule engine in engines)
                {
                    if (engine != null)
                    {
                        if (engine.GetScriptState(item.ItemID))
                        {
                            count++;
                        }
                    }
                }
            }
            return count;
        }

        public List<UUID> GetInventoryList()
        {
            List<UUID> ret = new List<UUID>();

            foreach (TaskInventoryItem item in m_items.Values)
                ret.Add(item.ItemID);

            return ret;
        }

        public List<TaskInventoryItem> GetInventoryItems()
        {
            List<TaskInventoryItem> ret = new List<TaskInventoryItem>();

            Items.LockItemsForRead(true);
            ret = new List<TaskInventoryItem>(m_items.Values);
            Items.LockItemsForRead(false);

            return ret;
        }

        public List<TaskInventoryItem> GetInventoryItems(InventoryType type)
        {
            List<TaskInventoryItem> ret = new List<TaskInventoryItem>();

            Items.LockItemsForRead(true);

            foreach (TaskInventoryItem item in m_items.Values)
                if (item.InvType == (int)type)
                    ret.Add(item);

            Items.LockItemsForRead(false);

            return ret;
        }
        
        public Dictionary<UUID, string> GetScriptStates()
        {
            return GetScriptStates(false);
        }

        public Dictionary<UUID, string> GetScriptStates(bool oldIDs)
        {
            Dictionary<UUID, string> ret = new Dictionary<UUID, string>();            
            
            if (m_part.ParentGroup.Scene == null) // Group not in a scene
                return ret;
            
            IScriptModule[] engines = m_part.ParentGroup.Scene.RequestModuleInterfaces<IScriptModule>();
            
            if (engines.Length == 0) // No engine at all
                return ret;

            List<TaskInventoryItem> scripts = GetInventoryItems(InventoryType.LSL);

            foreach (TaskInventoryItem item in scripts)
            {
                foreach (IScriptModule e in engines)
                {
                    if (e != null)
                    {
//                        m_log.DebugFormat(
//                            "[PRIM INVENTORY]: Getting script state from engine {0} for {1} in part {2} in group {3} in {4}",
//                            e.Name, item.Name, m_part.Name, m_part.ParentGroup.Name, m_part.ParentGroup.Scene.Name);

                        string n = e.GetXMLState(item.ItemID);
                        if (n != String.Empty)
                        {
                            if (oldIDs)
                            {
                                if (!ret.ContainsKey(item.OldItemID))
                                    ret[item.OldItemID] = n;
                            }
                            else
                            {
                                if (!ret.ContainsKey(item.ItemID))
                                    ret[item.ItemID] = n;
                            }
                            break;
                        }
                    }
                }
            }
            return ret;
        }
        
        public void ResumeScripts()
        {
            IScriptModule[] engines = m_part.ParentGroup.Scene.RequestModuleInterfaces<IScriptModule>();
            if (engines.Length == 0)
                return;

            List<TaskInventoryItem> scripts = GetInventoryItems(InventoryType.LSL);

            foreach (TaskInventoryItem item in scripts)
            {
                foreach (IScriptModule engine in engines)
                {
                    if (engine != null)
                    {
//                        m_log.DebugFormat(
//                            "[PRIM INVENTORY]: Resuming script {0} {1} for {2}, OwnerChanged {3}",
//                            item.Name, item.ItemID, item.OwnerID, item.OwnerChanged);

                        engine.ResumeScript(item.ItemID);

                        if (item.OwnerChanged)
                            engine.PostScriptEvent(item.ItemID, "changed", new Object[] { (int)Changed.OWNER });

                        item.OwnerChanged = false;
                    }
                }
            }
        }
    }
}<|MERGE_RESOLUTION|>--- conflicted
+++ resolved
@@ -899,19 +899,15 @@
             Vector3 bbox;
             float offsetHeight;
 
-<<<<<<< HEAD
-            group.RootPart.AttachPoint = group.RootPart.Shape.State;
-            group.RootPart.AttachOffset = group.AbsolutePosition;
-            group.RootPart.AttachRotation = group.GroupRotation;
-
-            group.ResetIDs();
-=======
             bool single = m_part.ParentGroup.Scene.GetObjectsToRez(rezAsset.Data, false, out objlist, out veclist, out bbox, out offsetHeight);
->>>>>>> 4830431e
 
             for (int i = 0; i < objlist.Count; i++)
             {
                 SceneObjectGroup group = objlist[i];
+
+                group.RootPart.AttachPoint = group.RootPart.Shape.State;
+                group.RootPart.AttachOffset = group.AbsolutePosition;
+                group.RootPart.AttachRotation = group.GroupRotation;
 
                 group.ResetIDs();
 
