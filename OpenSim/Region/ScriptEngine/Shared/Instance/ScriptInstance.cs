--- conflicted
+++ resolved
@@ -206,16 +206,9 @@
             if (part != null)
             {
                 part.TaskInventory.LockItemsForRead(true);
-                if (part.TaskInventory.ContainsKey(m_ItemID))
-                {
-<<<<<<< HEAD
-                    m_thisScriptTask = part.TaskInventory[m_ItemID];
-=======
-                    if (part.TaskInventory.ContainsKey(ItemID))
-                    {
-                        ScriptTask = part.TaskInventory[ItemID];
-                    }
->>>>>>> acb1355f
+                if (part.TaskInventory.ContainsKey(ItemID))
+                {
+                    ScriptTask = part.TaskInventory[ItemID];
                 }
                 part.TaskInventory.LockItemsForRead(false);
             }
@@ -410,21 +403,13 @@
                 int permsMask;
                 UUID permsGranter;
                 part.TaskInventory.LockItemsForRead(true);
-                if (!part.TaskInventory.ContainsKey(m_ItemID))
-                {
-<<<<<<< HEAD
+                if (!part.TaskInventory.ContainsKey(ItemID))
+                {
                     part.TaskInventory.LockItemsForRead(false);
                     return;
-=======
-                    if (!part.TaskInventory.ContainsKey(ItemID))
-                        return;
-
-                    permsGranter = part.TaskInventory[ItemID].PermsGranter;
-                    permsMask = part.TaskInventory[ItemID].PermsMask;
->>>>>>> acb1355f
-                }
-                permsGranter = part.TaskInventory[m_ItemID].PermsGranter;
-                permsMask = part.TaskInventory[m_ItemID].PermsMask;
+                }
+                permsGranter = part.TaskInventory[ItemID].PermsGranter;
+                permsMask = part.TaskInventory[ItemID].PermsMask;
                 part.TaskInventory.LockItemsForRead(false);
 
                 if ((permsMask & ScriptBaseClass.PERMISSION_TAKE_CONTROLS) != 0)
@@ -651,46 +636,24 @@
         /// <returns></returns>
         public object EventProcessor()
         {
-<<<<<<< HEAD
             EventParams data = null;
-=======
             // We check here as the thread stopping this instance from running may itself hold the m_Script lock.
             if (!Running)
                 return 0;
 
-            lock (m_Script)
-            {
-//                m_log.DebugFormat("[XEngine]: EventProcessor() invoked for {0}.{1}", PrimName, ScriptName);
->>>>>>> acb1355f
-
 //                m_log.DebugFormat("[XEngine]: EventProcessor() invoked for {0}.{1}", PrimName, ScriptName);
 
             if (Suspended)
                 return 0;
 
-<<<<<<< HEAD
-            lock (m_EventQueue)
-            {
-                data = (EventParams) m_EventQueue.Dequeue();
+            lock (EventQueue)
+            {
+                data = (EventParams) EventQueue.Dequeue();
                 if (data == null) // Shouldn't happen
                 {
-                    if ((m_EventQueue.Count > 0) && m_RunEvents && (!m_ShuttingDown))
-=======
-                lock (EventQueue)
-                {
-                    data = (EventParams)EventQueue.Dequeue();
-                    if (data == null) // Shouldn't happen
->>>>>>> acb1355f
+                    if (EventQueue.Count > 0 && Running && !ShuttingDown)
                     {
-                        if (EventQueue.Count > 0 && Running && !ShuttingDown)
-                        {
-                            m_CurrentWorkItem = Engine.QueueEventHandler(this);
-                        }
-                        else
-                        {
-                            m_CurrentWorkItem = null;
-                        }
-                        return 0;
+                        m_CurrentWorkItem = Engine.QueueEventHandler(this);
                     }
                     else
                     {
