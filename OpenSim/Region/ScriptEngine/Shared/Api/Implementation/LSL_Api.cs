/*
 * Copyright (c) Contributors, http://opensimulator.org/
 * See CONTRIBUTORS.TXT for a full list of copyright holders.
 *
 * Redistribution and use in source and binary forms, with or without
 * modification, are permitted provided that the following conditions are met:
 *     * Redistributions of source code must retain the above copyright
 *       notice, this list of conditions and the following disclaimer.
 *     * Redistributions in binary form must reproduce the above copyright
 *       notice, this list of conditions and the following disclaimer in the
 *       documentation and/or other materials provided with the distribution.
 *     * Neither the name of the OpenSimulator Project nor the
 *       names of its contributors may be used to endorse or promote products
 *       derived from this software without specific prior written permission.
 *
 * THIS SOFTWARE IS PROVIDED BY THE DEVELOPERS ``AS IS'' AND ANY
 * EXPRESS OR IMPLIED WARRANTIES, INCLUDING, BUT NOT LIMITED TO, THE IMPLIED
 * WARRANTIES OF MERCHANTABILITY AND FITNESS FOR A PARTICULAR PURPOSE ARE
 * DISCLAIMED. IN NO EVENT SHALL THE CONTRIBUTORS BE LIABLE FOR ANY
 * DIRECT, INDIRECT, INCIDENTAL, SPECIAL, EXEMPLARY, OR CONSEQUENTIAL DAMAGES
 * (INCLUDING, BUT NOT LIMITED TO, PROCUREMENT OF SUBSTITUTE GOODS OR SERVICES;
 * LOSS OF USE, DATA, OR PROFITS; OR BUSINESS INTERRUPTION) HOWEVER CAUSED AND
 * ON ANY THEORY OF LIABILITY, WHETHER IN CONTRACT, STRICT LIABILITY, OR TORT
 * (INCLUDING NEGLIGENCE OR OTHERWISE) ARISING IN ANY WAY OUT OF THE USE OF THIS
 * SOFTWARE, EVEN IF ADVISED OF THE POSSIBILITY OF SUCH DAMAGE.
 */
 
using System;
using System.Collections;
using System.Collections.Generic;
using System.Diagnostics; //for [DebuggerNonUserCode]
using System.Runtime.Remoting.Lifetime;
using System.Text;
using System.Threading;
using System.Text.RegularExpressions;
using System.Timers;
using Nini.Config;
using log4net;
using OpenMetaverse;
using OpenMetaverse.Packets;
using OpenSim;
using OpenSim.Framework;

using OpenSim.Region.CoreModules;
using OpenSim.Region.CoreModules.World.Land;
using OpenSim.Region.CoreModules.World.Terrain;
using OpenSim.Region.Framework.Interfaces;
using OpenSim.Region.Framework.Scenes;
using OpenSim.Region.Framework.Scenes.Serialization;
using OpenSim.Region.Framework.Scenes.Animation;
using OpenSim.Region.Physics.Manager;
using OpenSim.Region.ScriptEngine.Shared;
using OpenSim.Region.ScriptEngine.Shared.Api.Plugins;
using OpenSim.Region.ScriptEngine.Shared.ScriptBase;
using OpenSim.Region.ScriptEngine.Interfaces;
using OpenSim.Region.ScriptEngine.Shared.Api.Interfaces;
using OpenSim.Services.Interfaces;
using GridRegion = OpenSim.Services.Interfaces.GridRegion;
using PresenceInfo = OpenSim.Services.Interfaces.PresenceInfo;
using PrimType = OpenSim.Region.Framework.Scenes.PrimType;
using AssetLandmark = OpenSim.Framework.AssetLandmark;

using LSL_Float = OpenSim.Region.ScriptEngine.Shared.LSL_Types.LSLFloat;
using LSL_Integer = OpenSim.Region.ScriptEngine.Shared.LSL_Types.LSLInteger;
using LSL_Key = OpenSim.Region.ScriptEngine.Shared.LSL_Types.LSLString;
using LSL_List = OpenSim.Region.ScriptEngine.Shared.LSL_Types.list;
using LSL_Rotation = OpenSim.Region.ScriptEngine.Shared.LSL_Types.Quaternion;
using LSL_String = OpenSim.Region.ScriptEngine.Shared.LSL_Types.LSLString;
using LSL_Vector = OpenSim.Region.ScriptEngine.Shared.LSL_Types.Vector3;
using System.Reflection;
using Timer = System.Timers.Timer;

namespace OpenSim.Region.ScriptEngine.Shared.Api
{
    // MUST be a ref type
    public class UserInfoCacheEntry
    {
        public int time;
        public UserAccount account;
        public PresenceInfo pinfo;
    }

    /// <summary>
    /// Contains all LSL ll-functions. This class will be in Default AppDomain.
    /// </summary>
    public class LSL_Api : MarshalByRefObject, ILSL_Api, IScriptApi
    {
        private static readonly ILog m_log = LogManager.GetLogger(MethodBase.GetCurrentMethod().DeclaringType);
        protected IScriptEngine m_ScriptEngine;
        protected SceneObjectPart m_host;

        /// <summary>
        /// The item that hosts this script
        /// </summary>
        protected TaskInventoryItem m_item;

        protected bool throwErrorOnNotImplemented = true;
        protected AsyncCommandManager AsyncCommands = null;
        protected float m_ScriptDelayFactor = 1.0f;
        protected float m_ScriptDistanceFactor = 1.0f;
        protected float m_MinTimerInterval = 0.5f;

        protected DateTime m_timer = DateTime.Now;
        protected bool m_waitingForScriptAnswer = false;
        protected bool m_automaticLinkPermission = false;
        protected IMessageTransferModule m_TransferModule = null;
        protected int m_notecardLineReadCharsMax = 255;
        protected int m_scriptConsoleChannel = 0;
        protected bool m_scriptConsoleChannelEnabled = false;
        protected bool m_debuggerSafe = false;
        protected IUrlModule m_UrlModule = null;
        protected Dictionary<UUID, UserInfoCacheEntry> m_userInfoCache =
                new Dictionary<UUID, UserInfoCacheEntry>();
	    protected int EMAIL_PAUSE_TIME = 20;  // documented delay value for smtp.

//        protected Timer m_ShoutSayTimer;
        protected int m_SayShoutCount = 0;
        DateTime m_lastSayShoutCheck;

        private Dictionary<string, string> MovementAnimationsForLSL =
                new Dictionary<string, string> {
                        {"FLY", "Flying"},
                        {"FLYSLOW", "FlyingSlow"},
                        {"HOVER_UP", "Hovering Up"},
                        {"HOVER_DOWN", "Hovering Down"},
                        {"HOVER", "Hovering"},
                        {"LAND", "Landing"},
                        {"FALLDOWN", "Falling Down"},
                        {"PREJUMP", "PreJumping"},
                        {"JUMP", "Jumping"},
                        {"STANDUP", "Standing Up"},
                        {"SOFT_LAND", "Soft Landing"},
                        {"STAND", "Standing"},
                        {"CROUCHWALK", "CrouchWalking"},
                        {"RUN", "Running"},
                        {"WALK", "Walking"},
                        {"CROUCH", "Crouching"},
                        {"TURNLEFT", "Turning Left"},
                        {"TURNRIGHT", "Turning Right"}
                };

        public void Initialize(IScriptEngine ScriptEngine, SceneObjectPart host, TaskInventoryItem item)
        {
/*
            m_ShoutSayTimer = new Timer(1000);
            m_ShoutSayTimer.Elapsed += SayShoutTimerElapsed;
            m_ShoutSayTimer.AutoReset = true;
            m_ShoutSayTimer.Start();
*/
            m_lastSayShoutCheck = DateTime.UtcNow;

            m_ScriptEngine = ScriptEngine;
            m_host = host;
            m_item = item;
            m_debuggerSafe = m_ScriptEngine.Config.GetBoolean("DebuggerSafe", false);

            LoadLimits();  // read script limits from config.

            m_TransferModule =
                    m_ScriptEngine.World.RequestModuleInterface<IMessageTransferModule>();
            m_UrlModule = m_ScriptEngine.World.RequestModuleInterface<IUrlModule>();

            AsyncCommands = new AsyncCommandManager(ScriptEngine);
        }

        /* load configuration items that affect script, object and run-time behavior. */
        private void LoadLimits()
        {
            m_ScriptDelayFactor =
                m_ScriptEngine.Config.GetFloat("ScriptDelayFactor", 1.0f);
            m_ScriptDistanceFactor =
                m_ScriptEngine.Config.GetFloat("ScriptDistanceLimitFactor", 1.0f);
            m_MinTimerInterval =
                m_ScriptEngine.Config.GetFloat("MinTimerInterval", 0.5f);
            m_automaticLinkPermission =
                m_ScriptEngine.Config.GetBoolean("AutomaticLinkPermission", false);
            m_notecardLineReadCharsMax =
                m_ScriptEngine.Config.GetInt("NotecardLineReadCharsMax", 255);
            if (m_notecardLineReadCharsMax > 65535)
                m_notecardLineReadCharsMax = 65535;
            // load limits for particular subsystems.
            IConfig SMTPConfig;
            if ((SMTPConfig = m_ScriptEngine.ConfigSource.Configs["SMTP"]) != null) {
                // there's an smtp config, so load in the snooze time.
                EMAIL_PAUSE_TIME = SMTPConfig.GetInt("email_pause_time", EMAIL_PAUSE_TIME);
            }
        }

        public override Object InitializeLifetimeService()
        {
            ILease lease = (ILease)base.InitializeLifetimeService();

            if (lease.CurrentState == LeaseState.Initial)
            {
                lease.InitialLeaseTime = TimeSpan.FromMinutes(0);
//                lease.RenewOnCallTime = TimeSpan.FromSeconds(10.0);
//                lease.SponsorshipTimeout = TimeSpan.FromMinutes(1.0);
            }
            return lease;
        }

        protected virtual void ScriptSleep(int delay)
        {
            delay = (int)((float)delay * m_ScriptDelayFactor);
            if (delay == 0)
                return;
            System.Threading.Thread.Sleep(delay);
        }

        public Scene World
        {
            get { return m_ScriptEngine.World; }
        }

        [DebuggerNonUserCode]
        public void state(string newState)
        {
            m_ScriptEngine.SetState(m_item.ItemID, newState);
        }

        /// <summary>
        /// Reset the named script. The script must be present
        /// in the same prim.
        /// </summary>
        [DebuggerNonUserCode]
        public void llResetScript()
        {
            m_host.AddScriptLPS(1);
            m_ScriptEngine.ApiResetScript(m_item.ItemID);
        }

        public void llResetOtherScript(string name)
        {
            UUID item;

            m_host.AddScriptLPS(1);

            if ((item = GetScriptByName(name)) != UUID.Zero)
                m_ScriptEngine.ResetScript(item);
            else
                ShoutError("llResetOtherScript: script "+name+" not found");
        }

        public LSL_Integer llGetScriptState(string name)
        {
            UUID item;

            m_host.AddScriptLPS(1);

            if ((item = GetScriptByName(name)) != UUID.Zero)
            {
                return m_ScriptEngine.GetScriptState(item) ?1:0;
            }

            ShoutError("llGetScriptState: script "+name+" not found");

            // If we didn't find it, then it's safe to
            // assume it is not running.

            return 0;
        }

        public void llSetScriptState(string name, int run)
        {
            UUID item;

            m_host.AddScriptLPS(1);

            // These functions are supposed to be robust,
            // so get the state one step at a time.

            if ((item = GetScriptByName(name)) != UUID.Zero)
            {
                m_ScriptEngine.SetScriptState(item, run == 0 ? false : true);
            }
            else
            {
                ShoutError("llSetScriptState: script "+name+" not found");
            }
        }

        public List<ScenePresence> GetLinkAvatars(int linkType)
        {
            List<ScenePresence> ret = new List<ScenePresence>();
            if (m_host == null || m_host.ParentGroup == null || m_host.ParentGroup.IsDeleted)
                return ret;
            
            List<ScenePresence> avs = m_host.ParentGroup.GetLinkedAvatars();

            switch (linkType)
            {
                case ScriptBaseClass.LINK_SET:
                    return avs;

                case ScriptBaseClass.LINK_ROOT:
                    return ret;

                case ScriptBaseClass.LINK_ALL_OTHERS:
                    return avs;

                case ScriptBaseClass.LINK_ALL_CHILDREN:
                    return avs;

                case ScriptBaseClass.LINK_THIS:
                    return ret;

                default:
                    if (linkType < 0)
                        return ret;

                    int partCount = m_host.ParentGroup.GetPartCount();

                    if (linkType <= partCount)
                    {
                        return ret;
                    }
                    else
                    {
                        linkType = linkType - partCount;
                        if (linkType > avs.Count)
                        {
                            return ret;
                        }
                        else
                        {
                            ret.Add(avs[linkType-1]);
                            return ret;
                        }
                    }
            }
        }

        public List<SceneObjectPart> GetLinkParts(int linkType)
        {
            List<SceneObjectPart> ret = new List<SceneObjectPart>();
            if (m_host == null || m_host.ParentGroup == null || m_host.ParentGroup.IsDeleted)
                return ret;
            ret.Add(m_host);

            switch (linkType)
            {
            case ScriptBaseClass.LINK_SET:
                return new List<SceneObjectPart>(m_host.ParentGroup.Parts);

            case ScriptBaseClass.LINK_ROOT:
                ret = new List<SceneObjectPart>();
                ret.Add(m_host.ParentGroup.RootPart);
                return ret;

            case ScriptBaseClass.LINK_ALL_OTHERS:
                ret = new List<SceneObjectPart>(m_host.ParentGroup.Parts);

                if (ret.Contains(m_host))
                    ret.Remove(m_host);

                return ret;

            case ScriptBaseClass.LINK_ALL_CHILDREN:
                ret = new List<SceneObjectPart>(m_host.ParentGroup.Parts);

                if (ret.Contains(m_host.ParentGroup.RootPart))
                    ret.Remove(m_host.ParentGroup.RootPart);
                return ret;

            case ScriptBaseClass.LINK_THIS:
                return ret;

            default:
                if (linkType < 0)
                    return new List<SceneObjectPart>();

                SceneObjectPart target = m_host.ParentGroup.GetLinkNumPart(linkType);
                if (target == null)
                    return new List<SceneObjectPart>();
                ret = new List<SceneObjectPart>();
                ret.Add(target);
                return ret;
            }
        }

        protected UUID InventoryKey(string name, int type)
        {
            TaskInventoryItem item = m_host.Inventory.GetInventoryItem(name);

            if (item != null && item.Type == type)
                return item.AssetID;
            else
                return UUID.Zero;
        }

        /// <summary>
        /// accepts a valid UUID, -or- a name of an inventory item.
        /// Returns a valid UUID or UUID.Zero if key invalid and item not found
        /// in prim inventory.
        /// </summary>
        /// <param name="k"></param>
        /// <returns></returns>
        protected UUID KeyOrName(string k)
        {
            UUID key;

            // if we can parse the string as a key, use it.
            // else try to locate the name in inventory of object. found returns key,
            // not found returns UUID.Zero
            if (!UUID.TryParse(k, out key))
            {
                TaskInventoryItem item = m_host.Inventory.GetInventoryItem(k);

                if (item != null)
                    key = item.AssetID;
                else
                    key = UUID.Zero;
            }

            return key;
        }

        // convert a LSL_Rotation to a Quaternion
        public static Quaternion Rot2Quaternion(LSL_Rotation r)
        {
            Quaternion q = new Quaternion((float)r.x, (float)r.y, (float)r.z, (float)r.s);
            q.Normalize();
            return q;
        }

        //These are the implementations of the various ll-functions used by the LSL scripts.
        public LSL_Float llSin(double f)
        {
            m_host.AddScriptLPS(1);
            return (double)Math.Sin(f);
        }

        public LSL_Float llCos(double f)
        {
            m_host.AddScriptLPS(1);
            return (double)Math.Cos(f);
        }

        public LSL_Float llTan(double f)
        {
            m_host.AddScriptLPS(1);
            return (double)Math.Tan(f);
        }

        public LSL_Float llAtan2(double x, double y)
        {
            m_host.AddScriptLPS(1);
            return (double)Math.Atan2(x, y);
        }

        public LSL_Float llSqrt(double f)
        {
            m_host.AddScriptLPS(1);
            return (double)Math.Sqrt(f);
        }

        public LSL_Float llPow(double fbase, double fexponent)
        {
            m_host.AddScriptLPS(1);
            return (double)Math.Pow(fbase, fexponent);
        }

        public LSL_Integer llAbs(int i)
        {
            // changed to replicate LSL behaviour whereby minimum int value is returned untouched.
            m_host.AddScriptLPS(1);
            if (i == Int32.MinValue)
                return i;
            else
                return (int)Math.Abs(i);
        }

        public LSL_Float llFabs(double f)
        {
            m_host.AddScriptLPS(1);
            return (double)Math.Abs(f);
        }

        public LSL_Float llFrand(double mag)
        {
            m_host.AddScriptLPS(1);
            lock (Util.RandomClass)
            {
                return Util.RandomClass.NextDouble() * mag;
            }
        }

        public LSL_Integer llFloor(double f)
        {
            m_host.AddScriptLPS(1);
            return (int)Math.Floor(f);
        }

        public LSL_Integer llCeil(double f)
        {
            m_host.AddScriptLPS(1);
            return (int)Math.Ceiling(f);
        }

        // Xantor 01/May/2008 fixed midpointrounding (2.5 becomes 3.0 instead of 2.0, default = ToEven)
        public LSL_Integer llRound(double f)
        {
            m_host.AddScriptLPS(1);
            return (int)Math.Round(f, MidpointRounding.AwayFromZero);
        }

        //This next group are vector operations involving squaring and square root. ckrinke
        public LSL_Float llVecMag(LSL_Vector v)
        {
            m_host.AddScriptLPS(1);
            return LSL_Vector.Mag(v);
        }

        public LSL_Vector llVecNorm(LSL_Vector v)
        {
            m_host.AddScriptLPS(1);
            return LSL_Vector.Norm(v);
        }

        private double VecDist(LSL_Vector a, LSL_Vector b)
        {
            double dx = a.x - b.x;
            double dy = a.y - b.y;
            double dz = a.z - b.z;
            return Math.Sqrt(dx * dx + dy * dy + dz * dz);
        }

        public LSL_Float llVecDist(LSL_Vector a, LSL_Vector b)
        {
            m_host.AddScriptLPS(1);
            return VecDist(a, b);
        }

        //Now we start getting into quaternions which means sin/cos, matrices and vectors. ckrinke

        // Utility function for llRot2Euler

        // normalize an angle between -PI and PI (-180 to +180 degrees)
        protected double NormalizeAngle(double angle)
        {
            if (angle > -Math.PI && angle < Math.PI)
                return angle;

            int numPis = (int)(Math.PI / angle);
            double remainder = angle - Math.PI * numPis;
            if (numPis % 2 == 1)
                return Math.PI - angle;
            return remainder;
        }

        public LSL_Vector llRot2Euler(LSL_Rotation q1)
        {
            m_host.AddScriptLPS(1);
            LSL_Vector eul = new LSL_Vector();

            double sqw = q1.s*q1.s;
            double sqx = q1.x*q1.x;
            double sqy = q1.z*q1.z;
            double sqz = q1.y*q1.y;
            double unit = sqx + sqy + sqz + sqw; // if normalised is one, otherwise is correction factor
            double test = q1.x*q1.z + q1.y*q1.s;
            if (test > 0.4999*unit) { // singularity at north pole
                eul.z = 2 * Math.Atan2(q1.x,q1.s);
                eul.y = Math.PI/2;
                eul.x = 0;
                return eul;
            }
            if (test < -0.4999*unit) { // singularity at south pole
                eul.z = -2 * Math.Atan2(q1.x,q1.s);
                eul.y = -Math.PI/2;
                eul.x = 0;
                return eul;
            }
            eul.z = Math.Atan2(2*q1.z*q1.s-2*q1.x*q1.y , sqx - sqy - sqz + sqw);
            eul.y = Math.Asin(2*test/unit);
            eul.x = Math.Atan2(2*q1.x*q1.s-2*q1.z*q1.y , -sqx + sqy - sqz + sqw);
            return eul;
        }

        /* From wiki:
        The Euler angle vector (in radians) is converted to a rotation by doing the rotations around the 3 axes
        in Z, Y, X order. So llEuler2Rot(<1.0, 2.0, 3.0> * DEG_TO_RAD) generates a rotation by taking the zero rotation,
        a vector pointing along the X axis, first rotating it 3 degrees around the global Z axis, then rotating the resulting
        vector 2 degrees around the global Y axis, and finally rotating that 1 degree around the global X axis.
        */

        /* How we arrived at this llEuler2Rot
         *
         * Experiment in SL to determine conventions:
         *   llEuler2Rot(<PI,0,0>)=<1,0,0,0>
         *   llEuler2Rot(<0,PI,0>)=<0,1,0,0>
         *   llEuler2Rot(<0,0,PI>)=<0,0,1,0>
         *
         * Important facts about Quaternions
         *  - multiplication is non-commutative (a*b != b*a)
         *  - http://en.wikipedia.org/wiki/Quaternion#Basis_multiplication
         *
         * Above SL experiment gives (c1,c2,c3,s1,s2,s3 as defined in our llEuler2Rot):
         *   Qx = c1+i*s1
         *   Qy = c2+j*s2;
         *   Qz = c3+k*s3;
         *
         * Rotations applied in order (from above) Z, Y, X
         * Q = (Qz * Qy) * Qx
         * ((c1+i*s1)*(c2+j*s2))*(c3+k*s3)
         * (c1*c2+i*s1*c2+j*c1*s2+ij*s1*s2)*(c3+k*s3)
         * (c1*c2+i*s1*c2+j*c1*s2+k*s1*s2)*(c3+k*s3)
         * c1*c2*c3+i*s1*c2*c3+j*c1*s2*c3+k*s1*s2*c3+k*c1*c2*s3+ik*s1*c2*s3+jk*c1*s2*s3+kk*s1*s2*s3
         * c1*c2*c3+i*s1*c2*c3+j*c1*s2*c3+k*s1*s2*c3+k*c1*c2*s3 -j*s1*c2*s3 +i*c1*s2*s3   -s1*s2*s3
         * regroup: x=i*(s1*c2*c3+c1*s2*s3)
         *          y=j*(c1*s2*c3-s1*c2*s3)
         *          z=k*(s1*s2*c3+c1*c2*s3)
         *          s=   c1*c2*c3-s1*s2*s3
         *
         * This implementation agrees with the functions found here:
         * http://lslwiki.net/lslwiki/wakka.php?wakka=LibraryRotationFunctions
         * And with the results in SL.
         *
         * It's also possible to calculate llEuler2Rot by direct multiplication of
         * the Qz, Qy, and Qx vectors (as above - and done in the "accurate" function
         * from the wiki).
         * Apparently in some cases this is better from a numerical precision perspective?
         */

        public LSL_Rotation llEuler2Rot(LSL_Vector v)
        {
            m_host.AddScriptLPS(1);

            double x,y,z,s;
            v.x *= 0.5;
            v.y *= 0.5;
            v.z *= 0.5;
            double c1 = Math.Cos(v.x);
            double c2 = Math.Cos(v.y);
            double c1c2 = c1 * c2;
            double s1 = Math.Sin(v.x);
            double s2 = Math.Sin(v.y);
            double s1s2 = s1 * s2;
            double c1s2 = c1 * s2;
            double s1c2 = s1 * c2;
            double c3 = Math.Cos(v.z);
            double s3 = Math.Sin(v.z);

            x = s1c2 * c3 + c1s2 * s3;
            y = c1s2 * c3 - s1c2 * s3;
            z = s1s2 * c3 + c1c2 * s3;
            s = c1c2 * c3 - s1s2 * s3;

            return new LSL_Rotation(x, y, z, s);
        }

        public LSL_Rotation llAxes2Rot(LSL_Vector fwd, LSL_Vector left, LSL_Vector up)
        {
            m_host.AddScriptLPS(1);
            double s;
            double tr = fwd.x + left.y + up.z + 1.0;

            if (tr >= 1.0)
            {
                s = 0.5 / Math.Sqrt(tr);
                return new LSL_Rotation(
                        (left.z - up.y) * s,
                        (up.x - fwd.z) * s,
                        (fwd.y - left.x) * s,
                        0.25 / s);
            }
            else
            {
                double max = (left.y > up.z) ? left.y : up.z;

                if (max < fwd.x)
                {
                    s = Math.Sqrt(fwd.x - (left.y + up.z) + 1.0);
                    double x = s * 0.5;
                    s = 0.5 / s;
                    return new LSL_Rotation(
                            x,
                            (fwd.y + left.x) * s,
                            (up.x + fwd.z) * s,
                            (left.z - up.y) * s);
                }
                else if (max == left.y)
                {
                    s = Math.Sqrt(left.y - (up.z + fwd.x) + 1.0);
                    double y = s * 0.5;
                    s = 0.5 / s;
                    return new LSL_Rotation(
                            (fwd.y + left.x) * s,
                            y,
                            (left.z + up.y) * s,
                            (up.x - fwd.z) * s);
                }
                else
                {
                    s = Math.Sqrt(up.z - (fwd.x + left.y) + 1.0);
                    double z = s * 0.5;
                    s = 0.5 / s;
                    return new LSL_Rotation(
                            (up.x + fwd.z) * s,
                            (left.z + up.y) * s,
                            z,
                            (fwd.y - left.x) * s);
                }
            }
        }

        public LSL_Vector llRot2Fwd(LSL_Rotation r)
        {
            m_host.AddScriptLPS(1);

            double x, y, z, m;

            m = r.x * r.x + r.y * r.y + r.z * r.z + r.s * r.s;
            // m is always greater than zero
            // if m is not equal to 1 then Rotation needs to be normalized
            if (Math.Abs(1.0 - m) > 0.000001) // allow a little slop here for calculation precision
            {
                m = 1.0 / Math.Sqrt(m);
                r.x *= m;
                r.y *= m;
                r.z *= m;
                r.s *= m;
            }

            // Fast Algebric Calculations instead of Vectors & Quaternions Product
            x = r.x * r.x - r.y * r.y - r.z * r.z + r.s * r.s;
            y = 2 * (r.x * r.y + r.z * r.s);
            z = 2 * (r.x * r.z - r.y * r.s);
            return (new LSL_Vector(x, y, z));
        }

        public LSL_Vector llRot2Left(LSL_Rotation r)
        {
            m_host.AddScriptLPS(1);

            double x, y, z, m;

            m = r.x * r.x + r.y * r.y + r.z * r.z + r.s * r.s;
            // m is always greater than zero
            // if m is not equal to 1 then Rotation needs to be normalized
            if (Math.Abs(1.0 - m) > 0.000001) // allow a little slop here for calculation precision
            {
                m = 1.0 / Math.Sqrt(m);
                r.x *= m;
                r.y *= m;
                r.z *= m;
                r.s *= m;
            }

            // Fast Algebric Calculations instead of Vectors & Quaternions Product
            x = 2 * (r.x * r.y - r.z * r.s);
            y = -r.x * r.x + r.y * r.y - r.z * r.z + r.s * r.s;
            z = 2 * (r.x * r.s + r.y * r.z);
            return (new LSL_Vector(x, y, z));
        }

        public LSL_Vector llRot2Up(LSL_Rotation r)
        {
            m_host.AddScriptLPS(1);
            double x, y, z, m;

            m = r.x * r.x + r.y * r.y + r.z * r.z + r.s * r.s;
            // m is always greater than zero
            // if m is not equal to 1 then Rotation needs to be normalized
            if (Math.Abs(1.0 - m) > 0.000001) // allow a little slop here for calculation precision
            {
                m = 1.0 / Math.Sqrt(m);
                r.x *= m;
                r.y *= m;
                r.z *= m;
                r.s *= m;
            }

            // Fast Algebric Calculations instead of Vectors & Quaternions Product
            x = 2 * (r.x * r.z + r.y * r.s);
            y = 2 * (-r.x * r.s + r.y * r.z);
            z = -r.x * r.x - r.y * r.y + r.z * r.z + r.s * r.s;
            return (new LSL_Vector(x, y, z));
        }

        public LSL_Rotation llRotBetween(LSL_Vector a, LSL_Vector b)
        {
            //A and B should both be normalized
            m_host.AddScriptLPS(1);
            /*  This method is more accurate than the SL one, and thus causes problems
                for scripts that deal with the SL inaccuracy around 180-degrees -.- .._.
                
            double dotProduct = LSL_Vector.Dot(a, b);
            LSL_Vector crossProduct = LSL_Vector.Cross(a, b);
            double magProduct = LSL_Vector.Mag(a) * LSL_Vector.Mag(b);
            double angle = Math.Acos(dotProduct / magProduct);
            LSL_Vector axis = LSL_Vector.Norm(crossProduct);
            double s = Math.Sin(angle / 2);

            double x = axis.x * s;
            double y = axis.y * s;
            double z = axis.z * s;
            double w = Math.Cos(angle / 2);

            if (Double.IsNaN(x) || Double.IsNaN(y) || Double.IsNaN(z) || Double.IsNaN(w))
                return new LSL_Rotation(0.0f, 0.0f, 0.0f, 1.0f);

            return new LSL_Rotation((float)x, (float)y, (float)z, (float)w);
            */
            
            // This method mimics the 180 errors found in SL
            // See www.euclideanspace.com... angleBetween
            LSL_Vector vec_a = a;
            LSL_Vector vec_b = b;
            
            // Eliminate zero length
            LSL_Float vec_a_mag = LSL_Vector.Mag(vec_a);
            LSL_Float vec_b_mag = LSL_Vector.Mag(vec_b);
            if (vec_a_mag < 0.00001 ||
                vec_b_mag < 0.00001)
            {
                return new LSL_Rotation(0.0f, 0.0f, 0.0f, 1.0f);
            }
            
            // Normalize
            vec_a = llVecNorm(vec_a);
            vec_b = llVecNorm(vec_b);

            // Calculate axis and rotation angle
            LSL_Vector axis = vec_a % vec_b;
            LSL_Float cos_theta  = vec_a * vec_b;
    
            // Check if parallel
            if (cos_theta > 0.99999)
            {
                return new LSL_Rotation(0.0f, 0.0f, 0.0f, 1.0f);
            }
            
            // Check if anti-parallel
            else if (cos_theta < -0.99999)
            {
                LSL_Vector orthog_axis = new LSL_Vector(1.0, 0.0, 0.0) - (vec_a.x / (vec_a * vec_a) * vec_a);
                if (LSL_Vector.Mag(orthog_axis)  < 0.000001)  orthog_axis = new LSL_Vector(0.0, 0.0, 1.0);
                return new LSL_Rotation((float)orthog_axis.x, (float)orthog_axis.y, (float)orthog_axis.z, 0.0);
            }
            else // other rotation
            {
                LSL_Float theta = (LSL_Float)Math.Acos(cos_theta) * 0.5f;
                axis = llVecNorm(axis);
                double x, y, z, s, t;
                s = Math.Cos(theta);
                t = Math.Sin(theta);
                x = axis.x * t;
                y = axis.y * t;
                z = axis.z * t;
                return new LSL_Rotation(x,y,z,s);
            }
        }
                
        public void llWhisper(int channelID, string text)
        {
            m_host.AddScriptLPS(1);

            if (text.Length > 1023)
                text = text.Substring(0, 1023);

            World.SimChat(Utils.StringToBytes(text),
                          ChatTypeEnum.Whisper, channelID, m_host.ParentGroup.RootPart.AbsolutePosition, m_host.Name, m_host.UUID, false);

            IWorldComm wComm = m_ScriptEngine.World.RequestModuleInterface<IWorldComm>();
            if (wComm != null)
                wComm.DeliverMessage(ChatTypeEnum.Whisper, channelID, m_host.Name, m_host.UUID, text);
        }

        private void CheckSayShoutTime()
        {
            DateTime now = DateTime.UtcNow;
            if ((now - m_lastSayShoutCheck).Ticks > 10000000) // 1sec
            {
                m_lastSayShoutCheck = now;
                m_SayShoutCount = 0;
            }
            else
                m_SayShoutCount++;
        }

        public void llSay(int channelID, string text)
        {
            m_host.AddScriptLPS(1);

            if (channelID == 0)
//                m_SayShoutCount++;
                CheckSayShoutTime();

            if (m_SayShoutCount >= 11)
                ScriptSleep(2000);

            if (m_scriptConsoleChannelEnabled && (channelID == m_scriptConsoleChannel))
            {
                Console.WriteLine(text);
            }
            else
            {
                if (text.Length > 1023)
                    text = text.Substring(0, 1023);

                World.SimChat(Utils.StringToBytes(text),
                              ChatTypeEnum.Say, channelID, m_host.ParentGroup.RootPart.AbsolutePosition, m_host.Name, m_host.UUID, false);

                IWorldComm wComm = m_ScriptEngine.World.RequestModuleInterface<IWorldComm>();
                if (wComm != null)
                    wComm.DeliverMessage(ChatTypeEnum.Say, channelID, m_host.Name, m_host.UUID, text);
            }
        }

        public void llShout(int channelID, string text)
        {
            m_host.AddScriptLPS(1);

            if (channelID == 0)
//                m_SayShoutCount++;
                CheckSayShoutTime();

            if (m_SayShoutCount >= 11)
                ScriptSleep(2000);

            if (text.Length > 1023)
                text = text.Substring(0, 1023);

            World.SimChat(Utils.StringToBytes(text),
                          ChatTypeEnum.Shout, channelID, m_host.ParentGroup.RootPart.AbsolutePosition, m_host.Name, m_host.UUID, true);

            IWorldComm wComm = m_ScriptEngine.World.RequestModuleInterface<IWorldComm>();
            if (wComm != null)
                wComm.DeliverMessage(ChatTypeEnum.Shout, channelID, m_host.Name, m_host.UUID, text);
        }

        public void llRegionSay(int channelID, string text)
        {
            if (channelID == 0)
            {
                LSLError("Cannot use llRegionSay() on channel 0");
                return;
            }

            if (text.Length > 1023)
                text = text.Substring(0, 1023);

            m_host.AddScriptLPS(1);

            IWorldComm wComm = m_ScriptEngine.World.RequestModuleInterface<IWorldComm>();
            if (wComm != null)
                wComm.DeliverMessage(ChatTypeEnum.Region, channelID, m_host.Name, m_host.UUID, text);
        }

        public void  llRegionSayTo(string target, int channel, string msg)
        {
            string error = String.Empty;

            if (msg.Length > 1023)
                msg = msg.Substring(0, 1023);

            m_host.AddScriptLPS(1);

            UUID TargetID;
            UUID.TryParse(target, out TargetID);

            IWorldComm wComm = m_ScriptEngine.World.RequestModuleInterface<IWorldComm>();
            if (wComm != null)
                if (!wComm.DeliverMessageTo(TargetID, channel, m_host.AbsolutePosition, m_host.Name, m_host.UUID, msg, out error))
                    LSLError(error);
        }

        public LSL_Integer llListen(int channelID, string name, string ID, string msg)
        {
            m_host.AddScriptLPS(1);
            UUID keyID;
            UUID.TryParse(ID, out keyID);
            IWorldComm wComm = m_ScriptEngine.World.RequestModuleInterface<IWorldComm>();
            if (wComm != null)
                return wComm.Listen(m_host.LocalId, m_item.ItemID, m_host.UUID, channelID, name, keyID, msg);
            else
                return -1;
        }

        public void llListenControl(int number, int active)
        {
            m_host.AddScriptLPS(1);
            IWorldComm wComm = m_ScriptEngine.World.RequestModuleInterface<IWorldComm>();
            if (wComm != null)
                wComm.ListenControl(m_item.ItemID, number, active);
        }

        public void llListenRemove(int number)
        {
            m_host.AddScriptLPS(1);
            IWorldComm wComm = m_ScriptEngine.World.RequestModuleInterface<IWorldComm>();
            if (wComm != null)
                wComm.ListenRemove(m_item.ItemID, number);
        }

        public void llSensor(string name, string id, int type, double range, double arc)
        {
            m_host.AddScriptLPS(1);
            UUID keyID = UUID.Zero;
            UUID.TryParse(id, out keyID);

            AsyncCommands.SensorRepeatPlugin.SenseOnce(m_host.LocalId, m_item.ItemID, name, keyID, type, range, arc, m_host);
       }

        public void llSensorRepeat(string name, string id, int type, double range, double arc, double rate)
        {
            m_host.AddScriptLPS(1);
            UUID keyID = UUID.Zero;
            UUID.TryParse(id, out keyID);

            AsyncCommands.SensorRepeatPlugin.SetSenseRepeatEvent(m_host.LocalId, m_item.ItemID, name, keyID, type, range, arc, rate, m_host);
        }

        public void llSensorRemove()
        {
            m_host.AddScriptLPS(1);
            AsyncCommands.SensorRepeatPlugin.UnSetSenseRepeaterEvents(m_host.LocalId, m_item.ItemID);
        }

        public string resolveName(UUID objecUUID)
        {
            // try avatar username surname
            UserAccount account = World.UserAccountService.GetUserAccount(World.RegionInfo.ScopeID, objecUUID);
            if (account != null)
            {
                string avatarname = account.Name;
                return avatarname;
            }
            // try an scene object
            SceneObjectPart SOP = World.GetSceneObjectPart(objecUUID);
            if (SOP != null)
            {
                string objectname = SOP.Name;
                return objectname;
            }

            EntityBase SensedObject;
            World.Entities.TryGetValue(objecUUID, out SensedObject);

            if (SensedObject == null)
            {
                IGroupsModule groups = World.RequestModuleInterface<IGroupsModule>();
                if (groups != null)
                {
                    GroupRecord gr = groups.GetGroupRecord(objecUUID);
                    if (gr != null)
                        return gr.GroupName;
                }
                return String.Empty;
            }

            return SensedObject.Name;
        }

        public LSL_String llDetectedName(int number)
        {
            m_host.AddScriptLPS(1);
            DetectParams detectedParams = m_ScriptEngine.GetDetectParams(m_item.ItemID, number);
            if (detectedParams == null)
                return String.Empty;
            return detectedParams.Name;
        }

        public LSL_String llDetectedKey(int number)
        {
            m_host.AddScriptLPS(1);
            DetectParams detectedParams = m_ScriptEngine.GetDetectParams(m_item.ItemID, number);
            if (detectedParams == null)
                return String.Empty;
            return detectedParams.Key.ToString();
        }

        public LSL_String llDetectedOwner(int number)
        {
            m_host.AddScriptLPS(1);
            DetectParams detectedParams = m_ScriptEngine.GetDetectParams(m_item.ItemID, number);
            if (detectedParams == null)
                return String.Empty;
            return detectedParams.Owner.ToString();
        }

        public LSL_Integer llDetectedType(int number)
        {
            m_host.AddScriptLPS(1);
            DetectParams detectedParams = m_ScriptEngine.GetDetectParams(m_item.ItemID, number);
            if (detectedParams == null)
                return 0;
            return new LSL_Integer(detectedParams.Type);
        }

        public LSL_Vector llDetectedPos(int number)
        {
            m_host.AddScriptLPS(1);
            DetectParams detectedParams = m_ScriptEngine.GetDetectParams(m_item.ItemID, number);
            if (detectedParams == null)
                return new LSL_Vector();
            return detectedParams.Position;
        }

        public LSL_Vector llDetectedVel(int number)
        {
            m_host.AddScriptLPS(1);
            DetectParams detectedParams = m_ScriptEngine.GetDetectParams(m_item.ItemID, number);
            if (detectedParams == null)
                return new LSL_Vector();
            return detectedParams.Velocity;
        }

        public LSL_Vector llDetectedGrab(int number)
        {
            m_host.AddScriptLPS(1);
            DetectParams parms = m_ScriptEngine.GetDetectParams(m_item.ItemID, number);
            if (parms == null)
                return new LSL_Vector(0, 0, 0);

            return parms.OffsetPos;
        }

        public LSL_Rotation llDetectedRot(int number)
        {
            m_host.AddScriptLPS(1);
            DetectParams detectedParams = m_ScriptEngine.GetDetectParams(m_item.ItemID, number);
            if (detectedParams == null)
                return new LSL_Rotation();
            return detectedParams.Rotation;
        }

        public LSL_Integer llDetectedGroup(int number)
        {
            m_host.AddScriptLPS(1);
            DetectParams detectedParams = m_ScriptEngine.GetDetectParams(m_item.ItemID, number);
            if (detectedParams == null)
                return new LSL_Integer(0);
            if (m_host.GroupID == detectedParams.Group)
                return new LSL_Integer(1);
            return new LSL_Integer(0);
        }

        public LSL_Integer llDetectedLinkNumber(int number)
        {
            m_host.AddScriptLPS(1);
            DetectParams parms = m_ScriptEngine.GetDetectParams(m_item.ItemID, number);
            if (parms == null)
                return new LSL_Integer(0);

            return new LSL_Integer(parms.LinkNum);
        }

        /// <summary>
        /// See http://wiki.secondlife.com/wiki/LlDetectedTouchBinormal for details
        /// </summary>
        public LSL_Vector llDetectedTouchBinormal(int index)
        {
            m_host.AddScriptLPS(1);
            DetectParams detectedParams = m_ScriptEngine.GetDetectParams(m_item.ItemID, index);
            if (detectedParams == null)
                return new LSL_Vector();
            return detectedParams.TouchBinormal;
        }

        /// <summary>
        /// See http://wiki.secondlife.com/wiki/LlDetectedTouchFace for details
        /// </summary>
        public LSL_Integer llDetectedTouchFace(int index)
        {
            m_host.AddScriptLPS(1);
            DetectParams detectedParams = m_ScriptEngine.GetDetectParams(m_item.ItemID, index);
            if (detectedParams == null)
                return new LSL_Integer(-1);
            return new LSL_Integer(detectedParams.TouchFace);
        }

        /// <summary>
        /// See http://wiki.secondlife.com/wiki/LlDetectedTouchNormal for details
        /// </summary>
        public LSL_Vector llDetectedTouchNormal(int index)
        {
            m_host.AddScriptLPS(1);
            DetectParams detectedParams = m_ScriptEngine.GetDetectParams(m_item.ItemID, index);
            if (detectedParams == null)
                return new LSL_Vector();
            return detectedParams.TouchNormal;
        }

        /// <summary>
        /// See http://wiki.secondlife.com/wiki/LlDetectedTouchPos for details
        /// </summary>
        public LSL_Vector llDetectedTouchPos(int index)
        {
            m_host.AddScriptLPS(1);
            DetectParams detectedParams = m_ScriptEngine.GetDetectParams(m_item.ItemID, index);
            if (detectedParams == null)
                return new LSL_Vector();
            return detectedParams.TouchPos;
        }

        /// <summary>
        /// See http://wiki.secondlife.com/wiki/LlDetectedTouchST for details
        /// </summary>
        public LSL_Vector llDetectedTouchST(int index)
        {
            m_host.AddScriptLPS(1);
            DetectParams detectedParams = m_ScriptEngine.GetDetectParams(m_item.ItemID, index);
            if (detectedParams == null)
                return new LSL_Vector(-1.0, -1.0, 0.0);
            return detectedParams.TouchST;
        }

        /// <summary>
        /// See http://wiki.secondlife.com/wiki/LlDetectedTouchUV for details
        /// </summary>
        public LSL_Vector llDetectedTouchUV(int index)
        {
            m_host.AddScriptLPS(1);
            DetectParams detectedParams = m_ScriptEngine.GetDetectParams(m_item.ItemID, index);
            if (detectedParams == null)
                return new LSL_Vector(-1.0, -1.0, 0.0);
            return detectedParams.TouchUV;
        }

        [DebuggerNonUserCode]
        public virtual void llDie()
        {
            m_host.AddScriptLPS(1);
            if (!m_host.ParentGroup.IsAttachment) throw new SelfDeleteException();
        }

        public LSL_Float llGround(LSL_Vector offset)
        {
            m_host.AddScriptLPS(1);
            Vector3 pos = m_host.GetWorldPosition() + new Vector3((float)offset.x,
                                                                  (float)offset.y,
                                                                  (float)offset.z);

            //Get the slope normal.  This gives us the equation of the plane tangent to the slope.
            LSL_Vector vsn = llGroundNormal(offset);

            // Clamp to valid position
            if (pos.X < 0)
                pos.X = 0;
            else if (pos.X >= World.Heightmap.Width)
                pos.X = World.Heightmap.Width - 1;
            if (pos.Y < 0)
                pos.Y = 0;
            else if (pos.Y >= World.Heightmap.Height)
                pos.Y = World.Heightmap.Height - 1;

            //Get the height for the integer coordinates from the Heightmap
            float baseheight = (float)World.Heightmap[(int)pos.X, (int)pos.Y];

            //Calculate the difference between the actual coordinates and the integer coordinates
            float xdiff = pos.X - (float)((int)pos.X);
            float ydiff = pos.Y - (float)((int)pos.Y);

            //Use the equation of the tangent plane to adjust the height to account for slope

            return (((vsn.x * xdiff) + (vsn.y * ydiff)) / (-1 * vsn.z)) + baseheight;
        }

        public LSL_Float llCloud(LSL_Vector offset)
        {
            m_host.AddScriptLPS(1);
            float cloudCover = 0f;
            ICloudModule module = World.RequestModuleInterface<ICloudModule>();
            if (module != null)
            {
                Vector3 pos = m_host.GetWorldPosition();
                int x = (int)(pos.X + offset.x);
                int y = (int)(pos.Y + offset.y);

                cloudCover = module.CloudCover(x, y, 0);

            }
            return cloudCover;
        }

        public LSL_Vector llWind(LSL_Vector offset)
        {
            m_host.AddScriptLPS(1);
            LSL_Vector wind = new LSL_Vector(0, 0, 0);
            IWindModule module = World.RequestModuleInterface<IWindModule>();
            if (module != null)
            {
                Vector3 pos = m_host.GetWorldPosition();
                int x = (int)(pos.X + offset.x);
                int y = (int)(pos.Y + offset.y);

                Vector3 windSpeed = module.WindSpeed(x, y, 0);

                wind.x = windSpeed.X;
                wind.y = windSpeed.Y;
            }
            return wind;
        }

        public void llSetStatus(int status, int value)
        {
            if (m_host == null || m_host.ParentGroup == null || m_host.ParentGroup.IsDeleted)
                return;
            m_host.AddScriptLPS(1);

            int statusrotationaxis = 0;

            if ((status & ScriptBaseClass.STATUS_PHYSICS) == ScriptBaseClass.STATUS_PHYSICS)
            {
                if (value != 0)
                {
                    SceneObjectGroup group = m_host.ParentGroup;
                    bool allow = true;

                    foreach (SceneObjectPart part in group.Parts)
                    {
                        if (part.Scale.X > World.m_maxPhys || part.Scale.Y > World.m_maxPhys || part.Scale.Z > World.m_maxPhys)
                        {
                            allow = false;
                            break;
                        }
                    }

                    if (!allow)
                        return;

                    if (m_host.ParentGroup.RootPart.PhysActor != null &&
                        m_host.ParentGroup.RootPart.PhysActor.IsPhysical)
                        return;

                    m_host.ScriptSetPhysicsStatus(true);
                }
                else
                {
                    m_host.ScriptSetPhysicsStatus(false);
                }
            }

            if ((status & ScriptBaseClass.STATUS_PHANTOM) == ScriptBaseClass.STATUS_PHANTOM)
            {
                m_host.ParentGroup.ScriptSetPhantomStatus(value != 0);
            }

            if ((status & ScriptBaseClass.STATUS_CAST_SHADOWS) == ScriptBaseClass.STATUS_CAST_SHADOWS)
            {
                m_host.AddFlag(PrimFlags.CastShadows);
            }

            if ((status & ScriptBaseClass.STATUS_ROTATE_X) == ScriptBaseClass.STATUS_ROTATE_X)
            {
                statusrotationaxis |= ScriptBaseClass.STATUS_ROTATE_X;
            }

            if ((status & ScriptBaseClass.STATUS_ROTATE_Y) == ScriptBaseClass.STATUS_ROTATE_Y)
            {
                statusrotationaxis |= ScriptBaseClass.STATUS_ROTATE_Y;
            }

            if ((status & ScriptBaseClass.STATUS_ROTATE_Z) == ScriptBaseClass.STATUS_ROTATE_Z)
            {
                statusrotationaxis |= ScriptBaseClass.STATUS_ROTATE_Z;
            }

            if ((status & ScriptBaseClass.STATUS_BLOCK_GRAB) == ScriptBaseClass.STATUS_BLOCK_GRAB)
            {
                if (value != 0)
                    m_host.SetBlockGrab(true);
                else
                    m_host.SetBlockGrab(false);
            }

            if ((status & ScriptBaseClass.STATUS_DIE_AT_EDGE) == ScriptBaseClass.STATUS_DIE_AT_EDGE)
            {
                if (value != 0)
                    m_host.SetDieAtEdge(true);
                else
                    m_host.SetDieAtEdge(false);
            }

            if ((status & ScriptBaseClass.STATUS_RETURN_AT_EDGE) == ScriptBaseClass.STATUS_RETURN_AT_EDGE)
            {
                if (value != 0)
                    m_host.SetReturnAtEdge(true);
                else
                    m_host.SetReturnAtEdge(false);
            }

            if ((status & ScriptBaseClass.STATUS_SANDBOX) == ScriptBaseClass.STATUS_SANDBOX)
            {
                if (value != 0)
                    m_host.SetStatusSandbox(true);
                else
                    m_host.SetStatusSandbox(false);
            }

            if (statusrotationaxis != 0)
            {
                m_host.SetAxisRotation(statusrotationaxis, value);
            }
        }

        private bool IsPhysical()
        {
            return ((m_host.GetEffectiveObjectFlags() & (uint)PrimFlags.Physics) == (uint)PrimFlags.Physics);
        }

        public LSL_Integer llGetStatus(int status)
        {
            m_host.AddScriptLPS(1);
            // m_log.Debug(m_host.ToString() + " status is " + m_host.GetEffectiveObjectFlags().ToString());
            switch (status)
            {
                case ScriptBaseClass.STATUS_PHYSICS:
                    return IsPhysical() ? 1 : 0;

                case ScriptBaseClass.STATUS_PHANTOM:
                    if ((m_host.GetEffectiveObjectFlags() & (uint)PrimFlags.Phantom) == (uint)PrimFlags.Phantom)
                    {
                        return 1;
                    }
                    return 0;

                case ScriptBaseClass.STATUS_CAST_SHADOWS:
                    if ((m_host.GetEffectiveObjectFlags() & (uint)PrimFlags.CastShadows) == (uint)PrimFlags.CastShadows)
                    {
                        return 1;
                    }
                    return 0;

                case ScriptBaseClass.STATUS_BLOCK_GRAB:
                    if (m_host.GetBlockGrab())
                        return 1;
                    else
                        return 0;

                case ScriptBaseClass.STATUS_DIE_AT_EDGE:
                    if (m_host.GetDieAtEdge())
                        return 1;
                    else
                        return 0;

                case ScriptBaseClass.STATUS_RETURN_AT_EDGE:
                    if (m_host.GetReturnAtEdge())
                        return 1;
                    else
                        return 0;

                case ScriptBaseClass.STATUS_ROTATE_X:
                    if (m_host.GetAxisRotation(2) == 2)
                        return 1;
                    else
                        return 0;

                case ScriptBaseClass.STATUS_ROTATE_Y:
                    if (m_host.GetAxisRotation(4) == 4)
                        return 1;
                    else
                        return 0;

                case ScriptBaseClass.STATUS_ROTATE_Z:
                    if (m_host.GetAxisRotation(8) == 8)
                        return 1;
                    else
                        return 0;

                case ScriptBaseClass.STATUS_SANDBOX:
                    if (m_host.GetStatusSandbox())
                        return 1;
                    else
                        return 0;
            }
            return 0;
        }

        public void llSetScale(LSL_Vector scale)
        {
            m_host.AddScriptLPS(1);
            SetScale(m_host, scale);
        }

        protected void SetScale(SceneObjectPart part, LSL_Vector scale)
        {
            // TODO: this needs to trigger a persistance save as well
            if (part == null || part.ParentGroup.IsDeleted)
                return;

            if (scale.x < 0.01)
                scale.x = 0.01;
            if (scale.y < 0.01)
                scale.y = 0.01;
            if (scale.z < 0.01)
                scale.z = 0.01;

            PhysicsActor pa = part.ParentGroup.RootPart.PhysActor;

            if (pa != null && pa.IsPhysical)
            {
                if (scale.x > World.m_maxPhys)
                    scale.x = World.m_maxPhys;
                if (scale.y > World.m_maxPhys)
                    scale.y = World.m_maxPhys;
                if (scale.z > World.m_maxPhys)
                    scale.z = World.m_maxPhys;
            }

            if (scale.x > World.m_maxNonphys)
                scale.x = World.m_maxNonphys;
            if (scale.y > World.m_maxNonphys)
                scale.y = World.m_maxNonphys;
            if (scale.z > World.m_maxNonphys)
                scale.z = World.m_maxNonphys;

            Vector3 tmp = part.Scale;
            tmp.X = (float)scale.x;
            tmp.Y = (float)scale.y;
            tmp.Z = (float)scale.z;
            part.Scale = tmp;
            part.SendFullUpdateToAllClients();
        }

        public LSL_Vector llGetScale()
        {
            m_host.AddScriptLPS(1);
            return new LSL_Vector(m_host.Scale.X, m_host.Scale.Y, m_host.Scale.Z);
        }

        public void llSetClickAction(int action)
        {
            m_host.AddScriptLPS(1);
            m_host.ClickAction = (byte)action;
            m_host.ParentGroup.HasGroupChanged = true;
            m_host.ScheduleFullUpdate();
            return;
        }

        public void llSetColor(LSL_Vector color, int face)
        {
            m_host.AddScriptLPS(1);

            SetColor(m_host, color, face);
        }

        protected void SetColor(SceneObjectPart part, LSL_Vector color, int face)
        {
            if (part == null || part.ParentGroup == null || part.ParentGroup.IsDeleted)
                return;

            Primitive.TextureEntry tex = part.Shape.Textures;
            Color4 texcolor;
            if (face >= 0 && face < GetNumberOfSides(part))
            {
                texcolor = tex.CreateFace((uint)face).RGBA;
                texcolor.R = Util.Clip((float)color.x, 0.0f, 1.0f);
                texcolor.G = Util.Clip((float)color.y, 0.0f, 1.0f);
                texcolor.B = Util.Clip((float)color.z, 0.0f, 1.0f);
                tex.FaceTextures[face].RGBA = texcolor;
                part.UpdateTextureEntry(tex.GetBytes());
                return;
            }
            else if (face == ScriptBaseClass.ALL_SIDES)
            {
                for (uint i = 0; i < GetNumberOfSides(part); i++)
                {
                    if (tex.FaceTextures[i] != null)
                    {
                        texcolor = tex.FaceTextures[i].RGBA;
                        texcolor.R = Util.Clip((float)color.x, 0.0f, 1.0f);
                        texcolor.G = Util.Clip((float)color.y, 0.0f, 1.0f);
                        texcolor.B = Util.Clip((float)color.z, 0.0f, 1.0f);
                        tex.FaceTextures[i].RGBA = texcolor;
                    }
                    texcolor = tex.DefaultTexture.RGBA;
                    texcolor.R = Util.Clip((float)color.x, 0.0f, 1.0f);
                    texcolor.G = Util.Clip((float)color.y, 0.0f, 1.0f);
                    texcolor.B = Util.Clip((float)color.z, 0.0f, 1.0f);
                    tex.DefaultTexture.RGBA = texcolor;
                }
                part.UpdateTextureEntry(tex.GetBytes());
                return;
            }

            if (face == ScriptBaseClass.ALL_SIDES)
                face = SceneObjectPart.ALL_SIDES;

            m_host.SetFaceColor(new Vector3((float)color.x, (float)color.y, (float)color.z), face);
        }

        public void SetTexGen(SceneObjectPart part, int face,int style)
        {
            if (part == null || part.ParentGroup == null || part.ParentGroup.IsDeleted)
                return;

            Primitive.TextureEntry tex = part.Shape.Textures;
            MappingType textype;
            textype = MappingType.Default;
            if (style == (int)ScriptBaseClass.PRIM_TEXGEN_PLANAR)
                textype = MappingType.Planar;

            if (face >= 0 && face < GetNumberOfSides(part))
            {
                tex.CreateFace((uint) face);
                tex.FaceTextures[face].TexMapType = textype;
                part.UpdateTextureEntry(tex.GetBytes());
                return;
            }
            else if (face == ScriptBaseClass.ALL_SIDES)
            {
                for (uint i = 0; i < GetNumberOfSides(part); i++)
                {
                    if (tex.FaceTextures[i] != null)
                    {
                        tex.FaceTextures[i].TexMapType = textype;
                    }
                    tex.DefaultTexture.TexMapType = textype;
                }
                part.UpdateTextureEntry(tex.GetBytes());
                return;
            }
        }

        public void SetGlow(SceneObjectPart part, int face, float glow)
        {
            if (part == null || part.ParentGroup == null || part.ParentGroup.IsDeleted)
                return;

            Primitive.TextureEntry tex = part.Shape.Textures;
            if (face >= 0 && face < GetNumberOfSides(part))
            {
                tex.CreateFace((uint) face);
                tex.FaceTextures[face].Glow = glow;
                part.UpdateTextureEntry(tex.GetBytes());
                return;
            }
            else if (face == ScriptBaseClass.ALL_SIDES)
            {
                for (uint i = 0; i < GetNumberOfSides(part); i++)
                {
                    if (tex.FaceTextures[i] != null)
                    {
                        tex.FaceTextures[i].Glow = glow;
                    }
                    tex.DefaultTexture.Glow = glow;
                }
                part.UpdateTextureEntry(tex.GetBytes());
                return;
            }
        }

        public void SetShiny(SceneObjectPart part, int face, int shiny, Bumpiness bump)
        {
            if (part == null || part.ParentGroup == null || part.ParentGroup.IsDeleted)
                return;

            Shininess sval = new Shininess();

            switch (shiny)
            {
            case 0:
                sval = Shininess.None;
                break;
            case 1:
                sval = Shininess.Low;
                break;
            case 2:
                sval = Shininess.Medium;
                break;
            case 3:
                sval = Shininess.High;
                break;
            default:
                sval = Shininess.None;
                break;
            }

            Primitive.TextureEntry tex = part.Shape.Textures;
            if (face >= 0 && face < GetNumberOfSides(part))
            {
                tex.CreateFace((uint) face);
                tex.FaceTextures[face].Shiny = sval;
                tex.FaceTextures[face].Bump = bump;
                part.UpdateTextureEntry(tex.GetBytes());
                return;
            }
            else if (face == ScriptBaseClass.ALL_SIDES)
            {
                for (uint i = 0; i < GetNumberOfSides(part); i++)
                {
                    if (tex.FaceTextures[i] != null)
                    {
                        tex.FaceTextures[i].Shiny = sval;
                        tex.FaceTextures[i].Bump = bump;;
                    }
                    tex.DefaultTexture.Shiny = sval;
                    tex.DefaultTexture.Bump = bump;
                }
                part.UpdateTextureEntry(tex.GetBytes());
                return;
            }
        }

        public void SetFullBright(SceneObjectPart part, int face, bool bright)
        {
            if (part == null || part.ParentGroup == null || part.ParentGroup.IsDeleted)
                return;

             Primitive.TextureEntry tex = part.Shape.Textures;
             if (face >= 0 && face < GetNumberOfSides(part))
             {
                 tex.CreateFace((uint) face);
                 tex.FaceTextures[face].Fullbright = bright;
                 part.UpdateTextureEntry(tex.GetBytes());
                 return;
             }
             else if (face == ScriptBaseClass.ALL_SIDES)
             {
                 for (uint i = 0; i < GetNumberOfSides(part); i++)
                 {
                     if (tex.FaceTextures[i] != null)
                     {
                         tex.FaceTextures[i].Fullbright = bright;
                     }
                 }
                 tex.DefaultTexture.Fullbright = bright;
                 part.UpdateTextureEntry(tex.GetBytes());
                 return;
             }
         }

        public LSL_Float llGetAlpha(int face)
        {
            m_host.AddScriptLPS(1);

            return GetAlpha(m_host, face);
        }

        protected LSL_Float GetAlpha(SceneObjectPart part, int face)
        {
            Primitive.TextureEntry tex = part.Shape.Textures;
            if (face == ScriptBaseClass.ALL_SIDES)
            {
                int i;
                double sum = 0.0;
                for (i = 0 ; i < GetNumberOfSides(part); i++)
                    sum += (double)tex.GetFace((uint)i).RGBA.A;
                return sum;
            }
            if (face >= 0 && face < GetNumberOfSides(part))
            {
                return (double)tex.GetFace((uint)face).RGBA.A;
            }
            return 0.0;
        }

        public void llSetAlpha(double alpha, int face)
        {
            m_host.AddScriptLPS(1);

            SetAlpha(m_host, alpha, face);
        }

        public void llSetLinkAlpha(int linknumber, double alpha, int face)
        {
            m_host.AddScriptLPS(1);

            List<SceneObjectPart> parts = GetLinkParts(linknumber);
            if (parts.Count > 0)
            {
                try
                {
                    parts[0].ParentGroup.areUpdatesSuspended = true;
                    foreach (SceneObjectPart part in parts)
                        SetAlpha(part, alpha, face);
                }
                finally
                {
                    parts[0].ParentGroup.areUpdatesSuspended = false;
                }
            }
        }

        protected void SetAlpha(SceneObjectPart part, double alpha, int face)
        {
            if (part == null || part.ParentGroup == null || part.ParentGroup.IsDeleted)
                return;

            Primitive.TextureEntry tex = part.Shape.Textures;
            Color4 texcolor;
            if (face >= 0 && face < GetNumberOfSides(part))
            {
                texcolor = tex.CreateFace((uint)face).RGBA;
                texcolor.A = Util.Clip((float)alpha, 0.0f, 1.0f);
                tex.FaceTextures[face].RGBA = texcolor;
                part.UpdateTextureEntry(tex.GetBytes());
                return;
            }
            else if (face == ScriptBaseClass.ALL_SIDES)
            {
                for (int i = 0; i < GetNumberOfSides(part); i++)
                {
                    if (tex.FaceTextures[i] != null)
                    {
                        texcolor = tex.FaceTextures[i].RGBA;
                        texcolor.A = Util.Clip((float)alpha, 0.0f, 1.0f);
                        tex.FaceTextures[i].RGBA = texcolor;
                    }
                }

                // In some cases, the default texture can be null, eg when every face
                // has a unique texture
                if (tex.DefaultTexture != null)
                {
                    texcolor = tex.DefaultTexture.RGBA;
                    texcolor.A = Util.Clip((float)alpha, 0.0f, 1.0f);
                    tex.DefaultTexture.RGBA = texcolor;
                }
                
                part.UpdateTextureEntry(tex.GetBytes());
                return;
            }
        }

        /// <summary>
        /// Set flexi parameters of a part.
        ///
        /// FIXME: Much of this code should probably be within the part itself.
        /// </summary>
        /// <param name="part"></param>
        /// <param name="flexi"></param>
        /// <param name="softness"></param>
        /// <param name="gravity"></param>
        /// <param name="friction"></param>
        /// <param name="wind"></param>
        /// <param name="tension"></param>
        /// <param name="Force"></param>
        protected void SetFlexi(SceneObjectPart part, bool flexi, int softness, float gravity, float friction,
            float wind, float tension, LSL_Vector Force)
        {
            if (part == null || part.ParentGroup == null || part.ParentGroup.IsDeleted)
                return;

            if (flexi)
            {
                part.Shape.FlexiEntry = true;   // this setting flexi true isn't working, but the below parameters do
                                                                // work once the prim is already flexi
                part.Shape.FlexiSoftness = softness;
                part.Shape.FlexiGravity = gravity;
                part.Shape.FlexiDrag = friction;
                part.Shape.FlexiWind = wind;
                part.Shape.FlexiTension = tension;
                part.Shape.FlexiForceX = (float)Force.x;
                part.Shape.FlexiForceY = (float)Force.y;
                part.Shape.FlexiForceZ = (float)Force.z;
                part.Shape.PathCurve = 0x80;
                part.ParentGroup.HasGroupChanged = true;
                part.ScheduleFullUpdate();
            }
        }

        /// <summary>
        /// Set a light point on a part
        /// </summary>
        /// FIXME: Much of this code should probably be in SceneObjectGroup
        ///
        /// <param name="part"></param>
        /// <param name="light"></param>
        /// <param name="color"></param>
        /// <param name="intensity"></param>
        /// <param name="radius"></param>
        /// <param name="falloff"></param>
        protected void SetPointLight(SceneObjectPart part, bool light, LSL_Vector color, float intensity, float radius, float falloff)
        {
            if (part == null || part.ParentGroup == null || part.ParentGroup.IsDeleted)
                return;

            if (light)
            {
                part.Shape.LightEntry = true;
                part.Shape.LightColorR = Util.Clip((float)color.x, 0.0f, 1.0f);
                part.Shape.LightColorG = Util.Clip((float)color.y, 0.0f, 1.0f);
                part.Shape.LightColorB = Util.Clip((float)color.z, 0.0f, 1.0f);
                part.Shape.LightIntensity = intensity;
                part.Shape.LightRadius = radius;
                part.Shape.LightFalloff = falloff;
            }
            else
            {
                part.Shape.LightEntry = false;
            }

            part.ParentGroup.HasGroupChanged = true;
            part.ScheduleFullUpdate();
        }

        public LSL_Vector llGetColor(int face)
        {
            m_host.AddScriptLPS(1);
            return GetColor(m_host, face);
        }

        protected LSL_Vector GetColor(SceneObjectPart part, int face)
        {
            Primitive.TextureEntry tex = part.Shape.Textures;
            Color4 texcolor;
            LSL_Vector rgb = new LSL_Vector();
            int nsides = GetNumberOfSides(part);

            if (face == ScriptBaseClass.ALL_SIDES)
            {
                int i;
                for (i = 0; i < nsides; i++)
                {
                    texcolor = tex.GetFace((uint)i).RGBA;
                    rgb.x += texcolor.R;
                    rgb.y += texcolor.G;
                    rgb.z += texcolor.B;
                }

                float invnsides = 1.0f / (float)nsides;

                rgb.x *= invnsides;
                rgb.y *= invnsides;
                rgb.z *= invnsides;

                return rgb;
            }
            if (face >= 0 && face < nsides)
            {
                texcolor = tex.GetFace((uint)face).RGBA;
                rgb.x = texcolor.R;
                rgb.y = texcolor.G;
                rgb.z = texcolor.B;
                
                return rgb;
            }
            else
            {
                return new LSL_Vector();
            }
        }

        public void llSetTexture(string texture, int face)
        {
            m_host.AddScriptLPS(1);
            SetTexture(m_host, texture, face);
            ScriptSleep(200);
        }

        public void llSetLinkTexture(int linknumber, string texture, int face)
        {
            m_host.AddScriptLPS(1);

            List<SceneObjectPart> parts = GetLinkParts(linknumber);
            if (parts.Count > 0)
            {
                try
                {
                    parts[0].ParentGroup.areUpdatesSuspended = true;
                    foreach (SceneObjectPart part in parts)
                        SetTexture(part, texture, face);
                }
                finally
                {
                    parts[0].ParentGroup.areUpdatesSuspended = false;
                }
            }
            ScriptSleep(200);
        }

        protected void SetTexture(SceneObjectPart part, string texture, int face)
        {
            if (part == null || part.ParentGroup == null || part.ParentGroup.IsDeleted)
                return;

            UUID textureID = new UUID();

		    textureID = InventoryKey(texture, (int)AssetType.Texture);
		    if (textureID == UUID.Zero)
		    {
			    if (!UUID.TryParse(texture, out textureID))
			        return;
		    }

            Primitive.TextureEntry tex = part.Shape.Textures;

            if (face >= 0 && face < GetNumberOfSides(part))
            {
                Primitive.TextureEntryFace texface = tex.CreateFace((uint)face);
                texface.TextureID = textureID;
                tex.FaceTextures[face] = texface;
                part.UpdateTextureEntry(tex.GetBytes());
                return;
            }
            else if (face == ScriptBaseClass.ALL_SIDES)
            {
                for (uint i = 0; i < GetNumberOfSides(part); i++)
                {
                    if (tex.FaceTextures[i] != null)
                    {
                        tex.FaceTextures[i].TextureID = textureID;
                    }
                }
                tex.DefaultTexture.TextureID = textureID;
                part.UpdateTextureEntry(tex.GetBytes());
                return;
            }
        }

        public void llScaleTexture(double u, double v, int face)
        {
            m_host.AddScriptLPS(1);

            ScaleTexture(m_host, u, v, face);
            ScriptSleep(200);
        }

        protected void ScaleTexture(SceneObjectPart part, double u, double v, int face)
        {
            if (part == null || part.ParentGroup == null || part.ParentGroup.IsDeleted)
                return;

            Primitive.TextureEntry tex = part.Shape.Textures;
            if (face >= 0 && face < GetNumberOfSides(part))
            {
                Primitive.TextureEntryFace texface = tex.CreateFace((uint)face);
                texface.RepeatU = (float)u;
                texface.RepeatV = (float)v;
                tex.FaceTextures[face] = texface;
                part.UpdateTextureEntry(tex.GetBytes());
                return;
            }
            if (face == ScriptBaseClass.ALL_SIDES)
            {
                for (int i = 0; i < GetNumberOfSides(part); i++)
                {
                    if (tex.FaceTextures[i] != null)
                    {
                        tex.FaceTextures[i].RepeatU = (float)u;
                        tex.FaceTextures[i].RepeatV = (float)v;
                    }
                }
                tex.DefaultTexture.RepeatU = (float)u;
                tex.DefaultTexture.RepeatV = (float)v;
                part.UpdateTextureEntry(tex.GetBytes());
                return;
            }
        }

        public void llOffsetTexture(double u, double v, int face)
        {
            m_host.AddScriptLPS(1);
            OffsetTexture(m_host, u, v, face);
            ScriptSleep(200);
        }

        protected void OffsetTexture(SceneObjectPart part, double u, double v, int face)
        {
            if (part == null || part.ParentGroup == null || part.ParentGroup.IsDeleted)
                return;

            Primitive.TextureEntry tex = part.Shape.Textures;
            if (face >= 0 && face < GetNumberOfSides(part))
            {
                Primitive.TextureEntryFace texface = tex.CreateFace((uint)face);
                texface.OffsetU = (float)u;
                texface.OffsetV = (float)v;
                tex.FaceTextures[face] = texface;
                part.UpdateTextureEntry(tex.GetBytes());
                return;
            }
            if (face == ScriptBaseClass.ALL_SIDES)
            {
                for (int i = 0; i < GetNumberOfSides(part); i++)
                {
                    if (tex.FaceTextures[i] != null)
                    {
                        tex.FaceTextures[i].OffsetU = (float)u;
                        tex.FaceTextures[i].OffsetV = (float)v;
                    }
                }
                tex.DefaultTexture.OffsetU = (float)u;
                tex.DefaultTexture.OffsetV = (float)v;
                part.UpdateTextureEntry(tex.GetBytes());
                return;
            }
        }

        public void llRotateTexture(double rotation, int face)
        {
            m_host.AddScriptLPS(1);
            RotateTexture(m_host, rotation, face);
            ScriptSleep(200);
        }

        protected void RotateTexture(SceneObjectPart part, double rotation, int face)
        {
            if (part == null || part.ParentGroup == null || part.ParentGroup.IsDeleted)
                return;

            Primitive.TextureEntry tex = part.Shape.Textures;
            if (face >= 0 && face < GetNumberOfSides(part))
            {
                Primitive.TextureEntryFace texface = tex.CreateFace((uint)face);
                texface.Rotation = (float)rotation;
                tex.FaceTextures[face] = texface;
                part.UpdateTextureEntry(tex.GetBytes());
                return;
            }
            if (face == ScriptBaseClass.ALL_SIDES)
            {
                for (int i = 0; i < GetNumberOfSides(part); i++)
                {
                    if (tex.FaceTextures[i] != null)
                    {
                        tex.FaceTextures[i].Rotation = (float)rotation;
                    }
                }
                tex.DefaultTexture.Rotation = (float)rotation;
                part.UpdateTextureEntry(tex.GetBytes());
                return;
            }
        }

        public LSL_String llGetTexture(int face)
        {
            m_host.AddScriptLPS(1);
            return GetTexture(m_host, face);
        }

        protected LSL_String GetTexture(SceneObjectPart part, int face)
        {
            Primitive.TextureEntry tex = part.Shape.Textures;
            if (face == ScriptBaseClass.ALL_SIDES)
            {
                face = 0;
            }

            if (face >= 0 && face < GetNumberOfSides(part))
            {
                Primitive.TextureEntryFace texface;
                texface = tex.GetFace((uint)face);
                string texture = texface.TextureID.ToString();

                lock (part.TaskInventory)
                {
                    foreach (KeyValuePair<UUID, TaskInventoryItem> inv in part.TaskInventory)
                    {
                        if (inv.Value.AssetID == texface.TextureID)
                        {
                            texture = inv.Value.Name.ToString();
                            break;
                        }
                    }
                }

                return texture;
            }
            else
            {
                return UUID.Zero.ToString();
            }
        }

        public void llSetPos(LSL_Vector pos)
        {
            m_host.AddScriptLPS(1);

            SetPos(m_host, pos, true);

            ScriptSleep(200);
        }

        /// <summary>
        /// Tries to move the entire object so that the root prim is within 0.1m of position. http://wiki.secondlife.com/wiki/LlSetRegionPos
        /// Documentation indicates that the use of x/y coordinates up to 10 meters outside the bounds of a region will work but do not specify what happens if there is no adjacent region for the object to move into.
        /// Uses the RegionSize constant here rather than hard-coding 266.0 to alert any developer modifying OpenSim to support variable-sized regions that this method will need tweaking.
        /// </summary>
        /// <param name="pos"></param>
        /// <returns>1 if successful, 0 otherwise.</returns>
        public LSL_Integer llSetRegionPos(LSL_Vector pos)
        {
            m_host.AddScriptLPS(1);

            // BEGIN WORKAROUND
            // IF YOU GET REGION CROSSINGS WORKING WITH THIS FUNCTION, REPLACE THE WORKAROUND.
            //
            // This workaround is to prevent silent failure of this function.
            // According to the specification on the SL Wiki, providing a position outside of the 
            if (pos.x < 0 || pos.x > Constants.RegionSize || pos.y < 0 || pos.y > Constants.RegionSize)
            {
                return 0;
            }
            // END WORK AROUND
            else if ( // this is not part of the workaround if-block because it's not related to the workaround.
                IsPhysical() ||
                m_host.ParentGroup.IsAttachment || // return FALSE if attachment
                (
                    pos.x < -10.0 || // return FALSE if more than 10 meters into a west-adjacent region.
                    pos.x > (Constants.RegionSize + 10) || // return FALSE if more than 10 meters into a east-adjacent region.
                    pos.y < -10.0 || // return FALSE if more than 10 meters into a south-adjacent region.
                    pos.y > (Constants.RegionSize + 10) || // return FALSE if more than 10 meters into a north-adjacent region.
                    pos.z > 4096 // return FALSE if altitude than 4096m
                )
            )
            {
                return 0;
            }

            // if we reach this point, then the object is not physical, it's not an attachment, and the destination is within the valid range.
            // this could possibly be done in the above else-if block, but we're doing the check here to keep the code easier to read.

            Vector3 objectPos = m_host.ParentGroup.RootPart.AbsolutePosition;
            LandData here = World.GetLandData((float)objectPos.X, (float)objectPos.Y);
            LandData there = World.GetLandData((float)pos.x, (float)pos.y);

            // we're only checking prim limits if it's moving to a different parcel under the assumption that if the object got onto the parcel without exceeding the prim limits.

            bool sameParcel = here.GlobalID == there.GlobalID;

            if (!sameParcel && !World.Permissions.CanObjectEntry(m_host.UUID, false, new Vector3((float)pos.x, (float)pos.y, (float)pos.z)))
            {
                return 0;
            }

            SetPos(m_host.ParentGroup.RootPart, pos, false);

            return VecDist(pos, llGetRootPosition()) <= 0.1 ? 1 : 0;
        }

        // Capped movemment if distance > 10m (http://wiki.secondlife.com/wiki/LlSetPos)
        // note linked setpos is capped "differently"
        private LSL_Vector SetPosAdjust(LSL_Vector start, LSL_Vector end)
        {
            if (llVecDist(start, end) > 10.0f * m_ScriptDistanceFactor)
                return start + m_ScriptDistanceFactor * 10.0f * llVecNorm(end - start);
            else
                return end;
        }

        protected LSL_Vector GetSetPosTarget(SceneObjectPart part, LSL_Vector targetPos, LSL_Vector fromPos)
        {
            if (part == null || part.ParentGroup == null || part.ParentGroup.IsDeleted)
                return fromPos;

            // Capped movemment if distance > 10m (http://wiki.secondlife.com/wiki/LlSetPos)


            float ground = World.GetGroundHeight((float)targetPos.x, (float)targetPos.y);
            bool disable_underground_movement = m_ScriptEngine.Config.GetBoolean("DisableUndergroundMovement", true);

            if (part.ParentGroup.RootPart == part)
            {
                if ((targetPos.z < ground) && disable_underground_movement && m_host.ParentGroup.AttachmentPoint == 0)
                    targetPos.z = ground;
            }
            LSL_Vector real_vec = SetPosAdjust(fromPos, targetPos);

            return real_vec;
        }

        /// <summary>
        /// set object position, optionally capping the distance.
        /// </summary>
        /// <param name="part"></param>
        /// <param name="targetPos"></param>
        /// <param name="adjust">if TRUE, will cap the distance to 10m.</param>
        protected void SetPos(SceneObjectPart part, LSL_Vector targetPos, bool adjust)
        {
            if (part == null || part.ParentGroup == null || part.ParentGroup.IsDeleted)
                return;

            LSL_Vector currentPos = GetPartLocalPos(part);
            LSL_Vector toPos = GetSetPosTarget(part, targetPos, currentPos);


            if (part.ParentGroup.RootPart == part)
            {
                SceneObjectGroup parent = part.ParentGroup;
                Vector3 dest = new Vector3((float)toPos.x, (float)toPos.y, (float)toPos.z);
                if (!World.Permissions.CanObjectEntry(parent.UUID, false, dest))
                    return;
                Util.FireAndForget(delegate(object x) {
                    parent.UpdateGroupPosition(dest);
                });
            }
            else
            {
                part.OffsetPosition = new Vector3((float)toPos.x, (float)toPos.y, (float)toPos.z);
                SceneObjectGroup parent = part.ParentGroup;
                parent.HasGroupChanged = true;
                parent.ScheduleGroupForTerseUpdate();
            }
        }

        public LSL_Vector llGetPos()
        {
            m_host.AddScriptLPS(1);
            Vector3 pos = m_host.GetWorldPosition();
            return new LSL_Vector(pos.X, pos.Y, pos.Z);
        }

        public LSL_Vector llGetLocalPos()
        {
            m_host.AddScriptLPS(1);
            return GetPartLocalPos(m_host);
        }

        protected LSL_Vector GetPartLocalPos(SceneObjectPart part)
        {
            m_host.AddScriptLPS(1);

            Vector3 pos;

            if (!part.IsRoot)
            {
                pos = part.OffsetPosition;
            }
            else
            {
                if (part.ParentGroup.IsAttachment)
                    pos = part.AttachedPos;
                else
                    pos = part.AbsolutePosition;
            }

            return new LSL_Vector(pos.X, pos.Y, pos.Z);
        }

        public void llSetRot(LSL_Rotation rot)
        {
            m_host.AddScriptLPS(1);

            // try to let this work as in SL...
            if (m_host.LinkNum < 2)
            {
                // Special case: If we are root, rotate complete SOG to new
                // rotation.
                // We are root if the link number is 0 (single prim) or 1
                // (root prim). ParentID may be nonzero in attachments and
                // using it would cause attachments and HUDs to rotate
                // to the wrong positions.
                
                SetRot(m_host, Rot2Quaternion(rot));
            }
            else
            {
                // we are a child. The rotation values will be set to the one of root modified by rot, as in SL. Don't ask.
                SceneObjectPart rootPart;
                if (m_host.ParentGroup != null) // better safe than sorry
                {
                    rootPart = m_host.ParentGroup.RootPart;
                    if (rootPart != null)
                        SetRot(m_host, rootPart.RotationOffset * Rot2Quaternion(rot));
                }
            }

            ScriptSleep(200);
        }

        public void llSetLocalRot(LSL_Rotation rot)
        {
            m_host.AddScriptLPS(1);

            SetRot(m_host, Rot2Quaternion(rot));
            ScriptSleep(200);
        }

        protected void SetRot(SceneObjectPart part, Quaternion rot)
        {
            if (part == null || part.ParentGroup == null || part.ParentGroup.IsDeleted)
                return;

            bool isroot = (part == part.ParentGroup.RootPart);
            bool isphys;

            PhysicsActor pa = part.PhysActor;

            // keep using physactor ideia of isphysical
            // it should be SOP ideia of that
            // not much of a issue with ubitODE
            if (pa != null && pa.IsPhysical)
                isphys = true;
            else
                isphys = false;

            // SL doesn't let scripts rotate root of physical linksets
            if (isroot && isphys)
                return;

            part.UpdateRotation(rot);

            // Update rotation does not move the object in the physics engine if it's a non physical linkset
            // so do a nasty update of parts positions if is a root part rotation
            if (isroot && pa != null) // with if above implies non physical  root part
            {
                part.ParentGroup.ResetChildPrimPhysicsPositions();
            }
            else // fix sitting avatars. This is only needed bc of how we link avas to child parts, not root part
            {
                List<ScenePresence> sittingavas = part.ParentGroup.GetLinkedAvatars();
                if (sittingavas.Count > 0)
                {
                    foreach (ScenePresence av in sittingavas)
                    {
                        if (isroot || part.LocalId == av.ParentID)
                            av.SendTerseUpdateToAllClients();
                    }
                }
            }
        }

        /// <summary>
        /// See http://lslwiki.net/lslwiki/wakka.php?wakka=ChildRotation
        /// </summary>
        public LSL_Rotation llGetRot()
        {
            // unlinked or root prim then use llRootRotation
            // see llRootRotaion for references.
            if (m_host.LinkNum == 0 || m_host.LinkNum == 1)
            {
                return llGetRootRotation();
            }
            
            m_host.AddScriptLPS(1);
            Quaternion q = m_host.GetWorldRotation();
            return new LSL_Rotation(q.X, q.Y, q.Z, q.W);
        }

        private LSL_Rotation GetPartRot(SceneObjectPart part)
        {
            Quaternion q;
            if (part.LinkNum == 0 || part.LinkNum == 1) // unlinked or root prim
            {
                if (part.ParentGroup.AttachmentPoint != 0)
                {
                    ScenePresence avatar = World.GetScenePresence(part.ParentGroup.AttachedAvatar);
                    if (avatar != null)
                    {
                        if ((avatar.AgentControlFlags & (uint)AgentManager.ControlFlags.AGENT_CONTROL_MOUSELOOK) != 0)
                            q = avatar.CameraRotation; // Mouselook
                        else
                            q = avatar.Rotation; // Currently infrequently updated so may be inaccurate
                    }
                    else
                        q = part.ParentGroup.GroupRotation; // Likely never get here but just in case
                }
                else
                    q = part.ParentGroup.GroupRotation; // just the group rotation
                return new LSL_Rotation(q.X, q.Y, q.Z, q.W);
            }
            q = part.GetWorldRotation();
            return new LSL_Rotation(q.X, q.Y, q.Z, q.W);
        }

        public LSL_Rotation llGetLocalRot()
        {
            return GetPartLocalRot(m_host);
        }

        private LSL_Rotation GetPartLocalRot(SceneObjectPart part)
        {
            m_host.AddScriptLPS(1);
            Quaternion rot = part.RotationOffset;
            return new LSL_Rotation(rot.X, rot.Y, rot.Z, rot.W);
        }

        public void llSetForce(LSL_Vector force, int local)
        {
            m_host.AddScriptLPS(1);

            if (!m_host.ParentGroup.IsDeleted)
            {
                if (local != 0)
                    force *= llGetRot();

                m_host.ParentGroup.RootPart.SetForce(new Vector3((float)force.x, (float)force.y, (float)force.z));
            }
        }

        public LSL_Vector llGetForce()
        {
            LSL_Vector force = new LSL_Vector(0.0, 0.0, 0.0);

            m_host.AddScriptLPS(1);

            if (!m_host.ParentGroup.IsDeleted)
            {
                Vector3 tmpForce = m_host.ParentGroup.RootPart.GetForce();
                force.x = tmpForce.X;
                force.y = tmpForce.Y;
                force.z = tmpForce.Z;
            }

            return force;
        }

        public LSL_Integer llTarget(LSL_Vector position, double range)
        {
            m_host.AddScriptLPS(1);
            return m_host.ParentGroup.registerTargetWaypoint(
                new Vector3((float)position.x, (float)position.y, (float)position.z), (float)range);
        }

        public void llTargetRemove(int number)
        {
            m_host.AddScriptLPS(1);
            m_host.ParentGroup.unregisterTargetWaypoint(number);
        }

        public LSL_Integer llRotTarget(LSL_Rotation rot, double error)
        {
            m_host.AddScriptLPS(1);
            return m_host.ParentGroup.registerRotTargetWaypoint(
                new Quaternion((float)rot.x, (float)rot.y, (float)rot.z, (float)rot.s), (float)error);
        }

        public void llRotTargetRemove(int number)
        {
            m_host.AddScriptLPS(1);
            m_host.ParentGroup.unregisterRotTargetWaypoint(number);
        }

        public void llMoveToTarget(LSL_Vector target, double tau)
        {
            m_host.AddScriptLPS(1);
            m_host.MoveToTarget(new Vector3((float)target.x, (float)target.y, (float)target.z), (float)tau);
        }

        public void llStopMoveToTarget()
        {
            m_host.AddScriptLPS(1);
            m_host.StopMoveToTarget();
        }

        public void llApplyImpulse(LSL_Vector force, int local)
        {
            m_host.AddScriptLPS(1);
            //No energy force yet
            Vector3 v = new Vector3((float)force.x, (float)force.y, (float)force.z);
            if (v.Length() > 20000.0f)
            {
                v.Normalize();
                v = v * 20000.0f;
            }
            m_host.ApplyImpulse(v, local != 0);
        }


        public void llApplyRotationalImpulse(LSL_Vector force, int local)
        {
            m_host.AddScriptLPS(1);
            m_host.ParentGroup.RootPart.ApplyAngularImpulse(new Vector3((float)force.x, (float)force.y, (float)force.z), local != 0);
        }

        public void llSetTorque(LSL_Vector torque, int local)
        {
            m_host.AddScriptLPS(1);
            m_host.ParentGroup.RootPart.SetAngularImpulse(new Vector3((float)torque.x, (float)torque.y, (float)torque.z), local != 0);
        }

        public LSL_Vector llGetTorque()
        {
            m_host.AddScriptLPS(1);
            Vector3 torque = m_host.ParentGroup.GetTorque();
            return new LSL_Vector(torque.X,torque.Y,torque.Z);
        }

        public void llSetForceAndTorque(LSL_Vector force, LSL_Vector torque, int local)
        {
            m_host.AddScriptLPS(1);
            llSetForce(force, local);
            llSetTorque(torque, local);
        }

        public void llSetVelocity(LSL_Vector vel, int local)
        {
            m_host.AddScriptLPS(1);
            m_host.SetVelocity(new Vector3((float)vel.x, (float)vel.y, (float)vel.z), local != 0);
        }

        public LSL_Vector llGetVel()
        {
            m_host.AddScriptLPS(1);

            Vector3 vel = Vector3.Zero;

            if (m_host.ParentGroup.IsAttachment)
            {
                ScenePresence avatar = m_host.ParentGroup.Scene.GetScenePresence(m_host.ParentGroup.AttachedAvatar);
                if (avatar != null)
                    vel = avatar.Velocity;
            }
            else
            {
                vel = m_host.ParentGroup.RootPart.Velocity;
            }

            return new LSL_Vector(vel.X, vel.Y, vel.Z);
        }

        public LSL_Vector llGetAccel()
        {
            m_host.AddScriptLPS(1);
            return new LSL_Vector(m_host.Acceleration.X, m_host.Acceleration.Y, m_host.Acceleration.Z);
        }

        public void llSetAngularVelocity(LSL_Vector avel, int local)
        {
            m_host.AddScriptLPS(1);
            m_host.SetAngularVelocity(new Vector3((float)avel.x, (float)avel.y, (float)avel.z), local != 0);
        }

        public LSL_Vector llGetOmega()
        {
            m_host.AddScriptLPS(1);
            Vector3 avel = m_host.AngularVelocity;
            return new LSL_Vector(avel.X, avel.Y, avel.Z);
        }

        public LSL_Float llGetTimeOfDay()
        {
            m_host.AddScriptLPS(1);
            return (double)((DateTime.Now.TimeOfDay.TotalMilliseconds / 1000) % (3600 * 4));
        }

        public LSL_Float llGetWallclock()
        {
            m_host.AddScriptLPS(1);
            return DateTime.Now.TimeOfDay.TotalSeconds;
        }

        public LSL_Float llGetTime()
        {
            m_host.AddScriptLPS(1);
            TimeSpan ScriptTime = DateTime.Now - m_timer;
            return (double)(ScriptTime.TotalMilliseconds / 1000);
        }

        public void llResetTime()
        {
            m_host.AddScriptLPS(1);
            m_timer = DateTime.Now;
        }

        public LSL_Float llGetAndResetTime()
        {
            m_host.AddScriptLPS(1);
            TimeSpan ScriptTime = DateTime.Now - m_timer;
            m_timer = DateTime.Now;
            return (double)(ScriptTime.TotalMilliseconds / 1000);
        }

        public void llSound(string sound, double volume, int queue, int loop)
        {
            m_host.AddScriptLPS(1);
            // This function has been deprecated
            // see http://www.lslwiki.net/lslwiki/wakka.php?wakka=llSound
            Deprecated("llSound");
        }

        // Xantor 20080528 PlaySound updated so it accepts an objectinventory name -or- a key to a sound
        // 20080530 Updated to remove code duplication
        public void llPlaySound(string sound, double volume)
        {
            m_host.AddScriptLPS(1);

            // send the sound, once, to all clients in range
            m_host.SendSound(KeyOrName(sound).ToString(), volume, false, 0, 0, false, false);
        }

        // Xantor 20080528 we should do this differently.
        // 1) apply the sound to the object
        // 2) schedule full update
        // just sending the sound out once doesn't work so well when other avatars come in view later on
        // or when the prim gets moved, changed, sat on, whatever
        // see large number of mantises (mantes?)
        // 20080530 Updated to remove code duplication
        // 20080530 Stop sound if there is one, otherwise volume only changes don't work
        public void llLoopSound(string sound, double volume)
        {
            m_host.AddScriptLPS(1);

            if (m_host.Sound != UUID.Zero)
                llStopSound();

            m_host.Sound = KeyOrName(sound);
            m_host.SoundGain = volume;
            m_host.SoundFlags = 1;      // looping
            m_host.SoundRadius = 20;    // Magic number, 20 seems reasonable. Make configurable?

            m_host.ScheduleFullUpdate();
            m_host.SendFullUpdateToAllClients();
        }

        public void llLoopSoundMaster(string sound, double volume)
        {
            m_host.AddScriptLPS(1);
            m_host.ParentGroup.LoopSoundMasterPrim = m_host;
            lock (m_host.ParentGroup.LoopSoundSlavePrims)
            {
                foreach (SceneObjectPart prim in m_host.ParentGroup.LoopSoundSlavePrims)
                {
                    if (prim.Sound != UUID.Zero)
                        llStopSound();

                    prim.Sound = KeyOrName(sound);
                    prim.SoundGain = volume;
                    prim.SoundFlags = 1;      // looping
                    prim.SoundRadius = 20;    // Magic number, 20 seems reasonable. Make configurable?

                    prim.ScheduleFullUpdate();
                    prim.SendFullUpdateToAllClients();
                }
            }
            if (m_host.Sound != UUID.Zero)
                llStopSound();

            m_host.Sound = KeyOrName(sound);
            m_host.SoundGain = volume;
            m_host.SoundFlags = 1;      // looping
            m_host.SoundRadius = 20;    // Magic number, 20 seems reasonable. Make configurable?

            m_host.ScheduleFullUpdate();
            m_host.SendFullUpdateToAllClients();
        }

        public void llLoopSoundSlave(string sound, double volume)
        {
            m_host.AddScriptLPS(1);
            lock (m_host.ParentGroup.LoopSoundSlavePrims)
            {
                m_host.ParentGroup.LoopSoundSlavePrims.Add(m_host);
            }
        }

        public void llPlaySoundSlave(string sound, double volume)
        {
            m_host.AddScriptLPS(1);

            // send the sound, once, to all clients in range
            m_host.SendSound(KeyOrName(sound).ToString(), volume, false, 0, 0, true, false);
        }

        public void llTriggerSound(string sound, double volume)
        {
            m_host.AddScriptLPS(1);
            // send the sound, once, to all clients in range
            m_host.SendSound(KeyOrName(sound).ToString(), volume, true, 0, 0, false, false);
        }

        // Xantor 20080528: Clear prim data of sound instead
        public void llStopSound()
        {
            m_host.AddScriptLPS(1);
            if (m_host.ParentGroup.LoopSoundSlavePrims.Contains(m_host))
            {
                if (m_host.ParentGroup.LoopSoundMasterPrim == m_host)
                {
                    foreach (SceneObjectPart part in m_host.ParentGroup.LoopSoundSlavePrims)
                    {
                        part.Sound = UUID.Zero;
                        part.SoundGain = 0;
                        part.SoundFlags = 0;
                        part.SoundRadius = 0;
                        part.ScheduleFullUpdate();
                        part.SendFullUpdateToAllClients();
                    }
                    m_host.ParentGroup.LoopSoundMasterPrim = null;
                    m_host.ParentGroup.LoopSoundSlavePrims.Clear();
                }
                else
                {
                    m_host.Sound = UUID.Zero;
                    m_host.SoundGain = 0;
                    m_host.SoundFlags = 0;
                    m_host.SoundRadius = 0;
                    m_host.ScheduleFullUpdate();
                    m_host.SendFullUpdateToAllClients();
                }
            }
            else
            {
                m_host.Sound = UUID.Zero;
                m_host.SoundGain = 0;
                m_host.SoundFlags = 0;
                m_host.SoundRadius = 0;
                m_host.ScheduleFullUpdate();
                m_host.SendFullUpdateToAllClients();
            }
        }

        public void llPreloadSound(string sound)
        {
            m_host.AddScriptLPS(1);
            m_host.PreloadSound(sound);
            ScriptSleep(1000);
        }

        /// <summary>
        /// Return a portion of the designated string bounded by
        /// inclusive indices (start and end). As usual, the negative
        /// indices, and the tolerance for out-of-bound values, makes
        /// this more complicated than it might otherwise seem.
        /// </summary>
        public LSL_String llGetSubString(string src, int start, int end)
        {
            m_host.AddScriptLPS(1);

            // Normalize indices (if negative).
            // After normlaization they may still be
            // negative, but that is now relative to
            // the start, rather than the end, of the
            // sequence.

            if (start < 0)
            {
                start = src.Length+start;
            }
            if (end < 0)
            {
                end = src.Length+end;
            }

            // Conventional substring
            if (start <= end)
            {
                // Implies both bounds are out-of-range.
                if (end < 0 || start >= src.Length)
                {
                    return String.Empty;
                }
                // If end is positive, then it directly
                // corresponds to the lengt of the substring
                // needed (plus one of course). BUT, it
                // must be within bounds.
                if (end >= src.Length)
                {
                    end = src.Length-1;
                }

                if (start < 0)
                {
                    return src.Substring(0,end+1);
                }
                // Both indices are positive
                return src.Substring(start, (end+1) - start);
            }

            // Inverted substring (end < start)
            else
            {
                // Implies both indices are below the
                // lower bound. In the inverted case, that
                // means the entire string will be returned
                // unchanged.
                if (start < 0)
                {
                    return src;
                }
                // If both indices are greater than the upper
                // bound the result may seem initially counter
                // intuitive.
                if (end >= src.Length)
                {
                    return src;
                }

                if (end < 0)
                {
                    if (start < src.Length)
                    {
                        return src.Substring(start);
                    }
                    else
                    {
                        return String.Empty;
                    }
                }
                else
                {
                    if (start < src.Length)
                    {
                        return src.Substring(0,end+1) + src.Substring(start);
                    }
                    else
                    {
                        return src.Substring(0,end+1);
                    }
                }
            }
         }

        /// <summary>
        /// Delete substring removes the specified substring bounded
        /// by the inclusive indices start and end. Indices may be
        /// negative (indicating end-relative) and may be inverted,
        /// i.e. end < start.
        /// </summary>
        public LSL_String llDeleteSubString(string src, int start, int end)
        {
            m_host.AddScriptLPS(1);

            // Normalize indices (if negative).
            // After normlaization they may still be
            // negative, but that is now relative to
            // the start, rather than the end, of the
            // sequence.
            if (start < 0)
            {
                start = src.Length+start;
            }
            if (end < 0)
            {
                end = src.Length+end;
            }
            // Conventionally delimited substring
            if (start <= end)
            {
                // If both bounds are outside of the existing
                // string, then return unchanges.
                if (end < 0 || start >= src.Length)
                {
                    return src;
                }
                // At least one bound is in-range, so we
                // need to clip the out-of-bound argument.
                if (start < 0)
                {
                    start = 0;
                }

                if (end >= src.Length)
                {
                    end = src.Length-1;
                }

                return src.Remove(start,end-start+1);
            }
            // Inverted substring
            else
            {
                // In this case, out of bounds means that
                // the existing string is part of the cut.
                if (start < 0 || end >= src.Length)
                {
                    return String.Empty;
                }

                if (end > 0)
                {
                    if (start < src.Length)
                    {
                        return src.Remove(start).Remove(0,end+1);
                    }
                    else
                    {
                        return src.Remove(0,end+1);
                    }
                }
                else
                {
                    if (start < src.Length)
                    {
                        return src.Remove(start);
                    }
                    else
                    {
                        return src;
                    }
                }
            }
        }

        /// <summary>
        /// Insert string inserts the specified string identified by src
        /// at the index indicated by index. Index may be negative, in
        /// which case it is end-relative. The index may exceed either
        /// string bound, with the result being a concatenation.
        /// </summary>
        public LSL_String llInsertString(string dest, int index, string src)
        {
            m_host.AddScriptLPS(1);

            // Normalize indices (if negative).
            // After normlaization they may still be
            // negative, but that is now relative to
            // the start, rather than the end, of the
            // sequence.
            if (index < 0)
            {
                index = dest.Length+index;

                // Negative now means it is less than the lower
                // bound of the string.

                if (index < 0)
                {
                    return src+dest;
                }

            }

            if (index >= dest.Length)
            {
                return dest+src;
            }

            // The index is in bounds.
            // In this case the index refers to the index that will
            // be assigned to the first character of the inserted string.
            // So unlike the other string operations, we do not add one
            // to get the correct string length.
            return dest.Substring(0,index)+src+dest.Substring(index);

        }

        public LSL_String llToUpper(string src)
        {
            m_host.AddScriptLPS(1);
            return src.ToUpper();
        }

        public LSL_String llToLower(string src)
        {
            m_host.AddScriptLPS(1);
            return src.ToLower();
        }

        public LSL_Integer llGiveMoney(string destination, int amount)
        {
            m_host.AddScriptLPS(1);

            if (m_item.PermsGranter == UUID.Zero)
                return 0;

            if ((m_item.PermsMask & ScriptBaseClass.PERMISSION_DEBIT) == 0)
            {
                LSLError("No permissions to give money");
                return 0;
            }

            UUID toID = new UUID();

            if (!UUID.TryParse(destination, out toID))
            {
                LSLError("Bad key in llGiveMoney");
                return 0;
            }

            IMoneyModule money = World.RequestModuleInterface<IMoneyModule>();

            if (money == null)
            {
                NotImplemented("llGiveMoney");
                return 0;
            }

            bool result = money.ObjectGiveMoney(
                m_host.ParentGroup.RootPart.UUID, m_host.ParentGroup.RootPart.OwnerID, toID, amount);

            if (result)
                return 1;

            return 0;
        }

        public void llMakeExplosion(int particles, double scale, double vel, double lifetime, double arc, string texture, LSL_Vector offset)
        {
            m_host.AddScriptLPS(1);
            Deprecated("llMakeExplosion");
            ScriptSleep(100);
        }

        public void llMakeFountain(int particles, double scale, double vel, double lifetime, double arc, int bounce, string texture, LSL_Vector offset, double bounce_offset)
        {
            m_host.AddScriptLPS(1);
            Deprecated("llMakeFountain");
            ScriptSleep(100);
        }

        public void llMakeSmoke(int particles, double scale, double vel, double lifetime, double arc, string texture, LSL_Vector offset)
        {
            m_host.AddScriptLPS(1);
            Deprecated("llMakeSmoke");
            ScriptSleep(100);
        }

        public void llMakeFire(int particles, double scale, double vel, double lifetime, double arc, string texture, LSL_Vector offset)
        {
            m_host.AddScriptLPS(1);
            Deprecated("llMakeFire");
            ScriptSleep(100);
        }

        public void llRezAtRoot(string inventory, LSL_Vector pos, LSL_Vector vel, LSL_Rotation rot, int param)
        {
            m_host.AddScriptLPS(1);

            Util.FireAndForget(x =>
            {
                if (Double.IsNaN(rot.x) || Double.IsNaN(rot.y) || Double.IsNaN(rot.z) || Double.IsNaN(rot.s))
                    return;

                float dist = (float)llVecDist(llGetPos(), pos);

                if (dist > m_ScriptDistanceFactor * 10.0f)
                    return;

                TaskInventoryItem item = m_host.Inventory.GetInventoryItem(inventory);

                if (item == null)
                {
                    llSay(0, "Could not find object " + inventory);
                    return;
                }

                if (item.InvType != (int)InventoryType.Object)
                {
                    llSay(0, "Unable to create requested object. Object is missing from database.");
                    return;
                }

                Vector3 llpos = new Vector3((float)pos.x, (float)pos.y, (float)pos.z);
                Vector3 llvel = new Vector3((float)vel.x, (float)vel.y, (float)vel.z);

                // need the magnitude later
                // float velmag = (float)Util.GetMagnitude(llvel);

                SceneObjectGroup new_group = World.RezObject(m_host, item, llpos, Rot2Quaternion(rot), llvel, param);

                // If either of these are null, then there was an unknown error.
                if (new_group == null)
                    return;

                // objects rezzed with this method are die_at_edge by default.
                new_group.RootPart.SetDieAtEdge(true);

                new_group.ResumeScripts();

                m_ScriptEngine.PostObjectEvent(m_host.LocalId, new EventParams(
                        "object_rez", new Object[] {
                        new LSL_String(
                        new_group.RootPart.UUID.ToString()) },
                        new DetectParams[0]));

                // do recoil
                SceneObjectGroup hostgrp = m_host.ParentGroup;
                if (hostgrp == null)
                    return;

                if (hostgrp.IsAttachment) // don't recoil avatars
                    return;

                PhysicsActor pa = new_group.RootPart.PhysActor;

                if (pa != null && pa.IsPhysical && llvel != Vector3.Zero)
                {
                    float groupmass = new_group.GetMass();
                    llvel *= -groupmass;
                    llApplyImpulse(new LSL_Vector(llvel.X, llvel.Y,llvel.Z), 0);
                }
                // Variable script delay? (see (http://wiki.secondlife.com/wiki/LSL_Delay)
                return;

            });

            //ScriptSleep((int)((groupmass * velmag) / 10));
            ScriptSleep(100);
        }

        public void llRezObject(string inventory, LSL_Vector pos, LSL_Vector vel, LSL_Rotation rot, int param)
        {
            llRezAtRoot(inventory, pos, vel, rot, param);
        }

        public void llLookAt(LSL_Vector target, double strength, double damping)
        {
            m_host.AddScriptLPS(1);

            // Get the normalized vector to the target
            LSL_Vector d1 = llVecNorm(target - llGetPos());

            // Get the bearing (yaw)
            LSL_Vector a1 = new LSL_Vector(0,0,0);
            a1.z = llAtan2(d1.y, d1.x);

            // Get the elevation (pitch)
            LSL_Vector a2 = new LSL_Vector(0,0,0);
            a2.y= -llAtan2(d1.z, llSqrt((d1.x * d1.x) + (d1.y * d1.y)));

            LSL_Rotation r1 = llEuler2Rot(a1);
            LSL_Rotation r2 = llEuler2Rot(a2);
            LSL_Rotation r3 = new LSL_Rotation(0.000000, 0.707107, 0.000000, 0.707107);

            if (m_host.PhysActor == null || !m_host.PhysActor.IsPhysical)
            {
                // Do nothing if either value is 0 (this has been checked in SL)
                if (strength <= 0.0 || damping <= 0.0)
                    return;

                llSetRot(r3 * r2 * r1);
            }
            else
            {
                if (strength == 0)
                {
                    llSetRot(r3 * r2 * r1);
                    return;
                }

                m_host.StartLookAt(Rot2Quaternion(r3 * r2 * r1), (float)strength, (float)damping);
            }
        }

        public void llStopLookAt()
        {
            m_host.AddScriptLPS(1);
//            NotImplemented("llStopLookAt");
            m_host.StopLookAt();
        }

        public void llSetTimerEvent(double sec)
        {
            if (sec != 0.0 && sec < m_MinTimerInterval)
                sec = m_MinTimerInterval;
            m_host.AddScriptLPS(1);
            // Setting timer repeat
            AsyncCommands.TimerPlugin.SetTimerEvent(m_host.LocalId, m_item.ItemID, sec);
        }

        public virtual void llSleep(double sec)
        {
//            m_log.Info("llSleep snoozing " + sec + "s.");
            m_host.AddScriptLPS(1);
            Thread.Sleep((int)(sec * 1000));
        }

        public LSL_Float llGetMass()
        {
            m_host.AddScriptLPS(1);

            if (m_host.ParentGroup.IsAttachment)
            {
                ScenePresence attachedAvatar = World.GetScenePresence(m_host.ParentGroup.AttachedAvatar);

                if (attachedAvatar != null)
                {
                    return attachedAvatar.GetMass();
                }
                else
                {
                    return 0;
                }
            }
            else
            {
                // new SL always returns object mass
//                if (m_host.IsRoot)
//                {
                    return m_host.ParentGroup.GetMass();
//                }
//                else
//                {
//                    return m_host.GetMass();
//                }
            }
        }

 
        public LSL_Float llGetMassMKS()
        {
            return 100f * llGetMass();
        }

        public void llCollisionFilter(string name, string id, int accept)
        {
            m_host.AddScriptLPS(1);
            m_host.CollisionFilter.Clear();
            UUID objectID;

            if (!UUID.TryParse(id, out objectID))
                objectID = UUID.Zero;
            
            if (objectID == UUID.Zero && name == "")
                return;

            m_host.CollisionFilter.Add(accept,objectID.ToString() + name);
        }

        public void llTakeControls(int controls, int accept, int pass_on)
        {
            if (m_item.PermsGranter != UUID.Zero)
            {
                ScenePresence presence = World.GetScenePresence(m_item.PermsGranter);

                if (presence != null)
                {
                    if ((m_item.PermsMask & ScriptBaseClass.PERMISSION_TAKE_CONTROLS) != 0)
                    {
                        presence.RegisterControlEventsToScript(controls, accept, pass_on, m_host.LocalId, m_item.ItemID);
                    }
                }
            }

            m_host.AddScriptLPS(1);
        }

        public void llReleaseControls()
        {
            m_host.AddScriptLPS(1);

            if (m_item.PermsGranter != UUID.Zero)
            {
                ScenePresence presence = World.GetScenePresence(m_item.PermsGranter);

                if (presence != null)
                {
                    if ((m_item.PermsMask & ScriptBaseClass.PERMISSION_TAKE_CONTROLS) != 0)
                    {
                        // Unregister controls from Presence
                        presence.UnRegisterControlEventsToScript(m_host.LocalId, m_item.ItemID);
                    }
                }
            }
        }

        public void llReleaseURL(string url)
        {
            m_host.AddScriptLPS(1);
            if (m_UrlModule != null)
                m_UrlModule.ReleaseURL(url);
        }

        /// <summary>
        /// Attach the object containing this script to the avatar that owns it.
        /// </summary>
        /// <param name='attachment'>The attachment point (e.g. ATTACH_CHEST)</param>
        /// <returns>true if the attach suceeded, false if it did not</returns>
        public bool AttachToAvatar(int attachmentPoint)
        {
            SceneObjectGroup grp = m_host.ParentGroup;
            ScenePresence presence = World.GetScenePresence(m_host.OwnerID);

            IAttachmentsModule attachmentsModule = m_ScriptEngine.World.AttachmentsModule;

            if (attachmentsModule != null)
                return attachmentsModule.AttachObject(presence, grp, (uint)attachmentPoint, false, true);
            else
                return false;
        }

        /// <summary>
        /// Detach the object containing this script from the avatar it is attached to.
        /// </summary>
        /// <remarks>
        /// Nothing happens if the object is not attached.
        /// </remarks>
        public void DetachFromAvatar()
        {
            Util.FireAndForget(DetachWrapper, m_host);
        }

        private void DetachWrapper(object o)
        {
            if (World.AttachmentsModule != null)
            {
                SceneObjectPart host = (SceneObjectPart)o;
                ScenePresence presence = World.GetScenePresence(host.OwnerID);
                World.AttachmentsModule.DetachSingleAttachmentToInv(presence, host.ParentGroup);
            }
        }

        public void llAttachToAvatar(int attachmentPoint)
        {
            m_host.AddScriptLPS(1);

            if (m_item.PermsGranter != m_host.OwnerID)
                return;

            if ((m_item.PermsMask & ScriptBaseClass.PERMISSION_ATTACH) != 0)
                AttachToAvatar(attachmentPoint);
        }

        public void llDetachFromAvatar()
        {
            m_host.AddScriptLPS(1);

            if (m_host.ParentGroup.AttachmentPoint == 0)
                return;

            if (m_item.PermsGranter != m_host.OwnerID)
                return;

            if ((m_item.PermsMask & ScriptBaseClass.PERMISSION_ATTACH) != 0)
                DetachFromAvatar();
        }

        public void llTakeCamera(string avatar)
        {
            m_host.AddScriptLPS(1);
            Deprecated("llTakeCamera");
        }

        public void llReleaseCamera(string avatar)
        {
            m_host.AddScriptLPS(1);
            Deprecated("llReleaseCamera");
        }

        public LSL_String llGetOwner()
        {
            m_host.AddScriptLPS(1);

            return m_host.OwnerID.ToString();
        }

        public void llInstantMessage(string user, string message)
        {
            UUID result;
            if (!UUID.TryParse(user, out result))
            {
                ShoutError("An invalid key  was passed to llInstantMessage");
                ScriptSleep(2000);
                return;
            }
            

            m_host.AddScriptLPS(1);

            // We may be able to use ClientView.SendInstantMessage here, but we need a client instance.
            // InstantMessageModule.OnInstantMessage searches through a list of scenes for a client matching the toAgent,
            // but I don't think we have a list of scenes available from here.
            // (We also don't want to duplicate the code in OnInstantMessage if we can avoid it.)

            // user is a UUID

            // TODO: figure out values for client, fromSession, and imSessionID
            // client.SendInstantMessage(m_host.UUID, fromSession, message, user, imSessionID, m_host.Name, AgentManager.InstantMessageDialog.MessageFromAgent, (uint)Util.UnixTimeSinceEpoch());
            UUID friendTransactionID = UUID.Random();

            //m_pendingFriendRequests.Add(friendTransactionID, fromAgentID);
            
            GridInstantMessage msg = new GridInstantMessage();
            msg.fromAgentID = new Guid(m_host.UUID.ToString()); // fromAgentID.Guid;
            msg.toAgentID = new Guid(user); // toAgentID.Guid;
            msg.imSessionID = new Guid(friendTransactionID.ToString()); // This is the item we're mucking with here
//            m_log.Debug("[Scripting IM]: From:" + msg.fromAgentID.ToString() + " To: " + msg.toAgentID.ToString() + " Session:" + msg.imSessionID.ToString() + " Message:" + message);
//            m_log.Debug("[Scripting IM]: Filling Session: " + msg.imSessionID.ToString());
//            DateTime dt = DateTime.UtcNow;
//
//            // Ticks from UtcNow, but make it look like local. Evil, huh?
//            dt = DateTime.SpecifyKind(dt, DateTimeKind.Local);
//
//            try
//            {
//                // Convert that to the PST timezone
//                TimeZoneInfo timeZoneInfo = TimeZoneInfo.FindSystemTimeZoneById("America/Los_Angeles");
//                dt = TimeZoneInfo.ConvertTime(dt, timeZoneInfo);
//            }
//            catch
//            {
//                // No logging here, as it could be VERY spammy
//            }
//
//            // And make it look local again to fool the unix time util
//            dt = DateTime.SpecifyKind(dt, DateTimeKind.Utc);

            msg.timestamp = (uint)Util.UnixTimeSinceEpoch();

            //if (client != null)
            //{
                msg.fromAgentName = m_host.Name;//client.FirstName + " " + client.LastName;// fromAgentName;
            //}
            //else
            //{
            //    msg.fromAgentName = "(hippos)";// Added for posterity.  This means that we can't figure out who sent it
            //}
            // Cap the message length at 1024.
            if (message != null && message.Length > 1024)
                msg.message = message.Substring(0, 1024);
            else
                msg.message = message;
            msg.dialog = (byte)19; // MessageFromObject
            msg.fromGroup = false;// fromGroup;
            msg.offline = (byte)0; //offline;
            msg.ParentEstateID = World.RegionInfo.EstateSettings.EstateID;
            msg.Position = new Vector3(m_host.AbsolutePosition);
            msg.RegionID = World.RegionInfo.RegionID.Guid;
            msg.binaryBucket 
                = Util.StringToBytes256(
                    "{0}/{1}/{2}/{3}", 
                    World.RegionInfo.RegionName, 
                    (int)Math.Floor(m_host.AbsolutePosition.X), 
                    (int)Math.Floor(m_host.AbsolutePosition.Y), 
                    (int)Math.Floor(m_host.AbsolutePosition.Z));

            if (m_TransferModule != null)
            {
                m_TransferModule.SendInstantMessage(msg, delegate(bool success) {});
            }
            
            ScriptSleep(2000);
      }

        public void llEmail(string address, string subject, string message)
        {
            m_host.AddScriptLPS(1);
            IEmailModule emailModule = m_ScriptEngine.World.RequestModuleInterface<IEmailModule>();
            if (emailModule == null)
            {
                ShoutError("llEmail: email module not configured");
                return;
            }

            emailModule.SendEmail(m_host.UUID, address, subject, message);
            ScriptSleep(EMAIL_PAUSE_TIME * 1000);
        }

        public void llGetNextEmail(string address, string subject)
        {
            m_host.AddScriptLPS(1);
            IEmailModule emailModule = m_ScriptEngine.World.RequestModuleInterface<IEmailModule>();
            if (emailModule == null)
            {
                ShoutError("llGetNextEmail: email module not configured");
                return;
            }
            Email email;

            email = emailModule.GetNextEmail(m_host.UUID, address, subject);

            if (email == null)
                return;

            m_ScriptEngine.PostObjectEvent(m_host.LocalId,
                    new EventParams("email",
                    new Object[] {
                        new LSL_String(email.time),
                        new LSL_String(email.sender),
                        new LSL_String(email.subject),
                        new LSL_String(email.message),
                        new LSL_Integer(email.numLeft)},
                    new DetectParams[0]));

        }

        public LSL_String llGetKey()
        {
            m_host.AddScriptLPS(1);
            return m_host.UUID.ToString();
        }

        public LSL_Key llGenerateKey()
        {
            m_host.AddScriptLPS(1);
            return UUID.Random().ToString();
        }

        public void llSetBuoyancy(double buoyancy)
        {
            m_host.AddScriptLPS(1);

            if (!m_host.ParentGroup.IsDeleted)
            {
                m_host.ParentGroup.RootPart.SetBuoyancy((float)buoyancy);
            }
        }

        /// <summary>
        /// Attempt to clamp the object on the Z axis at the given height over tau seconds.
        /// </summary>
        /// <param name="height">Height to hover.  Height of zero disables hover.</param>
        /// <param name="water">False if height is calculated just from ground, otherwise uses ground or water depending on whichever is higher</param>
        /// <param name="tau">Number of seconds over which to reach target</param>
        public void llSetHoverHeight(double height, int water, double tau)
        {
            m_host.AddScriptLPS(1);

            if (m_host.PhysActor != null)
            {
                PIDHoverType hoverType = PIDHoverType.Ground;
                if (water != 0)
                {
                    hoverType = PIDHoverType.GroundAndWater;
                }

                m_host.SetHoverHeight((float)height, hoverType, (float)tau);
            }
        }

        public void llStopHover()
        {
            m_host.AddScriptLPS(1);
            if (m_host.PhysActor != null)
            {
                m_host.SetHoverHeight(0f, PIDHoverType.Ground, 0f);
            }
        }

        public void llMinEventDelay(double delay)
        {
            m_host.AddScriptLPS(1);
            try
            {
                m_ScriptEngine.SetMinEventDelay(m_item.ItemID, delay);
            }
            catch (NotImplementedException)
            {
                // Currently not implemented in DotNetEngine only XEngine
                NotImplemented("llMinEventDelay in DotNetEngine");
            }
        }

        /// <summary>
        /// llSoundPreload is deprecated. In SL this appears to do absolutely nothing
        /// and is documented to have no delay.
        /// </summary>
        public void llSoundPreload(string sound)
        {
            m_host.AddScriptLPS(1);
        }

        public void llRotLookAt(LSL_Rotation target, double strength, double damping)
        {
            m_host.AddScriptLPS(1);
            
            // Per discussion with Melanie, for non-physical objects llLookAt appears to simply
            // set the rotation of the object, copy that behavior
            PhysicsActor pa = m_host.PhysActor;

            if (strength == 0 || pa == null || !pa.IsPhysical)
            {
                llSetLocalRot(target);
            }
            else
            {
                m_host.RotLookAt(Rot2Quaternion(target), (float)strength, (float)damping);
            }
        }

        public LSL_Integer llStringLength(string str)
        {
            m_host.AddScriptLPS(1);
            if (str.Length > 0)
            {
                return str.Length;
            }
            else
            {
                return 0;
            }
        }

        public void llStartAnimation(string anim)
        {
            m_host.AddScriptLPS(1);

            if (m_item.PermsGranter == UUID.Zero)
                return;

            if ((m_item.PermsMask & ScriptBaseClass.PERMISSION_TRIGGER_ANIMATION) != 0)
            {
                ScenePresence presence = World.GetScenePresence(m_item.PermsGranter);

                if (presence != null)
                {
                    // Do NOT try to parse UUID, animations cannot be triggered by ID
                    UUID animID = InventoryKey(anim, (int)AssetType.Animation);
                    if (animID == UUID.Zero)
                        presence.Animator.AddAnimation(anim, m_host.UUID);
                    else
                        presence.Animator.AddAnimation(animID, m_host.UUID);
                }
            }
        }

        public void llStopAnimation(string anim)
        {
            m_host.AddScriptLPS(1);

            if (m_item.PermsGranter == UUID.Zero)
                return;

            if ((m_item.PermsMask & ScriptBaseClass.PERMISSION_TRIGGER_ANIMATION) != 0)
            {
                ScenePresence presence = World.GetScenePresence(m_item.PermsGranter);

                if (presence != null)
                {
                    UUID animID = KeyOrName(anim);

                    if (animID == UUID.Zero)
                        presence.Animator.RemoveAnimation(anim);
                    else
                        presence.Animator.RemoveAnimation(animID);
                }
            }
        }

        public void llPointAt(LSL_Vector pos)
        {
            m_host.AddScriptLPS(1);
        }

        public void llStopPointAt()
        {
            m_host.AddScriptLPS(1);
        }

        public void llTargetOmega(LSL_Vector axis, double spinrate, double gain)
        {
            m_host.AddScriptLPS(1);
            TargetOmega(m_host, axis, spinrate, gain);
        }

        protected void TargetOmega(SceneObjectPart part, LSL_Vector axis, double spinrate, double gain)
        {
            part.UpdateAngularVelocity(new Vector3((float)(axis.x * spinrate), (float)(axis.y * spinrate), (float)(axis.z * spinrate)));
         }

        public LSL_Integer llGetStartParameter()
        {
            m_host.AddScriptLPS(1);
            return m_ScriptEngine.GetStartParameter(m_item.ItemID);
        }

        public void llRequestPermissions(string agent, int perm)
        {
            UUID agentID;

            if (!UUID.TryParse(agent, out agentID))
                return;

            if (agentID == UUID.Zero || perm == 0) // Releasing permissions
            {
                llReleaseControls();

                m_item.PermsGranter = UUID.Zero;
                m_item.PermsMask = 0;

                m_ScriptEngine.PostScriptEvent(m_item.ItemID, new EventParams(
                        "run_time_permissions", new Object[] {
                        new LSL_Integer(0) },
                        new DetectParams[0]));

                return;
            }

            if (m_item.PermsGranter != agentID || (perm & ScriptBaseClass.PERMISSION_TAKE_CONTROLS) == 0)
                llReleaseControls();

            m_host.AddScriptLPS(1);

            if (m_host.ParentGroup.IsAttachment && (UUID)agent == m_host.ParentGroup.AttachedAvatar)
            {
                // When attached, certain permissions are implicit if requested from owner
                int implicitPerms = ScriptBaseClass.PERMISSION_TAKE_CONTROLS |
                        ScriptBaseClass.PERMISSION_TRIGGER_ANIMATION |
                        ScriptBaseClass.PERMISSION_CONTROL_CAMERA |
                        ScriptBaseClass.PERMISSION_TRACK_CAMERA |
                        ScriptBaseClass.PERMISSION_ATTACH;

                if ((perm & (~implicitPerms)) == 0) // Requested only implicit perms
                {
                    m_host.TaskInventory.LockItemsForWrite(true);
                    m_host.TaskInventory[m_item.ItemID].PermsGranter = agentID;
                    m_host.TaskInventory[m_item.ItemID].PermsMask = perm;
                    m_host.TaskInventory.LockItemsForWrite(false);

                    m_ScriptEngine.PostScriptEvent(m_item.ItemID, new EventParams(
                            "run_time_permissions", new Object[] {
                            new LSL_Integer(perm) },
                            new DetectParams[0]));

                    return;
                }
            }
            else
            {
                bool sitting = false;
                if (m_host.SitTargetAvatar == agentID)
                {
                    sitting = true;
                }
                else
                {
                    foreach (SceneObjectPart p in m_host.ParentGroup.Parts)
                    {
                        if (p.SitTargetAvatar == agentID)
                            sitting = true;
                    }
                }

                if (sitting)
                {
                    // When agent is sitting, certain permissions are implicit if requested from sitting agent
                    int implicitPerms = ScriptBaseClass.PERMISSION_TRIGGER_ANIMATION |
                        ScriptBaseClass.PERMISSION_CONTROL_CAMERA |
                        ScriptBaseClass.PERMISSION_TRACK_CAMERA |
                        ScriptBaseClass.PERMISSION_TAKE_CONTROLS;

                    if ((perm & (~implicitPerms)) == 0) // Requested only implicit perms
                    {
                        m_host.TaskInventory.LockItemsForWrite(true);
                        m_host.TaskInventory[m_item.ItemID].PermsGranter = agentID;
                        m_host.TaskInventory[m_item.ItemID].PermsMask = perm;
                        m_host.TaskInventory.LockItemsForWrite(false);

                        m_ScriptEngine.PostScriptEvent(m_item.ItemID, new EventParams(
                                "run_time_permissions", new Object[] {
                                new LSL_Integer(perm) },
                                new DetectParams[0]));

                        return;
                    }
                }
            }

            ScenePresence presence = World.GetScenePresence(agentID);
            if (presence != null)
            {
                // If permissions are being requested from an NPC and were not implicitly granted above then
                // auto grant all reuqested permissions if the script is owned by the NPC or the NPCs owner
                INPCModule npcModule = World.RequestModuleInterface<INPCModule>();
                if (npcModule != null && npcModule.IsNPC(agentID, World))
                {
                    if (agentID == m_host.ParentGroup.OwnerID || npcModule.GetOwner(agentID) == m_host.ParentGroup.OwnerID)
                    {
                        lock (m_host.TaskInventory)
                        {
                            m_host.TaskInventory[m_item.ItemID].PermsGranter = agentID;
                            m_host.TaskInventory[m_item.ItemID].PermsMask = perm;
                        }

                        m_ScriptEngine.PostScriptEvent(
                            m_item.ItemID,
                            new EventParams(
                                "run_time_permissions", new Object[] { new LSL_Integer(perm) }, new DetectParams[0]));
                    }

                    // it is an NPC, exit even if the permissions werent granted above, they are not going to answer
                    // the question!
                    return;
                }

                string ownerName = resolveName(m_host.ParentGroup.RootPart.OwnerID);
                if (ownerName == String.Empty)
                    ownerName = "(hippos)";

                if (!m_waitingForScriptAnswer)
                {
                    m_host.TaskInventory.LockItemsForWrite(true);
                    m_host.TaskInventory[m_item.ItemID].PermsGranter = agentID;
                    m_host.TaskInventory[m_item.ItemID].PermsMask = 0;
                    m_host.TaskInventory.LockItemsForWrite(false);

                    presence.ControllingClient.OnScriptAnswer += handleScriptAnswer;
                    m_waitingForScriptAnswer=true;
                }

                presence.ControllingClient.SendScriptQuestion(
                    m_host.UUID, m_host.ParentGroup.RootPart.Name, ownerName, m_item.ItemID, perm);

                return;
            }

            // Requested agent is not in range, refuse perms
            m_ScriptEngine.PostScriptEvent(
                m_item.ItemID,
                new EventParams("run_time_permissions", new Object[] { new LSL_Integer(0) }, new DetectParams[0]));
        }

        void handleScriptAnswer(IClientAPI client, UUID taskID, UUID itemID, int answer)
        {
            if (taskID != m_host.UUID)
                return;

            client.OnScriptAnswer -= handleScriptAnswer;
            m_waitingForScriptAnswer = false;

            if ((answer & ScriptBaseClass.PERMISSION_TAKE_CONTROLS) == 0)
                llReleaseControls();

            m_host.TaskInventory.LockItemsForWrite(true);
            m_host.TaskInventory[m_item.ItemID].PermsMask = answer;
            m_host.TaskInventory.LockItemsForWrite(false);
            
            m_ScriptEngine.PostScriptEvent(m_item.ItemID, new EventParams(
                    "run_time_permissions", new Object[] {
                    new LSL_Integer(answer) },
                    new DetectParams[0]));
        }

        public LSL_String llGetPermissionsKey()
        {
            m_host.AddScriptLPS(1);

            return m_item.PermsGranter.ToString();
        }

        public LSL_Integer llGetPermissions()
        {
            m_host.AddScriptLPS(1);

            int perms = m_item.PermsMask;

            if (m_automaticLinkPermission)
                perms |= ScriptBaseClass.PERMISSION_CHANGE_LINKS;

            return perms;
        }

        public LSL_Integer llGetLinkNumber()
        {
            m_host.AddScriptLPS(1);

            if (m_host.ParentGroup.PrimCount > 1)
            {
                return m_host.LinkNum;
            }
            else
            {
                return 0;
            }
        }

        public void llSetLinkColor(int linknumber, LSL_Vector color, int face)
        {
            List<SceneObjectPart> parts = GetLinkParts(linknumber);
            if (parts.Count > 0)
            {
                try
                {
                    parts[0].ParentGroup.areUpdatesSuspended = true;
                    foreach (SceneObjectPart part in parts)
                        part.SetFaceColor(new Vector3((float)color.x, (float)color.y, (float)color.z), face);
                }
                finally
                {
                    parts[0].ParentGroup.areUpdatesSuspended = false;
                }
            }
        }

        public void llCreateLink(string target, int parent)
        {
            m_host.AddScriptLPS(1);

            UUID targetID;

            if (!UUID.TryParse(target, out targetID))
                return;

            if ((m_item.PermsMask & ScriptBaseClass.PERMISSION_CHANGE_LINKS) == 0
                && !m_automaticLinkPermission)
            {
                ShoutError("Script trying to link but PERMISSION_CHANGE_LINKS permission not set!");
                return;
            }

            IClientAPI client = null;
            ScenePresence sp = World.GetScenePresence(m_item.PermsGranter);
            if (sp != null)
                client = sp.ControllingClient;

            SceneObjectPart targetPart = World.GetSceneObjectPart((UUID)targetID);

            if (targetPart.ParentGroup.AttachmentPoint != 0)
                return; // Fail silently if attached

            if (targetPart.ParentGroup.RootPart.OwnerID != m_host.ParentGroup.RootPart.OwnerID)
                return;

            SceneObjectGroup parentPrim = null, childPrim = null;

            if (targetPart != null)
            {
                if (parent != 0)
                {
                    parentPrim = m_host.ParentGroup;
                    childPrim = targetPart.ParentGroup;
                }
                else
                {
                    parentPrim = targetPart.ParentGroup;
                    childPrim = m_host.ParentGroup;
                }

                // Required for linking
                childPrim.RootPart.ClearUpdateSchedule();
                parentPrim.LinkToGroup(childPrim, true);
            }

            parentPrim.TriggerScriptChangedEvent(Changed.LINK);
            parentPrim.RootPart.CreateSelected = true;
            parentPrim.HasGroupChanged = true;
            parentPrim.ScheduleGroupForFullUpdate();

            if (client != null)
                parentPrim.SendPropertiesToClient(client);

            ScriptSleep(1000);
        }

        public void llBreakLink(int linknum)
        {
            m_host.AddScriptLPS(1);

            if ((m_item.PermsMask & ScriptBaseClass.PERMISSION_CHANGE_LINKS) == 0
                && !m_automaticLinkPermission)
            {
                ShoutError("Script trying to link but PERMISSION_CHANGE_LINKS permission not set!");
                return;
            }

            if (linknum < ScriptBaseClass.LINK_THIS)
                return;

            SceneObjectGroup parentPrim = m_host.ParentGroup;

            if (parentPrim.AttachmentPoint != 0)
                return; // Fail silently if attached
            SceneObjectPart childPrim = null;

            switch (linknum)
            {
                case ScriptBaseClass.LINK_ROOT:
                    break;
                case ScriptBaseClass.LINK_SET:
                case ScriptBaseClass.LINK_ALL_OTHERS:
                case ScriptBaseClass.LINK_ALL_CHILDREN:
                case ScriptBaseClass.LINK_THIS:
                    foreach (SceneObjectPart part in parentPrim.Parts)
                    {
                        if (part.UUID != m_host.UUID)
                        {
                            childPrim = part;
                            break;
                        }
                    }
                    break;
                default:
                    childPrim = parentPrim.GetLinkNumPart(linknum);
                    if (childPrim.UUID == m_host.UUID)
                        childPrim = null;
                    break;
            }

            if (linknum == ScriptBaseClass.LINK_ROOT)
            {
                // Restructuring Multiple Prims.
                List<SceneObjectPart> parts = new List<SceneObjectPart>(parentPrim.Parts);
                parts.Remove(parentPrim.RootPart);
                if (parts.Count > 0)
                {
                    try
                    {
                        parts[0].ParentGroup.areUpdatesSuspended = true;
                        foreach (SceneObjectPart part in parts)
                        {
                            parentPrim.DelinkFromGroup(part.LocalId, true);
                        }
                    }
                    finally
                    {
                        parts[0].ParentGroup.areUpdatesSuspended = false;
                    }
                }

                parentPrim.HasGroupChanged = true;
                parentPrim.ScheduleGroupForFullUpdate();
                parentPrim.TriggerScriptChangedEvent(Changed.LINK);

                if (parts.Count > 0)
                {
                    SceneObjectPart newRoot = parts[0];
                    parts.Remove(newRoot);

                    try
                    {
                        parts[0].ParentGroup.areUpdatesSuspended = true;
                        foreach (SceneObjectPart part in parts)
                        {
                            part.ClearUpdateSchedule();
                            newRoot.ParentGroup.LinkToGroup(part.ParentGroup);
                        }
                    }
                    finally
                    {
                        parts[0].ParentGroup.areUpdatesSuspended = false;
                    }                    
                    
                    
                    newRoot.ParentGroup.HasGroupChanged = true;
                    newRoot.ParentGroup.ScheduleGroupForFullUpdate();
                }
            }
            else
            {
                if (childPrim == null)
                    return;

                parentPrim.DelinkFromGroup(childPrim.LocalId, true);
                parentPrim.HasGroupChanged = true;
                parentPrim.ScheduleGroupForFullUpdate();
                parentPrim.TriggerScriptChangedEvent(Changed.LINK);
            }
        }

        public void llBreakAllLinks()
        {
            m_host.AddScriptLPS(1);

            TaskInventoryItem item = m_item;
             
            if ((item.PermsMask & ScriptBaseClass.PERMISSION_CHANGE_LINKS) == 0
                && !m_automaticLinkPermission)
            {
                ShoutError("Script trying to link but PERMISSION_CHANGE_LINKS permission not set!");
                return;
            }

            SceneObjectGroup parentPrim = m_host.ParentGroup;
            if (parentPrim.AttachmentPoint != 0)
                return; // Fail silently if attached

            List<SceneObjectPart> parts = new List<SceneObjectPart>(parentPrim.Parts);
            parts.Remove(parentPrim.RootPart);

            foreach (SceneObjectPart part in parts)
            {
                parentPrim.DelinkFromGroup(part.LocalId, true);
                parentPrim.TriggerScriptChangedEvent(Changed.LINK);
            }
            parentPrim.HasGroupChanged = true;
            parentPrim.ScheduleGroupForFullUpdate();
        }

        public LSL_String llGetLinkKey(int linknum)
        {
            m_host.AddScriptLPS(1);
            SceneObjectPart part = m_host.ParentGroup.GetLinkNumPart(linknum);
            if (part != null)
            {
                return part.UUID.ToString();
            }
            else
            {
                if (linknum > m_host.ParentGroup.PrimCount || (linknum == 1 && m_host.ParentGroup.PrimCount == 1))
                {
                    linknum -= (m_host.ParentGroup.PrimCount) + 1;

                    if (linknum < 0)
                        return UUID.Zero.ToString();

                    List<ScenePresence> avatars = GetLinkAvatars(ScriptBaseClass.LINK_SET);
                    if (avatars.Count > linknum)
                    {
                        return avatars[linknum].UUID.ToString();
                    }
                }
                return UUID.Zero.ToString();
            }
        }

        /// <summary>
        /// The rules governing the returned name are not simple. The only
        /// time a blank name is returned is if the target prim has a blank
        /// name. If no prim with the given link number can be found then
        /// usually NULL_KEY is returned but there are exceptions.
        ///
        /// In a single unlinked prim, A call with 0 returns the name, all
        /// other values for link number return NULL_KEY
        ///
        /// In link sets it is more complicated.
        ///
        /// If the script is in the root prim:-
        ///     A zero link number returns NULL_KEY.
        ///     Positive link numbers return the name of the prim, or NULL_KEY
        ///     if a prim does not exist at that position.
        ///     Negative link numbers return the name of the first child prim.
        ///
        /// If the script is in a child prim:-
        ///     Link numbers 0 or 1 return the name of the root prim.
        ///     Positive link numbers return the name of the prim or NULL_KEY
        ///     if a prim does not exist at that position.
        ///     Negative numbers return the name of the root prim.
        ///
        /// References
        /// http://lslwiki.net/lslwiki/wakka.php?wakka=llGetLinkName
        /// Mentions NULL_KEY being returned
        /// http://wiki.secondlife.com/wiki/LlGetLinkName
        /// Mentions using the LINK_* constants, some of which are negative
        /// </summary>
        public LSL_String llGetLinkName(int linknum)
        {
            m_host.AddScriptLPS(1);
            // parse for sitting avatare-names
            List<String> nametable = new List<String>();
            World.ForEachRootScenePresence(delegate(ScenePresence presence)
            {
                SceneObjectPart sitPart = presence.ParentPart;
                if (sitPart != null && m_host.ParentGroup.ContainsPart(sitPart.LocalId))
                    nametable.Add(presence.ControllingClient.Name);
            });

            int totalprims = m_host.ParentGroup.PrimCount + nametable.Count;
            if (totalprims > m_host.ParentGroup.PrimCount)
            {
                // sitting Avatar-Name with negativ linknum / SinglePrim
                if (linknum < 0 && m_host.ParentGroup.PrimCount == 1 && nametable.Count == 1)
                    return nametable[0];
                // Prim-Name / SinglePrim Sitting Avatar
                if (linknum == 1 && m_host.ParentGroup.PrimCount == 1 && nametable.Count == 1)
                    return m_host.Name;
                // LinkNumber > of Real PrimSet = AvatarName
                if (linknum > m_host.ParentGroup.PrimCount && linknum <= totalprims)
                    return nametable[totalprims - linknum];
            }

            // simplest case, this prims link number
            if (m_host.LinkNum == linknum)
                return m_host.Name;

            // Single prim
            if (m_host.LinkNum == 0)
            {
                if (linknum == 0 || linknum == ScriptBaseClass.LINK_ROOT)
                    return m_host.Name;
                else
                    return UUID.Zero.ToString();
            }

            // Link set
            SceneObjectPart part = null;
            if (m_host.LinkNum == 1) // this is the Root prim
            {
                if (linknum < 0)
                    part = m_host.ParentGroup.GetLinkNumPart(2);
                else
                    part = m_host.ParentGroup.GetLinkNumPart(linknum);
            }
            else // this is a child prim
            {
                if (linknum < 2)
                    part = m_host.ParentGroup.GetLinkNumPart(1);
                else
                    part = m_host.ParentGroup.GetLinkNumPart(linknum);
            }
            if (part != null)
                return part.Name;
            else
                return UUID.Zero.ToString();
        }

        public LSL_Integer llGetInventoryNumber(int type)
        {
            m_host.AddScriptLPS(1);
            int count = 0;

            m_host.TaskInventory.LockItemsForRead(true);
            foreach (KeyValuePair<UUID, TaskInventoryItem> inv in m_host.TaskInventory)
            {
                if (inv.Value.Type == type || type == -1)
                {
                    count = count + 1;
                }
            }
            
            m_host.TaskInventory.LockItemsForRead(false);
            return count;
        }

        public LSL_String llGetInventoryName(int type, int number)
        {
            m_host.AddScriptLPS(1);
            ArrayList keys = new ArrayList();

            m_host.TaskInventory.LockItemsForRead(true);
            foreach (KeyValuePair<UUID, TaskInventoryItem> inv in m_host.TaskInventory)
            {
                if (inv.Value.Type == type || type == -1)
                {
                    keys.Add(inv.Value.Name);
                }
            }
            m_host.TaskInventory.LockItemsForRead(false);

            if (keys.Count == 0)
            {
                return String.Empty;
            }
            keys.Sort();
            if (keys.Count > number)
            {
                return (string)keys[number];
            }
            return String.Empty;
        }

        public LSL_Float llGetEnergy()
        {
            m_host.AddScriptLPS(1);
            // TODO: figure out real energy value
            return 1.0f;
        }

        public void llGiveInventory(string destination, string inventory)
        {
            m_host.AddScriptLPS(1);

            UUID destId = UUID.Zero;

            if (!UUID.TryParse(destination, out destId))
            {
                llSay(0, "Could not parse key " + destination);
                return;
            }

            TaskInventoryItem item = m_host.Inventory.GetInventoryItem(inventory);

            if (item == null)
            {
                llSay(0, String.Format("Could not find object '{0}'", inventory));
                return;
//                throw new Exception(String.Format("The inventory object '{0}' could not be found", inventory));
            }

            UUID objId = item.ItemID;

            // check if destination is an object
            if (World.GetSceneObjectPart(destId) != null)
            {
                // destination is an object
                World.MoveTaskInventoryItem(destId, m_host, objId);
            }
            else
            {
                ScenePresence presence = World.GetScenePresence(destId);

                if (presence == null)
                {
                    UserAccount account =
                            World.UserAccountService.GetUserAccount(
                            World.RegionInfo.ScopeID,
                            destId);

                    if (account == null)
                    {
                        llSay(0, "Can't find destination "+destId.ToString());
                        return;
                    }
                }

                // destination is an avatar
                InventoryItemBase agentItem = World.MoveTaskInventoryItem(destId, UUID.Zero, m_host, objId);

                if (agentItem == null)
                    return;

                byte[] bucket = new byte[1];
                bucket[0] = (byte)item.Type;
                //byte[] objBytes = agentItem.ID.GetBytes();
                //Array.Copy(objBytes, 0, bucket, 1, 16);

                GridInstantMessage msg = new GridInstantMessage(World,
                        m_host.OwnerID, m_host.Name, destId,
                        (byte)InstantMessageDialog.TaskInventoryOffered,
                        false, item.Name+". "+m_host.Name+" is located at "+
                        World.RegionInfo.RegionName+" "+
                        m_host.AbsolutePosition.ToString(),
                        agentItem.ID, true, m_host.AbsolutePosition,
                        bucket);

                ScenePresence sp;

                if (World.TryGetScenePresence(destId, out sp))
                {
                    sp.ControllingClient.SendInstantMessage(msg);
                }
                else
                {
                    if (m_TransferModule != null)
                        m_TransferModule.SendInstantMessage(msg, delegate(bool success) {});
                }
                
                //This delay should only occur when giving inventory to avatars.
                ScriptSleep(3000);
            }
        }

        [DebuggerNonUserCode]
        public void llRemoveInventory(string name)
        {
            m_host.AddScriptLPS(1);

            TaskInventoryItem item = m_host.Inventory.GetInventoryItem(name);

            if (item == null)
                return;

            if (item.ItemID == m_item.ItemID)
                throw new ScriptDeleteException();
            else
                m_host.Inventory.RemoveInventoryItem(item.ItemID);
        }

        public void llSetText(string text, LSL_Vector color, double alpha)
        {
            m_host.AddScriptLPS(1);
            Vector3 av3 = new Vector3(Util.Clip((float)color.x, 0.0f, 1.0f),
                                      Util.Clip((float)color.y, 0.0f, 1.0f),
                                      Util.Clip((float)color.z, 0.0f, 1.0f));
            m_host.SetText(text.Length > 254 ? text.Remove(254) : text, av3, Util.Clip((float)alpha, 0.0f, 1.0f));
            //m_host.ParentGroup.HasGroupChanged = true;
            //m_host.ParentGroup.ScheduleGroupForFullUpdate();
        }

        public LSL_Float llWater(LSL_Vector offset)
        {
            m_host.AddScriptLPS(1);
            return World.RegionInfo.RegionSettings.WaterHeight;
        }

        public void llPassTouches(int pass)
        {
            m_host.AddScriptLPS(1);
            if (pass != 0)
                m_host.PassTouches = true;
            else
                m_host.PassTouches = false;
        }

        public LSL_String llRequestAgentData(string id, int data)
        {
            m_host.AddScriptLPS(1);

            UUID uuid;
            if (UUID.TryParse(id, out uuid))
            {
                PresenceInfo pinfo = null;
                UserAccount account;

                UserInfoCacheEntry ce;
                if (!m_userInfoCache.TryGetValue(uuid, out ce))
                {
                    account = World.UserAccountService.GetUserAccount(World.RegionInfo.ScopeID, uuid);
                    if (account == null)
                    {
                        m_userInfoCache[uuid] = null; // Cache negative
                        return UUID.Zero.ToString();
                    }


                    PresenceInfo[] pinfos = World.PresenceService.GetAgents(new string[] { uuid.ToString() });
                    if (pinfos != null && pinfos.Length > 0)
                    {
                        foreach (PresenceInfo p in pinfos)
                        {
                            if (p.RegionID != UUID.Zero)
                            {
                                pinfo = p;
                            }
                        }
                    }

                    ce = new UserInfoCacheEntry();
                    ce.time = Util.EnvironmentTickCount();
                    ce.account = account;
                    ce.pinfo = pinfo;
                    m_userInfoCache[uuid] = ce;
                }
                else
                {
                    if (ce == null)
                        return UUID.Zero.ToString();

                    account = ce.account;
                    pinfo = ce.pinfo;
                }

                if (Util.EnvironmentTickCount() < ce.time || (Util.EnvironmentTickCount() - ce.time) >= 20000)
                {
                    PresenceInfo[] pinfos = World.PresenceService.GetAgents(new string[] { uuid.ToString() });
                    if (pinfos != null && pinfos.Length > 0)
                    {
                        foreach (PresenceInfo p in pinfos)
                        {
                            if (p.RegionID != UUID.Zero)
                            {
                                pinfo = p;
                            }
                        }
                    }
                    else
                        pinfo = null;

                    ce.time = Util.EnvironmentTickCount();
                    ce.pinfo = pinfo;
                }

                string reply = String.Empty;

                switch (data)
                {
                    case 1: // DATA_ONLINE (0|1)
                        if (pinfo != null && pinfo.RegionID != UUID.Zero)
                            reply = "1";
                        else
                            reply = "0";
                        break;
                    case 2: // DATA_NAME (First Last)
                        reply = account.FirstName + " " + account.LastName;
                        break;
                    case 3: // DATA_BORN (YYYY-MM-DD)
                        DateTime born = new DateTime(1970, 1, 1, 0, 0, 0, 0);
                        born = born.AddSeconds(account.Created);
                        reply = born.ToString("yyyy-MM-dd");
                        break;
                    case 4: // DATA_RATING (0,0,0,0,0,0)
                        reply = "0,0,0,0,0,0";
                        break;
                    case 8: // DATA_PAYINFO (0|1|2|3)
                        reply = "0";
                        break;
                    default:
                        return UUID.Zero.ToString(); // Raise no event
                }

                UUID rq = UUID.Random();

                UUID tid = AsyncCommands.
                    DataserverPlugin.RegisterRequest(m_host.LocalId,
                                                 m_item.ItemID, rq.ToString());

                AsyncCommands.
                DataserverPlugin.DataserverReply(rq.ToString(), reply);

                ScriptSleep(100);
                return tid.ToString();
            }
            else
            {
                ShoutError("Invalid UUID passed to llRequestAgentData.");
            }
            return "";
        }

        public LSL_String llRequestInventoryData(string name)
        {
            m_host.AddScriptLPS(1);

            foreach (TaskInventoryItem item in m_host.Inventory.GetInventoryItems())
            {
                if (item.Type == 3 && item.Name == name)
                {
                    UUID tid = AsyncCommands.
                        DataserverPlugin.RegisterRequest(m_host.LocalId,
                                                     m_item.ItemID, item.AssetID.ToString());

                    Vector3 region = new Vector3(
                        World.RegionInfo.RegionLocX * Constants.RegionSize,
                        World.RegionInfo.RegionLocY * Constants.RegionSize,
                        0);

                    World.AssetService.Get(item.AssetID.ToString(), this,
                        delegate(string i, object sender, AssetBase a)
                        {
                            AssetLandmark lm = new AssetLandmark(a);

                            float rx = (uint)(lm.RegionHandle >> 32);
                            float ry = (uint)lm.RegionHandle;
                            region = lm.Position + new Vector3(rx, ry, 0) - region;

                            string reply = region.ToString();
                            AsyncCommands.
                                DataserverPlugin.DataserverReply(i.ToString(),
                                                             reply);
                        });

                    ScriptSleep(1000);
                    return tid.ToString();
                }
            }

            ScriptSleep(1000);
            return String.Empty;
        }

        public void llSetDamage(double damage)
        {
            m_host.AddScriptLPS(1);
            m_host.ParentGroup.Damage = (float)damage;
        }

        public void llTeleportAgentHome(string agent)
        {
            m_host.AddScriptLPS(1);
            UUID agentId = new UUID();
            if (UUID.TryParse(agent, out agentId))
            {
                ScenePresence presence = World.GetScenePresence(agentId);
                if (presence != null && presence.PresenceType != PresenceType.Npc)
                {
                    // agent must not be a god
                    if (presence.UserLevel >= 200) return;

                    // agent must be over the owners land
                    if (m_host.OwnerID == World.LandChannel.GetLandObject(
                            presence.AbsolutePosition.X, presence.AbsolutePosition.Y).LandData.OwnerID)
                    {
                        if (!World.TeleportClientHome(agentId, presence.ControllingClient))
                        {
                            // They can't be teleported home for some reason
                            GridRegion regionInfo = World.GridService.GetRegionByUUID(UUID.Zero, new UUID("2b02daac-e298-42fa-9a75-f488d37896e6"));
                            if (regionInfo != null)
                            {
                                World.RequestTeleportLocation(
                                    presence.ControllingClient, regionInfo.RegionHandle, new Vector3(128, 128, 23), Vector3.Zero,
                                    (uint)(Constants.TeleportFlags.SetLastToTarget | Constants.TeleportFlags.ViaHome));
                            }
                        }
                    }
                }
            }
            ScriptSleep(5000);
        }

        public void llTeleportAgent(string agent, string destination, LSL_Vector pos, LSL_Vector lookAt)
        {
            m_host.AddScriptLPS(1);
            UUID agentId = new UUID();

            Vector3 targetPos = new Vector3((float)pos.x, (float)pos.y, (float)pos.z);
            Vector3 targetLookAt = new Vector3((float)lookAt.x, (float)lookAt.y, (float)lookAt.z);

            if (UUID.TryParse(agent, out agentId))
            {
                ScenePresence presence = World.GetScenePresence(agentId);
                if (presence != null && presence.PresenceType != PresenceType.Npc)
                {
                    // agent must not be a god
                    if (presence.GodLevel >= 200) return;

                    if (destination == String.Empty)
                        destination = World.RegionInfo.RegionName;

                    // agent must be over the owners land
                    if (m_host.OwnerID == World.LandChannel.GetLandObject(
                            presence.AbsolutePosition.X, presence.AbsolutePosition.Y).LandData.OwnerID)
                    {
                        DoLLTeleport(presence, destination, targetPos, targetLookAt);
                    }
                    else // or must be wearing the prim
                    {
                        if (m_host.ParentGroup.AttachmentPoint != 0 && m_host.OwnerID == presence.UUID)
                        {
                            DoLLTeleport(presence, destination, targetPos, targetLookAt);
                        }
                    }
                }
            }
        }

        public void llTeleportAgentGlobalCoords(string agent, LSL_Vector global_coords, LSL_Vector pos, LSL_Vector lookAt)
        {
            m_host.AddScriptLPS(1);
            UUID agentId = new UUID();

            ulong regionHandle = Utils.UIntsToLong((uint)global_coords.x, (uint)global_coords.y);

            Vector3 targetPos = new Vector3((float)pos.x, (float)pos.y, (float)pos.z);
            Vector3 targetLookAt = new Vector3((float)lookAt.x, (float)lookAt.y, (float)lookAt.z);
            if (UUID.TryParse(agent, out agentId))
            {
                ScenePresence presence = World.GetScenePresence(agentId);
                if (presence != null && presence.PresenceType != PresenceType.Npc)
                {
                    // agent must not be a god
                    if (presence.GodLevel >= 200) return;

                    // agent must be over the owners land
                    if (m_host.OwnerID == World.LandChannel.GetLandObject(
                            presence.AbsolutePosition.X, presence.AbsolutePosition.Y).LandData.OwnerID)
                    {
                        World.RequestTeleportLocation(presence.ControllingClient, regionHandle, targetPos, targetLookAt, (uint)TeleportFlags.ViaLocation);
                    }
                    else // or must be wearing the prim
                    {
                        if (m_host.ParentGroup.AttachmentPoint != 0 && m_host.OwnerID == presence.UUID)
                        {
                            World.RequestTeleportLocation(presence.ControllingClient, regionHandle, targetPos, targetLookAt, (uint)TeleportFlags.ViaLocation);
                        }
                    }
                }
            }
        }

        private void DoLLTeleport(ScenePresence sp, string destination, Vector3 targetPos, Vector3 targetLookAt)
        {
            UUID assetID = KeyOrName(destination);

            // The destinaion is not an asset ID and also doesn't name a landmark.
            // Use it as a sim name
            if (assetID == UUID.Zero)
            {
                World.RequestTeleportLocation(sp.ControllingClient, destination, targetPos, targetLookAt, (uint)TeleportFlags.ViaLocation);
                return;
            }

            AssetBase lma = World.AssetService.Get(assetID.ToString());
            if (lma == null)
                return;

            if (lma.Type != (sbyte)AssetType.Landmark)
                return;

            AssetLandmark lm = new AssetLandmark(lma);

            World.RequestTeleportLocation(sp.ControllingClient, lm.RegionHandle, targetPos, targetLookAt, (uint)TeleportFlags.ViaLocation);
        }

        public void llTextBox(string agent, string message, int chatChannel)
        {
            IDialogModule dm = World.RequestModuleInterface<IDialogModule>();

            if (dm == null)
                return;

            m_host.AddScriptLPS(1);
            UUID av = new UUID();
            if (!UUID.TryParse(agent,out av))
            {
                //LSLError("First parameter to llDialog needs to be a key");
                return;
            }

            if (message == string.Empty)
            {
                ShoutError("Trying to use llTextBox with empty message.");
            }
            else if (message.Length > 512)
            {
                ShoutError("Trying to use llTextBox with message over 512 characters.");
            }
            else
            {
                dm.SendTextBoxToUser(av, message, chatChannel, m_host.Name, m_host.UUID, m_host.OwnerID);
                ScriptSleep(1000);
            }
        }

        public void llModifyLand(int action, int brush)
        {
            m_host.AddScriptLPS(1);
            ITerrainModule tm = m_ScriptEngine.World.RequestModuleInterface<ITerrainModule>();
            if (tm != null)
            {
                tm.ModifyTerrain(m_host.OwnerID, m_host.AbsolutePosition, (byte) brush, (byte) action, m_host.OwnerID);
            }
        }

        public void llCollisionSound(string impact_sound, double impact_volume)
        {
            m_host.AddScriptLPS(1);

            if(impact_sound == "")
            {
                m_host.CollisionSoundVolume = (float)impact_volume;
                m_host.CollisionSound = m_host.invalidCollisionSoundUUID;
                m_host.CollisionSoundType = 0;
                return;
            }
            // TODO: Parameter check logic required.
            UUID soundId = UUID.Zero;
            if (!UUID.TryParse(impact_sound, out soundId))
            {
                TaskInventoryItem item = m_host.Inventory.GetInventoryItem(impact_sound);

                if (item != null && item.Type == (int)AssetType.Sound)
                    soundId = item.AssetID;
            }

            m_host.CollisionSound = soundId;
            m_host.CollisionSoundVolume = (float)impact_volume;
            m_host.CollisionSoundType = 1;
        }

        public LSL_String llGetAnimation(string id)
        {
            // This should only return a value if the avatar is in the same region
            m_host.AddScriptLPS(1);
            UUID avatar = (UUID)id;
            ScenePresence presence = World.GetScenePresence(avatar);
            if (presence == null)
                return "";

            if (m_host.RegionHandle == presence.RegionHandle)
            {
                if (presence != null)
                {
                    if (presence.SitGround)
                        return "Sitting on Ground";
                    if (presence.ParentID != 0 || presence.ParentUUID != UUID.Zero)
                        return "Sitting";

                    string movementAnimation = presence.Animator.CurrentMovementAnimation;
                    string lslMovementAnimation;
                    
                    if (MovementAnimationsForLSL.TryGetValue(movementAnimation, out lslMovementAnimation))
                        return lslMovementAnimation;
                }
            }

            return String.Empty;
        }

        public void llMessageLinked(int linknumber, int num, string msg, string id)
        {
            m_host.AddScriptLPS(1);

            List<SceneObjectPart> parts = GetLinkParts(linknumber);

            UUID partItemID;
            foreach (SceneObjectPart part in parts)
            {
                foreach (TaskInventoryItem item in part.Inventory.GetInventoryItems())
                {
                    if (item.Type == ScriptBaseClass.INVENTORY_SCRIPT)
                    {
                        partItemID = item.ItemID;
                        int linkNumber = m_host.LinkNum;
                        if (m_host.ParentGroup.PrimCount == 1)
                            linkNumber = 0;

                        object[] resobj = new object[]
                                  {
                                      new LSL_Integer(linkNumber), new LSL_Integer(num), new LSL_String(msg), new LSL_String(id)
                                  };

                        m_ScriptEngine.PostScriptEvent(partItemID,
                                new EventParams("link_message",
                                resobj, new DetectParams[0]));
                    }
                }
            }
        }

        public void llPushObject(string target, LSL_Vector impulse, LSL_Vector ang_impulse, int local)
        {
            m_host.AddScriptLPS(1);
            bool pushrestricted = World.RegionInfo.RegionSettings.RestrictPushing;
            bool pushAllowed = false;

            bool pusheeIsAvatar = false;
            UUID targetID = UUID.Zero;

            if (!UUID.TryParse(target,out targetID))
                return;

            ScenePresence pusheeav = null;
            Vector3 PusheePos = Vector3.Zero;
            SceneObjectPart pusheeob = null;

            ScenePresence avatar = World.GetScenePresence(targetID);
            if (avatar != null)
            {
                pusheeIsAvatar = true;

                // Pushee doesn't have a physics actor
                if (avatar.PhysicsActor == null)
                    return;

                // Pushee is in GodMode this pushing object isn't owned by them
                if (avatar.GodLevel > 0 && m_host.OwnerID != targetID)
                    return;

                pusheeav = avatar;

                // Find pushee position
                // Pushee Linked?
                SceneObjectPart sitPart = pusheeav.ParentPart;
                if (sitPart != null)
                    PusheePos = sitPart.AbsolutePosition;
                else
                    PusheePos = pusheeav.AbsolutePosition;
            }

            if (!pusheeIsAvatar)
            {
                // not an avatar so push is not affected by parcel flags
                pusheeob = World.GetSceneObjectPart((UUID)target);

                // We can't find object
                if (pusheeob == null)
                    return;

                // Object not pushable.  Not an attachment and has no physics component
                if (!pusheeob.ParentGroup.IsAttachment && pusheeob.PhysActor == null)
                    return;

                PusheePos = pusheeob.AbsolutePosition;
                pushAllowed = true;
            }
            else
            {
                if (pushrestricted)
                {
                    ILandObject targetlandObj = World.LandChannel.GetLandObject(PusheePos.X, PusheePos.Y);

                    // We didn't find the parcel but region is push restricted so assume it is NOT ok
                    if (targetlandObj == null)
                        return;

                    // Need provisions for Group Owned here
                    if (m_host.OwnerID == targetlandObj.LandData.OwnerID ||
                        targetlandObj.LandData.IsGroupOwned || m_host.OwnerID == targetID)
                    {
                        pushAllowed = true;
                    }
                }
                else
                {
                    ILandObject targetlandObj = World.LandChannel.GetLandObject(PusheePos.X, PusheePos.Y);
                    if (targetlandObj == null)
                    {
                        // We didn't find the parcel but region isn't push restricted so assume it's ok
                        pushAllowed = true;
                    }
                    else
                    {
                        // Parcel push restriction
                        if ((targetlandObj.LandData.Flags & (uint)ParcelFlags.RestrictPushObject) == (uint)ParcelFlags.RestrictPushObject)
                        {
                            // Need provisions for Group Owned here
                            if (m_host.OwnerID == targetlandObj.LandData.OwnerID ||
                                targetlandObj.LandData.IsGroupOwned ||
                                m_host.OwnerID == targetID)
                            {
                                pushAllowed = true;
                            }

                            //ParcelFlags.RestrictPushObject
                            //pushAllowed = true;
                        }
                        else
                        {
                            // Parcel isn't push restricted
                            pushAllowed = true;
                        }
                    }
                }
            }
            if (pushAllowed)
            {
                float distance = (PusheePos - m_host.AbsolutePosition).Length();
                float distance_term = distance * distance * distance; // Script Energy
                // use total object mass and not part
                float pusher_mass = m_host.ParentGroup.GetMass();

                float PUSH_ATTENUATION_DISTANCE = 17f;
                float PUSH_ATTENUATION_SCALE = 5f;
                float distance_attenuation = 1f;
                if (distance > PUSH_ATTENUATION_DISTANCE)
                {
                    float normalized_units = 1f + (distance - PUSH_ATTENUATION_DISTANCE) / PUSH_ATTENUATION_SCALE;
                    distance_attenuation = 1f / normalized_units;
                }

                Vector3 applied_linear_impulse = new Vector3((float)impulse.x, (float)impulse.y, (float)impulse.z);
                {
                    float impulse_length = applied_linear_impulse.Length();

                    float desired_energy = impulse_length * pusher_mass;
                    if (desired_energy > 0f)
                        desired_energy += distance_term;

                    float scaling_factor = 1f;
                    scaling_factor *= distance_attenuation;
                    applied_linear_impulse *= scaling_factor;

                }
                if (pusheeIsAvatar)
                {
                    if (pusheeav != null)
                    {
                        if (pusheeav.PhysicsActor != null)
                        {
                            if (local != 0)
                            {
                                applied_linear_impulse *= m_host.GetWorldRotation();
                            }
                            pusheeav.PhysicsActor.AddForce(applied_linear_impulse, true);
                        }
                    }
                }
                else
                {
                    if (pusheeob != null)
                    {
                        if (pusheeob.PhysActor != null)
                        {
                            pusheeob.ApplyImpulse(applied_linear_impulse, local != 0);
                        }
                    }
                }
            }
        }

        public void llPassCollisions(int pass)
        {
            m_host.AddScriptLPS(1);
            if (pass == 0)
            {
                m_host.PassCollisions = false;
            }
            else
            {
                m_host.PassCollisions = true;
            }
        }

        public LSL_String llGetScriptName()
        {
            m_host.AddScriptLPS(1);

            return m_item.Name != null ? m_item.Name : String.Empty;
        }

        public LSL_Integer llGetLinkNumberOfSides(int link)
        {
            m_host.AddScriptLPS(1);

            SceneObjectPart linkedPart;

            if (link == ScriptBaseClass.LINK_ROOT)
                linkedPart = m_host.ParentGroup.RootPart;
            else if (link == ScriptBaseClass.LINK_THIS)
                linkedPart = m_host;
            else
                linkedPart = m_host.ParentGroup.GetLinkNumPart(link);

            return GetNumberOfSides(linkedPart);
        }

        public LSL_Integer llGetNumberOfSides()
        {
            m_host.AddScriptLPS(1);

            return GetNumberOfSides(m_host);
        }

        protected int GetNumberOfSides(SceneObjectPart part)
        {
            int sides = part.GetNumberOfSides();

            if (part.GetPrimType() == PrimType.SPHERE && part.Shape.ProfileHollow > 0)
            {
                // Make up for a bug where LSL shows 4 sides rather than 2
                sides += 2;
            }

            return sides;
        }


        /* The new / changed functions were tested with the following LSL script:

        default
        {
            state_entry()
            {
                rotation rot = llEuler2Rot(<0,70,0> * DEG_TO_RAD);

                llOwnerSay("to get here, we rotate over: "+ (string) llRot2Axis(rot));
                llOwnerSay("and we rotate for: "+ (llRot2Angle(rot) * RAD_TO_DEG));

                // convert back and forth between quaternion <-> vector and angle

                rotation newrot = llAxisAngle2Rot(llRot2Axis(rot),llRot2Angle(rot));

                llOwnerSay("Old rotation was: "+(string) rot);
                llOwnerSay("re-converted rotation is: "+(string) newrot);

                llSetRot(rot);  // to check the parameters in the prim
            }
        }
        */

        // Xantor 29/apr/2008
        // Returns rotation described by rotating angle radians about axis.
        // q = cos(a/2) + i (x * sin(a/2)) + j (y * sin(a/2)) + k (z * sin(a/2))
        public LSL_Rotation llAxisAngle2Rot(LSL_Vector axis, double angle)
        {
            m_host.AddScriptLPS(1);

            double x, y, z, s, t;

            s = Math.Cos(angle * 0.5);
            t = Math.Sin(angle * 0.5); // temp value to avoid 2 more sin() calcs
            x = axis.x * t;
            y = axis.y * t;
            z = axis.z * t;

            return new LSL_Rotation(x,y,z,s);
        }


        // Xantor 29/apr/2008
        // converts a Quaternion to X,Y,Z axis rotations
        public LSL_Vector llRot2Axis(LSL_Rotation rot)
        {
            m_host.AddScriptLPS(1);
            double x,y,z;

            if (rot.s > 1) // normalization needed
            {
                double length = Math.Sqrt(rot.x * rot.x + rot.y * rot.y +
                        rot.z * rot.z + rot.s * rot.s);

                rot.x /= length;
                rot.y /= length;
                rot.z /= length;
                rot.s /= length;

            }

            // double angle = 2 * Math.Acos(rot.s);
            double s = Math.Sqrt(1 - rot.s * rot.s);
            if (s < 0.001)
            {
                x = 1;
                y = z = 0;
            }
            else
            {
                x = rot.x / s; // normalise axis
                y = rot.y / s;
                z = rot.z / s;
            }

            return new LSL_Vector(x,y,z);
        }


        // Returns the angle of a quaternion (see llRot2Axis for the axis)
        public LSL_Float llRot2Angle(LSL_Rotation rot)
        {
            m_host.AddScriptLPS(1);

            if (rot.s > 1) // normalization needed
            {
                double length = Math.Sqrt(rot.x * rot.x + rot.y * rot.y +
                        rot.z * rot.z + rot.s * rot.s);

                rot.x /= length;
                rot.y /= length;
                rot.z /= length;
                rot.s /= length;
            }

            double angle = 2 * Math.Acos(rot.s);

            return angle;
        }

        public LSL_Float llAcos(double val)
        {
            m_host.AddScriptLPS(1);
            return (double)Math.Acos(val);
        }

        public LSL_Float llAsin(double val)
        {
            m_host.AddScriptLPS(1);
            return (double)Math.Asin(val);
        }

        // jcochran 5/jan/2012
        public LSL_Float llAngleBetween(LSL_Rotation a, LSL_Rotation b)
        {
            m_host.AddScriptLPS(1);

            double aa = (a.x * a.x + a.y * a.y + a.z * a.z + a.s * a.s);
            double bb = (b.x * b.x + b.y * b.y + b.z * b.z + b.s * b.s);
            double aa_bb = aa * bb;
            if (aa_bb == 0) return 0.0;
            double ab = (a.x * b.x + a.y * b.y + a.z * b.z + a.s * b.s);
            double quotient = (ab * ab) / aa_bb;
            if (quotient >= 1.0) return 0.0;
            return Math.Acos(2 * quotient - 1);
        }

        public LSL_String llGetInventoryKey(string name)
        {
            m_host.AddScriptLPS(1);

            TaskInventoryItem item = m_host.Inventory.GetInventoryItem(name);

            if (item == null)
                return UUID.Zero.ToString();

            if ((item.CurrentPermissions
                 & (uint)(PermissionMask.Copy | PermissionMask.Transfer | PermissionMask.Modify))
                    == (uint)(PermissionMask.Copy | PermissionMask.Transfer | PermissionMask.Modify))
            {
                return item.AssetID.ToString();
            }
            m_host.TaskInventory.LockItemsForRead(false);

            return UUID.Zero.ToString();
        }

        public void llAllowInventoryDrop(int add)
        {
            m_host.AddScriptLPS(1);

            if (add != 0)
                m_host.ParentGroup.RootPart.AllowedDrop = true;
            else
                m_host.ParentGroup.RootPart.AllowedDrop = false;

            // Update the object flags
            m_host.ParentGroup.RootPart.aggregateScriptEvents();
        }

        public LSL_Vector llGetSunDirection()
        {
            m_host.AddScriptLPS(1);

            LSL_Vector SunDoubleVector3;
            Vector3 SunFloatVector3;

            // sunPosition estate setting is set in OpenSim.Region.CoreModules.SunModule
            // have to convert from Vector3 (float) to LSL_Vector (double)
            SunFloatVector3 = World.RegionInfo.RegionSettings.SunVector;
            SunDoubleVector3.x = (double)SunFloatVector3.X;
            SunDoubleVector3.y = (double)SunFloatVector3.Y;
            SunDoubleVector3.z = (double)SunFloatVector3.Z;

            return SunDoubleVector3;
        }

        public LSL_Vector llGetTextureOffset(int face)
        {
            m_host.AddScriptLPS(1);
            return GetTextureOffset(m_host, face);
        }

        protected LSL_Vector GetTextureOffset(SceneObjectPart part, int face)
        {
            Primitive.TextureEntry tex = part.Shape.Textures;
            LSL_Vector offset = new LSL_Vector();
            if (face == ScriptBaseClass.ALL_SIDES)
            {
                face = 0;
            }
            if (face >= 0 && face < GetNumberOfSides(part))
            {
                offset.x = tex.GetFace((uint)face).OffsetU;
                offset.y = tex.GetFace((uint)face).OffsetV;
                offset.z = 0.0;
                return offset;
            }
            else
            {
                return offset;
            }
        }

        public LSL_Vector llGetTextureScale(int side)
        {
            m_host.AddScriptLPS(1);
            Primitive.TextureEntry tex = m_host.Shape.Textures;
            LSL_Vector scale;
            if (side == -1)
            {
                side = 0;
            }
            scale.x = tex.GetFace((uint)side).RepeatU;
            scale.y = tex.GetFace((uint)side).RepeatV;
            scale.z = 0.0;
            return scale;
        }

        public LSL_Float llGetTextureRot(int face)
        {
            m_host.AddScriptLPS(1);
            return GetTextureRot(m_host, face);
        }

        protected LSL_Float GetTextureRot(SceneObjectPart part, int face)
        {
            Primitive.TextureEntry tex = part.Shape.Textures;
            if (face == -1)
            {
                face = 0;
            }
            if (face >= 0 && face < GetNumberOfSides(part))
            {
                return tex.GetFace((uint)face).Rotation;
            }
            else
            {
                return 0.0;
            }
        }

        public LSL_Integer llSubStringIndex(string source, string pattern)
        {
            m_host.AddScriptLPS(1);
            return source.IndexOf(pattern);
        }

        public LSL_String llGetOwnerKey(string id)
        {
            m_host.AddScriptLPS(1);
            UUID key = new UUID();
            if (UUID.TryParse(id, out key))
            {
                try
                {
                    SceneObjectPart obj = World.GetSceneObjectPart(key);
                    if (obj == null)
                        return id; // the key is for an agent so just return the key
                    else
                        return obj.OwnerID.ToString();
                }
                catch (KeyNotFoundException)
                {
                    return id; // The Object/Agent not in the region so just return the key
                }
            }
            else
            {
                return UUID.Zero.ToString();
            }
        }

        public LSL_Vector llGetCenterOfMass()
        {
            m_host.AddScriptLPS(1);
            Vector3 center = m_host.GetCenterOfMass();
            return new LSL_Vector(center.X,center.Y,center.Z);
        }

        public LSL_List llListSort(LSL_List src, int stride, int ascending)
        {
            m_host.AddScriptLPS(1);

            if (stride <= 0)
            {
                stride = 1;
            }
            return src.Sort(stride, ascending);
        }

        public LSL_Integer llGetListLength(LSL_List src)
        {
            m_host.AddScriptLPS(1);

            return src.Length;
        }

        public LSL_Integer llList2Integer(LSL_List src, int index)
        {
            m_host.AddScriptLPS(1);
            if (index < 0)
            {
                index = src.Length + index;
            }
            if (index >= src.Length || index < 0)
            {
                return 0;
            }
            try
            {
                if (src.Data[index] is LSL_Integer)
                    return (LSL_Integer) src.Data[index];
                else if (src.Data[index] is LSL_Float)
                    return Convert.ToInt32(((LSL_Float) src.Data[index]).value);
                return new LSL_Integer(src.Data[index].ToString());
            }
            catch (FormatException)
            {
                return 0;
            }
        }

        public LSL_Float llList2Float(LSL_List src, int index)
        {
            m_host.AddScriptLPS(1);
            if (index < 0)
            {
                index = src.Length + index;
            }
            if (index >= src.Length || index < 0)
            {
                return 0.0;
            }
            try
            {
                if (src.Data[index] is LSL_Integer)
                    return Convert.ToDouble(((LSL_Integer) src.Data[index]).value);
                else if (src.Data[index] is LSL_Float)
                    return Convert.ToDouble(((LSL_Float) src.Data[index]).value);
                else if (src.Data[index] is LSL_String)
                {
                    string str = ((LSL_String) src.Data[index]).m_string;
                    Match m = Regex.Match(str, "^\\s*(-?\\+?[,0-9]+\\.?[0-9]*)");
                    if (m != Match.Empty)
                    {
                        str = m.Value;
                        double d = 0.0;
                        if (!Double.TryParse(str, out d))
                            return 0.0;

                        return d;
                    }
                    return 0.0;
                }
                return Convert.ToDouble(src.Data[index]);
            }
            catch (FormatException)
            {
                return 0.0;
            }
        }

        public LSL_String llList2String(LSL_List src, int index)
        {
            m_host.AddScriptLPS(1);
            if (index < 0)
            {
                index = src.Length + index;
            }
            if (index >= src.Length || index < 0)
            {
                return String.Empty;
            }
            return src.Data[index].ToString();
        }

        public LSL_String llList2Key(LSL_List src, int index)
        {
            m_host.AddScriptLPS(1);
            if (index < 0)
            {
                index = src.Length + index;
            }
            if (index >= src.Length || index < 0)
            {
                return "";
            }
            return src.Data[index].ToString();
        }

        public LSL_Vector llList2Vector(LSL_List src, int index)
        {
            m_host.AddScriptLPS(1);
            if (index < 0)
            {
                index = src.Length + index;
            }
            if (index >= src.Length || index < 0)
            {
                return new LSL_Vector(0, 0, 0);
            }
            if (src.Data[index].GetType() == typeof(LSL_Vector))
            {
                return (LSL_Vector)src.Data[index];
            }
            else
            {
                return new LSL_Vector(src.Data[index].ToString());
            }
        }

        public LSL_Rotation llList2Rot(LSL_List src, int index)
        {
            m_host.AddScriptLPS(1);
            if (index < 0)
            {
                index = src.Length + index;
            }
            if (index >= src.Length || index < 0)
            {
                return new LSL_Rotation(0, 0, 0, 1);
            }
            if (src.Data[index].GetType() == typeof(LSL_Rotation))
            {
                return (LSL_Rotation)src.Data[index];
            }
            else
            {
                return new LSL_Rotation(src.Data[index].ToString());
            }
        }

        public LSL_List llList2List(LSL_List src, int start, int end)
        {
            m_host.AddScriptLPS(1);
            return src.GetSublist(start, end);
        }

        public LSL_List llDeleteSubList(LSL_List src, int start, int end)
        {
            return src.DeleteSublist(start, end);
        }

        public LSL_Integer llGetListEntryType(LSL_List src, int index)
        {
            m_host.AddScriptLPS(1);
            if (index < 0)
            {
                index = src.Length + index;
            }
            if (index >= src.Length)
            {
                return 0;
            }

            if (src.Data[index] is LSL_Integer || src.Data[index] is Int32)
                return 1;
            if (src.Data[index] is LSL_Float || src.Data[index] is Single || src.Data[index] is Double)
                return 2;
            if (src.Data[index] is LSL_String || src.Data[index] is String)
            {
                UUID tuuid;
                if (UUID.TryParse(src.Data[index].ToString(), out tuuid))
                {
                    return 4;
                }
                else
                {
                    return 3;
                }
            }
            if (src.Data[index] is LSL_Vector)
                return 5;
            if (src.Data[index] is LSL_Rotation)
                return 6;
            if (src.Data[index] is LSL_List)
                return 7;
            return 0;

        }

        /// <summary>
        /// Process the supplied list and return the
        /// content of the list formatted as a comma
        /// separated list. There is a space after
        /// each comma.
        /// </summary>

        public LSL_String llList2CSV(LSL_List src)
        {

            string ret = String.Empty;
            int    x   = 0;

            m_host.AddScriptLPS(1);

            if (src.Data.Length > 0)
            {
                ret = src.Data[x++].ToString();
                for (; x < src.Data.Length; x++)
                {
                    ret += ", "+src.Data[x].ToString();
                }
            }

            return ret;
        }

        /// <summary>
        /// The supplied string is scanned for commas
        /// and converted into a list. Commas are only
        /// effective if they are encountered outside
        /// of '<' '>' delimiters. Any whitespace
        /// before or after an element is trimmed.
        /// </summary>

        public LSL_List llCSV2List(string src)
        {

            LSL_List result = new LSL_List();
            int parens = 0;
            int start  = 0;
            int length = 0;

            m_host.AddScriptLPS(1);

            for (int i = 0; i < src.Length; i++)
            {
                switch (src[i])
                {
                    case '<':
                        parens++;
                        length++;
                        break;
                    case '>':
                        if (parens > 0)
                            parens--;
                        length++;
                        break;
                    case ',':
                        if (parens == 0)
                        {
                            result.Add(new LSL_String(src.Substring(start,length).Trim()));
                            start += length+1;
                            length = 0;
                        }
                        else
                        {
                            length++;
                        }
                        break;
                    default:
                        length++;
                        break;
                }
            }

            result.Add(new LSL_String(src.Substring(start,length).Trim()));

            return result;
        }

        ///  <summary>
        ///  Randomizes the list, be arbitrarily reordering
        ///  sublists of stride elements. As the stride approaches
        ///  the size of the list, the options become very
        ///  limited.
        ///  </summary>
        ///  <remarks>
        ///  This could take a while for very large list
        ///  sizes.
        ///  </remarks>

        public LSL_List llListRandomize(LSL_List src, int stride)
        {
            LSL_List result;
            Random rand           = new Random();

            int   chunkk;
            int[] chunks;

            m_host.AddScriptLPS(1);

            if (stride <= 0)
            {
                stride = 1;
            }

            // Stride MUST be a factor of the list length
            // If not, then return the src list. This also
            // traps those cases where stride > length.

            if (src.Length != stride && src.Length%stride == 0)
            {
                chunkk = src.Length/stride;

                chunks = new int[chunkk];

                for (int i = 0; i < chunkk; i++)
                    chunks[i] = i;

                // Knuth shuffle the chunkk index
                for (int i = chunkk - 1; i >= 1; i--)
                {
                    // Elect an unrandomized chunk to swap
                    int index = rand.Next(i + 1);
                    int tmp;

                    // and swap position with first unrandomized chunk
                    tmp = chunks[i];
                    chunks[i] = chunks[index];
                    chunks[index] = tmp;
                }

                // Construct the randomized list

                result = new LSL_List();

                for (int i = 0; i < chunkk; i++)
                {
                    for (int j = 0; j < stride; j++)
                    {
                        result.Add(src.Data[chunks[i]*stride+j]);
                    }
                }
            }
            else
            {
                object[] array = new object[src.Length];
                Array.Copy(src.Data, 0, array, 0, src.Length);
                result = new LSL_List(array);
            }

            return result;
        }

        /// <summary>
        /// Elements in the source list starting with 0 and then
        /// every i+stride. If the stride is negative then the scan
        /// is backwards producing an inverted result.
        /// Only those elements that are also in the specified
        /// range are included in the result.
        /// </summary>

        public LSL_List llList2ListStrided(LSL_List src, int start, int end, int stride)
        {

            LSL_List result = new LSL_List();
            int[] si = new int[2];
            int[] ei = new int[2];
            bool twopass = false;

            m_host.AddScriptLPS(1);

            //  First step is always to deal with negative indices

            if (start < 0)
                start = src.Length+start;
            if (end   < 0)
                end   = src.Length+end;

            //  Out of bounds indices are OK, just trim them
            //  accordingly

            if (start > src.Length)
                start = src.Length;

            if (end > src.Length)
                end = src.Length;

            if (stride == 0)
                stride = 1;

            //  There may be one or two ranges to be considered

            if (start != end)
            {

                if (start <= end)
                {
                   si[0] = start;
                   ei[0] = end;
                }
                else
                {
                   si[1] = start;
                   ei[1] = src.Length;
                   si[0] = 0;
                   ei[0] = end;
                   twopass = true;
                }

                //  The scan always starts from the beginning of the
                //  source list, but members are only selected if they
                //  fall within the specified sub-range. The specified
                //  range values are inclusive.
                //  A negative stride reverses the direction of the
                //  scan producing an inverted list as a result.

                if (stride > 0)
                {
                    for (int i = 0; i < src.Length; i += stride)
                    {
                        if (i<=ei[0] && i>=si[0])
                            result.Add(src.Data[i]);
                        if (twopass && i>=si[1] && i<=ei[1])
                            result.Add(src.Data[i]);
                    }
                }
                else if (stride < 0)
                {
                    for (int i = src.Length - 1; i >= 0; i += stride)
                    {
                        if (i <= ei[0] && i >= si[0])
                            result.Add(src.Data[i]);
                        if (twopass && i >= si[1] && i <= ei[1])
                            result.Add(src.Data[i]);
                    }
                }
            }
            else
            {
                if (start%stride == 0)
                {
                    result.Add(src.Data[start]);
                }
            }

            return result;
        }

        public LSL_Integer llGetRegionAgentCount()
        {
            m_host.AddScriptLPS(1);

            int count = 0;
            World.ForEachRootScenePresence(delegate(ScenePresence sp) {
                count++;
            });

            return new LSL_Integer(count);
        }

        public LSL_Vector llGetRegionCorner()
        {
            m_host.AddScriptLPS(1);
            return new LSL_Vector(World.RegionInfo.RegionLocX * Constants.RegionSize, World.RegionInfo.RegionLocY * Constants.RegionSize, 0);
        }

        /// <summary>
        /// Insert the list identified by <src> into the
        /// list designated by <dest> such that the first
        /// new element has the index specified by <index>
        /// </summary>

        public LSL_List llListInsertList(LSL_List dest, LSL_List src, int index)
        {

            LSL_List pref = null;
            LSL_List suff = null;

            m_host.AddScriptLPS(1);

            if (index < 0)
            {
                index = index+dest.Length;
                if (index < 0)
                {
                    index = 0;
                }
            }

            if (index != 0)
            {
                pref = dest.GetSublist(0,index-1);
                if (index < dest.Length)
                {
                    suff = dest.GetSublist(index,-1);
                    return pref + src + suff;
                }
                else
                {
                    return pref + src;
                }
            }
            else
            {
                if (index < dest.Length)
                {
                    suff = dest.GetSublist(index,-1);
                    return src + suff;
                }
                else
                {
                    return src;
                }
            }

        }

        /// <summary>
        /// Returns the index of the first occurrence of test
        /// in src.
        /// </summary>

        public LSL_Integer llListFindList(LSL_List src, LSL_List test)
        {

            int index  = -1;
            int length = src.Length - test.Length + 1;

            m_host.AddScriptLPS(1);

            // If either list is empty, do not match

            if (src.Length != 0 && test.Length != 0)
            {
                for (int i = 0; i < length; i++)
                {
                    if (src.Data[i].Equals(test.Data[0]))
                    {
                        int j;
                        for (j = 1; j < test.Length; j++)
                            if (!src.Data[i+j].Equals(test.Data[j]))
                                break;
                        if (j == test.Length)
                        {
                            index = i;
                            break;
                        }
                    }
                }
            }

            return index;

        }

        public LSL_String llGetObjectName()
        {
            m_host.AddScriptLPS(1);
            return m_host.Name!=null?m_host.Name:String.Empty;
        }

        public void llSetObjectName(string name)
        {
            m_host.AddScriptLPS(1);
            m_host.Name = name!=null?name:String.Empty;
        }

        public LSL_String llGetDate()
        {
            m_host.AddScriptLPS(1);
            DateTime date = DateTime.Now.ToUniversalTime();
            string result = date.ToString("yyyy-MM-dd");
            return result;
        }

        public LSL_Integer llEdgeOfWorld(LSL_Vector pos, LSL_Vector dir)
        {
            m_host.AddScriptLPS(1);

            // edge will be used to pass the Region Coordinates offset
            // we want to check for a neighboring sim
            LSL_Vector edge = new LSL_Vector(0, 0, 0);

            if (dir.x == 0)
            {
                if (dir.y == 0)
                {
                    // Direction vector is 0,0 so return
                    // false since we're staying in the sim
                    return 0;
                }
                else
                {
                    // Y is the only valid direction
                    edge.y = dir.y / Math.Abs(dir.y);
                }
            }
            else
            {
                LSL_Float mag;
                if (dir.x > 0)
                {
                    mag = (Constants.RegionSize - pos.x) / dir.x;
                }
                else
                {
                    mag = (pos.x/dir.x);
                }

                mag = Math.Abs(mag);

                edge.y = pos.y + (dir.y * mag);

                if (edge.y > Constants.RegionSize || edge.y < 0)
                {
                    // Y goes out of bounds first
                    edge.y = dir.y / Math.Abs(dir.y);
                }
                else
                {
                    // X goes out of bounds first or its a corner exit
                    edge.y = 0;
                    edge.x = dir.x / Math.Abs(dir.x);
                }
            }

            List<GridRegion> neighbors = World.GridService.GetNeighbours(World.RegionInfo.ScopeID, World.RegionInfo.RegionID);

            uint neighborX = World.RegionInfo.RegionLocX + (uint)dir.x;
            uint neighborY = World.RegionInfo.RegionLocY + (uint)dir.y;

            foreach (GridRegion sri in neighbors)
            {
                if (sri.RegionCoordX == neighborX && sri.RegionCoordY == neighborY)
                    return 0;
            }

            return 1;
        }

        /// <summary>
        /// Not fully implemented yet. Still to do:-
        /// AGENT_BUSY
        /// Remove as they are done
        /// </summary>
        public LSL_Integer llGetAgentInfo(string id)
        {
            m_host.AddScriptLPS(1);

            UUID key = new UUID();
            if (!UUID.TryParse(id, out key))
            {
                return 0;
            }

            int flags = 0;

            ScenePresence agent = World.GetScenePresence(key);
            if (agent == null)
            {
                return 0;
            }

            if (agent.IsChildAgent)
                return 0; // Fail if they are not in the same region

            // note: in OpenSim, sitting seems to cancel AGENT_ALWAYS_RUN, unlike SL
            if (agent.SetAlwaysRun)
            {
                flags |= ScriptBaseClass.AGENT_ALWAYS_RUN;
            }

            if (agent.HasAttachments())
            {
                flags |= ScriptBaseClass.AGENT_ATTACHMENTS;
                if (agent.HasScriptedAttachments())
                    flags |= ScriptBaseClass.AGENT_SCRIPTED;
            }

            if ((agent.AgentControlFlags & (uint)AgentManager.ControlFlags.AGENT_CONTROL_FLY) != 0)
            {
                flags |= ScriptBaseClass.AGENT_FLYING;
                flags |= ScriptBaseClass.AGENT_IN_AIR; // flying always implies in-air, even if colliding with e.g. a wall
            }

            if ((agent.AgentControlFlags & (uint)AgentManager.ControlFlags.AGENT_CONTROL_AWAY) != 0)
            {
                flags |= ScriptBaseClass.AGENT_AWAY;
            }

            // seems to get unset, even if in mouselook, when avatar is sitting on a prim???
            if ((agent.AgentControlFlags & (uint)AgentManager.ControlFlags.AGENT_CONTROL_MOUSELOOK) != 0)
            {
                flags |= ScriptBaseClass.AGENT_MOUSELOOK;
            }

            if ((agent.State & (byte)AgentState.Typing) != (byte)0)
            {
                flags |= ScriptBaseClass.AGENT_TYPING;
            }

            string agentMovementAnimation = agent.Animator.CurrentMovementAnimation;

            if (agentMovementAnimation == "CROUCH")
            {
                flags |= ScriptBaseClass.AGENT_CROUCHING;
            }

            if (agentMovementAnimation == "WALK" || agentMovementAnimation == "CROUCHWALK")
            {
                flags |= ScriptBaseClass.AGENT_WALKING;
            }

            // not colliding implies in air. Note: flying also implies in-air, even if colliding (see above)

            // note: AGENT_IN_AIR and AGENT_WALKING seem to be mutually exclusive states in SL.

            // note: this may need some tweaking when walking downhill. you "fall down" for a brief instant
            // and don't collide when walking downhill, which instantly registers as in-air, briefly. should
            // there be some minimum non-collision threshold time before claiming the avatar is in-air?
            if ((flags & ScriptBaseClass.AGENT_WALKING) == 0 && !agent.IsColliding )
            {
                    flags |= ScriptBaseClass.AGENT_IN_AIR;
            }

             if (agent.ParentPart != null)
             {
                 flags |= ScriptBaseClass.AGENT_ON_OBJECT;
                 flags |= ScriptBaseClass.AGENT_SITTING;
             }

             if (agent.Animator.Animations.DefaultAnimation.AnimID
                == DefaultAvatarAnimations.AnimsUUID["SIT_GROUND_CONSTRAINED"])
             {
                 flags |= ScriptBaseClass.AGENT_SITTING;
             }

             if (agent.Appearance.VisualParams[(int)AvatarAppearance.VPElement.SHAPE_MALE] > 0)
             {
                 flags |= ScriptBaseClass.AGENT_MALE;
             }

            return flags;
        }

        public LSL_String llGetAgentLanguage(string id)
        {
            // This should only return a value if the avatar is in the same region
            //ckrinke 1-30-09 : This needs to parse the XMLRPC language field supplied
            //by the client at login. Currently returning only en-us until our I18N
            //effort gains momentum
            m_host.AddScriptLPS(1);
            return "en-us";
        }
        /// <summary>
        /// http://wiki.secondlife.com/wiki/LlGetAgentList
        /// The list of options is currently not used in SL
        /// scope is one of:-
        /// AGENT_LIST_REGION - all in the region
        /// AGENT_LIST_PARCEL - all in the same parcel as the scripted object
        /// AGENT_LIST_PARCEL_OWNER - all in any parcel owned by the owner of the
        /// current parcel.
        /// </summary>
        public LSL_List llGetAgentList(LSL_Integer scope, LSL_List options)
        {
            m_host.AddScriptLPS(1);

            // the constants are 1, 2 and 4 so bits are being set, but you
            // get an error "INVALID_SCOPE" if it is anything but 1, 2 and 4
            bool regionWide = scope == ScriptBaseClass.AGENT_LIST_REGION;
            bool parcelOwned = scope == ScriptBaseClass.AGENT_LIST_PARCEL_OWNER;
            bool parcel = scope == ScriptBaseClass.AGENT_LIST_PARCEL;

            LSL_List result = new LSL_List();

            if (!regionWide && !parcelOwned && !parcel)
            {
                result.Add("INVALID_SCOPE");
                return result;
            }

            ILandObject land;
            Vector3 pos;
            UUID id = UUID.Zero;
            if (parcel || parcelOwned)
            {
                pos = m_host.ParentGroup.RootPart.GetWorldPosition();
                land = World.LandChannel.GetLandObject(pos.X, pos.Y);
                if (land == null)
                {
                    id = UUID.Zero;
                }
                else
                {
                    if (parcelOwned)
                    {
                        id = land.LandData.OwnerID;
                    }
                    else
                    {
                        id = land.LandData.GlobalID;
                    }
                }
            }

            World.ForEachRootScenePresence(
                delegate (ScenePresence ssp)
                {
                    // Gods are not listed in SL
                    if (!ssp.IsDeleted && ssp.GodLevel == 0.0 && !ssp.IsChildAgent)
                    {
                        if (!regionWide)
                        {
                            pos = ssp.AbsolutePosition;
                            land = World.LandChannel.GetLandObject(pos.X, pos.Y);
                            if (land != null)
                            {
                                if (parcelOwned && land.LandData.OwnerID == id ||
                                    parcel && land.LandData.GlobalID == id)
                                {
                                    result.Add(ssp.UUID.ToString());
                                }
                            }
                        }
                        else
                        {
                            result.Add(ssp.UUID.ToString());
                        }
                    }
                    // Maximum of 100 results
                    if (result.Length > 99)
                    {
                        return;
                    }
                }
            );
            return result;
        }

        public void llAdjustSoundVolume(double volume)
        {
            m_host.AddScriptLPS(1);
            m_host.AdjustSoundGain(volume);
            ScriptSleep(100);
        }

        public void llSetSoundRadius(double radius)
        {
            m_host.AddScriptLPS(1);
            m_host.SoundRadius = radius;
        }

        public LSL_String llKey2Name(string id)
        {
            m_host.AddScriptLPS(1);
            UUID key = new UUID();
            if (UUID.TryParse(id,out key))
            {
                ScenePresence presence = World.GetScenePresence(key);

                if (presence != null)
                {
                    return presence.ControllingClient.Name;
                    //return presence.Name;
                }

                if (World.GetSceneObjectPart(key) != null)
                {
                    return World.GetSceneObjectPart(key).Name;
                }
            }
            return String.Empty;
        }



        public void llSetTextureAnim(int mode, int face, int sizex, int sizey, double start, double length, double rate)
        {
            m_host.AddScriptLPS(1);

            SetTextureAnim(m_host, mode, face, sizex, sizey, start, length, rate);
        }

        public void llSetLinkTextureAnim(int linknumber, int mode, int face, int sizex, int sizey, double start, double length, double rate)
        {
            m_host.AddScriptLPS(1);

            List<SceneObjectPart> parts = GetLinkParts(linknumber);
            if (parts.Count > 0)
            {
                try
                {
                    parts[0].ParentGroup.areUpdatesSuspended = true;
                    foreach (var part in parts)
                    {
                        SetTextureAnim(part, mode, face, sizex, sizey, start, length, rate);
                    }
                }
                finally
                {
                    parts[0].ParentGroup.areUpdatesSuspended = false;
                }
            }
        }

        private void SetTextureAnim(SceneObjectPart part, int mode, int face, int sizex, int sizey, double start, double length, double rate)
        {

            Primitive.TextureAnimation pTexAnim = new Primitive.TextureAnimation();
            pTexAnim.Flags = (Primitive.TextureAnimMode)mode;

            //ALL_SIDES
            if (face == ScriptBaseClass.ALL_SIDES)
                face = 255;

            pTexAnim.Face = (uint)face;
            pTexAnim.Length = (float)length;
            pTexAnim.Rate = (float)rate;
            pTexAnim.SizeX = (uint)sizex;
            pTexAnim.SizeY = (uint)sizey;
            pTexAnim.Start = (float)start;

            part.AddTextureAnimation(pTexAnim);
            part.SendFullUpdateToAllClients();
            part.ParentGroup.HasGroupChanged = true;
        }

        public void llTriggerSoundLimited(string sound, double volume, LSL_Vector top_north_east,
                                          LSL_Vector bottom_south_west)
        {
            m_host.AddScriptLPS(1);
            float radius1 = (float)llVecDist(llGetPos(), top_north_east);
            float radius2 = (float)llVecDist(llGetPos(), bottom_south_west);
            float radius = Math.Abs(radius1 - radius2);
            m_host.SendSound(KeyOrName(sound).ToString(), volume, true, 0, radius, false, false);
        }

        public void llEjectFromLand(string pest)
        {
            m_host.AddScriptLPS(1);
            UUID agentID = new UUID();
            if (UUID.TryParse(pest, out agentID))
            {
                ScenePresence presence = World.GetScenePresence(agentID);
                if (presence != null)
                {
                    // agent must be over the owners land
                    ILandObject land = World.LandChannel.GetLandObject(presence.AbsolutePosition.X, presence.AbsolutePosition.Y);
                    if (land == null)
                        return;

                    if (m_host.OwnerID == land.LandData.OwnerID)
                    {
                        Vector3 pos = World.GetNearestAllowedPosition(presence, land);
                        presence.TeleportWithMomentum(pos, null);
                        presence.ControllingClient.SendAlertMessage("You have been ejected from this land");
                    }
                }
            }
            ScriptSleep(5000);
        }

        public LSL_List llParseString2List(string str, LSL_List separators, LSL_List in_spacers)
        {
            return ParseString2List(str, separators, in_spacers, false);
        }

        public LSL_Integer llOverMyLand(string id)
        {
            m_host.AddScriptLPS(1);
            UUID key = new UUID();
            if (UUID.TryParse(id, out key))
            {
                ScenePresence presence = World.GetScenePresence(key);
                if (presence != null) // object is an avatar
                {
                    if (m_host.OwnerID
                        == World.LandChannel.GetLandObject(
                            presence.AbsolutePosition.X, presence.AbsolutePosition.Y).LandData.OwnerID)
                        return 1;
                }
                else // object is not an avatar
                {
                    SceneObjectPart obj = World.GetSceneObjectPart(key);
                    if (obj != null)
                        if (m_host.OwnerID
                            == World.LandChannel.GetLandObject(
                                obj.AbsolutePosition.X, obj.AbsolutePosition.Y).LandData.OwnerID)
                            return 1;
                }
            }

            return 0;
        }

        public LSL_String llGetLandOwnerAt(LSL_Vector pos)
        {
            m_host.AddScriptLPS(1);
            ILandObject land = World.LandChannel.GetLandObject((float)pos.x, (float)pos.y);
            if (land == null)
                return UUID.Zero.ToString();
            return land.LandData.OwnerID.ToString();
        }

        /// <summary>
        /// According to http://lslwiki.net/lslwiki/wakka.php?wakka=llGetAgentSize
        /// only the height of avatars vary and that says:
        /// Width (x) and depth (y) are constant. (0.45m and 0.6m respectively).
        /// </summary>
        public LSL_Vector llGetAgentSize(string id)
        {
            m_host.AddScriptLPS(1);
            ScenePresence avatar = World.GetScenePresence((UUID)id);
            LSL_Vector agentSize;
            if (avatar == null || avatar.IsChildAgent) // Fail if not in the same region
            {
                agentSize = ScriptBaseClass.ZERO_VECTOR;
            }
            else
            {
                agentSize = new LSL_Vector(0.45, 0.6, avatar.Appearance.AvatarHeight);
            }
            return agentSize;
        }

        public LSL_Integer llSameGroup(string id)
        {
            m_host.AddScriptLPS(1);
            UUID uuid = new UUID();
            if (!UUID.TryParse(id, out uuid))
                return new LSL_Integer(0);

            // Check if it's a group key
            if (uuid == m_host.ParentGroup.RootPart.GroupID)
                return new LSL_Integer(1);

            // We got passed a UUID.Zero
            if (uuid == UUID.Zero)
                return new LSL_Integer(0);

            // Handle the case where id names an avatar
            ScenePresence presence = World.GetScenePresence(uuid);
            if (presence != null)
            {
                if (presence.IsChildAgent)
                    return new LSL_Integer(0);

                IClientAPI client = presence.ControllingClient;
                if (m_host.ParentGroup.RootPart.GroupID == client.ActiveGroupId)
                    return new LSL_Integer(1);

                return new LSL_Integer(0);
            }

            // Handle object case
            SceneObjectPart part = World.GetSceneObjectPart(uuid);
            if (part != null)
            {
                // This will handle both deed and non-deed and also the no
                // group case
                if (part.ParentGroup.RootPart.GroupID == m_host.ParentGroup.RootPart.GroupID)
                    return new LSL_Integer(1);

                return new LSL_Integer(0);
            }

            return new LSL_Integer(0);
        }

        public void llUnSit(string id)
        {
            m_host.AddScriptLPS(1);

            UUID key = new UUID();
            if (UUID.TryParse(id, out key))
            {
                ScenePresence av = World.GetScenePresence(key);

                if (av != null)
                {
                    if (llAvatarOnSitTarget() == id)
                    {
                        // if the avatar is sitting on this object, then
                        // we can unsit them.  We don't want random scripts unsitting random people
                        // Lets avoid the popcorn avatar scenario.
                        av.StandUp();
                    }
                    else
                    {
                        // If the object owner also owns the parcel
                        // or
                        // if the land is group owned and the object is group owned by the same group
                        // or
                        // if the object is owned by a person with estate access.

                        ILandObject parcel = World.LandChannel.GetLandObject(av.AbsolutePosition.X, av.AbsolutePosition.Y);
                        if (parcel != null)
                        {
                            if (m_host.OwnerID == parcel.LandData.OwnerID ||
                                (m_host.OwnerID == m_host.GroupID && m_host.GroupID == parcel.LandData.GroupID
                                && parcel.LandData.IsGroupOwned) || World.Permissions.IsGod(m_host.OwnerID))
                            {
                                av.StandUp();
                            }
                        }
                    }
                }

            }

        }

        public LSL_Vector llGroundSlope(LSL_Vector offset)
        {
            m_host.AddScriptLPS(1);
            //Get the slope normal.  This gives us the equation of the plane tangent to the slope.
            LSL_Vector vsn = llGroundNormal(offset);

            //Plug the x,y coordinates of the slope normal into the equation of the plane to get
            //the height of that point on the plane.  The resulting vector gives the slope.
            Vector3 vsl = new Vector3();
            vsl.X = (float)vsn.x;
            vsl.Y = (float)vsn.y;
            vsl.Z = (float)(((vsn.x * vsn.x) + (vsn.y * vsn.y)) / (-1 * vsn.z));
            vsl.Normalize();
            //Normalization might be overkill here

            return new LSL_Vector(vsl.X, vsl.Y, vsl.Z);
        }

        public LSL_Vector llGroundNormal(LSL_Vector offset)
        {
            m_host.AddScriptLPS(1);
            Vector3 pos = m_host.GetWorldPosition() + new Vector3((float)offset.x,
                                                                (float)offset.y,
                                                                (float)offset.z);
            // Clamp to valid position
            if (pos.X < 0)
                pos.X = 0;
            else if (pos.X >= World.Heightmap.Width)
                pos.X = World.Heightmap.Width - 1;
            if (pos.Y < 0)
                pos.Y = 0;
            else if (pos.Y >= World.Heightmap.Height)
                pos.Y = World.Heightmap.Height - 1;

            //Find two points in addition to the position to define a plane
            Vector3 p0 = new Vector3(pos.X, pos.Y,
                                     (float)World.Heightmap[(int)pos.X, (int)pos.Y]);
            Vector3 p1 = new Vector3();
            Vector3 p2 = new Vector3();
            if ((pos.X + 1.0f) >= World.Heightmap.Width)
                p1 = new Vector3(pos.X + 1.0f, pos.Y,
                            (float)World.Heightmap[(int)pos.X, (int)pos.Y]);
            else
                p1 = new Vector3(pos.X + 1.0f, pos.Y,
                            (float)World.Heightmap[(int)(pos.X + 1.0f), (int)pos.Y]);
            if ((pos.Y + 1.0f) >= World.Heightmap.Height)
                p2 = new Vector3(pos.X, pos.Y + 1.0f,
                            (float)World.Heightmap[(int)pos.X, (int)pos.Y]);
            else
                p2 = new Vector3(pos.X, pos.Y + 1.0f,
                            (float)World.Heightmap[(int)pos.X, (int)(pos.Y + 1.0f)]);

            //Find normalized vectors from p0 to p1 and p0 to p2
            Vector3 v0 = new Vector3(p1.X - p0.X, p1.Y - p0.Y, p1.Z - p0.Z);
            Vector3 v1 = new Vector3(p2.X - p0.X, p2.Y - p0.Y, p2.Z - p0.Z);
            v0.Normalize();
            v1.Normalize();

            //Find the cross product of the vectors (the slope normal).
            Vector3 vsn = new Vector3();
            vsn.X = (v0.Y * v1.Z) - (v0.Z * v1.Y);
            vsn.Y = (v0.Z * v1.X) - (v0.X * v1.Z);
            vsn.Z = (v0.X * v1.Y) - (v0.Y * v1.X);
            vsn.Normalize();
            //I believe the crossproduct of two normalized vectors is a normalized vector so
            //this normalization may be overkill

            return new LSL_Vector(vsn.X, vsn.Y, vsn.Z);
        }

        public LSL_Vector llGroundContour(LSL_Vector offset)
        {
            m_host.AddScriptLPS(1);
            LSL_Vector x = llGroundSlope(offset);
            return new LSL_Vector(-x.y, x.x, 0.0);
        }

        public LSL_Integer llGetAttached()
        {
            m_host.AddScriptLPS(1);
            return m_host.ParentGroup.AttachmentPoint;
        }

        public virtual LSL_Integer llGetFreeMemory()
        {
            m_host.AddScriptLPS(1);
            // Make scripts designed for LSO happy
            return 16384;
        }

        public LSL_Integer llGetFreeURLs()
        {
            m_host.AddScriptLPS(1);
            if (m_UrlModule != null)
                return new LSL_Integer(m_UrlModule.GetFreeUrls());
            return new LSL_Integer(0);
        }


        public LSL_String llGetRegionName()
        {
            m_host.AddScriptLPS(1);
            return World.RegionInfo.RegionName;
        }

        public LSL_Float llGetRegionTimeDilation()
        {
            m_host.AddScriptLPS(1);
            return (double)World.TimeDilation;
        }

        /// <summary>
        /// Returns the value reported in the client Statistics window
        /// </summary>
        public LSL_Float llGetRegionFPS()
        {
            m_host.AddScriptLPS(1);
            return World.StatsReporter.LastReportedSimFPS;
        }


        /* particle system rules should be coming into this routine as doubles, that is
        rule[0] should be an integer from this list and rule[1] should be the arg
        for the same integer. wiki.secondlife.com has most of this mapping, but some
        came from http://www.caligari-designs.com/p4u2

        We iterate through the list for 'Count' elements, incrementing by two for each
        iteration and set the members of Primitive.ParticleSystem, one at a time.
        */

        public enum PrimitiveRule : int
        {
            PSYS_PART_FLAGS = 0,
            PSYS_PART_START_COLOR = 1,
            PSYS_PART_START_ALPHA = 2,
            PSYS_PART_END_COLOR = 3,
            PSYS_PART_END_ALPHA = 4,
            PSYS_PART_START_SCALE = 5,
            PSYS_PART_END_SCALE = 6,
            PSYS_PART_MAX_AGE = 7,
            PSYS_SRC_ACCEL = 8,
            PSYS_SRC_PATTERN = 9,
            PSYS_SRC_INNERANGLE = 10,
            PSYS_SRC_OUTERANGLE = 11,
            PSYS_SRC_TEXTURE = 12,
            PSYS_SRC_BURST_RATE = 13,
            PSYS_SRC_BURST_PART_COUNT = 15,
            PSYS_SRC_BURST_RADIUS = 16,
            PSYS_SRC_BURST_SPEED_MIN = 17,
            PSYS_SRC_BURST_SPEED_MAX = 18,
            PSYS_SRC_MAX_AGE = 19,
            PSYS_SRC_TARGET_KEY = 20,
            PSYS_SRC_OMEGA = 21,
            PSYS_SRC_ANGLE_BEGIN = 22,
            PSYS_SRC_ANGLE_END = 23
        }

        internal Primitive.ParticleSystem.ParticleDataFlags ConvertUINTtoFlags(uint flags)
        {
            Primitive.ParticleSystem.ParticleDataFlags returnval = Primitive.ParticleSystem.ParticleDataFlags.None;

            return returnval;
        }

        protected Primitive.ParticleSystem getNewParticleSystemWithSLDefaultValues()
        {
            Primitive.ParticleSystem ps = new Primitive.ParticleSystem();

            // TODO find out about the other defaults and add them here
            ps.PartStartColor = new Color4(1.0f, 1.0f, 1.0f, 1.0f);
            ps.PartEndColor = new Color4(1.0f, 1.0f, 1.0f, 1.0f);
            ps.PartStartScaleX = 1.0f;
            ps.PartStartScaleY = 1.0f;
            ps.PartEndScaleX = 1.0f;
            ps.PartEndScaleY = 1.0f;
            ps.BurstSpeedMin = 1.0f;
            ps.BurstSpeedMax = 1.0f;
            ps.BurstRate = 0.1f;
            ps.PartMaxAge = 10.0f;
            return ps;
        }

        public void llLinkParticleSystem(int linknumber, LSL_List rules)
        {
            m_host.AddScriptLPS(1);

            List<SceneObjectPart> parts = GetLinkParts(linknumber);

            foreach (var part in parts)
            {
                SetParticleSystem(part, rules);
            }
        }

        public void llParticleSystem(LSL_List rules)
        {
            m_host.AddScriptLPS(1);
            SetParticleSystem(m_host, rules);
        }

        private void SetParticleSystem(SceneObjectPart part, LSL_List rules)
        {


            if (rules.Length == 0)
            {
                part.RemoveParticleSystem();
                part.ParentGroup.HasGroupChanged = true;
            }
            else
            {
                Primitive.ParticleSystem prules = getNewParticleSystemWithSLDefaultValues();
                LSL_Vector tempv = new LSL_Vector();

                float tempf = 0;

                for (int i = 0; i < rules.Length; i += 2)
                {
                    switch (rules.GetLSLIntegerItem(i))
                    {
                        case (int)ScriptBaseClass.PSYS_PART_FLAGS:
                            prules.PartDataFlags = (Primitive.ParticleSystem.ParticleDataFlags)(uint)rules.GetLSLIntegerItem(i + 1);
                            break;

                        case (int)ScriptBaseClass.PSYS_PART_START_COLOR:
                            tempv = rules.GetVector3Item(i + 1);
                            prules.PartStartColor.R = (float)tempv.x;
                            prules.PartStartColor.G = (float)tempv.y;
                            prules.PartStartColor.B = (float)tempv.z;
                            break;

                        case (int)ScriptBaseClass.PSYS_PART_START_ALPHA:
                            tempf = (float)rules.GetLSLFloatItem(i + 1);
                            prules.PartStartColor.A = tempf;
                            break;

                        case (int)ScriptBaseClass.PSYS_PART_END_COLOR:
                            tempv = rules.GetVector3Item(i + 1);
                            prules.PartEndColor.R = (float)tempv.x;
                            prules.PartEndColor.G = (float)tempv.y;
                            prules.PartEndColor.B = (float)tempv.z;
                            break;

                        case (int)ScriptBaseClass.PSYS_PART_END_ALPHA:
                            tempf = (float)rules.GetLSLFloatItem(i + 1);
                            prules.PartEndColor.A = tempf;
                            break;

                        case (int)ScriptBaseClass.PSYS_PART_START_SCALE:
                            tempv = rules.GetVector3Item(i + 1);
                            prules.PartStartScaleX = (float)tempv.x;
                            prules.PartStartScaleY = (float)tempv.y;
                            break;

                        case (int)ScriptBaseClass.PSYS_PART_END_SCALE:
                            tempv = rules.GetVector3Item(i + 1);
                            prules.PartEndScaleX = (float)tempv.x;
                            prules.PartEndScaleY = (float)tempv.y;
                            break;

                        case (int)ScriptBaseClass.PSYS_PART_MAX_AGE:
                            tempf = (float)rules.GetLSLFloatItem(i + 1);
                            prules.PartMaxAge = tempf;
                            break;

                        case (int)ScriptBaseClass.PSYS_SRC_ACCEL:
                            tempv = rules.GetVector3Item(i + 1);
                            prules.PartAcceleration.X = (float)tempv.x;
                            prules.PartAcceleration.Y = (float)tempv.y;
                            prules.PartAcceleration.Z = (float)tempv.z;
                            break;

                        case (int)ScriptBaseClass.PSYS_SRC_PATTERN:
                            int tmpi = (int)rules.GetLSLIntegerItem(i + 1);
                            prules.Pattern = (Primitive.ParticleSystem.SourcePattern)tmpi;
                            break;

                        // PSYS_SRC_INNERANGLE and PSYS_SRC_ANGLE_BEGIN use the same variables. The
                        // PSYS_SRC_OUTERANGLE and PSYS_SRC_ANGLE_END also use the same variable. The
                        // client tells the difference between the two by looking at the 0x02 bit in
                        // the PartFlags variable.
                        case (int)ScriptBaseClass.PSYS_SRC_INNERANGLE:
                            tempf = (float)rules.GetLSLFloatItem(i + 1);
                            prules.InnerAngle = (float)tempf;
                            prules.PartFlags &= 0xFFFFFFFD; // Make sure new angle format is off.
                            break;

                        case (int)ScriptBaseClass.PSYS_SRC_OUTERANGLE:
                            tempf = (float)rules.GetLSLFloatItem(i + 1);
                            prules.OuterAngle = (float)tempf;
                            prules.PartFlags &= 0xFFFFFFFD; // Make sure new angle format is off.
                            break;

                        case (int)ScriptBaseClass.PSYS_SRC_TEXTURE:
                            prules.Texture = KeyOrName(rules.GetLSLStringItem(i + 1));
                            break;

                        case (int)ScriptBaseClass.PSYS_SRC_BURST_RATE:
                            tempf = (float)rules.GetLSLFloatItem(i + 1);
                            prules.BurstRate = (float)tempf;
                            break;

                        case (int)ScriptBaseClass.PSYS_SRC_BURST_PART_COUNT:
                            prules.BurstPartCount = (byte)(int)rules.GetLSLIntegerItem(i + 1);
                            break;

                        case (int)ScriptBaseClass.PSYS_SRC_BURST_RADIUS:
                            tempf = (float)rules.GetLSLFloatItem(i + 1);
                            prules.BurstRadius = (float)tempf;
                            break;

                        case (int)ScriptBaseClass.PSYS_SRC_BURST_SPEED_MIN:
                            tempf = (float)rules.GetLSLFloatItem(i + 1);
                            prules.BurstSpeedMin = (float)tempf;
                            break;

                        case (int)ScriptBaseClass.PSYS_SRC_BURST_SPEED_MAX:
                            tempf = (float)rules.GetLSLFloatItem(i + 1);
                            prules.BurstSpeedMax = (float)tempf;
                            break;

                        case (int)ScriptBaseClass.PSYS_SRC_MAX_AGE:
                            tempf = (float)rules.GetLSLFloatItem(i + 1);
                            prules.MaxAge = (float)tempf;
                            break;

                        case (int)ScriptBaseClass.PSYS_SRC_TARGET_KEY:
                            UUID key = UUID.Zero;
                            if (UUID.TryParse(rules.Data[i + 1].ToString(), out key))
                            {
                                prules.Target = key;
                            }
                            else
                            {
                                prules.Target = part.UUID;
                            }
                            break;

                        case (int)ScriptBaseClass.PSYS_SRC_OMEGA:
                            // AL: This is an assumption, since it is the only thing that would match.
                            tempv = rules.GetVector3Item(i + 1);
                            prules.AngularVelocity.X = (float)tempv.x;
                            prules.AngularVelocity.Y = (float)tempv.y;
                            prules.AngularVelocity.Z = (float)tempv.z;
                            break;

                        case (int)ScriptBaseClass.PSYS_SRC_ANGLE_BEGIN:
                            tempf = (float)rules.GetLSLFloatItem(i + 1);
                            prules.InnerAngle = (float)tempf;
                            prules.PartFlags |= 0x02; // Set new angle format.
                            break;

                        case (int)ScriptBaseClass.PSYS_SRC_ANGLE_END:
                            tempf = (float)rules.GetLSLFloatItem(i + 1);
                            prules.OuterAngle = (float)tempf;
                            prules.PartFlags |= 0x02; // Set new angle format.
                            break;
                    }

                }
                prules.CRC = 1;

                part.AddNewParticleSystem(prules);
                part.ParentGroup.HasGroupChanged = true;
            }
            part.SendFullUpdateToAllClients();
        }

        public void llGroundRepel(double height, int water, double tau)
        {
            m_host.AddScriptLPS(1);
            if (m_host.PhysActor != null)
            {
                float ground = (float)llGround(new LSL_Types.Vector3(0, 0, 0));
                float waterLevel = (float)llWater(new LSL_Types.Vector3(0, 0, 0));
                PIDHoverType hoverType = PIDHoverType.Ground;
                if (water != 0)
                {
                    hoverType = PIDHoverType.GroundAndWater;
                    if (ground < waterLevel)
                        height += waterLevel;
                    else
                        height += ground;
                }
                else
                {
                    height += ground;
                }

                m_host.SetHoverHeight((float)height, hoverType, (float)tau);
            }
        }

        public void llGiveInventoryList(string destination, string category, LSL_List inventory)
        {
            m_host.AddScriptLPS(1);

            UUID destID;
            if (!UUID.TryParse(destination, out destID))
                return;

            List<UUID> itemList = new List<UUID>();

            foreach (Object item in inventory.Data)
            {
                string rawItemString = item.ToString();

                UUID itemID;
                if (UUID.TryParse(rawItemString, out itemID))
                {
                    itemList.Add(itemID);
                }
                else
                {
                    TaskInventoryItem taskItem = m_host.Inventory.GetInventoryItem(rawItemString);

                    if (taskItem != null)
                        itemList.Add(taskItem.ItemID);
                }
            }

            if (itemList.Count == 0)
                return;

            UUID folderID = m_ScriptEngine.World.MoveTaskInventoryItems(destID, category, m_host, itemList);

            if (folderID == UUID.Zero)
                return;

            if (m_TransferModule != null)
            {
                byte[] bucket = new byte[] { (byte)AssetType.Folder };
    
                GridInstantMessage msg = new GridInstantMessage(World,
                        m_host.UUID, m_host.Name + ", an object owned by " +
                        resolveName(m_host.OwnerID) + ",", destID,
                        (byte)InstantMessageDialog.TaskInventoryOffered,
                        false, category + "\n" + m_host.Name + " is located at " +
                        World.RegionInfo.RegionName + " " +
                        m_host.AbsolutePosition.ToString(),
                        folderID, true, m_host.AbsolutePosition,
                        bucket);

                m_TransferModule.SendInstantMessage(msg, delegate(bool success) {});
            }
        }

        public void llSetVehicleType(int type)
        {
            m_host.AddScriptLPS(1);

            if (!m_host.ParentGroup.IsDeleted)
            {
                m_host.ParentGroup.RootPart.SetVehicleType(type);
            }
        }

        //CFK 9/28: Most, but not all of the underlying plumbing between here and the physics modules is in
        //CFK 9/28: so these are not complete yet.
        public void llSetVehicleFloatParam(int param, LSL_Float value)
        {
            m_host.AddScriptLPS(1);

            if (!m_host.ParentGroup.IsDeleted)
            {
                m_host.ParentGroup.RootPart.SetVehicleFloatParam(param, (float)value);
            }
        }

        //CFK 9/28: Most, but not all of the underlying plumbing between here and the physics modules is in
        //CFK 9/28: so these are not complete yet.
        public void llSetVehicleVectorParam(int param, LSL_Vector vec)
        {
            m_host.AddScriptLPS(1);

            if (!m_host.ParentGroup.IsDeleted)
            {
                m_host.ParentGroup.RootPart.SetVehicleVectorParam(param,
                    new Vector3((float)vec.x, (float)vec.y, (float)vec.z));
            }
        }

        //CFK 9/28: Most, but not all of the underlying plumbing between here and the physics modules is in
        //CFK 9/28: so these are not complete yet.
        public void llSetVehicleRotationParam(int param, LSL_Rotation rot)
        {
            m_host.AddScriptLPS(1);

            if (!m_host.ParentGroup.IsDeleted)
            {
                m_host.ParentGroup.RootPart.SetVehicleRotationParam(param, Rot2Quaternion(rot));
            }
        }

        public void llSetVehicleFlags(int flags)
        {
            m_host.AddScriptLPS(1);

            if (!m_host.ParentGroup.IsDeleted)
            {
                m_host.ParentGroup.RootPart.SetVehicleFlags(flags, false);
            }
        }

        public void llRemoveVehicleFlags(int flags)
        {
            m_host.AddScriptLPS(1);

            if (!m_host.ParentGroup.IsDeleted)
            {
                m_host.ParentGroup.RootPart.SetVehicleFlags(flags, true);
            }
        }

        protected void SitTarget(SceneObjectPart part, LSL_Vector offset, LSL_Rotation rot)
        {
            // LSL quaternions can normalize to 0, normal Quaternions can't.
            if (rot.s == 0 && rot.x == 0 && rot.y == 0 && rot.z == 0)
                rot.s = 1; // ZERO_ROTATION = 0,0,0,1

            part.SitTargetPosition = new Vector3((float)offset.x, (float)offset.y, (float)offset.z);
            part.SitTargetOrientation = Rot2Quaternion(rot);
            part.ParentGroup.HasGroupChanged = true;
        }

        public void llSitTarget(LSL_Vector offset, LSL_Rotation rot)
        {
            m_host.AddScriptLPS(1);
            SitTarget(m_host, offset, rot);
        }

        public void llLinkSitTarget(LSL_Integer link, LSL_Vector offset, LSL_Rotation rot)
        {
            m_host.AddScriptLPS(1);
            if (link == ScriptBaseClass.LINK_ROOT)
                SitTarget(m_host.ParentGroup.RootPart, offset, rot);
            else if (link == ScriptBaseClass.LINK_THIS)
                SitTarget(m_host, offset, rot);
            else
            {
                SceneObjectPart part = m_host.ParentGroup.GetLinkNumPart(link);
                if (null != part)
                {
                    SitTarget(part, offset, rot);
                }
            }
        }

        public LSL_String llAvatarOnSitTarget()
        {
            m_host.AddScriptLPS(1);
            return m_host.SitTargetAvatar.ToString();
        }

        // http://wiki.secondlife.com/wiki/LlAvatarOnLinkSitTarget
        public LSL_String llAvatarOnLinkSitTarget(int linknum)
        {
            m_host.AddScriptLPS(1);
            if(linknum == ScriptBaseClass.LINK_SET || 
                linknum == ScriptBaseClass.LINK_ALL_CHILDREN ||
                linknum == ScriptBaseClass.LINK_ALL_OTHERS) return UUID.Zero.ToString();
           
            List<SceneObjectPart> parts = GetLinkParts(linknum);
            if (parts.Count == 0) return UUID.Zero.ToString(); 
            return parts[0].SitTargetAvatar.ToString();
        }


        public void llAddToLandPassList(string avatar, double hours)
        {
            m_host.AddScriptLPS(1);
            UUID key;
            ILandObject land = World.LandChannel.GetLandObject(m_host.AbsolutePosition.X, m_host.AbsolutePosition.Y);
            if (World.Permissions.CanEditParcelProperties(m_host.OwnerID, land, GroupPowers.LandManageBanned))
            {
                int expires = 0;
                if (hours != 0)
                    expires = Util.UnixTimeSinceEpoch() + (int)(3600.0 * hours);

                if (UUID.TryParse(avatar, out key))
                {
                    int idx = land.LandData.ParcelAccessList.FindIndex(
                            delegate(LandAccessEntry e)
                            {
                                if (e.AgentID == key && e.Flags == AccessList.Access)
                                    return true;
                                return false;
                            });

                    if (idx != -1 && (land.LandData.ParcelAccessList[idx].Expires == 0 || (expires != 0 && expires < land.LandData.ParcelAccessList[idx].Expires)))
                        return;

                    if (idx != -1)
                        land.LandData.ParcelAccessList.RemoveAt(idx);

                    LandAccessEntry entry = new LandAccessEntry();

                    entry.AgentID = key;
                    entry.Flags = AccessList.Access;
                    entry.Expires = expires;

                    land.LandData.ParcelAccessList.Add(entry);

                    World.EventManager.TriggerLandObjectUpdated((uint)land.LandData.LocalID, land);
                }
            }
            ScriptSleep(100);
        }

        public void llSetTouchText(string text)
        {
            m_host.AddScriptLPS(1);
            m_host.TouchName = text;
        }

        public void llSetSitText(string text)
        {
            m_host.AddScriptLPS(1);
            m_host.SitName = text;
        }

        public void llSetCameraEyeOffset(LSL_Vector offset)
        {
            m_host.AddScriptLPS(1);
            m_host.SetCameraEyeOffset(new Vector3((float)offset.x, (float)offset.y, (float)offset.z));
        }

        public void llSetCameraAtOffset(LSL_Vector offset)
        {
            m_host.AddScriptLPS(1);
            m_host.SetCameraAtOffset(new Vector3((float)offset.x, (float)offset.y, (float)offset.z));
        }

        public LSL_String llDumpList2String(LSL_List src, string seperator)
        {
            m_host.AddScriptLPS(1);
            if (src.Length == 0)
            {
                return String.Empty;
            }
            string ret = String.Empty;
            foreach (object o in src.Data)
            {
                ret = ret + o.ToString() + seperator;
            }
            ret = ret.Substring(0, ret.Length - seperator.Length);
            return ret;
        }

        public LSL_Integer llScriptDanger(LSL_Vector pos)
        {
            m_host.AddScriptLPS(1);
            bool result = World.ScriptDanger(m_host.LocalId, new Vector3((float)pos.x, (float)pos.y, (float)pos.z));
            if (result)
            {
                return 1;
            }
            else
            {
                return 0;
            }

        }

        public void llDialog(string avatar, string message, LSL_List buttons, int chat_channel)
        {
            IDialogModule dm = World.RequestModuleInterface<IDialogModule>();

            if (dm == null)
                return;

            m_host.AddScriptLPS(1);
            UUID av = new UUID();
            if (!UUID.TryParse(avatar,out av))
            {
                //LSLError("First parameter to llDialog needs to be a key");
                return;
            }
            if (buttons.Length < 1)
            {
                buttons.Add("OK");
            }
            if (buttons.Length > 12)
            {
                LSLError("No more than 12 buttons can be shown");
                return;
            }
            string[] buts = new string[buttons.Length];
            for (int i = 0; i < buttons.Length; i++)
            {
                if (buttons.Data[i].ToString() == String.Empty)
                {
                    LSLError("button label cannot be blank");
                    return;
                }
                if (buttons.Data[i].ToString().Length > 24)
                {
                    llWhisper(ScriptBaseClass.DEBUG_CHANNEL, "button label cannot be longer than 24 characters");
                    return;
                }
                buts[i] = buttons.Data[i].ToString();
            }

            dm.SendDialogToUser(
                av, m_host.Name, m_host.UUID, m_host.OwnerID,
                message, new UUID("00000000-0000-2222-3333-100000001000"), chat_channel, buts);

            ScriptSleep(1000);
        }

        public void llVolumeDetect(int detect)
        {
            m_host.AddScriptLPS(1);

            if (!m_host.ParentGroup.IsDeleted)
                m_host.ParentGroup.ScriptSetVolumeDetect(detect != 0);
        }

        /// <summary>
        /// This is a depecated function so this just replicates the result of
        /// invoking it in SL
        /// </summary>
        public void llRemoteLoadScript(string target, string name, int running, int start_param)
        {
            m_host.AddScriptLPS(1);
            // Report an error as it does in SL
            ShoutError("Deprecated. Please use llRemoteLoadScriptPin instead.");
            ScriptSleep(3000);
        }

        public void llSetRemoteScriptAccessPin(int pin)
        {
            m_host.AddScriptLPS(1);
            m_host.ScriptAccessPin = pin;
        }

        public void llRemoteLoadScriptPin(string target, string name, int pin, int running, int start_param)
        {
            m_host.AddScriptLPS(1);

            UUID destId = UUID.Zero;

            if (!UUID.TryParse(target, out destId))
            {
                llSay(0, "Could not parse key " + target);
                return;
            }

            // target must be a different prim than the one containing the script
            if (m_host.UUID == destId)
            {
                return;
            }

            // copy the first script found with this inventory name
            TaskInventoryItem item = m_host.Inventory.GetInventoryItem(name);

            // make sure the object is a script
            if (item == null || item.Type != 10)
            {
                llSay(0, "Could not find script " + name);
                return;
            }

            SceneObjectPart dest = World.GetSceneObjectPart(destId);
            if (dest != null)
            {
                if ((item.BasePermissions & (uint)PermissionMask.Transfer) != 0 || dest.ParentGroup.RootPart.OwnerID == m_host.ParentGroup.RootPart.OwnerID)
                {
                    // the rest of the permission checks are done in RezScript, so check the pin there as well
                    World.RezScriptFromPrim(item.ItemID, m_host, destId, pin, running, start_param);

                    if ((item.BasePermissions & (uint)PermissionMask.Copy) == 0)
                        m_host.Inventory.RemoveInventoryItem(item.ItemID);
                }
            }
            // this will cause the delay even if the script pin or permissions were wrong - seems ok
            ScriptSleep(3000);
        }

        public void llOpenRemoteDataChannel()
        {
            m_host.AddScriptLPS(1);
            IXMLRPC xmlrpcMod = m_ScriptEngine.World.RequestModuleInterface<IXMLRPC>();
            if (xmlrpcMod.IsEnabled())
            {
                UUID channelID = xmlrpcMod.OpenXMLRPCChannel(m_host.LocalId, m_item.ItemID, UUID.Zero);
                IXmlRpcRouter xmlRpcRouter = m_ScriptEngine.World.RequestModuleInterface<IXmlRpcRouter>();
                if (xmlRpcRouter != null)
                {
                    string ExternalHostName = m_ScriptEngine.World.RegionInfo.ExternalHostName;

                    xmlRpcRouter.RegisterNewReceiver(m_ScriptEngine.ScriptModule, channelID, m_host.UUID,
                                                     m_item.ItemID, String.Format("http://{0}:{1}/", ExternalHostName,
                                                                             xmlrpcMod.Port.ToString()));
                }
                object[] resobj = new object[]
                    {
                        new LSL_Integer(1),
                        new LSL_String(channelID.ToString()),
                        new LSL_String(UUID.Zero.ToString()),
                        new LSL_String(String.Empty),
                        new LSL_Integer(0),
                        new LSL_String(String.Empty)
                    };
                m_ScriptEngine.PostScriptEvent(m_item.ItemID, new EventParams("remote_data", resobj,
                                                                         new DetectParams[0]));
            }
            ScriptSleep(1000);
        }

        public LSL_String llSendRemoteData(string channel, string dest, int idata, string sdata)
        {
            m_host.AddScriptLPS(1);
            IXMLRPC xmlrpcMod = m_ScriptEngine.World.RequestModuleInterface<IXMLRPC>();
            ScriptSleep(3000);
            return (xmlrpcMod.SendRemoteData(m_host.LocalId, m_item.ItemID, channel, dest, idata, sdata)).ToString();
        }

        public void llRemoteDataReply(string channel, string message_id, string sdata, int idata)
        {
            m_host.AddScriptLPS(1);
            IXMLRPC xmlrpcMod = m_ScriptEngine.World.RequestModuleInterface<IXMLRPC>();
            xmlrpcMod.RemoteDataReply(channel, message_id, sdata, idata);
            ScriptSleep(3000);
        }

        public void llCloseRemoteDataChannel(string channel)
        {
            m_host.AddScriptLPS(1);
            IXMLRPC xmlrpcMod = m_ScriptEngine.World.RequestModuleInterface<IXMLRPC>();
            xmlrpcMod.CloseXMLRPCChannel((UUID)channel);
            ScriptSleep(1000);
        }

        public LSL_String llMD5String(string src, int nonce)
        {
            m_host.AddScriptLPS(1);
            return Util.Md5Hash(String.Format("{0}:{1}", src, nonce.ToString()), Encoding.UTF8);
        }

        public LSL_String llSHA1String(string src)
        {
            m_host.AddScriptLPS(1);
            return Util.SHA1Hash(src, Encoding.UTF8).ToLower();
        }

        protected ObjectShapePacket.ObjectDataBlock SetPrimitiveBlockShapeParams(SceneObjectPart part, int holeshape, LSL_Vector cut, float hollow, LSL_Vector twist, byte profileshape, byte pathcurve)
        {
            float tempFloat;                                    // Use in float expressions below to avoid byte cast precision issues.
            ObjectShapePacket.ObjectDataBlock shapeBlock = new ObjectShapePacket.ObjectDataBlock();
            if (part == null || part.ParentGroup == null || part.ParentGroup.IsDeleted)
                return shapeBlock;

            if (holeshape != (int)ScriptBaseClass.PRIM_HOLE_DEFAULT &&
                holeshape != (int)ScriptBaseClass.PRIM_HOLE_CIRCLE &&
                holeshape != (int)ScriptBaseClass.PRIM_HOLE_SQUARE &&
                holeshape != (int)ScriptBaseClass.PRIM_HOLE_TRIANGLE)
            {
                holeshape = (int)ScriptBaseClass.PRIM_HOLE_DEFAULT;
            }
            shapeBlock.PathCurve = pathcurve;
            shapeBlock.ProfileCurve = (byte)holeshape;          // Set the hole shape.
            shapeBlock.ProfileCurve += profileshape;            // Add in the profile shape.
            if (cut.x < 0f)
            {
                cut.x = 0f;
            }
            if (cut.x > 1f)
            {
                cut.x = 1f;
            }
            if (cut.y < 0f)
            {
                cut.y = 0f;
            }
            if (cut.y > 1f)
            {
                cut.y = 1f;
            }
            if (cut.y - cut.x < 0.05f)
            {
                cut.x = cut.y - 0.05f;
                if (cut.x < 0.0f)
                {
                    cut.x = 0.0f;
                    cut.y = 0.05f;
                }
            }
            shapeBlock.ProfileBegin = (ushort)(50000 * cut.x);
            shapeBlock.ProfileEnd = (ushort)(50000 * (1 - cut.y));
            if (hollow < 0f)
            {
                hollow = 0f;
            }
            // If the prim is a Cylinder, Prism, Sphere, Torus or Ring (or not a
            // Box or Tube) and the hole shape is a square, hollow is limited to
            // a max of 70%. The viewer performs its own check on this value but
            // we need to do it here also so llGetPrimitiveParams can have access
            // to the correct value.
            if (profileshape != (byte)ProfileCurve.Square &&
                holeshape == (int)ScriptBaseClass.PRIM_HOLE_SQUARE)
            {
                if (hollow > 0.70f)
                {
                    hollow = 0.70f;
                }
            }
            // Otherwise, hollow is limited to 95%. 
            else
            {
                if (hollow > 0.95f)
                {
                    hollow = 0.95f;
                }
            }
            shapeBlock.ProfileHollow = (ushort)(50000 * hollow);
            if (twist.x < -1.0f)
            {
                twist.x = -1.0f;
            }
            if (twist.x > 1.0f)
            {
                twist.x = 1.0f;
            }
            if (twist.y < -1.0f)
            {
                twist.y = -1.0f;
            }
            if (twist.y > 1.0f)
            {
                twist.y = 1.0f;
            }
            // A fairly large precision error occurs for some calculations,
            // if a float or double is directly cast to a byte or sbyte
            // variable, in both .Net and Mono. In .Net, coding
            // "(sbyte)(float)(some expression)" corrects the precision
            // errors. But this does not work for Mono. This longer coding
            // form of creating a tempoary float variable from the
            // expression first, then casting that variable to a byte or
            // sbyte, works for both .Net and Mono. These types of
            // assignments occur in SetPrimtiveBlockShapeParams and
            // SetPrimitiveShapeParams in support of llSetPrimitiveParams.
            tempFloat = (float)(100.0d * twist.x);
            shapeBlock.PathTwistBegin = (sbyte)tempFloat;
            tempFloat = (float)(100.0d * twist.y);
            shapeBlock.PathTwist = (sbyte)tempFloat;

            shapeBlock.ObjectLocalID = part.LocalId;

            part.Shape.SculptEntry = false;
            return shapeBlock;
        }

        // Prim type box, cylinder and prism.
        protected void SetPrimitiveShapeParams(SceneObjectPart part, int holeshape, LSL_Vector cut, float hollow, LSL_Vector twist, LSL_Vector taper_b, LSL_Vector topshear, byte profileshape, byte pathcurve)
        {
            if (part == null || part.ParentGroup == null || part.ParentGroup.IsDeleted)
                return;

            float tempFloat;                                    // Use in float expressions below to avoid byte cast precision issues.
            ObjectShapePacket.ObjectDataBlock shapeBlock;

            shapeBlock = SetPrimitiveBlockShapeParams(part, holeshape, cut, hollow, twist, profileshape, pathcurve);

            if (taper_b.x < 0f)
            {
                taper_b.x = 0f;
            }
            if (taper_b.x > 2f)
            {
                taper_b.x = 2f;
            }
            if (taper_b.y < 0f)
            {
                taper_b.y = 0f;
            }
            if (taper_b.y > 2f)
            {
                taper_b.y = 2f;
            }
            tempFloat = (float)(100.0d * (2.0d - taper_b.x));
            shapeBlock.PathScaleX = (byte)tempFloat;
            tempFloat = (float)(100.0d * (2.0d - taper_b.y));
            shapeBlock.PathScaleY = (byte)tempFloat;
            if (topshear.x < -0.5f)
            {
                topshear.x = -0.5f;
            }
            if (topshear.x > 0.5f)
            {
                topshear.x = 0.5f;
            }
            if (topshear.y < -0.5f)
            {
                topshear.y = -0.5f;
            }
            if (topshear.y > 0.5f)
            {
                topshear.y = 0.5f;
            }
            tempFloat = (float)(100.0d * topshear.x);
            shapeBlock.PathShearX = (byte)tempFloat;
            tempFloat = (float)(100.0d * topshear.y);
            shapeBlock.PathShearY = (byte)tempFloat;

            part.Shape.SculptEntry = false;
            part.UpdateShape(shapeBlock);
        }

        // Prim type sphere.
        protected void SetPrimitiveShapeParams(SceneObjectPart part, int holeshape, LSL_Vector cut, float hollow, LSL_Vector twist, LSL_Vector dimple, byte profileshape, byte pathcurve)
        {
            if (part == null || part.ParentGroup == null || part.ParentGroup.IsDeleted)
                return;

            ObjectShapePacket.ObjectDataBlock shapeBlock;

            shapeBlock = SetPrimitiveBlockShapeParams(part, holeshape, cut, hollow, twist, profileshape, pathcurve);

            // profile/path swapped for a sphere
            shapeBlock.PathBegin = shapeBlock.ProfileBegin;
            shapeBlock.PathEnd = shapeBlock.ProfileEnd;

            shapeBlock.PathScaleX = 100;
            shapeBlock.PathScaleY = 100;

            if (dimple.x < 0f)
            {
                dimple.x = 0f;
            }
            if (dimple.x > 1f)
            {
                dimple.x = 1f;
            }
            if (dimple.y < 0f)
            {
                dimple.y = 0f;
            }
            if (dimple.y > 1f)
            {
                dimple.y = 1f;
            }
            if (dimple.y - cut.x < 0.05f)
            {
                dimple.x = cut.y - 0.05f;
            }
            shapeBlock.ProfileBegin = (ushort)(50000 * dimple.x);
            shapeBlock.ProfileEnd   = (ushort)(50000 * (1 - dimple.y));

            part.Shape.SculptEntry = false;
            part.UpdateShape(shapeBlock);
        }

        // Prim type torus, tube and ring.
        protected void SetPrimitiveShapeParams(SceneObjectPart part, int holeshape, LSL_Vector cut, float hollow, LSL_Vector twist, LSL_Vector holesize, LSL_Vector topshear, LSL_Vector profilecut, LSL_Vector taper_a, float revolutions, float radiusoffset, float skew, byte profileshape, byte pathcurve)
        {
            if (part == null || part.ParentGroup == null || part.ParentGroup.IsDeleted)
                return;

            float tempFloat;                                    // Use in float expressions below to avoid byte cast precision issues.
            ObjectShapePacket.ObjectDataBlock shapeBlock;

            shapeBlock = SetPrimitiveBlockShapeParams(part, holeshape, cut, hollow, twist, profileshape, pathcurve);

            // profile/path swapped for a torrus, tube, ring
            shapeBlock.PathBegin = shapeBlock.ProfileBegin;
            shapeBlock.PathEnd = shapeBlock.ProfileEnd;

            if (holesize.x < 0.05f)
            {
                holesize.x = 0.05f;
            }
            if (holesize.x > 1f)
            {
                holesize.x = 1f;
            }
            if (holesize.y < 0.05f)
            {
                holesize.y = 0.05f;
            }
            if (holesize.y > 0.5f)
            {
                holesize.y = 0.5f;
            }
            tempFloat = (float)(100.0d * (2.0d - holesize.x));
            shapeBlock.PathScaleX = (byte)tempFloat;
            tempFloat = (float)(100.0d * (2.0d - holesize.y));
            shapeBlock.PathScaleY = (byte)tempFloat;
            if (topshear.x < -0.5f)
            {
                topshear.x = -0.5f;
            }
            if (topshear.x > 0.5f)
            {
                topshear.x = 0.5f;
            }
            if (topshear.y < -0.5f)
            {
                topshear.y = -0.5f;
            }
            if (topshear.y > 0.5f)
            {
                topshear.y = 0.5f;
            }
            tempFloat = (float)(100.0d * topshear.x);
            shapeBlock.PathShearX = (byte)tempFloat;
            tempFloat = (float)(100.0d * topshear.y);
            shapeBlock.PathShearY = (byte)tempFloat;
            if (profilecut.x < 0f)
            {
                profilecut.x = 0f;
            }
            if (profilecut.x > 1f)
            {
                profilecut.x = 1f;
            }
            if (profilecut.y < 0f)
            {
                profilecut.y = 0f;
            }
            if (profilecut.y > 1f)
            {
                profilecut.y = 1f;
            }
            if (profilecut.y - profilecut.x < 0.05f)
            {
                profilecut.x = profilecut.y - 0.05f;
                if (profilecut.x < 0.0f)
                {
                    profilecut.x = 0.0f;
                    profilecut.y = 0.05f;
                }
            }
            shapeBlock.ProfileBegin = (ushort)(50000 * profilecut.x);
            shapeBlock.ProfileEnd = (ushort)(50000 * (1 - profilecut.y));
            if (taper_a.x < -1f)
            {
                taper_a.x = -1f;
            }
            if (taper_a.x > 1f)
            {
                taper_a.x = 1f;
            }
            if (taper_a.y < -1f)
            {
                taper_a.y = -1f;
            }
            if (taper_a.y > 1f)
            {
                taper_a.y = 1f;
            }
            tempFloat = (float)(100.0d * taper_a.x);
            shapeBlock.PathTaperX = (sbyte)tempFloat;
            tempFloat = (float)(100.0d * taper_a.y);
            shapeBlock.PathTaperY = (sbyte)tempFloat;
            if (revolutions < 1f)
            {
                revolutions = 1f;
            }
            if (revolutions > 4f)
            {
                revolutions = 4f;
            }
            tempFloat = 66.66667f * (revolutions - 1.0f);
            shapeBlock.PathRevolutions = (byte)tempFloat;
            // limits on radiusoffset depend on revolutions and hole size (how?) seems like the maximum range is 0 to 1
            if (radiusoffset < 0f)
            {
                radiusoffset = 0f;
            }
            if (radiusoffset > 1f)
            {
                radiusoffset = 1f;
            }
            tempFloat = 100.0f * radiusoffset;
            shapeBlock.PathRadiusOffset = (sbyte)tempFloat;
            if (skew < -0.95f)
            {
                skew = -0.95f;
            }
            if (skew > 0.95f)
            {
                skew = 0.95f;
            }
            tempFloat = 100.0f * skew;
            shapeBlock.PathSkew = (sbyte)tempFloat;

            part.Shape.SculptEntry = false;
            part.UpdateShape(shapeBlock);
        }

        // Prim type sculpt.
        protected void SetPrimitiveShapeParams(SceneObjectPart part, string map, int type, byte pathcurve)
        {
            if (part == null || part.ParentGroup == null || part.ParentGroup.IsDeleted)
                return;

            ObjectShapePacket.ObjectDataBlock shapeBlock = new ObjectShapePacket.ObjectDataBlock();
            UUID sculptId;

            if (!UUID.TryParse(map, out sculptId))
            {
                sculptId = InventoryKey(map, (int)AssetType.Texture);
            }

            if (sculptId == UUID.Zero)
                return;

            shapeBlock.PathCurve = pathcurve;
            shapeBlock.ObjectLocalID = part.LocalId;
            shapeBlock.PathScaleX = 100;
            shapeBlock.PathScaleY = 150;

            int flag = type & (ScriptBaseClass.PRIM_SCULPT_FLAG_INVERT | ScriptBaseClass.PRIM_SCULPT_FLAG_MIRROR);

            if (type != (ScriptBaseClass.PRIM_SCULPT_TYPE_CYLINDER | flag) &&
                type != (ScriptBaseClass.PRIM_SCULPT_TYPE_PLANE | flag) &&
                type != (ScriptBaseClass.PRIM_SCULPT_TYPE_SPHERE | flag) &&
                type != (ScriptBaseClass.PRIM_SCULPT_TYPE_TORUS | flag))
            {
                // default
                type = type | (int)ScriptBaseClass.PRIM_SCULPT_TYPE_SPHERE;
            }

            part.Shape.SetSculptProperties((byte)type, sculptId);
            part.Shape.SculptEntry = true;
            part.UpdateShape(shapeBlock);
        }

        public void llSetPrimitiveParams(LSL_List rules)
        {
            m_host.AddScriptLPS(1);
            SetPrimParams(m_host, rules);

            ScriptSleep(200);
        }

        public void llSetLinkPrimitiveParamsFast(int linknumber, LSL_List rules)
        {
            m_host.AddScriptLPS(1);

            setLinkPrimParams(linknumber, rules);
        }

        private void setLinkPrimParams(int linknumber, LSL_List rules)
        {
            List<SceneObjectPart> parts = GetLinkParts(linknumber);
            List<ScenePresence> avatars = GetLinkAvatars(linknumber);
            if (parts.Count>0)
            {
                try
                {
                    parts[0].ParentGroup.areUpdatesSuspended = true;
                    foreach (SceneObjectPart part in parts)
                        SetPrimParams(part, rules);
                }
                finally
                {
                    parts[0].ParentGroup.areUpdatesSuspended = false;
                }
            }
            if (avatars.Count > 0)
            {
                foreach (ScenePresence avatar in avatars)
                    SetPrimParams(avatar, rules);
            }
        }

        private void SetPhysicsMaterial(SceneObjectPart part, int material_bits,
                float material_density, float material_friction,
                float material_restitution, float material_gravity_modifier)
        {
            ExtraPhysicsData physdata = new ExtraPhysicsData();
            physdata.PhysShapeType = (PhysShapeType)part.PhysicsShapeType;
            physdata.Density = part.Density;
            physdata.Friction = part.Friction;
            physdata.Bounce = part.Bounciness;
            physdata.GravitationModifier = part.GravityModifier;

            if ((material_bits & (int)ScriptBaseClass.DENSITY) != 0)
                physdata.Density = material_density;
            if ((material_bits & (int)ScriptBaseClass.FRICTION) != 0)
                physdata.Friction = material_friction;
            if ((material_bits & (int)ScriptBaseClass.RESTITUTION) != 0)
                physdata.Bounce = material_restitution;
            if ((material_bits & (int)ScriptBaseClass.GRAVITY_MULTIPLIER) != 0)
                physdata.GravitationModifier = material_gravity_modifier;

            part.UpdateExtraPhysics(physdata);
        }

        public void llSetPhysicsMaterial(int material_bits,
                float material_gravity_modifier, float material_restitution,
                float material_friction, float material_density)
        {
            SetPhysicsMaterial(m_host, material_bits, material_density, material_friction, material_restitution, material_gravity_modifier);
        }

        public void llSetLinkPrimitiveParams(int linknumber, LSL_List rules)
        {
            llSetLinkPrimitiveParamsFast(linknumber, rules);
            ScriptSleep(200);
        }

        // vector up using libomv (c&p from sop )
        // vector up rotated by r
        private Vector3 Zrot(Quaternion r)
        {
            double x, y, z, m;

            m = r.X * r.X + r.Y * r.Y + r.Z * r.Z + r.W * r.W;
            if (Math.Abs(1.0 - m) > 0.000001)
            {
                m = 1.0 / Math.Sqrt(m);
                r.X *= (float)m;
                r.Y *= (float)m;
                r.Z *= (float)m;
                r.W *= (float)m;
            }

            x = 2 * (r.X * r.Z + r.Y * r.W);
            y = 2 * (-r.X * r.W + r.Y * r.Z);
            z = -r.X * r.X - r.Y * r.Y + r.Z * r.Z + r.W * r.W;

            return new Vector3((float)x, (float)y, (float)z);
        }

        protected void SetPrimParams(ScenePresence av, LSL_List rules)
        {
            //This is a special version of SetPrimParams to deal with avatars which are sat on the linkset.

            int idx = 0;

            bool positionChanged = false;
            Vector3 finalPos = Vector3.Zero;

            try
            {
                while (idx < rules.Length)
                {
                    int code = rules.GetLSLIntegerItem(idx++);

                    int remain = rules.Length - idx;

                    switch (code)
                    {
                        case (int)ScriptBaseClass.PRIM_POSITION:
                        case (int)ScriptBaseClass.PRIM_POS_LOCAL:
                            {
                                if (remain < 1)
                                    return;

                                LSL_Vector v;
                                v = rules.GetVector3Item(idx++);

                                SceneObjectPart part = World.GetSceneObjectPart(av.ParentID);
                                if (part == null)
                                    break;

                                LSL_Rotation localRot = ScriptBaseClass.ZERO_ROTATION;
                                LSL_Vector localPos = ScriptBaseClass.ZERO_VECTOR;
                                if (part.LinkNum > 1)
                                {
                                    localRot = GetPartLocalRot(part);
                                    localPos = GetPartLocalPos(part);
                                }

                                v -= localPos;
                                v /= localRot;

                                LSL_Vector sitOffset = (llRot2Up(new LSL_Rotation(av.Rotation.X, av.Rotation.Y, av.Rotation.Z, av.Rotation.W)) * av.Appearance.AvatarHeight * 0.02638f);

                                v = v + 2 * sitOffset;

                                av.OffsetPosition = new Vector3((float)v.x, (float)v.y, (float)v.z);
                                av.SendAvatarDataToAllAgents();

                            }
                            break;

                        case (int)ScriptBaseClass.PRIM_ROT_LOCAL:
                        case (int)ScriptBaseClass.PRIM_ROTATION:
                            {
                                if (remain < 1)
                                    return;

                                LSL_Rotation r;
                                r = rules.GetQuaternionItem(idx++);

                                SceneObjectPart part = World.GetSceneObjectPart(av.ParentID);
                                if (part == null)
                                    break;

                                LSL_Rotation localRot = ScriptBaseClass.ZERO_ROTATION;
                                LSL_Vector localPos = ScriptBaseClass.ZERO_VECTOR;

                                if (part.LinkNum > 1)
                                    localRot = GetPartLocalRot(part);

                                r = r * llGetRootRotation() / localRot;
                                av.Rotation = new Quaternion((float)r.x, (float)r.y, (float)r.z, (float)r.s);
                                av.SendAvatarDataToAllAgents();
                            }
                            break;

                        // parse rest doing nothing but number of parameters error check
                        case (int)ScriptBaseClass.PRIM_SIZE:
                        case (int)ScriptBaseClass.PRIM_MATERIAL:
                        case (int)ScriptBaseClass.PRIM_PHANTOM:
                        case (int)ScriptBaseClass.PRIM_PHYSICS:
                        case (int)ScriptBaseClass.PRIM_PHYSICS_SHAPE_TYPE:
                        case (int)ScriptBaseClass.PRIM_TEMP_ON_REZ:
                        case (int)ScriptBaseClass.PRIM_NAME:
                        case (int)ScriptBaseClass.PRIM_DESC:
                            if (remain < 1)
                                return;
                            idx++;
                            break;

                        case (int)ScriptBaseClass.PRIM_GLOW:
                        case (int)ScriptBaseClass.PRIM_FULLBRIGHT:
                        case (int)ScriptBaseClass.PRIM_TEXGEN:
                            if (remain < 2)
                                return;
                            idx += 2;
                            break;

                        case (int)ScriptBaseClass.PRIM_TYPE:
                            if (remain < 3)
                                return;
                            code = (int)rules.GetLSLIntegerItem(idx++);
                            remain = rules.Length - idx;
                            switch (code)
                            {
                                case (int)ScriptBaseClass.PRIM_TYPE_BOX:
                                case (int)ScriptBaseClass.PRIM_TYPE_CYLINDER:
                                case (int)ScriptBaseClass.PRIM_TYPE_PRISM:
                                    if (remain < 6)
                                        return;
                                    idx += 6;
                                    break;

                                case (int)ScriptBaseClass.PRIM_TYPE_SPHERE:
                                    if (remain < 5)
                                        return;
                                    idx += 5;
                                    break;

                                case (int)ScriptBaseClass.PRIM_TYPE_TORUS:
                                case (int)ScriptBaseClass.PRIM_TYPE_TUBE:
                                case (int)ScriptBaseClass.PRIM_TYPE_RING:
                                    if (remain < 11)
                                        return;
                                    idx += 11;
                                    break;

                                case (int)ScriptBaseClass.PRIM_TYPE_SCULPT:
                                    if (remain < 2)
                                        return;
                                    idx += 2;
                                    break;
                            }
                            break;

                        case (int)ScriptBaseClass.PRIM_COLOR:
                        case (int)ScriptBaseClass.PRIM_TEXT:
                        case (int)ScriptBaseClass.PRIM_BUMP_SHINY:
                        case (int)ScriptBaseClass.PRIM_OMEGA:
                            if (remain < 3)
                                return;
                            idx += 3;
                            break;

                        case (int)ScriptBaseClass.PRIM_TEXTURE:
                        case (int)ScriptBaseClass.PRIM_POINT_LIGHT:
                        case (int)ScriptBaseClass.PRIM_PHYSICS_MATERIAL:
                            if (remain < 5)
                                return;
                            idx += 5;
                            break;

                        case (int)ScriptBaseClass.PRIM_FLEXIBLE:
                            if (remain < 7)
                                return;

                            idx += 7;
                            break;

                        case (int)ScriptBaseClass.PRIM_LINK_TARGET:
                            if (remain < 3) // setting to 3 on the basis that parsing any usage of PRIM_LINK_TARGET that has nothing following it is pointless.
                                return;

                            if (positionChanged)
                            {
                                positionChanged = false;
                                av.OffsetPosition = finalPos;
//                                av.SendAvatarDataToAllAgents();
                                av.SendTerseUpdateToAllClients();
                            }

                            LSL_Integer new_linknumber = rules.GetLSLIntegerItem(idx++);
                            LSL_List new_rules = rules.GetSublist(idx, -1);
                            setLinkPrimParams((int)new_linknumber, new_rules);
                            return;
                    }
                }
            }

            finally
            {
                if (positionChanged)
                {
                    av.OffsetPosition = finalPos;
//                    av.SendAvatarDataToAllAgents();
                    av.SendTerseUpdateToAllClients();
                    positionChanged = false;
                }
            }
        }

        protected void SetPrimParams(SceneObjectPart part, LSL_List rules)
        {
            if (part == null || part.ParentGroup == null || part.ParentGroup.IsDeleted)
                return;

            int idx = 0;

            SceneObjectGroup parentgrp = part.ParentGroup;

            bool positionChanged = false;
            LSL_Vector currentPosition = GetPartLocalPos(part);

            try
            {
                while (idx < rules.Length)
                {
                    int code = rules.GetLSLIntegerItem(idx++);

                    int remain = rules.Length - idx;

                    int face;
                    LSL_Vector v;

                    switch (code)
                    {
                        case (int)ScriptBaseClass.PRIM_POSITION:
                        case (int)ScriptBaseClass.PRIM_POS_LOCAL:
                            if (remain < 1)
                                return;

                            v=rules.GetVector3Item(idx++);
                            currentPosition = GetSetPosTarget(part, v, currentPosition);
                            positionChanged = true;

                            break;
                        case (int)ScriptBaseClass.PRIM_SIZE:
                            if (remain < 1)
                                return;

                            v=rules.GetVector3Item(idx++);
                            SetScale(part, v);

                            break;
                        case (int)ScriptBaseClass.PRIM_ROTATION:
                            if (remain < 1)
                                return;

                            LSL_Rotation q = rules.GetQuaternionItem(idx++);
                            SceneObjectPart rootPart = parentgrp.RootPart;
                            // try to let this work as in SL...
                            if (rootPart == part)
                            {
                                // special case: If we are root, rotate complete SOG to new rotation
                                SetRot(part, Rot2Quaternion(q));
                            }
                            else
                            {
                                // we are a child. The rotation values will be set to the one of root modified by rot, as in SL. Don't ask.
                                // sounds like sl bug that we need to replicate
                                SetRot(part, rootPart.RotationOffset * Rot2Quaternion(q));
                            }

                            break;

                        case (int)ScriptBaseClass.PRIM_TYPE:
                            if (remain < 3)
                                return;

                            code = (int)rules.GetLSLIntegerItem(idx++);

                            remain = rules.Length - idx;
                            float hollow;
                            LSL_Vector twist;
                            LSL_Vector taper_b;
                            LSL_Vector topshear;
                            float revolutions;
                            float radiusoffset;
                            float skew;
                            LSL_Vector holesize;
                            LSL_Vector profilecut;

                            switch (code)
                            {
                                case (int)ScriptBaseClass.PRIM_TYPE_BOX:
                                    if (remain < 6)
                                        return;

                                    face = (int)rules.GetLSLIntegerItem(idx++);
                                    v = rules.GetVector3Item(idx++); // cut
                                    hollow = (float)rules.GetLSLFloatItem(idx++);
                                    twist = rules.GetVector3Item(idx++);
                                    taper_b = rules.GetVector3Item(idx++);
                                    topshear = rules.GetVector3Item(idx++);

                                    SetPrimitiveShapeParams(part, face, v, hollow, twist, taper_b, topshear,
                                        (byte)ProfileShape.Square, (byte)Extrusion.Straight);
                                    break;

                                case (int)ScriptBaseClass.PRIM_TYPE_CYLINDER:
                                    if (remain < 6)
                                        return;

                                    face = (int)rules.GetLSLIntegerItem(idx++); // holeshape
                                    v = rules.GetVector3Item(idx++); // cut
                                    hollow = (float)rules.GetLSLFloatItem(idx++);
                                    twist = rules.GetVector3Item(idx++);
                                    taper_b = rules.GetVector3Item(idx++);
                                    topshear = rules.GetVector3Item(idx++);
                                    SetPrimitiveShapeParams(part, face, v, hollow, twist, taper_b, topshear,
                                        (byte)ProfileShape.Circle, (byte)Extrusion.Straight);
                                    break;

                                case (int)ScriptBaseClass.PRIM_TYPE_PRISM:
                                    if (remain < 6)
                                        return;

                                    face = (int)rules.GetLSLIntegerItem(idx++); // holeshape
                                    v = rules.GetVector3Item(idx++); //cut
                                    hollow = (float)rules.GetLSLFloatItem(idx++);
                                    twist = rules.GetVector3Item(idx++);
                                    taper_b = rules.GetVector3Item(idx++);
                                    topshear = rules.GetVector3Item(idx++);
                                    SetPrimitiveShapeParams(part, face, v, hollow, twist, taper_b, topshear,
                                        (byte)ProfileShape.EquilateralTriangle, (byte)Extrusion.Straight);
                                    break;

                                case (int)ScriptBaseClass.PRIM_TYPE_SPHERE:
                                    if (remain < 5)
                                        return;

                                    face = (int)rules.GetLSLIntegerItem(idx++); // holeshape
                                    v = rules.GetVector3Item(idx++); // cut
                                    hollow = (float)rules.GetLSLFloatItem(idx++);
                                    twist = rules.GetVector3Item(idx++);
                                    taper_b = rules.GetVector3Item(idx++); // dimple
                                    SetPrimitiveShapeParams(part, face, v, hollow, twist, taper_b,
                                        (byte)ProfileShape.HalfCircle, (byte)Extrusion.Curve1);
                                    break;

                                case (int)ScriptBaseClass.PRIM_TYPE_TORUS:
                                    if (remain < 11)
                                        return;

                                    face = (int)rules.GetLSLIntegerItem(idx++); // holeshape
                                    v = rules.GetVector3Item(idx++); //cut
                                    hollow = (float)rules.GetLSLFloatItem(idx++);
                                    twist = rules.GetVector3Item(idx++);
                                    holesize = rules.GetVector3Item(idx++);
                                    topshear = rules.GetVector3Item(idx++);
                                    profilecut = rules.GetVector3Item(idx++);
                                    taper_b = rules.GetVector3Item(idx++); // taper_a
                                    revolutions = (float)rules.GetLSLFloatItem(idx++);
                                    radiusoffset = (float)rules.GetLSLFloatItem(idx++);
                                    skew = (float)rules.GetLSLFloatItem(idx++);
                                    SetPrimitiveShapeParams(part, face, v, hollow, twist, holesize, topshear, profilecut, taper_b,
                                        revolutions, radiusoffset, skew, (byte)ProfileShape.Circle, (byte)Extrusion.Curve1);
                                    break;

                                case (int)ScriptBaseClass.PRIM_TYPE_TUBE:
                                    if (remain < 11)
                                        return;

                                    face = (int)rules.GetLSLIntegerItem(idx++); // holeshape
                                    v = rules.GetVector3Item(idx++); //cut
                                    hollow = (float)rules.GetLSLFloatItem(idx++);
                                    twist = rules.GetVector3Item(idx++);
                                    holesize = rules.GetVector3Item(idx++);
                                    topshear = rules.GetVector3Item(idx++);
                                    profilecut = rules.GetVector3Item(idx++);
                                    taper_b = rules.GetVector3Item(idx++); // taper_a
                                    revolutions = (float)rules.GetLSLFloatItem(idx++);
                                    radiusoffset = (float)rules.GetLSLFloatItem(idx++);
                                    skew = (float)rules.GetLSLFloatItem(idx++);
                                    SetPrimitiveShapeParams(part, face, v, hollow, twist, holesize, topshear, profilecut, taper_b,
                                        revolutions, radiusoffset, skew, (byte)ProfileShape.Square, (byte)Extrusion.Curve1);
                                    break;

                                case (int)ScriptBaseClass.PRIM_TYPE_RING:
                                    if (remain < 11)
                                        return;

                                    face = (int)rules.GetLSLIntegerItem(idx++); // holeshape
                                    v = rules.GetVector3Item(idx++); //cut
                                    hollow = (float)rules.GetLSLFloatItem(idx++);
                                    twist = rules.GetVector3Item(idx++);
                                    holesize = rules.GetVector3Item(idx++);
                                    topshear = rules.GetVector3Item(idx++);
                                    profilecut = rules.GetVector3Item(idx++);
                                    taper_b = rules.GetVector3Item(idx++); // taper_a
                                    revolutions = (float)rules.GetLSLFloatItem(idx++);
                                    radiusoffset = (float)rules.GetLSLFloatItem(idx++);
                                    skew = (float)rules.GetLSLFloatItem(idx++);
                                    SetPrimitiveShapeParams(part, face, v, hollow, twist, holesize, topshear, profilecut, taper_b,
                                        revolutions, radiusoffset, skew, (byte)ProfileShape.EquilateralTriangle, (byte)Extrusion.Curve1);
                                    break;

                                case (int)ScriptBaseClass.PRIM_TYPE_SCULPT:
                                    if (remain < 2)
                                        return;

                                    string map = rules.Data[idx++].ToString();
                                    face = (int)rules.GetLSLIntegerItem(idx++); // type
                                    SetPrimitiveShapeParams(part, map, face, (byte)Extrusion.Curve1);
                                    break;
                            }

                            break;

                        case (int)ScriptBaseClass.PRIM_TEXTURE:
                            if (remain < 5)
                                return;

                            face=(int)rules.GetLSLIntegerItem(idx++);
                            string tex=rules.Data[idx++].ToString();
                            LSL_Vector repeats=rules.GetVector3Item(idx++);
                            LSL_Vector offsets=rules.GetVector3Item(idx++);
                            double rotation=(double)rules.GetLSLFloatItem(idx++);

                            SetTexture(part, tex, face);
                            ScaleTexture(part, repeats.x, repeats.y, face);
                            OffsetTexture(part, offsets.x, offsets.y, face);
                            RotateTexture(part, rotation, face);

                            break;

                        case (int)ScriptBaseClass.PRIM_COLOR:
                            if (remain < 3)
                                return;

                            face=(int)rules.GetLSLIntegerItem(idx++);
                            LSL_Vector color=rules.GetVector3Item(idx++);
                            double alpha=(double)rules.GetLSLFloatItem(idx++);

                            part.SetFaceColor(new Vector3((float)color.x, (float)color.y, (float)color.z), face);
                            SetAlpha(part, alpha, face);

                            break;

                        case (int)ScriptBaseClass.PRIM_FLEXIBLE:
                            if (remain < 7)
                                return;

                            bool flexi = rules.GetLSLIntegerItem(idx++);
                            int softness = rules.GetLSLIntegerItem(idx++);
                            float gravity = (float)rules.GetLSLFloatItem(idx++);
                            float friction = (float)rules.GetLSLFloatItem(idx++);
                            float wind = (float)rules.GetLSLFloatItem(idx++);
                            float tension = (float)rules.GetLSLFloatItem(idx++);
                            LSL_Vector force = rules.GetVector3Item(idx++);

                            SetFlexi(part, flexi, softness, gravity, friction, wind, tension, force);

                            break;

                        case (int)ScriptBaseClass.PRIM_POINT_LIGHT:
                            if (remain < 5)
                                return;
                            bool light = rules.GetLSLIntegerItem(idx++);
                            LSL_Vector lightcolor = rules.GetVector3Item(idx++);
                            float intensity = (float)rules.GetLSLFloatItem(idx++);
                            float radius = (float)rules.GetLSLFloatItem(idx++);
                            float falloff = (float)rules.GetLSLFloatItem(idx++);

                            SetPointLight(part, light, lightcolor, intensity, radius, falloff);

                            break;

                        case (int)ScriptBaseClass.PRIM_GLOW:
                            if (remain < 2)
                                return;
                            face = rules.GetLSLIntegerItem(idx++);
                            float glow = (float)rules.GetLSLFloatItem(idx++);

                            SetGlow(part, face, glow);

                            break;

                        case (int)ScriptBaseClass.PRIM_BUMP_SHINY:
                            if (remain < 3)
                                return;
                            face = (int)rules.GetLSLIntegerItem(idx++);
                            int shiny = (int)rules.GetLSLIntegerItem(idx++);
                            Bumpiness bump = (Bumpiness)(int)rules.GetLSLIntegerItem(idx++);

                            SetShiny(part, face, shiny, bump);

                            break;

                         case (int)ScriptBaseClass.PRIM_FULLBRIGHT:
                             if (remain < 2)
                                 return;
                             face = rules.GetLSLIntegerItem(idx++);
                             bool st = rules.GetLSLIntegerItem(idx++);
                             SetFullBright(part, face , st);
                             break;

                         case (int)ScriptBaseClass.PRIM_MATERIAL:
                             if (remain < 1)
                                 return;
                             int mat = rules.GetLSLIntegerItem(idx++);
                             if (mat < 0 || mat > 7)
                                 return;

                             part.Material = Convert.ToByte(mat);
                             break;

                         case (int)ScriptBaseClass.PRIM_PHANTOM:
                             if (remain < 1)
                                 return;

                             string ph = rules.Data[idx++].ToString();
                             parentgrp.ScriptSetPhantomStatus(ph.Equals("1"));

                             break;

                         case (int)ScriptBaseClass.PRIM_PHYSICS:
                            if (remain < 1)
                                 return;
                             string phy = rules.Data[idx++].ToString();
                             bool physics;

                             if (phy.Equals("1"))
                                 physics = true;
                             else
                                 physics = false;

                             part.ScriptSetPhysicsStatus(physics);
                             break;

                        case (int)ScriptBaseClass.PRIM_PHYSICS_SHAPE_TYPE:
                            if (remain < 1)
                                return;

                            int shape_type = rules.GetLSLIntegerItem(idx++);

                            ExtraPhysicsData physdata = new ExtraPhysicsData();
                            physdata.Density = part.Density;
                            physdata.Bounce = part.Bounciness;
                            physdata.GravitationModifier = part.GravityModifier;
                            physdata.PhysShapeType = (PhysShapeType)shape_type;

                            part.UpdateExtraPhysics(physdata);

                            break;

                        case (int)ScriptBaseClass.PRIM_PHYSICS_MATERIAL:
                            if (remain < 5)
                                return;

                            int material_bits = rules.GetLSLIntegerItem(idx++);
                            float material_density = (float)rules.GetLSLFloatItem(idx++);
                            float material_friction = (float)rules.GetLSLFloatItem(idx++);
                            float material_restitution = (float)rules.GetLSLFloatItem(idx++);
                            float material_gravity_modifier = (float)rules.GetLSLFloatItem(idx++);

                            SetPhysicsMaterial(part, material_bits, material_density, material_friction, material_restitution, material_gravity_modifier);

                            break;

                        case (int)ScriptBaseClass.PRIM_TEMP_ON_REZ:
                            if (remain < 1)
                                return;
                            string temp = rules.Data[idx++].ToString();

                            parentgrp.ScriptSetTemporaryStatus(temp.Equals("1"));

                            break;

                        case (int)ScriptBaseClass.PRIM_TEXGEN:
                            if (remain < 2)
                                return;
                                //face,type
                            face = rules.GetLSLIntegerItem(idx++);
                            int style = rules.GetLSLIntegerItem(idx++);
                            SetTexGen(part, face, style);
                            break;
                        case (int)ScriptBaseClass.PRIM_TEXT:
                            if (remain < 3)
                                return;
                            string primText = rules.GetLSLStringItem(idx++);
                            LSL_Vector primTextColor = rules.GetVector3Item(idx++);
                            LSL_Float primTextAlpha = rules.GetLSLFloatItem(idx++);
                            Vector3 av3 = new Vector3(Util.Clip((float)primTextColor.x, 0.0f, 1.0f),
                                          Util.Clip((float)primTextColor.y, 0.0f, 1.0f),
                                          Util.Clip((float)primTextColor.z, 0.0f, 1.0f));
                            part.SetText(primText, av3, Util.Clip((float)primTextAlpha, 0.0f, 1.0f));

                            break;
                        case (int)ScriptBaseClass.PRIM_NAME:
                            if (remain < 1)
                                return;
                            string primName = rules.GetLSLStringItem(idx++);
                            part.Name = primName;
                            break;
                        case (int)ScriptBaseClass.PRIM_DESC:
                            if (remain < 1)
                                return;
                            string primDesc = rules.GetLSLStringItem(idx++);
                            part.Description = primDesc;
                            break;
                        case (int)ScriptBaseClass.PRIM_ROT_LOCAL:
                            if (remain < 1)
                                return;

                            LSL_Rotation lr = rules.GetQuaternionItem(idx++);
                            SetRot(part, Rot2Quaternion(lr));
                            break;
                        case (int)ScriptBaseClass.PRIM_OMEGA:
                            if (remain < 3)
                                return;
                            LSL_Vector axis = rules.GetVector3Item(idx++);
                            LSL_Float spinrate = rules.GetLSLFloatItem(idx++);
                            LSL_Float gain = rules.GetLSLFloatItem(idx++);
                            TargetOmega(part, axis, (double)spinrate, (double)gain);
                            break;

                        case (int)ScriptBaseClass.PRIM_LINK_TARGET:
                            if (remain < 3) // setting to 3 on the basis that parsing any usage of PRIM_LINK_TARGET that has nothing following it is pointless.
                                return;

                            // do a pending position change before jumping to other part/avatar
                            if (positionChanged)
                            {
                                positionChanged = false;
                                if (parentgrp == null)
                                    return;

                                if (parentgrp.RootPart == part)
                                {

                                    Util.FireAndForget(delegate(object x)
                                    {
                                        parentgrp.UpdateGroupPosition(new Vector3((float)currentPosition.x, (float)currentPosition.y, (float)currentPosition.z));
                                    });
                                }
                                else
                                {
                                    part.OffsetPosition = new Vector3((float)currentPosition.x, (float)currentPosition.y, (float)currentPosition.z);
                                    parentgrp.HasGroupChanged = true;
                                    parentgrp.ScheduleGroupForTerseUpdate();
                                }
                            }

                            LSL_Integer new_linknumber = rules.GetLSLIntegerItem(idx++);
                            LSL_List new_rules = rules.GetSublist(idx, -1);
                            setLinkPrimParams((int)new_linknumber, new_rules);
                            return;
                    }
                }
            }
            finally
            {
                if (positionChanged)
                {
                    if (part.ParentGroup.RootPart == part)
                    {
                        SceneObjectGroup parent = part.ParentGroup;
                        Util.FireAndForget(delegate(object x) {
                            parent.UpdateGroupPosition(new Vector3((float)currentPosition.x, (float)currentPosition.y, (float)currentPosition.z));
                        });
                    }
                    else
                    {
                        part.OffsetPosition = new Vector3((float)currentPosition.x, (float)currentPosition.y, (float)currentPosition.z);
                        SceneObjectGroup parent = part.ParentGroup;
                        parent.HasGroupChanged = true;
                        parent.ScheduleGroupForTerseUpdate();
                    }
                }
            }
        }

        public LSL_String llStringToBase64(string str)
        {
            m_host.AddScriptLPS(1);
            try
            {
                byte[] encData_byte = new byte[str.Length];
                encData_byte = Util.UTF8.GetBytes(str);
                string encodedData = Convert.ToBase64String(encData_byte);
                return encodedData;
            }
            catch (Exception e)
            {
                throw new Exception("Error in base64Encode" + e.Message);
            }
        }

        public LSL_String llBase64ToString(string str)
        {
            m_host.AddScriptLPS(1);
            try
            {
                return Util.Base64ToString(str);
            }
            catch (Exception e)
            {
                throw new Exception("Error in base64Decode" + e.Message);
            }
        }

        public LSL_String llXorBase64Strings(string str1, string str2)
        {
            string b64 = "ABCDEFGHIJKLMNOPQRSTUVWXYZabcdefghijklmnopqrstuvwxyz0123456789+/";

            ScriptSleep(300);
            m_host.AddScriptLPS(1);

            if (str1 == String.Empty)
                return String.Empty;
            if (str2 == String.Empty)
                return str1;

            int len = str2.Length;
            if ((len % 4) != 0) // LL is EVIL!!!!
            {
                while (str2.EndsWith("="))
                    str2 = str2.Substring(0, str2.Length - 1);

                len = str2.Length;
                int mod = len % 4;

                if (mod == 1)
                    str2 = str2.Substring(0, str2.Length - 1);
                else if (mod == 2)
                    str2 += "==";
                else if (mod == 3)
                    str2 += "=";
            }

            byte[] data1;
            byte[] data2;
            try
            {
                data1 = Convert.FromBase64String(str1);
                data2 = Convert.FromBase64String(str2);
            }
            catch (Exception)
            {
                return new LSL_String(String.Empty);
            }

            // For cases where the decoded length of s2 is greater
            // than the decoded length of s1, simply perform a normal
            // decode and XOR
            //
            if (data2.Length >= data1.Length)
            {
                for (int pos = 0 ; pos < data1.Length ; pos++ )
                    data1[pos] ^= data2[pos];

                return Convert.ToBase64String(data1);
            }

            // Remove padding
            while (str1.EndsWith("="))
                str1 = str1.Substring(0, str1.Length - 1);
            while (str2.EndsWith("="))
                str2 = str2.Substring(0, str2.Length - 1);
            
            byte[] d1 = new byte[str1.Length];
            byte[] d2 = new byte[str2.Length];

            for (int i = 0 ; i < str1.Length ; i++)
            {
                int idx = b64.IndexOf(str1.Substring(i, 1));
                if (idx == -1)
                    idx = 0;
                d1[i] = (byte)idx;
            }

            for (int i = 0 ; i < str2.Length ; i++)
            {
                int idx = b64.IndexOf(str2.Substring(i, 1));
                if (idx == -1)
                    idx = 0;
                d2[i] = (byte)idx;
            }

            string output = String.Empty;

            for (int pos = 0 ; pos < d1.Length ; pos++)
                output += b64[d1[pos] ^ d2[pos % d2.Length]];

            while (output.Length % 3 > 0)
                output += "=";

            return output;
        }

        public void llRemoteDataSetRegion()
        {
            m_host.AddScriptLPS(1);
            Deprecated("llRemoteDataSetRegion");
        }

        public LSL_Float llLog10(double val)
        {
            m_host.AddScriptLPS(1);
            return (double)Math.Log10(val);
        }

        public LSL_Float llLog(double val)
        {
            m_host.AddScriptLPS(1);
            return (double)Math.Log(val);
        }

        public LSL_List llGetAnimationList(string id)
        {
            m_host.AddScriptLPS(1);

            LSL_List l = new LSL_List();
            ScenePresence av = World.GetScenePresence((UUID)id);
            if (av == null || av.IsChildAgent) // only if in the region
                return l;
            UUID[] anims;
            anims = av.Animator.GetAnimationArray();
            foreach (UUID foo in anims)
                l.Add(new LSL_Key(foo.ToString()));
            return l;
        }

        public void llSetParcelMusicURL(string url)
        {
            m_host.AddScriptLPS(1);

            ILandObject land = World.LandChannel.GetLandObject(m_host.AbsolutePosition.X, m_host.AbsolutePosition.Y);

            if (land.LandData.OwnerID != m_host.OwnerID)
                return;

            land.SetMusicUrl(url);

            ScriptSleep(2000);
        }

        public LSL_String llGetParcelMusicURL()
        {
            m_host.AddScriptLPS(1);

            ILandObject land = World.LandChannel.GetLandObject(m_host.AbsolutePosition.X, m_host.AbsolutePosition.Y);

            if (land.LandData.OwnerID != m_host.OwnerID)
                return String.Empty;

            return land.GetMusicUrl();
        }

        public LSL_Vector llGetRootPosition()
        {
            m_host.AddScriptLPS(1);
            return new LSL_Vector(m_host.ParentGroup.AbsolutePosition.X, m_host.ParentGroup.AbsolutePosition.Y,
                                  m_host.ParentGroup.AbsolutePosition.Z);
        }

        /// <summary>
        /// http://lslwiki.net/lslwiki/wakka.php?wakka=llGetRot
        /// http://lslwiki.net/lslwiki/wakka.php?wakka=ChildRotation
        /// Also tested in sl in regards to the behaviour in attachments/mouselook
        /// In the root prim:-
        ///     Returns the object rotation if not attached
        ///     Returns the avatars rotation if attached
        ///     Returns the camera rotation if attached and the avatar is in mouselook
        /// </summary>
        public LSL_Rotation llGetRootRotation()
        {
            m_host.AddScriptLPS(1);
            Quaternion q;
            if (m_host.ParentGroup.AttachmentPoint != 0)
            {
                ScenePresence avatar = World.GetScenePresence(m_host.ParentGroup.AttachedAvatar);
                if (avatar != null)
                    if ((avatar.AgentControlFlags & (uint)AgentManager.ControlFlags.AGENT_CONTROL_MOUSELOOK) != 0)
                        q = avatar.CameraRotation; // Mouselook
                    else
                        q = avatar.Rotation; // Currently infrequently updated so may be inaccurate
                else
                    q = m_host.ParentGroup.GroupRotation; // Likely never get here but just in case
            }
            else
                q = m_host.ParentGroup.GroupRotation; // just the group rotation
            return new LSL_Rotation(q.X, q.Y, q.Z, q.W);
        }

        public LSL_String llGetObjectDesc()
        {
            return m_host.Description!=null?m_host.Description:String.Empty;
        }

        public void llSetObjectDesc(string desc)
        {
            m_host.AddScriptLPS(1);
            m_host.Description = desc!=null?desc:String.Empty;
        }

        public LSL_String llGetCreator()
        {
            m_host.AddScriptLPS(1);
            return m_host.CreatorID.ToString();
        }

        public LSL_String llGetTimestamp()
        {
            m_host.AddScriptLPS(1);
            return DateTime.Now.ToUniversalTime().ToString("yyyy-MM-ddTHH:mm:ss.fffffffZ");
        }

        public LSL_Integer llGetNumberOfPrims()
        {
            m_host.AddScriptLPS(1);
            int avatarCount = m_host.ParentGroup.GetLinkedAvatars().Count;
            
            return m_host.ParentGroup.PrimCount + avatarCount;
        }

        /// <summary>
        /// A partial implementation.
        /// http://lslwiki.net/lslwiki/wakka.php?wakka=llGetBoundingBox
        /// So far only valid for standing/flying/ground sitting avatars and single prim objects.
        /// If the object has multiple prims and/or a sitting avatar then the bounding
        /// box is for the root prim only.
        /// </summary>
        public LSL_List llGetBoundingBox(string obj)
        {
            m_host.AddScriptLPS(1);
            UUID objID = UUID.Zero;
            LSL_List result = new LSL_List();

            // If the ID is not valid, return null result
            if (!UUID.TryParse(obj, out objID))
            {
                result.Add(new LSL_Vector());
                result.Add(new LSL_Vector());
                return result;
            }

            // Check if this is an attached prim. If so, replace
            // the UUID with the avatar UUID and report it's bounding box
            SceneObjectPart part = World.GetSceneObjectPart(objID);
            if (part != null && part.ParentGroup.IsAttachment)
                objID = part.ParentGroup.AttachedAvatar;

            // Find out if this is an avatar ID. If so, return it's box
            ScenePresence presence = World.GetScenePresence(objID);
            if (presence != null)
            {
                // As per LSL Wiki, there is no difference between sitting
                // and standing avatar since server 1.36
                LSL_Vector lower;
                LSL_Vector upper;
                if (presence.Animator.Animations.DefaultAnimation.AnimID 
                    == DefaultAvatarAnimations.AnimsUUID["SIT_GROUND_CONSTRAINED"])
                {
                    // This is for ground sitting avatars
                    float height = presence.Appearance.AvatarHeight / 2.66666667f;
                    lower = new LSL_Vector(-0.3375f, -0.45f, height * -1.0f);
                    upper = new LSL_Vector(0.3375f, 0.45f, 0.0f);
                }
                else
                {
                    // This is for standing/flying avatars
                    float height = presence.Appearance.AvatarHeight / 2.0f;
                    lower = new LSL_Vector(-0.225f, -0.3f, height * -1.0f);
                    upper = new LSL_Vector(0.225f, 0.3f, height + 0.05f);
                }

                // Adjust to the documented error offsets (see LSL Wiki)
                lower += new LSL_Vector(0.05f, 0.05f, 0.05f);
                upper -= new LSL_Vector(0.05f, 0.05f, 0.05f);

                if (lower.x > upper.x)
                    lower.x = upper.x;
                if (lower.y > upper.y)
                    lower.y = upper.y;
                if (lower.z > upper.z)
                    lower.z = upper.z;

                result.Add(lower);
                result.Add(upper);
                return result;
            }

            part = World.GetSceneObjectPart(objID);
            // Currently only works for single prims without a sitting avatar
            if (part != null)
            {
                float minX;
                float maxX;
                float minY;
                float maxY;
                float minZ;
                float maxZ;

                // This BBox is in sim coordinates, with the offset being
                // a contained point.
                Vector3[] offsets = Scene.GetCombinedBoundingBox(new List<SceneObjectGroup> { part.ParentGroup },
                        out minX, out maxX, out minY, out maxY, out minZ, out maxZ);

                minX -= offsets[0].X;
                maxX -= offsets[0].X;
                minY -= offsets[0].Y;
                maxY -= offsets[0].Y;
                minZ -= offsets[0].Z;
                maxZ -= offsets[0].Z;

                LSL_Vector lower;
                LSL_Vector upper;

                // Adjust to the documented error offsets (see LSL Wiki)
                lower = new LSL_Vector(minX + 0.05f, minY + 0.05f, minZ + 0.05f);
                upper = new LSL_Vector(maxX - 0.05f, maxY - 0.05f, maxZ - 0.05f);

                if (lower.x > upper.x)
                    lower.x = upper.x;
                if (lower.y > upper.y)
                    lower.y = upper.y;
                if (lower.z > upper.z)
                    lower.z = upper.z;

                result.Add(lower);
                result.Add(upper);
                return result;
            }

            // Not found so return empty values
            result.Add(new LSL_Vector());
            result.Add(new LSL_Vector());
            return result;
        }

        public LSL_Vector llGetGeometricCenter()
        {
            Vector3 tmp = m_host.GetGeometricCenter();
            return new LSL_Vector(tmp.X, tmp.Y, tmp.Z);
        }

        public LSL_List llGetPrimitiveParams(LSL_List rules)
        {
            m_host.AddScriptLPS(1);
            return GetLinkPrimitiveParams(m_host, rules);
        }

        public LSL_List llGetLinkPrimitiveParams(int linknumber, LSL_List rules)
        {
            m_host.AddScriptLPS(1);

            // acording to SL wiki this must indicate a single link number or link_root or link_this.
            // keep other options as before

            List<SceneObjectPart> parts = GetLinkParts(linknumber);
            List<ScenePresence> avatars = GetLinkAvatars(linknumber);

            LSL_List res = new LSL_List();

            if (parts.Count > 0)
            {
                foreach (var part in parts)
                {
                    LSL_List partRes = GetLinkPrimitiveParams(part, rules);
                    res += partRes;
                }
            }
            if (avatars.Count > 0)
            {
                foreach (ScenePresence avatar in avatars)
                {
                    LSL_List avaRes = GetLinkPrimitiveParams(avatar, rules);
                    res += avaRes;
                }
            }
            return res;
        }

        public LSL_List GetLinkPrimitiveParams(ScenePresence avatar, LSL_List rules)
        {
            // avatars case
            // replies as SL wiki

            LSL_List res = new LSL_List();
//            SceneObjectPart sitPart = avatar.ParentPart; // most likelly it will be needed
            SceneObjectPart sitPart = World.GetSceneObjectPart(avatar.ParentID); // maybe better do this expensive search for it in case it's gone??

            int idx = 0;
            while (idx < rules.Length)
            {
                int code = (int)rules.GetLSLIntegerItem(idx++);
                int remain = rules.Length - idx;

                switch (code)
                {
                    case (int)ScriptBaseClass.PRIM_MATERIAL:
                        res.Add(new LSL_Integer((int)SOPMaterialData.SopMaterial.Flesh));
                        break;

                    case (int)ScriptBaseClass.PRIM_PHYSICS:
                            res.Add(new LSL_Integer(0));
                        break;

                    case (int)ScriptBaseClass.PRIM_TEMP_ON_REZ:
                            res.Add(new LSL_Integer(0));
                        break;

                    case (int)ScriptBaseClass.PRIM_PHANTOM:
                            res.Add(new LSL_Integer(0));
                        break;

                    case (int)ScriptBaseClass.PRIM_POSITION:

                        Vector3 pos = avatar.OffsetPosition;

                        Vector3 sitOffset = (Zrot(avatar.Rotation)) * (avatar.Appearance.AvatarHeight * 0.02638f *2.0f);
                        pos -= sitOffset;

                        if( sitPart != null)
                            pos = sitPart.GetWorldPosition() + pos * sitPart.GetWorldRotation();

                        res.Add(new LSL_Vector(pos.X,pos.Y,pos.Z));
                        break;

                    case (int)ScriptBaseClass.PRIM_SIZE:
                        // as in llGetAgentSize above
                        res.Add(new LSL_Vector(0.45f, 0.6f, avatar.Appearance.AvatarHeight));
                        break;

                    case (int)ScriptBaseClass.PRIM_ROTATION:
                        Quaternion rot = avatar.Rotation;
                        if (sitPart != null)
                        {
                            rot = sitPart.GetWorldRotation() * rot; // apply sit part world rotation
                        }

                        res.Add(new LSL_Rotation (rot.X, rot.Y, rot.Z, rot.W));
                        break;

                    case (int)ScriptBaseClass.PRIM_TYPE:
                        res.Add(new LSL_Integer(ScriptBaseClass.PRIM_TYPE_BOX));
                        res.Add(new LSL_Integer(ScriptBaseClass.PRIM_HOLE_DEFAULT));
                        res.Add(new LSL_Vector(0f,1.0f,0f));
                        res.Add(new LSL_Float(0.0f));
                        res.Add(new LSL_Vector(0, 0, 0));
                        res.Add(new LSL_Vector(1.0f,1.0f,0f));
                        res.Add(new LSL_Vector(0, 0, 0));
                        break;

                    case (int)ScriptBaseClass.PRIM_TEXTURE:
                        if (remain < 1)
                            return res;

                        int face = (int)rules.GetLSLIntegerItem(idx++);
                        if (face == ScriptBaseClass.ALL_SIDES)
                        {
                            for (face = 0; face < 21; face++)
                            {
                                res.Add(new LSL_String(""));
                                res.Add(new LSL_Vector(0,0,0));
                                res.Add(new LSL_Vector(0,0,0));
                                res.Add(new LSL_Float(0.0));
                            }
                        }
                        else
                        {
                            if (face >= 0 && face < 21)
                            {
                                res.Add(new LSL_String(""));
                                res.Add(new LSL_Vector(0,0,0));
                                res.Add(new LSL_Vector(0,0,0));
                                res.Add(new LSL_Float(0.0));
                            }
                        }
                        break;

                    case (int)ScriptBaseClass.PRIM_COLOR:
                        if (remain < 1)
                            return res;

                        face = (int)rules.GetLSLIntegerItem(idx++);

                        if (face == ScriptBaseClass.ALL_SIDES)
                        {
                            for (face = 0; face < 21; face++)
                            {
                                res.Add(new LSL_Vector(0,0,0));
                                res.Add(new LSL_Float(0));
                            }
                        }
                        else
                        {
                                res.Add(new LSL_Vector(0,0,0));
                                res.Add(new LSL_Float(0));
                        }
                        break;

                    case (int)ScriptBaseClass.PRIM_BUMP_SHINY:
                        if (remain < 1)
                            return res;
                        face = (int)rules.GetLSLIntegerItem(idx++);

                        if (face == ScriptBaseClass.ALL_SIDES)
                        {
                            for (face = 0; face < 21; face++)
                            {
                                res.Add(new LSL_Integer(ScriptBaseClass.PRIM_SHINY_NONE));
                                res.Add(new LSL_Integer(ScriptBaseClass.PRIM_BUMP_NONE));
                            }
                        }
                        else
                        {
                                res.Add(new LSL_Integer(ScriptBaseClass.PRIM_SHINY_NONE));
                                res.Add(new LSL_Integer(ScriptBaseClass.PRIM_BUMP_NONE));
                        }
                        break;

                    case (int)ScriptBaseClass.PRIM_FULLBRIGHT:
                        if (remain < 1)
                            return res;
                        face = (int)rules.GetLSLIntegerItem(idx++);

                        if (face == ScriptBaseClass.ALL_SIDES)
                        {
                            for (face = 0; face < 21; face++)
                            {
                                res.Add(new LSL_Integer(ScriptBaseClass.FALSE));
                            }
                        }
                        else
                        {
                                res.Add(new LSL_Integer(ScriptBaseClass.FALSE));
                        }
                        break;

                    case (int)ScriptBaseClass.PRIM_FLEXIBLE:
                        res.Add(new LSL_Integer(0));
                        res.Add(new LSL_Integer(0));// softness
                        res.Add(new LSL_Float(0.0f));   // gravity
                        res.Add(new LSL_Float(0.0f));      // friction
                        res.Add(new LSL_Float(0.0f));      // wind
                        res.Add(new LSL_Float(0.0f));   // tension
                        res.Add(new LSL_Vector(0f,0f,0f));
                        break;

                    case (int)ScriptBaseClass.PRIM_TEXGEN:
                        // (PRIM_TEXGEN_DEFAULT, PRIM_TEXGEN_PLANAR)
                        if (remain < 1)
                            return res;
                        face = (int)rules.GetLSLIntegerItem(idx++);

                        if (face == ScriptBaseClass.ALL_SIDES)
                        {
                            for (face = 0; face < 21; face++)
                            {
                                    res.Add(new LSL_Integer(ScriptBaseClass.PRIM_TEXGEN_DEFAULT));
                            }
                        }
                        else
                        {
                                res.Add(new LSL_Integer(ScriptBaseClass.PRIM_TEXGEN_DEFAULT));
                        }
                        break;

                    case (int)ScriptBaseClass.PRIM_POINT_LIGHT:
                        res.Add(new LSL_Integer(0));
                        res.Add(new LSL_Vector(0f,0f,0f));
                        res.Add(new LSL_Float(0f)); // intensity
                        res.Add(new LSL_Float(0f));    // radius
                        res.Add(new LSL_Float(0f));   // falloff
                        break;

                    case (int)ScriptBaseClass.PRIM_GLOW:
                        if (remain < 1)
                            return res;
                        face = (int)rules.GetLSLIntegerItem(idx++);

                        if (face == ScriptBaseClass.ALL_SIDES)
                        {
                            for (face = 0; face < 21; face++)
                            {
                                res.Add(new LSL_Float(0f));
                            }
                        }
                        else
                        {
                                res.Add(new LSL_Float(0f));
                        }
                        break;

                    case (int)ScriptBaseClass.PRIM_TEXT:
                        res.Add(new LSL_String(""));
                        res.Add(new LSL_Vector(0f,0f,0f));
                        res.Add(new LSL_Float(1.0f));
                        break;

                    case (int)ScriptBaseClass.PRIM_NAME:
                        res.Add(new LSL_String(avatar.Name));
                        break;

                    case (int)ScriptBaseClass.PRIM_DESC:
                        res.Add(new LSL_String(""));
                        break;

                    case (int)ScriptBaseClass.PRIM_ROT_LOCAL:                      
                        Quaternion lrot = avatar.Rotation;

                        if (sitPart != null && sitPart != sitPart.ParentGroup.RootPart)
                        {
                            lrot = sitPart.RotationOffset * lrot; // apply sit part rotation offset
                        }
                        res.Add(new LSL_Rotation(lrot.X, lrot.Y, lrot.Z, lrot.W));
                        break;

                    case (int)ScriptBaseClass.PRIM_POS_LOCAL:
                        Vector3 lpos = avatar.OffsetPosition; // pos relative to sit part
                        Vector3 lsitOffset = (Zrot(avatar.Rotation)) * (avatar.Appearance.AvatarHeight * 0.02638f * 2.0f);
                        lpos -= lsitOffset;

                        if (sitPart != null && sitPart != sitPart.ParentGroup.RootPart)
                        {
                            lpos = sitPart.OffsetPosition + (lpos * sitPart.RotationOffset); // make it relative to root prim
                        }
                        res.Add(new LSL_Vector(lpos.X,lpos.Y,lpos.Z));
                        break;

                    case (int)ScriptBaseClass.PRIM_LINK_TARGET:
                        if (remain < 3) // setting to 3 on the basis that parsing any usage of PRIM_LINK_TARGET that has nothing following it is pointless.
                            return res;
                        LSL_Integer new_linknumber = rules.GetLSLIntegerItem(idx++);
                        LSL_List new_rules = rules.GetSublist(idx, -1);

                        res += llGetLinkPrimitiveParams((int)new_linknumber, new_rules);
                        return res;
                }
            }
            return res;
        }

        public LSL_List GetLinkPrimitiveParams(SceneObjectPart part, LSL_List rules)
        {
            LSL_List res = new LSL_List();
            int idx=0;
            while (idx < rules.Length)
            {
                int code=(int)rules.GetLSLIntegerItem(idx++);
                int remain=rules.Length-idx;

                switch (code)
                {
                    case (int)ScriptBaseClass.PRIM_MATERIAL:
                        res.Add(new LSL_Integer(part.Material));
                        break;

                    case (int)ScriptBaseClass.PRIM_PHYSICS:
                        if ((part.GetEffectiveObjectFlags() & (uint)PrimFlags.Physics) != 0)
                            res.Add(new LSL_Integer(1));
                        else
                            res.Add(new LSL_Integer(0));
                        break;

                    case (int)ScriptBaseClass.PRIM_TEMP_ON_REZ:
                        if ((part.GetEffectiveObjectFlags() & (uint)PrimFlags.TemporaryOnRez) != 0)
                            res.Add(new LSL_Integer(1));
                        else
                            res.Add(new LSL_Integer(0));
                        break;

                    case (int)ScriptBaseClass.PRIM_PHANTOM:
                        if ((part.GetEffectiveObjectFlags() & (uint)PrimFlags.Phantom) != 0)
                            res.Add(new LSL_Integer(1));
                        else
                            res.Add(new LSL_Integer(0));
                        break;

                    case (int)ScriptBaseClass.PRIM_POSITION:
                        LSL_Vector v = new LSL_Vector(part.AbsolutePosition.X,
                                                      part.AbsolutePosition.Y,
                                                      part.AbsolutePosition.Z);
                        res.Add(v);
                        break;

                    case (int)ScriptBaseClass.PRIM_SIZE:
                        res.Add(new LSL_Vector(part.Scale.X,
                                                      part.Scale.Y,
                                                      part.Scale.Z));
                        break;

                    case (int)ScriptBaseClass.PRIM_ROTATION:
                        res.Add(GetPartRot(part));
                        break;

                    case (int)ScriptBaseClass.PRIM_TYPE:
                        // implementing box
                        PrimitiveBaseShape Shape = part.Shape;
                        int primType = (int)part.GetPrimType();
                        res.Add(new LSL_Integer(primType));
                        double topshearx = (double)(sbyte)Shape.PathShearX / 100.0; // Fix negative values for PathShearX
                        double topsheary = (double)(sbyte)Shape.PathShearY / 100.0; // and PathShearY.
                        switch (primType)
                        {
                            case ScriptBaseClass.PRIM_TYPE_BOX:
                            case ScriptBaseClass.PRIM_TYPE_CYLINDER:
                            case ScriptBaseClass.PRIM_TYPE_PRISM:
                                res.Add(new LSL_Integer(Shape.ProfileCurve) & 0xf0);    // Isolate hole shape nibble.
                                res.Add(new LSL_Vector(Shape.ProfileBegin / 50000.0, 1 - Shape.ProfileEnd / 50000.0, 0));
                                res.Add(new LSL_Float(Shape.ProfileHollow / 50000.0));
                                res.Add(new LSL_Vector(Shape.PathTwistBegin / 100.0, Shape.PathTwist / 100.0, 0));
                                res.Add(new LSL_Vector(1 - (Shape.PathScaleX / 100.0 - 1), 1 - (Shape.PathScaleY / 100.0 - 1), 0));
                                res.Add(new LSL_Vector(topshearx, topsheary, 0));
                                break;

                            case ScriptBaseClass.PRIM_TYPE_SPHERE:
                                res.Add(new LSL_Integer(Shape.ProfileCurve) & 0xf0);    // Isolate hole shape nibble.
                                res.Add(new LSL_Vector(Shape.PathBegin / 50000.0, 1 - Shape.PathEnd / 50000.0, 0));
                                res.Add(new LSL_Float(Shape.ProfileHollow / 50000.0));
                                res.Add(new LSL_Vector(Shape.PathTwistBegin / 100.0, Shape.PathTwist / 100.0, 0));
                                res.Add(new LSL_Vector(Shape.ProfileBegin / 50000.0, 1 - Shape.ProfileEnd / 50000.0, 0));
                                break;

                            case ScriptBaseClass.PRIM_TYPE_SCULPT:
                                res.Add(Shape.SculptTexture.ToString());
                                res.Add(new LSL_Integer(Shape.SculptType));
                                break;

                            case ScriptBaseClass.PRIM_TYPE_RING:
                            case ScriptBaseClass.PRIM_TYPE_TUBE:
                            case ScriptBaseClass.PRIM_TYPE_TORUS:
                                // holeshape
                                res.Add(new LSL_Integer(Shape.ProfileCurve) & 0xf0);    // Isolate hole shape nibble.

                                // cut
                                res.Add(new LSL_Vector(Shape.PathBegin / 50000.0, 1 - Shape.PathEnd / 50000.0, 0));

                                // hollow
                                res.Add(new LSL_Float(Shape.ProfileHollow / 50000.0));

                                // twist
                                res.Add(new LSL_Vector(Shape.PathTwistBegin / 100.0, Shape.PathTwist / 100.0, 0));

                                // vector holesize
                                res.Add(new LSL_Vector(1 - (Shape.PathScaleX / 100.0 - 1), 1 - (Shape.PathScaleY / 100.0 - 1), 0));

                                // vector topshear
                                res.Add(new LSL_Vector(topshearx, topsheary, 0));

                                // vector profilecut
                                res.Add(new LSL_Vector(Shape.ProfileBegin / 50000.0, 1 - Shape.ProfileEnd / 50000.0, 0));

                                // vector tapera
                                res.Add(new LSL_Vector(Shape.PathTaperX / 100.0, Shape.PathTaperY / 100.0, 0));

                                // float revolutions
                                res.Add(new LSL_Float(Math.Round(Shape.PathRevolutions * 0.015d, 2, MidpointRounding.AwayFromZero)) + 1.0d); 
                                // Slightly inaccurate, because an unsigned byte is being used to represent
                                // the entire range of floating-point values from 1.0 through 4.0 (which is how 
                                // SL does it).
                                //
                                // Using these formulas to store and retrieve PathRevolutions, it is not 
                                // possible to use all values between 1.00 and 4.00. For instance, you can't 
                                // represent 1.10. You can represent 1.09 and 1.11, but not 1.10. So, if you
                                // use llSetPrimitiveParams to set revolutions to 1.10 and then retreive them
                                // with llGetPrimitiveParams, you'll retrieve 1.09. You can also see a similar 
                                // behavior in the viewer as you cannot set 1.10. The viewer jumps to 1.11.
                                // In SL, llSetPrimitveParams and llGetPrimitiveParams can set and get a value
                                // such as 1.10. So, SL must store and retreive the actual user input rather
                                // than only storing the encoded value.

                                // float radiusoffset
                                res.Add(new LSL_Float(Shape.PathRadiusOffset / 100.0));

                                // float skew
                                res.Add(new LSL_Float(Shape.PathSkew / 100.0));
                                break;
                        }
                        break;

                    case (int)ScriptBaseClass.PRIM_TEXTURE:
                        if (remain < 1)
                            return res;

                        int face = (int)rules.GetLSLIntegerItem(idx++);
                        Primitive.TextureEntry tex = part.Shape.Textures;
                        if (face == ScriptBaseClass.ALL_SIDES)
                        {
                            for (face = 0 ; face < GetNumberOfSides(part); face++)
                            {
                                Primitive.TextureEntryFace texface = tex.GetFace((uint)face);

                                res.Add(new LSL_String(texface.TextureID.ToString()));
                                res.Add(new LSL_Vector(texface.RepeatU,
                                                       texface.RepeatV,
                                                       0));
                                res.Add(new LSL_Vector(texface.OffsetU,
                                                       texface.OffsetV,
                                                       0));
                                res.Add(new LSL_Float(texface.Rotation));
                            }
                        }
                        else
                        {
                            if (face >= 0 && face < GetNumberOfSides(part))
                            {
                                Primitive.TextureEntryFace texface = tex.GetFace((uint)face);

                                res.Add(new LSL_String(texface.TextureID.ToString()));
                                res.Add(new LSL_Vector(texface.RepeatU,
                                                       texface.RepeatV,
                                                       0));
                                res.Add(new LSL_Vector(texface.OffsetU,
                                                       texface.OffsetV,
                                                       0));
                                res.Add(new LSL_Float(texface.Rotation));
                            }
                        }
                        break;

                    case (int)ScriptBaseClass.PRIM_COLOR:
                        if (remain < 1)
                            return res;

                        face=(int)rules.GetLSLIntegerItem(idx++);

                        tex = part.Shape.Textures;
                        Color4 texcolor;
                        if (face == ScriptBaseClass.ALL_SIDES)
                        {
                            for (face = 0 ; face < GetNumberOfSides(part); face++)
                            {
                                texcolor = tex.GetFace((uint)face).RGBA;
                                res.Add(new LSL_Vector(texcolor.R,
                                                       texcolor.G,
                                                       texcolor.B));
                                res.Add(new LSL_Float(texcolor.A));
                            }
                        }
                        else
                        {
                            texcolor = tex.GetFace((uint)face).RGBA;
                            res.Add(new LSL_Vector(texcolor.R,
                                                   texcolor.G,
                                                   texcolor.B));
                            res.Add(new LSL_Float(texcolor.A));
                        }
                        break;

                    case (int)ScriptBaseClass.PRIM_BUMP_SHINY:
                        if (remain < 1)
                            return res;
                        face = (int)rules.GetLSLIntegerItem(idx++);

                        tex = part.Shape.Textures;
                        int shiny;
                        if (face == ScriptBaseClass.ALL_SIDES)
                        {
                            for (face = 0; face < GetNumberOfSides(part); face++)
                            {
                                Shininess shinyness = tex.GetFace((uint)face).Shiny;
                                if (shinyness == Shininess.High)
                                {
                                    shiny = ScriptBaseClass.PRIM_SHINY_HIGH;
                                }
                                else if (shinyness == Shininess.Medium)
                                {
                                    shiny = ScriptBaseClass.PRIM_SHINY_MEDIUM;
                                }
                                else if (shinyness == Shininess.Low)
                                {
                                    shiny = ScriptBaseClass.PRIM_SHINY_LOW;
                                }
                                else
                                {
                                    shiny = ScriptBaseClass.PRIM_SHINY_NONE;
                                }
                                res.Add(new LSL_Integer(shiny));
                                res.Add(new LSL_Integer((int)tex.GetFace((uint)face).Bump));
                            }
                        }
                        else
                        {
                            Shininess shinyness = tex.GetFace((uint)face).Shiny;
                            if (shinyness == Shininess.High)
                            {
                                shiny = ScriptBaseClass.PRIM_SHINY_HIGH; 
                            }
                            else if (shinyness == Shininess.Medium)
                            {
                                shiny = ScriptBaseClass.PRIM_SHINY_MEDIUM;
                            }
                            else if (shinyness == Shininess.Low)
                            {
                                shiny = ScriptBaseClass.PRIM_SHINY_LOW;
                            }
                            else
                            {
                                shiny = ScriptBaseClass.PRIM_SHINY_NONE;
                            }
                            res.Add(new LSL_Integer(shiny));
                            res.Add(new LSL_Integer((int)tex.GetFace((uint)face).Bump));
                        }
                        break;

                    case (int)ScriptBaseClass.PRIM_FULLBRIGHT:
                        if (remain < 1)
                            return res;
                        face = (int)rules.GetLSLIntegerItem(idx++);

                        tex = part.Shape.Textures;
                        int fullbright;
                        if (face == ScriptBaseClass.ALL_SIDES)
                        {
                            for (face = 0; face < GetNumberOfSides(part); face++)
                            {
                                if (tex.GetFace((uint)face).Fullbright == true)
                                {
                                    fullbright = ScriptBaseClass.TRUE;
                                }
                                else
                                {
                                    fullbright = ScriptBaseClass.FALSE;
                                }
                                res.Add(new LSL_Integer(fullbright));
                            }
                        }
                        else
                        {
                            if (tex.GetFace((uint)face).Fullbright == true)
                            {
                                fullbright = ScriptBaseClass.TRUE;
                            }
                            else
                            {
                                fullbright = ScriptBaseClass.FALSE;
                            }
                            res.Add(new LSL_Integer(fullbright));
                        }
                        break;

                    case (int)ScriptBaseClass.PRIM_FLEXIBLE:
                        PrimitiveBaseShape shape = part.Shape;

                        if (shape.FlexiEntry)
                            res.Add(new LSL_Integer(1));              // active
                        else
                            res.Add(new LSL_Integer(0));
                        res.Add(new LSL_Integer(shape.FlexiSoftness));// softness
                        res.Add(new LSL_Float(shape.FlexiGravity));   // gravity
                        res.Add(new LSL_Float(shape.FlexiDrag));      // friction
                        res.Add(new LSL_Float(shape.FlexiWind));      // wind
                        res.Add(new LSL_Float(shape.FlexiTension));   // tension
                        res.Add(new LSL_Vector(shape.FlexiForceX,       // force
                                               shape.FlexiForceY,
                                               shape.FlexiForceZ));
                        break;

                    case (int)ScriptBaseClass.PRIM_TEXGEN:
                        // (PRIM_TEXGEN_DEFAULT, PRIM_TEXGEN_PLANAR)
                        if (remain < 1)
                            return res;
                        face = (int)rules.GetLSLIntegerItem(idx++);

                        tex = part.Shape.Textures;
                        if (face == ScriptBaseClass.ALL_SIDES)
                        {
                            for (face = 0; face < GetNumberOfSides(part); face++)
                            {
                                if (tex.GetFace((uint)face).TexMapType == MappingType.Planar)
                                {
                                    res.Add(new LSL_Integer(ScriptBaseClass.PRIM_TEXGEN_PLANAR));
                                }
                                else
                                {
                                    res.Add(new LSL_Integer(ScriptBaseClass.PRIM_TEXGEN_DEFAULT));
                                }
                            }
                        }
                        else
                        {
                            if (tex.GetFace((uint)face).TexMapType == MappingType.Planar)
                            {
                                res.Add(new LSL_Integer(ScriptBaseClass.PRIM_TEXGEN_PLANAR));
                            }
                            else
                            {
                                res.Add(new LSL_Integer(ScriptBaseClass.PRIM_TEXGEN_DEFAULT));
                            }
                        }
                        break;

                    case (int)ScriptBaseClass.PRIM_POINT_LIGHT:
                        shape = part.Shape;

                        if (shape.LightEntry)
                            res.Add(new LSL_Integer(1));              // active
                        else
                            res.Add(new LSL_Integer(0));
                        res.Add(new LSL_Vector(shape.LightColorR,       // color
                                               shape.LightColorG,
                                               shape.LightColorB));
                        res.Add(new LSL_Float(shape.LightIntensity)); // intensity
                        res.Add(new LSL_Float(shape.LightRadius));    // radius
                        res.Add(new LSL_Float(shape.LightFalloff));   // falloff
                        break;

                    case (int)ScriptBaseClass.PRIM_GLOW:
                        if (remain < 1)
                            return res;
                        face = (int)rules.GetLSLIntegerItem(idx++);

                        tex = part.Shape.Textures;
                        float primglow;
                        if (face == ScriptBaseClass.ALL_SIDES)
                        {
                            for (face = 0; face < GetNumberOfSides(part); face++)
                            {
                                primglow = tex.GetFace((uint)face).Glow;
                                res.Add(new LSL_Float(primglow));
                            }
                        }
                        else
                        {
                            primglow = tex.GetFace((uint)face).Glow;
                            res.Add(new LSL_Float(primglow));
                        }
                        break;

                    case (int)ScriptBaseClass.PRIM_TEXT:
                        Color4 textColor = part.GetTextColor();
                        res.Add(new LSL_String(part.Text));
                        res.Add(new LSL_Vector(textColor.R,
                                               textColor.G,
                                               textColor.B));
                        res.Add(new LSL_Float(textColor.A));
                        break;

                    case (int)ScriptBaseClass.PRIM_NAME:
                        res.Add(new LSL_String(part.Name));
                        break;

                    case (int)ScriptBaseClass.PRIM_DESC:
                        res.Add(new LSL_String(part.Description));
                        break;

                    case (int)ScriptBaseClass.PRIM_ROT_LOCAL:
                        res.Add(new LSL_Rotation(part.RotationOffset.X, part.RotationOffset.Y, part.RotationOffset.Z, part.RotationOffset.W));
                        break;

                    case (int)ScriptBaseClass.PRIM_POS_LOCAL:
                        res.Add(new LSL_Vector(GetPartLocalPos(part)));
                        break;

                    case (int)ScriptBaseClass.PRIM_LINK_TARGET:
                        if (remain < 3) // setting to 3 on the basis that parsing any usage of PRIM_LINK_TARGET that has nothing following it is pointless.
                            return res;
                        LSL_Integer new_linknumber = rules.GetLSLIntegerItem(idx++);
                        LSL_List new_rules = rules.GetSublist(idx, -1);
                        LSL_List tres = llGetLinkPrimitiveParams((int)new_linknumber, new_rules);
                        res += tres;
                        return res;                       
                }
            }
            return res;
        }

        public LSL_List llGetPrimMediaParams(int face, LSL_List rules)
        {
            m_host.AddScriptLPS(1);
            ScriptSleep(1000);
            return GetPrimMediaParams(m_host, face, rules);
        }

        public LSL_List llGetLinkMedia(LSL_Integer link, LSL_Integer face, LSL_List rules)
        {
            m_host.AddScriptLPS(1);
            ScriptSleep(1000);
            if (link == ScriptBaseClass.LINK_ROOT)
                return GetPrimMediaParams(m_host.ParentGroup.RootPart, face, rules);
            else if (link == ScriptBaseClass.LINK_THIS)
                return GetPrimMediaParams(m_host, face, rules);
            else
            {
                SceneObjectPart part = m_host.ParentGroup.GetLinkNumPart(link);
                if (null != part)
                    return GetPrimMediaParams(part, face, rules);
            }

            return new LSL_List();
        }

        private LSL_List GetPrimMediaParams(SceneObjectPart part, int face, LSL_List rules)
        {
            // LSL Spec http://wiki.secondlife.com/wiki/LlGetPrimMediaParams says to fail silently if face is invalid
            // TODO: Need to correctly handle case where a face has no media (which gives back an empty list).
            // Assuming silently fail means give back an empty list.  Ideally, need to check this.
            if (face < 0 || face > part.GetNumberOfSides() - 1)
                return new LSL_List();

            IMoapModule module = m_ScriptEngine.World.RequestModuleInterface<IMoapModule>();
            if (null == module)
                return new LSL_List();

            MediaEntry me = module.GetMediaEntry(part, face);

            // As per http://wiki.secondlife.com/wiki/LlGetPrimMediaParams
            if (null == me)
                return new LSL_List();

            LSL_List res = new LSL_List();

            for (int i = 0; i < rules.Length; i++)
            {
                int code = (int)rules.GetLSLIntegerItem(i);

                switch (code)
                {
                    case ScriptBaseClass.PRIM_MEDIA_ALT_IMAGE_ENABLE:
                        // Not implemented
                        res.Add(new LSL_Integer(0));
                        break;

                    case ScriptBaseClass.PRIM_MEDIA_CONTROLS:
                        if (me.Controls == MediaControls.Standard)
                            res.Add(new LSL_Integer(ScriptBaseClass.PRIM_MEDIA_CONTROLS_STANDARD));
                        else
                            res.Add(new LSL_Integer(ScriptBaseClass.PRIM_MEDIA_CONTROLS_MINI));
                        break;

                    case ScriptBaseClass.PRIM_MEDIA_CURRENT_URL:
                        res.Add(new LSL_String(me.CurrentURL));
                        break;

                    case ScriptBaseClass.PRIM_MEDIA_HOME_URL:
                        res.Add(new LSL_String(me.HomeURL));
                        break;

                    case ScriptBaseClass.PRIM_MEDIA_AUTO_LOOP:
                        res.Add(me.AutoLoop ? ScriptBaseClass.TRUE : ScriptBaseClass.FALSE);
                        break;

                    case ScriptBaseClass.PRIM_MEDIA_AUTO_PLAY:
                        res.Add(me.AutoPlay ? ScriptBaseClass.TRUE : ScriptBaseClass.FALSE);
                        break;

                    case ScriptBaseClass.PRIM_MEDIA_AUTO_SCALE:
                        res.Add(me.AutoScale ? ScriptBaseClass.TRUE : ScriptBaseClass.FALSE);
                        break;

                    case ScriptBaseClass.PRIM_MEDIA_AUTO_ZOOM:
                        res.Add(me.AutoZoom ? ScriptBaseClass.TRUE : ScriptBaseClass.FALSE);
                        break;

                    case ScriptBaseClass.PRIM_MEDIA_FIRST_CLICK_INTERACT:
                        res.Add(me.InteractOnFirstClick ? ScriptBaseClass.TRUE : ScriptBaseClass.FALSE);
                        break;

                    case ScriptBaseClass.PRIM_MEDIA_WIDTH_PIXELS:
                        res.Add(new LSL_Integer(me.Width));
                        break;

                    case ScriptBaseClass.PRIM_MEDIA_HEIGHT_PIXELS:
                        res.Add(new LSL_Integer(me.Height));
                        break;

                    case ScriptBaseClass.PRIM_MEDIA_WHITELIST_ENABLE:
                        res.Add(me.EnableWhiteList ? ScriptBaseClass.TRUE : ScriptBaseClass.FALSE);
                        break;

                    case ScriptBaseClass.PRIM_MEDIA_WHITELIST:
                        string[] urls = (string[])me.WhiteList.Clone();

                        for (int j = 0; j < urls.Length; j++)
                            urls[j] = Uri.EscapeDataString(urls[j]);

                        res.Add(new LSL_String(string.Join(", ", urls)));
                        break;

                    case ScriptBaseClass.PRIM_MEDIA_PERMS_INTERACT:
                        res.Add(new LSL_Integer((int)me.InteractPermissions));
                        break;

                    case ScriptBaseClass.PRIM_MEDIA_PERMS_CONTROL:
                        res.Add(new LSL_Integer((int)me.ControlPermissions));
                        break;

                    default: return ScriptBaseClass.LSL_STATUS_MALFORMED_PARAMS;
                }
            }

            return res;
        }

        public LSL_Integer llSetPrimMediaParams(LSL_Integer face, LSL_List rules)
        {
            m_host.AddScriptLPS(1);
            ScriptSleep(1000);
            return SetPrimMediaParams(m_host, face, rules);
        }

        public LSL_Integer llSetLinkMedia(LSL_Integer link, LSL_Integer face, LSL_List rules)
        {
            m_host.AddScriptLPS(1);
            ScriptSleep(1000);
            if (link == ScriptBaseClass.LINK_ROOT)
                return SetPrimMediaParams(m_host.ParentGroup.RootPart, face, rules);
            else if (link == ScriptBaseClass.LINK_THIS)
                return SetPrimMediaParams(m_host, face, rules);
            else
            {
                SceneObjectPart part = m_host.ParentGroup.GetLinkNumPart(link);
                if (null != part)
                    return SetPrimMediaParams(part, face, rules);
            }

            return ScriptBaseClass.LSL_STATUS_NOT_FOUND;
        }

        private LSL_Integer SetPrimMediaParams(SceneObjectPart part, LSL_Integer face, LSL_List rules)
        {
            // LSL Spec http://wiki.secondlife.com/wiki/LlSetPrimMediaParams says to fail silently if face is invalid
            // Assuming silently fail means sending back LSL_STATUS_OK.  Ideally, need to check this.
            // Don't perform the media check directly
            if (face < 0 || face > part.GetNumberOfSides() - 1)
                return ScriptBaseClass.LSL_STATUS_NOT_FOUND;

            IMoapModule module = m_ScriptEngine.World.RequestModuleInterface<IMoapModule>();
            if (null == module)
                return ScriptBaseClass.LSL_STATUS_NOT_SUPPORTED;

            MediaEntry me = module.GetMediaEntry(part, face);
            if (null == me)
                me = new MediaEntry();

            int i = 0;

            while (i < rules.Length - 1)
            {
                int code = rules.GetLSLIntegerItem(i++);

                switch (code)
                {
                    case ScriptBaseClass.PRIM_MEDIA_ALT_IMAGE_ENABLE:
                        me.EnableAlterntiveImage = (rules.GetLSLIntegerItem(i++) != 0 ? true : false);
                        break;

                    case ScriptBaseClass.PRIM_MEDIA_CONTROLS:
                        int v = rules.GetLSLIntegerItem(i++);
                        if (ScriptBaseClass.PRIM_MEDIA_CONTROLS_STANDARD == v)
                            me.Controls = MediaControls.Standard;
                        else
                            me.Controls = MediaControls.Mini;
                        break;

                    case ScriptBaseClass.PRIM_MEDIA_CURRENT_URL:
                        me.CurrentURL = rules.GetLSLStringItem(i++);
                        break;

                    case ScriptBaseClass.PRIM_MEDIA_HOME_URL:
                        me.HomeURL = rules.GetLSLStringItem(i++);
                        break;

                    case ScriptBaseClass.PRIM_MEDIA_AUTO_LOOP:
                        me.AutoLoop = (ScriptBaseClass.TRUE == rules.GetLSLIntegerItem(i++) ? true : false);
                        break;

                    case ScriptBaseClass.PRIM_MEDIA_AUTO_PLAY:
                        me.AutoPlay = (ScriptBaseClass.TRUE == rules.GetLSLIntegerItem(i++) ? true : false);
                        break;

                    case ScriptBaseClass.PRIM_MEDIA_AUTO_SCALE:
                        me.AutoScale = (ScriptBaseClass.TRUE == rules.GetLSLIntegerItem(i++) ? true : false);
                        break;

                    case ScriptBaseClass.PRIM_MEDIA_AUTO_ZOOM:
                        me.AutoZoom = (ScriptBaseClass.TRUE == rules.GetLSLIntegerItem(i++) ? true : false);
                        break;

                    case ScriptBaseClass.PRIM_MEDIA_FIRST_CLICK_INTERACT:
                        me.InteractOnFirstClick = (ScriptBaseClass.TRUE == rules.GetLSLIntegerItem(i++) ? true : false);
                        break;

                    case ScriptBaseClass.PRIM_MEDIA_WIDTH_PIXELS:
                        me.Width = (int)rules.GetLSLIntegerItem(i++);
                        break;

                    case ScriptBaseClass.PRIM_MEDIA_HEIGHT_PIXELS:
                        me.Height = (int)rules.GetLSLIntegerItem(i++);
                        break;

                    case ScriptBaseClass.PRIM_MEDIA_WHITELIST_ENABLE:
                        me.EnableWhiteList = (ScriptBaseClass.TRUE == rules.GetLSLIntegerItem(i++) ? true : false);
                        break;

                    case ScriptBaseClass.PRIM_MEDIA_WHITELIST:
                        string[] rawWhiteListUrls = rules.GetLSLStringItem(i++).ToString().Split(new char[] { ',' });
                        List<string> whiteListUrls = new List<string>();
                        Array.ForEach(
                            rawWhiteListUrls, delegate(string rawUrl) { whiteListUrls.Add(rawUrl.Trim()); });
                        me.WhiteList = whiteListUrls.ToArray();
                        break;

                    case ScriptBaseClass.PRIM_MEDIA_PERMS_INTERACT:
                        me.InteractPermissions = (MediaPermission)(byte)(int)rules.GetLSLIntegerItem(i++);
                        break;

                    case ScriptBaseClass.PRIM_MEDIA_PERMS_CONTROL:
                        me.ControlPermissions = (MediaPermission)(byte)(int)rules.GetLSLIntegerItem(i++);
                        break;

                    default: return ScriptBaseClass.LSL_STATUS_MALFORMED_PARAMS;
                }
            }

            module.SetMediaEntry(part, face, me);

            return ScriptBaseClass.LSL_STATUS_OK;
        }

        public LSL_Integer llClearPrimMedia(LSL_Integer face)
        {
            m_host.AddScriptLPS(1);
            ScriptSleep(1000);
            return ClearPrimMedia(m_host, face);
        }

        public LSL_Integer llClearLinkMedia(LSL_Integer link, LSL_Integer face)
        {
            m_host.AddScriptLPS(1);
            ScriptSleep(1000);
            if (link == ScriptBaseClass.LINK_ROOT)
                return ClearPrimMedia(m_host.ParentGroup.RootPart, face);
            else if (link == ScriptBaseClass.LINK_THIS)
                return ClearPrimMedia(m_host, face);
            else
            {
                SceneObjectPart part = m_host.ParentGroup.GetLinkNumPart(link);
                if (null != part)
                    return ClearPrimMedia(part, face);
            }

            return ScriptBaseClass.LSL_STATUS_NOT_FOUND;
        }

        private LSL_Integer ClearPrimMedia(SceneObjectPart part, LSL_Integer face)
        {
            // LSL Spec http://wiki.secondlife.com/wiki/LlClearPrimMedia says to fail silently if face is invalid
            // Assuming silently fail means sending back LSL_STATUS_OK.  Ideally, need to check this.
            // FIXME: Don't perform the media check directly
            if (face < 0 || face > part.GetNumberOfSides() - 1)
                return ScriptBaseClass.LSL_STATUS_NOT_FOUND;

            IMoapModule module = m_ScriptEngine.World.RequestModuleInterface<IMoapModule>();
            if (null == module)
                return ScriptBaseClass.LSL_STATUS_NOT_SUPPORTED;

            module.ClearMediaEntry(part, face);

            return ScriptBaseClass.LSL_STATUS_OK;
        }

        //  <remarks>
        //  <para>
        //  The .NET definition of base 64 is:
        //  <list>
        //  <item>
        //  Significant: A-Z a-z 0-9 + -
        //  </item>
        //  <item>
        //  Whitespace: \t \n \r ' '
        //  </item>
        //  <item>
        //  Valueless: =
        //  </item>
        //  <item>
        //  End-of-string: \0 or '=='
        //  </item>
        //  </list>
        //  </para>
        //  <para>
        //  Each point in a base-64 string represents
        //  a 6 bit value. A 32-bit integer can be
        //  represented using 6 characters (with some
        //  redundancy).
        //  </para>
        //  <para>
        //  LSL requires a base64 string to be 8
        //  characters in length. LSL also uses '/'
        //  rather than '-' (MIME compliant).
        //  </para>
        //  <para>
        //  RFC 1341 used as a reference (as specified
        //  by the SecondLife Wiki).
        //  </para>
        //  <para>
        //  SL do not record any kind of exception for
        //  these functions, so the string to integer
        //  conversion returns '0' if an invalid
        //  character is encountered during conversion.
        //  </para>
        //  <para>
        //  References
        //  <list>
        //  <item>
        //  http://lslwiki.net/lslwiki/wakka.php?wakka=Base64
        //  </item>
        //  <item>
        //  </item>
        //  </list>
        //  </para>
        //  </remarks>

        //  <summary>
        //  Table for converting 6-bit integers into
        //  base-64 characters
        //  </summary>

        protected static readonly char[] i2ctable =
        {
            'A','B','C','D','E','F','G','H',
            'I','J','K','L','M','N','O','P',
            'Q','R','S','T','U','V','W','X',
            'Y','Z',
            'a','b','c','d','e','f','g','h',
            'i','j','k','l','m','n','o','p',
            'q','r','s','t','u','v','w','x',
            'y','z',
            '0','1','2','3','4','5','6','7',
            '8','9',
            '+','/'
        };

        //  <summary>
        //  Table for converting base-64 characters
        //  into 6-bit integers.
        //  </summary>

        protected static readonly int[] c2itable =
        {
            -1,-1,-1,-1,-1,-1,-1,-1,    // 0x
            -1,-1,-1,-1,-1,-1,-1,-1,
            -1,-1,-1,-1,-1,-1,-1,-1,    // 1x
            -1,-1,-1,-1,-1,-1,-1,-1,
            -1,-1,-1,-1,-1,-1,-1,-1,    // 2x
            -1,-1,-1,63,-1,-1,-1,64,
            53,54,55,56,57,58,59,60,    // 3x
            61,62,-1,-1,-1,0,-1,-1,
            -1,1,2,3,4,5,6,7,           // 4x
            8,9,10,11,12,13,14,15,
            16,17,18,19,20,21,22,23,    // 5x
            24,25,26,-1,-1,-1,-1,-1,
            -1,27,28,29,30,31,32,33,    // 6x
            34,35,36,37,38,39,40,41,
            42,43,44,45,46,47,48,49,    // 7x
            50,51,52,-1,-1,-1,-1,-1,
            -1,-1,-1,-1,-1,-1,-1,-1,    // 8x
            -1,-1,-1,-1,-1,-1,-1,-1,
            -1,-1,-1,-1,-1,-1,-1,-1,    // 9x
            -1,-1,-1,-1,-1,-1,-1,-1,
            -1,-1,-1,-1,-1,-1,-1,-1,    // Ax
            -1,-1,-1,-1,-1,-1,-1,-1,
            -1,-1,-1,-1,-1,-1,-1,-1,    // Bx
            -1,-1,-1,-1,-1,-1,-1,-1,
            -1,-1,-1,-1,-1,-1,-1,-1,    // Cx
            -1,-1,-1,-1,-1,-1,-1,-1,
            -1,-1,-1,-1,-1,-1,-1,-1,    // Dx
            -1,-1,-1,-1,-1,-1,-1,-1,
            -1,-1,-1,-1,-1,-1,-1,-1,    // Ex
            -1,-1,-1,-1,-1,-1,-1,-1,
            -1,-1,-1,-1,-1,-1,-1,-1,    // Fx
            -1,-1,-1,-1,-1,-1,-1,-1
        };

        //  <summary>
        //  Converts a 32-bit integer into a Base64
        //  character string. Base64 character strings
        //  are always 8 characters long. All iinteger
        //  values are acceptable.
        //  </summary>
        //  <param name="number">
        //  32-bit integer to be converted.
        //  </param>
        //  <returns>
        //  8 character string. The 1st six characters
        //  contain the encoded number, the last two
        //  characters are padded with "=".
        //  </returns>

        public LSL_String llIntegerToBase64(int number)
        {
            // uninitialized string

            char[] imdt = new char[8];

            m_host.AddScriptLPS(1);

            // Manually unroll the loop

            imdt[7] = '=';
            imdt[6] = '=';
            imdt[5] = i2ctable[number<<4  & 0x3F];
            imdt[4] = i2ctable[number>>2  & 0x3F];
            imdt[3] = i2ctable[number>>8  & 0x3F];
            imdt[2] = i2ctable[number>>14 & 0x3F];
            imdt[1] = i2ctable[number>>20 & 0x3F];
            imdt[0] = i2ctable[number>>26 & 0x3F];

            return new string(imdt);
        }

        //  <summary>
        //  Converts an eight character base-64 string
        //  into a 32-bit integer.
        //  </summary>
        //  <param name="str">
        //  8 characters string to be converted. Other
        //  length strings return zero.
        //  </param>
        //  <returns>
        //  Returns an integer representing the
        //  encoded value providedint he 1st 6
        //  characters of the string.
        //  </returns>
        //  <remarks>
        //  This is coded to behave like LSL's
        //  implementation (I think), based upon the
        //  information available at the Wiki.
        //  If more than 8 characters are supplied,
        //  zero is returned.
        //  If a NULL string is supplied, zero will
        //  be returned.
        //  If fewer than 6 characters are supplied, then
        //  the answer will reflect a partial
        //  accumulation.
        //  <para>
        //  The 6-bit segments are
        //  extracted left-to-right in big-endian mode,
        //  which means that segment 6 only contains the
        //  two low-order bits of the 32 bit integer as
        //  its high order 2 bits. A short string therefore
        //  means loss of low-order information. E.g.
        //
        //  |<---------------------- 32-bit integer ----------------------->|<-Pad->|
        //  |<--Byte 0----->|<--Byte 1----->|<--Byte 2----->|<--Byte 3----->|<-Pad->|
        //  |3|3|2|2|2|2|2|2|2|2|2|2|1|1|1|1|1|1|1|1|1|1| | | | | | | | | | |P|P|P|P|
        //  |1|0|9|8|7|6|5|4|3|2|1|0|9|8|7|6|5|4|3|2|1|0|9|8|7|6|5|4|3|2|1|0|P|P|P|P|
        //  |  str[0]   |  str[1]   |  str[2]   |  str[3]   |  str[4]   |  str[6]   |
        //
        //  </para>
        //  </remarks>

        public LSL_Integer llBase64ToInteger(string str)
        {
            int number = 0;
            int digit;

            m_host.AddScriptLPS(1);

            //    Require a well-fromed base64 string

            if (str.Length > 8)
                return 0;

            //    The loop is unrolled in the interests
            //    of performance and simple necessity.
            //
            //    MUST find 6 digits to be well formed
            //      -1 == invalid
            //       0 == padding

            if ((digit = c2itable[str[0]]) <= 0)
            {
                return digit < 0 ? (int)0 : number;
            }
            number += --digit<<26;

            if ((digit = c2itable[str[1]]) <= 0)
            {
                return digit < 0 ? (int)0 : number;
            }
            number += --digit<<20;

            if ((digit = c2itable[str[2]]) <= 0)
            {
                return digit < 0 ? (int)0 : number;
            }
            number += --digit<<14;

            if ((digit = c2itable[str[3]]) <= 0)
            {
                return digit < 0 ? (int)0 : number;
            }
            number += --digit<<8;

            if ((digit = c2itable[str[4]]) <= 0)
            {
                return digit < 0 ? (int)0 : number;
            }
            number += --digit<<2;

            if ((digit = c2itable[str[5]]) <= 0)
            {
                return digit < 0 ? (int)0 : number;
            }
            number += --digit>>4;

            // ignore trailing padding

            return number;
        }

        public LSL_Float llGetGMTclock()
        {
            m_host.AddScriptLPS(1);
            return DateTime.UtcNow.TimeOfDay.TotalSeconds;
        }

        public LSL_String llGetHTTPHeader(LSL_Key request_id, string header)
        {
            m_host.AddScriptLPS(1);

           if (m_UrlModule != null)
               return m_UrlModule.GetHttpHeader(new UUID(request_id), header);
           return String.Empty;
        }


        public LSL_String llGetSimulatorHostname()
        {
            m_host.AddScriptLPS(1);
            IUrlModule UrlModule = World.RequestModuleInterface<IUrlModule>();
            return UrlModule.ExternalHostNameForLSL;
        }

        //  <summary>
        //  Scan the string supplied in 'src' and
        //  tokenize it based upon two sets of
        //  tokenizers provided in two lists,
        //  separators and spacers.
        //  </summary>
        //
        //  <remarks>
        //  Separators demarcate tokens and are
        //  elided as they are encountered. Spacers
        //  also demarcate tokens, but are themselves
        //  retained as tokens.
        //
        //  Both separators and spacers may be arbitrarily
        //  long strings. i.e. ":::".
        //
        //  The function returns an ordered list
        //  representing the tokens found in the supplied
        //  sources string. If two successive tokenizers
        //  are encountered, then a null-string entry is
        //  added to the list.
        //
        //  It is a precondition that the source and
        //  toekizer lisst are non-null. If they are null,
        //  then a null pointer exception will be thrown
        //  while their lengths are being determined.
        //
        //  A small amount of working memoryis required
        //  of approximately 8*#tokenizers + 8*srcstrlen.
        //
        //  There are many ways in which this function
        //  can be implemented, this implementation is
        //  fairly naive and assumes that when the
        //  function is invooked with a short source
        //  string and/or short lists of tokenizers, then
        //  performance will not be an issue.
        //
        //  In order to minimize the perofrmance
        //  effects of long strings, or large numbers
        //  of tokeizers, the function skips as far as
        //  possible whenever a toekenizer is found,
        //  and eliminates redundant tokenizers as soon
        //  as is possible.
        //
        //  The implementation tries to minimize temporary
        //  garbage generation.
        //  </remarks>

        public LSL_List llParseStringKeepNulls(string src, LSL_List separators, LSL_List spacers)
        {
            return ParseString2List(src, separators, spacers, true);
        }

        private LSL_List ParseString2List(string src, LSL_List separators, LSL_List spacers, bool keepNulls)
        {
            int          srclen    = src.Length;
            int          seplen    = separators.Length;
            object[]     separray  = separators.Data;
            int          spclen    = spacers.Length;
            object[]     spcarray  = spacers.Data;
            int          dellen    = 0;
            string[]     delarray  = new string[seplen+spclen];

            int          outlen    = 0;
            string[]     outarray  = new string[srclen*2+1];

            int          i, j;
            string       d;

            m_host.AddScriptLPS(1);

            /*
             * Convert separator and spacer lists to C# strings.
             * Also filter out null strings so we don't hang.
             */
            for (i = 0; i < seplen; i ++)
            {
                d = separray[i].ToString();
                if (d.Length > 0)
                {
                    delarray[dellen++] = d;
                }
            }
            seplen = dellen;

            for (i = 0; i < spclen; i ++)
            {
                d = spcarray[i].ToString();
                if (d.Length > 0)
                {
                    delarray[dellen++] = d;
                }
            }

            /*
             * Scan through source string from beginning to end.
             */
            for (i = 0;;)
            {

                /*
                 * Find earliest delimeter in src starting at i (if any).
                 */
                int    earliestDel = -1;
                int    earliestSrc = srclen;
                string earliestStr = null;
                for (j = 0; j < dellen; j ++)
                {
                    d = delarray[j];
                    if (d != null)
                    {
                        int index = src.IndexOf(d, i);
                        if (index < 0)
                        {
                            delarray[j] = null;     // delim nowhere in src, don't check it anymore
                        }
                        else if (index < earliestSrc)
                        {
                            earliestSrc = index;    // where delimeter starts in source string
                            earliestDel = j;        // where delimeter is in delarray[]
                            earliestStr = d;        // the delimeter string from delarray[]
                            if (index == i) break;  // can't do any better than found at beg of string
                        }
                    }
                }

                /*
                 * Output source string starting at i through start of earliest delimeter.
                 */
                if (keepNulls || (earliestSrc > i))
                {
                    outarray[outlen++] = src.Substring(i, earliestSrc - i);
                }

                /*
                 * If no delimeter found at or after i, we're done scanning.
                 */
                if (earliestDel < 0) break;

                /*
                 * If delimeter was a spacer, output the spacer.
                 */
                if (earliestDel >= seplen)
                {
                    outarray[outlen++] = earliestStr;
                }

                /*
                 * Look at rest of src string following delimeter.
                 */
                i = earliestSrc + earliestStr.Length;
            }

            /*
             * Make up an exact-sized output array suitable for an LSL_List object.
             */
            object[] outlist = new object[outlen];
            for (i = 0; i < outlen; i ++)
            {
                outlist[i] = new LSL_String(outarray[i]);
            }
            return new LSL_List(outlist);
        }

        public LSL_Integer llGetObjectPermMask(int mask)
        {
            m_host.AddScriptLPS(1);

            int permmask = 0;

            if (mask == ScriptBaseClass.MASK_BASE)//0
            {
                permmask = (int)m_host.BaseMask;
            }

            else if (mask == ScriptBaseClass.MASK_OWNER)//1
            {
                permmask = (int)m_host.OwnerMask;
            }

            else if (mask == ScriptBaseClass.MASK_GROUP)//2
            {
                permmask = (int)m_host.GroupMask;
            }

            else if (mask == ScriptBaseClass.MASK_EVERYONE)//3
            {
                permmask = (int)m_host.EveryoneMask;
            }

            else if (mask == ScriptBaseClass.MASK_NEXT)//4
            {
                permmask = (int)m_host.NextOwnerMask;
            }

            return permmask;
        }

        public void llSetObjectPermMask(int mask, int value)
        {
            m_host.AddScriptLPS(1);

            if (m_ScriptEngine.Config.GetBoolean("AllowGodFunctions", false))
            {
                if (World.Permissions.CanRunConsoleCommand(m_host.OwnerID))
                {
                    if (mask == ScriptBaseClass.MASK_BASE)//0
                    {
                        m_host.BaseMask = (uint)value;
                    }

                    else if (mask == ScriptBaseClass.MASK_OWNER)//1
                    {
                        m_host.OwnerMask = (uint)value;
                    }

                    else if (mask == ScriptBaseClass.MASK_GROUP)//2
                    {
                        m_host.GroupMask = (uint)value;
                    }

                    else if (mask == ScriptBaseClass.MASK_EVERYONE)//3
                    {
                        m_host.EveryoneMask = (uint)value;
                    }

                    else if (mask == ScriptBaseClass.MASK_NEXT)//4
                    {
                        m_host.NextOwnerMask = (uint)value;
                    }
                }
            }
        }

        public LSL_Integer llGetInventoryPermMask(string itemName, int mask)
        {
            m_host.AddScriptLPS(1);

            TaskInventoryItem item = m_host.Inventory.GetInventoryItem(itemName);

            if (item == null)
                return -1;

            switch (mask)
            {
                case 0:
                    return (int)item.BasePermissions;
                case 1:
                    return (int)item.CurrentPermissions;
                case 2:
                    return (int)item.GroupPermissions;
                case 3:
                    return (int)item.EveryonePermissions;
                case 4:
                    return (int)item.NextPermissions;
            }
            m_host.TaskInventory.LockItemsForRead(false);

            return -1;
        }

        public void llSetInventoryPermMask(string itemName, int mask, int value)
        {
            m_host.AddScriptLPS(1);

            if (m_ScriptEngine.Config.GetBoolean("AllowGodFunctions", false))
            {
                if (World.Permissions.CanRunConsoleCommand(m_host.OwnerID))
                {
                    TaskInventoryItem item = m_host.Inventory.GetInventoryItem(itemName);

                    if (item != null)
                    {
                        switch (mask)
                        {
                            case 0:
                                item.BasePermissions = (uint)value;
                                break;
                            case 1:
                                item.CurrentPermissions = (uint)value;
                                break;
                            case 2:
                                item.GroupPermissions = (uint)value;
                                break;
                            case 3:
                                item.EveryonePermissions = (uint)value;
                                break;
                            case 4:
                                item.NextPermissions = (uint)value;
                                break;
                        }
                    }
                }
            }
        }

        public LSL_String llGetInventoryCreator(string itemName)
        {
            m_host.AddScriptLPS(1);

            TaskInventoryItem item = m_host.Inventory.GetInventoryItem(itemName);

            if (item == null)
            {
                llSay(0, "No item name '" + item + "'");

                return String.Empty;
            }

            return item.CreatorID.ToString();
        }

        public void llOwnerSay(string msg)
        {
            m_host.AddScriptLPS(1);

            World.SimChatBroadcast(Utils.StringToBytes(msg), ChatTypeEnum.Owner, 0,
                                   m_host.AbsolutePosition, m_host.Name, m_host.UUID, false);
//            IWorldComm wComm = m_ScriptEngine.World.RequestModuleInterface<IWorldComm>();
//            wComm.DeliverMessage(ChatTypeEnum.Owner, 0, m_host.Name, m_host.UUID, msg);
        }

        public LSL_String llRequestSecureURL()
        {
            m_host.AddScriptLPS(1);
            if (m_UrlModule != null)
                return m_UrlModule.RequestSecureURL(m_ScriptEngine.ScriptModule, m_host, m_item.ItemID).ToString();
            return UUID.Zero.ToString();
        }

        public LSL_String llRequestSimulatorData(string simulator, int data)
        {
            IOSSL_Api ossl = (IOSSL_Api)m_ScriptEngine.GetApi(m_item.ItemID, "OSSL");

            try
            {
                m_host.AddScriptLPS(1);

                string reply = String.Empty;

                GridRegion info;

                if (m_ScriptEngine.World.RegionInfo.RegionName == simulator) //Det data for this simulator?

                    info = new GridRegion(m_ScriptEngine.World.RegionInfo);
                else
                    info = m_ScriptEngine.World.GridService.GetRegionByName(m_ScriptEngine.World.RegionInfo.ScopeID, simulator);

                switch (data)
                {
                    case ScriptBaseClass.DATA_SIM_POS:
                        if (info == null)
                        {
                            ScriptSleep(1000);
                            return UUID.Zero.ToString();
                        }
                        if (m_ScriptEngine.World.RegionInfo.RegionName != simulator)
                        {
                            //Hypergrid Region co-ordinates
                            uint rx = 0, ry = 0;
                            Utils.LongToUInts(Convert.ToUInt64(info.RegionSecret), out rx, out ry);

                            reply = new LSL_Vector(
                                rx,
                                ry,
                                0).ToString();
                        }
                        else
                        {
                            //Local-cooridnates
                            reply = new LSL_Vector(
                                info.RegionLocX,
                                info.RegionLocY,
                                0).ToString();
                        }
                        break;
                    case ScriptBaseClass.DATA_SIM_STATUS:
                        if (info != null)
                            reply = "up"; // Duh!
                        else
                            reply = "unknown";
                        break;
                    case ScriptBaseClass.DATA_SIM_RATING:
                        if (info == null)
                        {
                            ScriptSleep(1000);
                            return UUID.Zero.ToString();
                        }
                        int access = info.Maturity;
                        if (access == 0)
                            reply = "PG";
                        else if (access == 1)
                            reply = "MATURE";
                        else if (access == 2)
                            reply = "ADULT";
                        else
                            reply = "UNKNOWN";
                        break;
                    case ScriptBaseClass.DATA_SIM_RELEASE:
                        if (ossl != null)
                            ossl.CheckThreatLevel(ThreatLevel.High, "llRequestSimulatorData");
                        reply = "OpenSim";
                        break;
                    default:
                        ScriptSleep(1000);
                        return UUID.Zero.ToString(); // Raise no event
                }
                UUID rq = UUID.Random();

                UUID tid = AsyncCommands.
                    DataserverPlugin.RegisterRequest(m_host.LocalId, m_item.ItemID, rq.ToString());

                AsyncCommands.
                    DataserverPlugin.DataserverReply(rq.ToString(), reply);

                ScriptSleep(1000);
                return tid.ToString();
            }
            catch(Exception)
            {
                //m_log.Error("[LSL_API]: llRequestSimulatorData" + e.ToString());
                return UUID.Zero.ToString();
            }
        }
        public LSL_String llRequestURL()
        {
            m_host.AddScriptLPS(1);

            if (m_UrlModule != null)
                return m_UrlModule.RequestURL(m_ScriptEngine.ScriptModule, m_host, m_item.ItemID).ToString();
            return UUID.Zero.ToString();
        }

        public void llForceMouselook(int mouselook)
        {
            m_host.AddScriptLPS(1);
            m_host.SetForceMouselook(mouselook != 0);
        }

        public LSL_Float llGetObjectMass(string id)
        {
            m_host.AddScriptLPS(1);
            UUID key = new UUID();
            if (UUID.TryParse(id, out key))
            {
                try
                {
                    /*
                    SceneObjectPart obj = World.GetSceneObjectPart(World.Entities[key].LocalId);
                    if (obj != null)
                        return (double)obj.GetMass();
                     */
                    // return total object mass
                    SceneObjectGroup obj = World.GetGroupByPrim(World.Entities[key].LocalId);
                    if (obj != null)
                        return obj.GetMass();

                    // the object is null so the key is for an avatar
                    ScenePresence avatar = World.GetScenePresence(key);
                    if (avatar != null)
                        if (avatar.IsChildAgent)
                            // reference http://www.lslwiki.net/lslwiki/wakka.php?wakka=llGetObjectMass
                            // child agents have a mass of 1.0
                            return 1;
                        else
                            return (double)avatar.GetMass();
                }
                catch (KeyNotFoundException)
                {
                    return 0; // The Object/Agent not in the region so just return zero
                }
            }
            return 0;
        }

        /// <summary>
        /// llListReplaceList removes the sub-list defined by the inclusive indices
        /// start and end and inserts the src list in its place. The inclusive
        /// nature of the indices means that at least one element must be deleted
        /// if the indices are within the bounds of the existing list. I.e. 2,2
        /// will remove the element at index 2 and replace it with the source
        /// list. Both indices may be negative, with the usual interpretation. An
        /// interesting case is where end is lower than start. As these indices
        /// bound the list to be removed, then 0->end, and start->lim are removed
        /// and the source list is added as a suffix.
        /// </summary>

        public LSL_List llListReplaceList(LSL_List dest, LSL_List src, int start, int end)
        {
            LSL_List pref = null;

            m_host.AddScriptLPS(1);

            // Note that although we have normalized, both
            // indices could still be negative.
            if (start < 0)
            {
                start = start+dest.Length;
            }

            if (end < 0)
            {
                end = end+dest.Length;
            }
            // The comventional case, remove a sequence starting with
            // start and ending with end. And then insert the source
            // list.
            if (start <= end)
            {
                // If greater than zero, then there is going to be a
                // surviving prefix. Otherwise the inclusive nature
                // of the indices mean that we're going to add the
                // source list as a prefix.
                if (start > 0)
                {
                    pref = dest.GetSublist(0,start-1);
                    // Only add a suffix if there is something
                    // beyond the end index (it's inclusive too).
                    if (end + 1 < dest.Length)
                    {
                        return pref + src + dest.GetSublist(end + 1, -1);
                    }
                    else
                    {
                        return pref + src;
                    }
                }
                // If start is less than or equal to zero, then
                // the new list is simply a prefix. We still need to
                // figure out any necessary surgery to the destination
                // based upon end. Note that if end exceeds the upper
                // bound in this case, the entire destination list
                // is removed.
                else if (start == 0)
                {
                    if (end + 1 < dest.Length)
                        return src + dest.GetSublist(end + 1, -1);
                    else
                        return src;
                }
                else // Start < 0
                {
                    if (end + 1 < dest.Length)
                        return dest.GetSublist(end + 1, -1);
                    else
                        return new LSL_List();
                }
            }
            // Finally, if start > end, we strip away a prefix and
            // a suffix, to leave the list that sits <between> ens
            // and start, and then tag on the src list. AT least
            // that's my interpretation. We can get sublist to do
            // this for us. Note that one, or both of the indices
            // might have been negative.
            else
            {
                return dest.GetSublist(end + 1, start - 1) + src;
            }
        }

        public void llLoadURL(string avatar_id, string message, string url)
        {
            m_host.AddScriptLPS(1);

            IDialogModule dm = World.RequestModuleInterface<IDialogModule>();
            if (null != dm)
                dm.SendUrlToUser(
                    new UUID(avatar_id), m_host.Name, m_host.UUID, m_host.OwnerID, false, message, url);

            ScriptSleep(10000);
        }

        public void llParcelMediaCommandList(LSL_List commandList)
        {
            // TODO: Not implemented yet (missing in libomv?):
            //  PARCEL_MEDIA_COMMAND_LOOP_SET    float loop      Use this to get or set the parcel's media loop duration. (1.19.1 RC0 or later)

            m_host.AddScriptLPS(1);

            // according to the docs, this command only works if script owner and land owner are the same
            // lets add estate owners and gods, too, and use the generic permission check.
            ILandObject landObject = World.LandChannel.GetLandObject(m_host.AbsolutePosition.X, m_host.AbsolutePosition.Y);
            if (!World.Permissions.CanEditParcelProperties(m_host.OwnerID, landObject, GroupPowers.ChangeMedia)) return;

            bool update = false; // send a ParcelMediaUpdate (and possibly change the land's media URL)?
            byte loop = 0;

            LandData landData = landObject.LandData;
            string url = landData.MediaURL;
            string texture = landData.MediaID.ToString();
            bool autoAlign = landData.MediaAutoScale != 0;
            string mediaType = ""; // TODO these have to be added as soon as LandData supports it
            string description = "";
            int width = 0;
            int height = 0;

            uint commandToSend = 0;
            float time = 0.0f; // default is from start

            ScenePresence presence = null;

            for (int i = 0; i < commandList.Data.Length; i++)
            {
                uint command = (uint)(commandList.GetLSLIntegerItem(i));
                switch (command)
                {
                    case (uint)ParcelMediaCommandEnum.Agent:
                        // we send only to one agent
                        if ((i + 1) < commandList.Length)
                        {
                            if (commandList.Data[i + 1] is LSL_String)
                            {
                                UUID agentID;
                                if (UUID.TryParse((LSL_String)commandList.Data[i + 1], out agentID))
                                {
                                    presence = World.GetScenePresence(agentID);
                                }
                            }
                            else ShoutError("The argument of PARCEL_MEDIA_COMMAND_AGENT must be a key");
                            ++i;
                        }
                        break;

                    case (uint)ParcelMediaCommandEnum.Loop:
                        loop = 1;
                        commandToSend = command;
                        update = true; //need to send the media update packet to set looping
                        break;

                    case (uint)ParcelMediaCommandEnum.Play:
                        loop = 0;
                        commandToSend = command;
                        update = true; //need to send the media update packet to make sure it doesn't loop
                        break;

                    case (uint)ParcelMediaCommandEnum.Pause:
                    case (uint)ParcelMediaCommandEnum.Stop:
                    case (uint)ParcelMediaCommandEnum.Unload:
                        commandToSend = command;
                        break;

                    case (uint)ParcelMediaCommandEnum.Url:
                        if ((i + 1) < commandList.Length)
                        {
                            if (commandList.Data[i + 1] is LSL_String)
                            {
                                url = (LSL_String)commandList.Data[i + 1];
                                update = true;
                            }
                            else ShoutError("The argument of PARCEL_MEDIA_COMMAND_URL must be a string.");
                            ++i;
                        }
                        break;

                    case (uint)ParcelMediaCommandEnum.Texture:
                        if ((i + 1) < commandList.Length)
                        {
                            if (commandList.Data[i + 1] is LSL_String)
                            {
                                texture = (LSL_String)commandList.Data[i + 1];
                                update = true;
                            }
                            else ShoutError("The argument of PARCEL_MEDIA_COMMAND_TEXTURE must be a string or key.");
                            ++i;
                        }
                        break;

                    case (uint)ParcelMediaCommandEnum.Time:
                        if ((i + 1) < commandList.Length)
                        {
                            if (commandList.Data[i + 1] is LSL_Float)
                            {
                                time = (float)(LSL_Float)commandList.Data[i + 1];
                            }
                            else ShoutError("The argument of PARCEL_MEDIA_COMMAND_TIME must be a float.");
                            ++i;
                        }
                        break;

                    case (uint)ParcelMediaCommandEnum.AutoAlign:
                        if ((i + 1) < commandList.Length)
                        {
                            if (commandList.Data[i + 1] is LSL_Integer)
                            {
                                autoAlign = (LSL_Integer)commandList.Data[i + 1];
                                update = true;
                            }

                            else ShoutError("The argument of PARCEL_MEDIA_COMMAND_AUTO_ALIGN must be an integer.");
                            ++i;
                        }
                        break;

                    case (uint)ParcelMediaCommandEnum.Type:
                        if ((i + 1) < commandList.Length)
                        {
                            if (commandList.Data[i + 1] is LSL_String)
                            {
                                mediaType = (LSL_String)commandList.Data[i + 1];
                                update = true;
                            }
                            else ShoutError("The argument of PARCEL_MEDIA_COMMAND_TYPE must be a string.");
                            ++i;
                        }
                        break;

                    case (uint)ParcelMediaCommandEnum.Desc:
                        if ((i + 1) < commandList.Length)
                        {
                            if (commandList.Data[i + 1] is LSL_String)
                            {
                                description = (LSL_String)commandList.Data[i + 1];
                                update = true;
                            }
                            else ShoutError("The argument of PARCEL_MEDIA_COMMAND_DESC must be a string.");
                            ++i;
                        }
                        break;

                    case (uint)ParcelMediaCommandEnum.Size:
                        if ((i + 2) < commandList.Length)
                        {
                            if (commandList.Data[i + 1] is LSL_Integer)
                            {
                                if (commandList.Data[i + 2] is LSL_Integer)
                                {
                                    width = (LSL_Integer)commandList.Data[i + 1];
                                    height = (LSL_Integer)commandList.Data[i + 2];
                                    update = true;
                                }
                                else ShoutError("The second argument of PARCEL_MEDIA_COMMAND_SIZE must be an integer.");
                            }
                            else ShoutError("The first argument of PARCEL_MEDIA_COMMAND_SIZE must be an integer.");
                            i += 2;
                        }
                        break;

                    default:
                        NotImplemented("llParcelMediaCommandList parameter not supported yet: " + Enum.Parse(typeof(ParcelMediaCommandEnum), commandList.Data[i].ToString()).ToString());
                        break;
                }//end switch
            }//end for

            // if we didn't get a presence, we send to all and change the url
            // if we did get a presence, we only send to the agent specified, and *don't change the land settings*!

            // did something important change or do we only start/stop/pause?
            if (update)
            {
                if (presence == null)
                {
                    // we send to all
                    landData.MediaID = new UUID(texture);
                    landData.MediaAutoScale = autoAlign ? (byte)1 : (byte)0;
                    landData.MediaWidth = width;
                    landData.MediaHeight = height;
                    landData.MediaType = mediaType;

                    // do that one last, it will cause a ParcelPropertiesUpdate
                    landObject.SetMediaUrl(url);

                    // now send to all (non-child) agents in the parcel
                    World.ForEachRootScenePresence(delegate(ScenePresence sp)
                    {
                        if (sp.currentParcelUUID == landData.GlobalID)
                        {
                            sp.ControllingClient.SendParcelMediaUpdate(landData.MediaURL,
                                                                          landData.MediaID,
                                                                          landData.MediaAutoScale,
                                                                          mediaType,
                                                                          description,
                                                                          width, height,
                                                                          loop);
                        }
                    });
                }
                else if (!presence.IsChildAgent)
                {
                    // we only send to one (root) agent
                    presence.ControllingClient.SendParcelMediaUpdate(url,
                                                                     new UUID(texture),
                                                                     autoAlign ? (byte)1 : (byte)0,
                                                                     mediaType,
                                                                     description,
                                                                     width, height,
                                                                     loop);
                }
            }

            if (commandToSend != 0)
            {
                // the commandList contained a start/stop/... command, too
                if (presence == null)
                {
                    // send to all (non-child) agents in the parcel
                    World.ForEachRootScenePresence(delegate(ScenePresence sp)
                    {
                        if (sp.currentParcelUUID == landData.GlobalID)
                        {
                            sp.ControllingClient.SendParcelMediaCommand(0x4, // TODO what is this?
                                                                           (ParcelMediaCommandEnum)commandToSend,
                                                                           time);
                        }
                    });
                }
                else if (!presence.IsChildAgent)
                {
                    presence.ControllingClient.SendParcelMediaCommand(0x4, // TODO what is this?
                                                                      (ParcelMediaCommandEnum)commandToSend,
                                                                      time);
                }
            }
            ScriptSleep(2000);
        }

        public LSL_List llParcelMediaQuery(LSL_List aList)
        {
            m_host.AddScriptLPS(1);
            LSL_List list = new LSL_List();
            //TO DO: make the implementation for the missing commands
            //PARCEL_MEDIA_COMMAND_LOOP_SET    float loop      Use this to get or set the parcel's media loop duration. (1.19.1 RC0 or later)
            for (int i = 0; i < aList.Data.Length; i++)
            {

                if (aList.Data[i] != null)
                {
                    switch ((ParcelMediaCommandEnum) Convert.ToInt32(aList.Data[i].ToString()))
                    {
                        case ParcelMediaCommandEnum.Url:
                            list.Add(new LSL_String(World.GetLandData(m_host.AbsolutePosition.X, m_host.AbsolutePosition.Y).MediaURL));
                            break;
                        case ParcelMediaCommandEnum.Desc:
                            list.Add(new LSL_String(World.GetLandData(m_host.AbsolutePosition.X, m_host.AbsolutePosition.Y).Description));
                            break;
                        case ParcelMediaCommandEnum.Texture:
                            list.Add(new LSL_String(World.GetLandData(m_host.AbsolutePosition.X, m_host.AbsolutePosition.Y).MediaID.ToString()));
                            break;
                        case ParcelMediaCommandEnum.Type:
                            list.Add(new LSL_String(World.GetLandData(m_host.AbsolutePosition.X, m_host.AbsolutePosition.Y).MediaType));
                            break;
                        case ParcelMediaCommandEnum.Size:
                            list.Add(new LSL_String(World.GetLandData(m_host.AbsolutePosition.X, m_host.AbsolutePosition.Y).MediaWidth));
                            list.Add(new LSL_String(World.GetLandData(m_host.AbsolutePosition.X, m_host.AbsolutePosition.Y).MediaHeight));
                            break;
                        default:
                            ParcelMediaCommandEnum mediaCommandEnum = ParcelMediaCommandEnum.Url;
                            NotImplemented("llParcelMediaQuery parameter do not supported yet: " + Enum.Parse(mediaCommandEnum.GetType() , aList.Data[i].ToString()).ToString());
                            break;
                    }

                }
            }
            ScriptSleep(2000);
            return list;
        }

        public LSL_Integer llModPow(int a, int b, int c)
        {
            m_host.AddScriptLPS(1);
            Int64 tmp = 0;
            Math.DivRem(Convert.ToInt64(Math.Pow(a, b)), c, out tmp);
            ScriptSleep(1000);
            return Convert.ToInt32(tmp);
        }

        public LSL_Integer llGetInventoryType(string name)
        {
            m_host.AddScriptLPS(1);

            TaskInventoryItem item = m_host.Inventory.GetInventoryItem(name);

            if (item == null)
                return -1;

            return item.Type;
        }

        public void llSetPayPrice(int price, LSL_List quick_pay_buttons)
        {
            m_host.AddScriptLPS(1);

            if (quick_pay_buttons.Data.Length < 4)
            {
                int x;
                for (x=quick_pay_buttons.Data.Length; x<= 4; x++)
                {
                    quick_pay_buttons.Add(ScriptBaseClass.PAY_HIDE);
                }
            }
            int[] nPrice = new int[5];
            nPrice[0] = price;
            nPrice[1] = quick_pay_buttons.GetLSLIntegerItem(0);
            nPrice[2] = quick_pay_buttons.GetLSLIntegerItem(1);
            nPrice[3] = quick_pay_buttons.GetLSLIntegerItem(2);
            nPrice[4] = quick_pay_buttons.GetLSLIntegerItem(3);
            m_host.ParentGroup.RootPart.PayPrice = nPrice;
            m_host.ParentGroup.HasGroupChanged = true;
        }

        public LSL_Vector llGetCameraPos()
        {
            m_host.AddScriptLPS(1);

            if (m_item.PermsGranter == UUID.Zero)
               return new LSL_Vector();

            if ((m_item.PermsMask & ScriptBaseClass.PERMISSION_TRACK_CAMERA) == 0)
            {
                ShoutError("No permissions to track the camera");
                return new LSL_Vector();
            }

//            ScenePresence presence = World.GetScenePresence(m_host.OwnerID);
            ScenePresence presence = World.GetScenePresence(m_item.PermsGranter);
            if (presence != null)
            {
                LSL_Vector pos = new LSL_Vector(presence.CameraPosition.X, presence.CameraPosition.Y, presence.CameraPosition.Z);
                return pos;
            }
            return new LSL_Vector();
        }

        public LSL_Rotation llGetCameraRot()
        {
            m_host.AddScriptLPS(1);

            if (m_item.PermsGranter == UUID.Zero)
               return new LSL_Rotation();

            if ((m_item.PermsMask & ScriptBaseClass.PERMISSION_TRACK_CAMERA) == 0)
            {
                ShoutError("No permissions to track the camera");
                return new LSL_Rotation();
            }

//            ScenePresence presence = World.GetScenePresence(m_host.OwnerID);
            ScenePresence presence = World.GetScenePresence(m_item.PermsGranter);
            if (presence != null)
            {
                return new LSL_Rotation(presence.CameraRotation.X, presence.CameraRotation.Y, presence.CameraRotation.Z, presence.CameraRotation.W);
            }

            return new LSL_Rotation();
        }

        /// <summary>
        /// The SL implementation does nothing, it is deprecated
        /// This duplicates SL
        /// </summary>
        public void llSetPrimURL(string url)
        {
            m_host.AddScriptLPS(1);
            ScriptSleep(2000);
        }

        /// <summary>
        /// The SL implementation shouts an error, it is deprecated
        /// This duplicates SL
        /// </summary>
        public void llRefreshPrimURL()
        {
            m_host.AddScriptLPS(1);
            ShoutError("llRefreshPrimURL - not yet supported");
            ScriptSleep(20000);
        }

        public LSL_String llEscapeURL(string url)
        {
            m_host.AddScriptLPS(1);
            try
            {
                return Uri.EscapeDataString(url);
            }
            catch (Exception ex)
            {
                return "llEscapeURL: " + ex.ToString();
            }
        }

        public LSL_String llUnescapeURL(string url)
        {
            m_host.AddScriptLPS(1);
            try
            {
                return Uri.UnescapeDataString(url);
            }
            catch (Exception ex)
            {
                return "llUnescapeURL: " + ex.ToString();
            }
        }

        public void llMapDestination(string simname, LSL_Vector pos, LSL_Vector lookAt)
        {
            m_host.AddScriptLPS(1);
            DetectParams detectedParams = m_ScriptEngine.GetDetectParams(m_item.ItemID, 0);
            if (detectedParams == null)
            {
                if (m_host.ParentGroup.IsAttachment == true)
                {
                    detectedParams = new DetectParams();
                    detectedParams.Key = m_host.OwnerID;
                }
                else
                {
                    return;
                }
            }
           
            ScenePresence avatar = World.GetScenePresence(detectedParams.Key);
            if (avatar != null)
            {
                avatar.ControllingClient.SendScriptTeleportRequest(m_host.Name, simname,
                                                                   new Vector3((float)pos.x, (float)pos.y, (float)pos.z),
                                                                   new Vector3((float)lookAt.x, (float)lookAt.y, (float)lookAt.z));
            }
            
            ScriptSleep(1000);
        }

        public void llAddToLandBanList(string avatar, double hours)
        {
            m_host.AddScriptLPS(1);
            UUID key;
            ILandObject land = World.LandChannel.GetLandObject(m_host.AbsolutePosition.X, m_host.AbsolutePosition.Y);
            if (World.Permissions.CanEditParcelProperties(m_host.OwnerID, land, GroupPowers.LandManageBanned))
            {
                int expires = 0;
                if (hours != 0)
                    expires = Util.UnixTimeSinceEpoch() + (int)(3600.0 * hours);

                if (UUID.TryParse(avatar, out key))
                {
                    int idx = land.LandData.ParcelAccessList.FindIndex(
                            delegate(LandAccessEntry e)
                            {
                                if (e.AgentID == key && e.Flags == AccessList.Ban)
                                    return true;
                                return false;
                            });

                    if (idx != -1 && (land.LandData.ParcelAccessList[idx].Expires == 0 || (expires != 0 && expires < land.LandData.ParcelAccessList[idx].Expires)))
                        return;

                    if (idx != -1)
                        land.LandData.ParcelAccessList.RemoveAt(idx);

                    LandAccessEntry entry = new LandAccessEntry();

                    entry.AgentID = key;
                    entry.Flags = AccessList.Ban;
                    entry.Expires = expires;

                    land.LandData.ParcelAccessList.Add(entry);

                    World.EventManager.TriggerLandObjectUpdated((uint)land.LandData.LocalID, land);
                }
            }
            ScriptSleep(100);
        }

        public void llRemoveFromLandPassList(string avatar)
        {
            m_host.AddScriptLPS(1);
            UUID key;
            ILandObject land = World.LandChannel.GetLandObject(m_host.AbsolutePosition.X, m_host.AbsolutePosition.Y);
            if (World.Permissions.CanEditParcelProperties(m_host.OwnerID, land, GroupPowers.LandManageAllowed))
            {
                if (UUID.TryParse(avatar, out key))
                {
                    int idx = land.LandData.ParcelAccessList.FindIndex(
                            delegate(LandAccessEntry e)
                            {
                                if (e.AgentID == key && e.Flags == AccessList.Access)
                                    return true;
                                return false;
                            });

                    if (idx != -1)
                    {
                        land.LandData.ParcelAccessList.RemoveAt(idx);
                        World.EventManager.TriggerLandObjectUpdated((uint)land.LandData.LocalID, land);
                    }
                }
            }
            ScriptSleep(100);
        }

        public void llRemoveFromLandBanList(string avatar)
        {
            m_host.AddScriptLPS(1);
            UUID key;
            ILandObject land = World.LandChannel.GetLandObject(m_host.AbsolutePosition.X, m_host.AbsolutePosition.Y);
            if (World.Permissions.CanEditParcelProperties(m_host.OwnerID, land, GroupPowers.LandManageBanned))
            {
                if (UUID.TryParse(avatar, out key))
                {
                    int idx = land.LandData.ParcelAccessList.FindIndex(
                            delegate(LandAccessEntry e)
                            {
                                if (e.AgentID == key && e.Flags == AccessList.Ban)
                                    return true;
                                return false;
                            });

                    if (idx != -1)
                    {
                        land.LandData.ParcelAccessList.RemoveAt(idx);
                        World.EventManager.TriggerLandObjectUpdated((uint)land.LandData.LocalID, land);
                    }
                }
            }
            ScriptSleep(100);
        }

        public void llSetCameraParams(LSL_List rules)
        {
            m_host.AddScriptLPS(1);

            // the object we are in
            UUID objectID = m_host.ParentUUID;
            if (objectID == UUID.Zero)
                return;

            // we need the permission first, to know which avatar we want to set the camera for
            UUID agentID = m_item.PermsGranter;

            if (agentID == UUID.Zero)
                return;

            if ((m_item.PermsMask & ScriptBaseClass.PERMISSION_CONTROL_CAMERA) == 0)
                return;

            ScenePresence presence = World.GetScenePresence(agentID);

            // we are not interested in child-agents
            if (presence.IsChildAgent) return;

            SortedDictionary<int, float> parameters = new SortedDictionary<int, float>();
            object[] data = rules.Data;
            for (int i = 0; i < data.Length; ++i)
            {
                int type = Convert.ToInt32(data[i++].ToString());
                if (i >= data.Length) break; // odd number of entries => ignore the last

                // some special cases: Vector parameters are split into 3 float parameters (with type+1, type+2, type+3)
                switch (type)
                {
                case ScriptBaseClass.CAMERA_FOCUS:
                case ScriptBaseClass.CAMERA_FOCUS_OFFSET:
                case ScriptBaseClass.CAMERA_POSITION:
                    LSL_Vector v = (LSL_Vector)data[i];
                    parameters.Add(type + 1, (float)v.x);
                    parameters.Add(type + 2, (float)v.y);
                    parameters.Add(type + 3, (float)v.z);
                    break;
                default:
                    // TODO: clean that up as soon as the implicit casts are in
                    if (data[i] is LSL_Float)
                        parameters.Add(type, (float)((LSL_Float)data[i]).value);
                    else if (data[i] is LSL_Integer)
                        parameters.Add(type, (float)((LSL_Integer)data[i]).value);
                    else parameters.Add(type, Convert.ToSingle(data[i]));
                    break;
                }
            }
            if (parameters.Count > 0) presence.ControllingClient.SendSetFollowCamProperties(objectID, parameters);
        }

        public void llClearCameraParams()
        {
            m_host.AddScriptLPS(1);

            // the object we are in
            UUID objectID = m_host.ParentUUID;
            if (objectID == UUID.Zero)
                return;

            // we need the permission first, to know which avatar we want to clear the camera for
            UUID agentID = m_item.PermsGranter;

            if (agentID == UUID.Zero)
                return;

            if ((m_item.PermsMask & ScriptBaseClass.PERMISSION_CONTROL_CAMERA) == 0)
                return;

            ScenePresence presence = World.GetScenePresence(agentID);

            // we are not interested in child-agents
            if (presence.IsChildAgent)
                return;

            presence.ControllingClient.SendClearFollowCamProperties(objectID);
        }

        public LSL_Float llListStatistics(int operation, LSL_List src)
        {
            m_host.AddScriptLPS(1);
            LSL_List nums = LSL_List.ToDoubleList(src);
            switch (operation)
            {
                case ScriptBaseClass.LIST_STAT_RANGE:
                    return nums.Range();
                case ScriptBaseClass.LIST_STAT_MIN:
                    return nums.Min();
                case ScriptBaseClass.LIST_STAT_MAX:
                    return nums.Max();
                case ScriptBaseClass.LIST_STAT_MEAN:
                    return nums.Mean();
                case ScriptBaseClass.LIST_STAT_MEDIAN:
                    return nums.Median();
                case ScriptBaseClass.LIST_STAT_NUM_COUNT:
                    return nums.NumericLength();
                case ScriptBaseClass.LIST_STAT_STD_DEV:
                    return nums.StdDev();
                case ScriptBaseClass.LIST_STAT_SUM:
                    return nums.Sum();
                case ScriptBaseClass.LIST_STAT_SUM_SQUARES:
                    return nums.SumSqrs();
                case ScriptBaseClass.LIST_STAT_GEOMETRIC_MEAN:
                    return nums.GeometricMean();
                case ScriptBaseClass.LIST_STAT_HARMONIC_MEAN:
                    return nums.HarmonicMean();
                default:
                    return 0.0;
            }
        }

        public LSL_Integer llGetUnixTime()
        {
            m_host.AddScriptLPS(1);
            return Util.UnixTimeSinceEpoch();
        }

        public LSL_Integer llGetParcelFlags(LSL_Vector pos)
        {
            m_host.AddScriptLPS(1);
            return (int)World.LandChannel.GetLandObject((float)pos.x, (float)pos.y).LandData.Flags;
        }

        public LSL_Integer llGetRegionFlags()
        {
            m_host.AddScriptLPS(1);
            IEstateModule estate = World.RequestModuleInterface<IEstateModule>();
            if (estate == null)
                return 67108864;
            return (int)estate.GetRegionFlags();
        }

        public LSL_String llXorBase64StringsCorrect(string str1, string str2)
        {
            m_host.AddScriptLPS(1);

            if (str1 == String.Empty)
                return String.Empty;
            if (str2 == String.Empty)
                return str1;

            int len = str2.Length;
            if ((len % 4) != 0) // LL is EVIL!!!!
            {
                while (str2.EndsWith("="))
                    str2 = str2.Substring(0, str2.Length - 1);

                len = str2.Length;
                int mod = len % 4;

                if (mod == 1)
                    str2 = str2.Substring(0, str2.Length - 1);
                else if (mod == 2)
                    str2 += "==";
                else if (mod == 3)
                    str2 += "=";
            }

            byte[] data1;
            byte[] data2;
            try
            {
                data1 = Convert.FromBase64String(str1);
                data2 = Convert.FromBase64String(str2);
            }
            catch (Exception)
            {
                return new LSL_String(String.Empty);
            }

            byte[] d2 = new Byte[data1.Length];
            int pos = 0;
            
            if (data1.Length <= data2.Length)
            {
                Array.Copy(data2, 0, d2, 0, data1.Length);
            }
            else
            {
                while (pos < data1.Length)
                {
                    len = data1.Length - pos;
                    if (len > data2.Length)
                        len = data2.Length;

                    Array.Copy(data2, 0, d2, pos, len);
                    pos += len;
                }
            }

            for (pos = 0 ; pos < data1.Length ; pos++ )
                data1[pos] ^= d2[pos];

            return Convert.ToBase64String(data1);
        }

        public LSL_String llHTTPRequest(string url, LSL_List parameters, string body)
        {
            // Partial implementation: support for parameter flags needed
            //   see http://wiki.secondlife.com/wiki/LlHTTPRequest
            // parameter flags support are implemented in ScriptsHttpRequests.cs
            //   in StartHttpRequest

            m_host.AddScriptLPS(1);
            IHttpRequestModule httpScriptMod =
                m_ScriptEngine.World.RequestModuleInterface<IHttpRequestModule>();
            List<string> param = new List<string>();
            foreach (object o in parameters.Data)
            {
                param.Add(o.ToString());
            }

            Vector3 position = m_host.AbsolutePosition;
            Vector3 velocity = m_host.Velocity;
            Quaternion rotation = m_host.RotationOffset;
            string ownerName = String.Empty;
            ScenePresence scenePresence = World.GetScenePresence(m_host.OwnerID);
            if (scenePresence == null)
                ownerName = resolveName(m_host.OwnerID);
            else
                ownerName = scenePresence.Name;

            RegionInfo regionInfo = World.RegionInfo;

            Dictionary<string, string> httpHeaders = new Dictionary<string, string>();

            string shard = "OpenSim";
            IConfigSource config = m_ScriptEngine.ConfigSource;
            if (config.Configs["Network"] != null)
            {
                shard = config.Configs["Network"].GetString("shard", shard);
            }

            httpHeaders["X-SecondLife-Shard"] = shard;
            httpHeaders["X-SecondLife-Object-Name"] = m_host.Name;
            httpHeaders["X-SecondLife-Object-Key"] = m_host.UUID.ToString();
            httpHeaders["X-SecondLife-Region"] = string.Format("{0} ({1}, {2})", regionInfo.RegionName, regionInfo.RegionLocX, regionInfo.RegionLocY);
            httpHeaders["X-SecondLife-Local-Position"] = string.Format("({0:0.000000}, {1:0.000000}, {2:0.000000})", position.X, position.Y, position.Z);
            httpHeaders["X-SecondLife-Local-Velocity"] = string.Format("({0:0.000000}, {1:0.000000}, {2:0.000000})", velocity.X, velocity.Y, velocity.Z);
            httpHeaders["X-SecondLife-Local-Rotation"] = string.Format("({0:0.000000}, {1:0.000000}, {2:0.000000}, {3:0.000000})", rotation.X, rotation.Y, rotation.Z, rotation.W);
            httpHeaders["X-SecondLife-Owner-Name"] = ownerName;
            httpHeaders["X-SecondLife-Owner-Key"] = m_host.OwnerID.ToString();
            string userAgent = config.Configs["Network"].GetString("user_agent", null);
            if (userAgent != null)
                httpHeaders["User-Agent"] = userAgent;

            // See if the URL contains any header hacks
            string[] urlParts = url.Split(new char[] {'\n'});
            if (urlParts.Length > 1)
            {
                // Iterate the passed headers and parse them
                for (int i = 1 ; i < urlParts.Length ; i++ )
                {
                    // The rest of those would be added to the body in SL.
                    // Let's not do that.
                    if (urlParts[i] == String.Empty)
                        break;

                    // See if this could be a valid header
                    string[] headerParts = urlParts[i].Split(new char[] {':'}, 2);
                    if (headerParts.Length != 2)
                        continue;

                    string headerName = headerParts[0].Trim();
                    string headerValue = headerParts[1].Trim();

                    // Filter out headers that could be used to abuse
                    // another system or cloak the request
                    if (headerName.ToLower() == "x-secondlife-shard" ||
                        headerName.ToLower() == "x-secondlife-object-name" ||
                        headerName.ToLower() == "x-secondlife-object-key" ||
                        headerName.ToLower() == "x-secondlife-region" ||
                        headerName.ToLower() == "x-secondlife-local-position" ||
                        headerName.ToLower() == "x-secondlife-local-velocity" ||
                        headerName.ToLower() == "x-secondlife-local-rotation" ||
                        headerName.ToLower() == "x-secondlife-owner-name" ||
                        headerName.ToLower() == "x-secondlife-owner-key" ||
                        headerName.ToLower() == "connection" ||
                        headerName.ToLower() == "content-length" ||
                        headerName.ToLower() == "from" ||
                        headerName.ToLower() == "host" ||
                        headerName.ToLower() == "proxy-authorization" ||
                        headerName.ToLower() == "referer" ||
                        headerName.ToLower() == "trailer" ||
                        headerName.ToLower() == "transfer-encoding" ||
                        headerName.ToLower() == "via" ||
                        headerName.ToLower() == "authorization")
                        continue;

                    httpHeaders[headerName] = headerValue;
                }

                // Finally, strip any protocol specifier from the URL
                url = urlParts[0].Trim();
                int idx = url.IndexOf(" HTTP/");
                if (idx != -1)
                    url = url.Substring(0, idx);
            }

            string authregex = @"^(https?:\/\/)(\w+):(\w+)@(.*)$";
            Regex r = new Regex(authregex);
            int[] gnums = r.GetGroupNumbers();
            Match m = r.Match(url);
            if (m.Success)
            {
                for (int i = 1; i < gnums.Length; i++)
                {
                    //System.Text.RegularExpressions.Group g = m.Groups[gnums[i]];
                    //CaptureCollection cc = g.Captures;
                }
                if (m.Groups.Count == 5)
                {
                    httpHeaders["Authorization"] = String.Format("Basic {0}", Convert.ToBase64String(System.Text.ASCIIEncoding.ASCII.GetBytes(m.Groups[2].ToString() + ":" + m.Groups[3].ToString())));
                    url = m.Groups[1].ToString() + m.Groups[4].ToString();
                }
            }

            UUID reqID
                = httpScriptMod.StartHttpRequest(m_host.LocalId, m_item.ItemID, url, param, httpHeaders, body);

            if (reqID != UUID.Zero)
                return reqID.ToString();
            else
                return null;
        }


        public void llHTTPResponse(LSL_Key id, int status, string body)
        {
            // Partial implementation: support for parameter flags needed
            //   see http://wiki.secondlife.com/wiki/llHTTPResponse

            m_host.AddScriptLPS(1);

            if (m_UrlModule != null)
                m_UrlModule.HttpResponse(new UUID(id), status,body);
        }

        public void llResetLandBanList()
        {
            m_host.AddScriptLPS(1);
            LandData land = World.LandChannel.GetLandObject(m_host.AbsolutePosition.X, m_host.AbsolutePosition.Y).LandData;
            if (land.OwnerID == m_host.OwnerID)
            {
                foreach (LandAccessEntry entry in land.ParcelAccessList)
                {
                    if (entry.Flags == AccessList.Ban)
                    {
                        land.ParcelAccessList.Remove(entry);
                    }
                }
            }
            ScriptSleep(100);
        }

        public void llResetLandPassList()
        {
            m_host.AddScriptLPS(1);
            LandData land = World.LandChannel.GetLandObject(m_host.AbsolutePosition.X, m_host.AbsolutePosition.Y).LandData;
            if (land.OwnerID == m_host.OwnerID)
            {
                foreach (LandAccessEntry entry in land.ParcelAccessList)
                {
                    if (entry.Flags == AccessList.Access)
                    {
                        land.ParcelAccessList.Remove(entry);
                    }
                }
            }
            ScriptSleep(100);
        }

        public LSL_Integer llGetParcelPrimCount(LSL_Vector pos, int category, int sim_wide)
        {
            m_host.AddScriptLPS(1);
            
            ILandObject lo = World.LandChannel.GetLandObject((float)pos.x, (float)pos.y);

            if (lo == null)
                return 0;
            
            IPrimCounts pc = lo.PrimCounts;

            if (sim_wide != ScriptBaseClass.FALSE)
            {
                if (category == ScriptBaseClass.PARCEL_COUNT_TOTAL)
                {
                    return pc.Simulator;
                }
                else
                {
                    // counts not implemented yet
                    return 0;
                }
            }
            else
            {
                if (category == ScriptBaseClass.PARCEL_COUNT_TOTAL)
                    return pc.Total;
                else if (category == ScriptBaseClass.PARCEL_COUNT_OWNER)
                    return pc.Owner;
                else if (category == ScriptBaseClass.PARCEL_COUNT_GROUP)
                    return pc.Group;
                else if (category == ScriptBaseClass.PARCEL_COUNT_OTHER)
                    return pc.Others;
                else if (category == ScriptBaseClass.PARCEL_COUNT_SELECTED)
                    return pc.Selected;
                else if (category == ScriptBaseClass.PARCEL_COUNT_TEMP)
                    return 0; // counts not implemented yet
            }
            
            return 0;
        }

        public LSL_List llGetParcelPrimOwners(LSL_Vector pos)
        {
            m_host.AddScriptLPS(1);
            LandObject land = (LandObject)World.LandChannel.GetLandObject((float)pos.x, (float)pos.y);
            LSL_List ret = new LSL_List();
            if (land != null)
            {
                foreach (KeyValuePair<UUID, int> detectedParams in land.GetLandObjectOwners())
                {
                    ret.Add(new LSL_String(detectedParams.Key.ToString()));
                    ret.Add(new LSL_Integer(detectedParams.Value));
                }
            }
            ScriptSleep(2000);
            return ret;
        }

        public LSL_Integer llGetObjectPrimCount(string object_id)
        {
            m_host.AddScriptLPS(1);
            SceneObjectPart part = World.GetSceneObjectPart(new UUID(object_id));
            if (part == null)
            {
                return 0;
            }
            else
            {
                return part.ParentGroup.PrimCount;
            }
        }

        public LSL_Integer llGetParcelMaxPrims(LSL_Vector pos, int sim_wide)
        {
            m_host.AddScriptLPS(1);

            ILandObject lo = World.LandChannel.GetLandObject((float)pos.x, (float)pos.y);

            if (lo == null)
                return 0;

            if (sim_wide != 0)
                return lo.GetSimulatorMaxPrimCount();
            else
                return lo.GetParcelMaxPrimCount();
        }

        public LSL_List llGetParcelDetails(LSL_Vector pos, LSL_List param)
        {
            m_host.AddScriptLPS(1);
            LandData land = World.GetLandData((float)pos.x, (float)pos.y);
            if (land == null)
            {
                return new LSL_List(0);
            }
            LSL_List ret = new LSL_List();
            foreach (object o in param.Data)
            {
                switch (o.ToString())
                {
                    case "0":
                        ret.Add(new LSL_String(land.Name));
                        break;
                    case "1":
                        ret.Add(new LSL_String(land.Description));
                        break;
                    case "2":
                        ret.Add(new LSL_Key(land.OwnerID.ToString()));
                        break;
                    case "3":
                        ret.Add(new LSL_Key(land.GroupID.ToString()));
                        break;
                    case "4":
                        ret.Add(new LSL_Integer(land.Area));
                        break;
                    case "5":
                        ret.Add(new LSL_Key(land.GlobalID.ToString()));
                        break;
                    default:
                        ret.Add(new LSL_Integer(0));
                        break;
                }
            }
            return ret;
        }

        public LSL_String llStringTrim(string src, int type)
        {
            m_host.AddScriptLPS(1);
            if (type == (int)ScriptBaseClass.STRING_TRIM_HEAD) { return src.TrimStart(); }
            if (type == (int)ScriptBaseClass.STRING_TRIM_TAIL) { return src.TrimEnd(); }
            if (type == (int)ScriptBaseClass.STRING_TRIM) { return src.Trim(); }
            return src;
        }

        public LSL_List llGetObjectDetails(string id, LSL_List args)
        {
            m_host.AddScriptLPS(1);

            LSL_List ret = new LSL_List();
            UUID key = new UUID();
            

            if (UUID.TryParse(id, out key))
            {
                ScenePresence av = World.GetScenePresence(key);

                if (av != null)
                {
                    foreach (object o in args.Data)
                    {
                        switch (int.Parse(o.ToString()))
                        {
                            case ScriptBaseClass.OBJECT_NAME:
                                ret.Add(new LSL_String(av.Firstname + " " + av.Lastname));
                                break;
                            case ScriptBaseClass.OBJECT_DESC:
                                ret.Add(new LSL_String(""));
                                break;
                            case ScriptBaseClass.OBJECT_POS:
                                Vector3 avpos;

                                if (av.ParentID != 0 && av.ParentPart != null)
                                {
                                    avpos = av.OffsetPosition;

                                    Vector3 sitOffset = (Zrot(av.Rotation)) * (av.Appearance.AvatarHeight * 0.02638f *2.0f);
                                    avpos -= sitOffset;

                                    avpos = av.ParentPart.GetWorldPosition() + avpos * av.ParentPart.GetWorldRotation();
                                }
                                else
                                    avpos = av.AbsolutePosition;
                                
                                ret.Add(new LSL_Vector((double)avpos.X, (double)avpos.Y, (double)avpos.Z));
                                break;
                            case ScriptBaseClass.OBJECT_ROT:
                                Quaternion avrot = av.Rotation;
                                if (av.ParentID != 0 && av.ParentPart != null)
                                {
                                    avrot = av.ParentPart.GetWorldRotation() * avrot;
                                }
                                ret.Add(new LSL_Rotation((double)avrot.X, (double)avrot.Y, (double)avrot.Z, (double)avrot.W));
                                break;
                            case ScriptBaseClass.OBJECT_VELOCITY:
                                Vector3 avvel = av.Velocity;
                                ret.Add(new LSL_Vector((double)avvel.X, (double)avvel.Y, (double)avvel.Z));
                                break;
                            case ScriptBaseClass.OBJECT_OWNER:
                                ret.Add(new LSL_String(id));
                                break;
                            case ScriptBaseClass.OBJECT_GROUP:
                                ret.Add(new LSL_String(UUID.Zero.ToString()));
                                break;
                            case ScriptBaseClass.OBJECT_CREATOR:
                                ret.Add(new LSL_String(UUID.Zero.ToString()));
                                break;
                            // For the following 8 see the Object version below
                            case ScriptBaseClass.OBJECT_RUNNING_SCRIPT_COUNT:
                                ret.Add(new LSL_Integer(av.RunningScriptCount()));
                                break;
                            case ScriptBaseClass.OBJECT_TOTAL_SCRIPT_COUNT:
                                ret.Add(new LSL_Integer(av.ScriptCount()));
                                break;
                            case ScriptBaseClass.OBJECT_SCRIPT_MEMORY:
                                ret.Add(new LSL_Integer(av.RunningScriptCount() * 16384));
                                break;
                            case ScriptBaseClass.OBJECT_SCRIPT_TIME:
                                ret.Add(new LSL_Float(av.ScriptExecutionTime() / 1000.0f));
                                break;
                            case ScriptBaseClass.OBJECT_PRIM_EQUIVALENCE:
                                ret.Add(new LSL_Integer(1));
                                break;
                            case ScriptBaseClass.OBJECT_SERVER_COST:
                                ret.Add(new LSL_Float(0));
                                break;
                            case ScriptBaseClass.OBJECT_STREAMING_COST:
                                ret.Add(new LSL_Float(0));
                                break;
                            case ScriptBaseClass.OBJECT_PHYSICS_COST:
                                ret.Add(new LSL_Float(0));
                                break;
                            default:
                                // Invalid or unhandled constant.
                                ret.Add(new LSL_Integer(ScriptBaseClass.OBJECT_UNKNOWN_DETAIL));
                                break;
                        }
                    }

                    return ret;
                }

                SceneObjectPart obj = World.GetSceneObjectPart(key);
                if (obj != null)
                {
                    foreach (object o in args.Data)
                    {
                        switch (int.Parse(o.ToString()))
                        {
                            case ScriptBaseClass.OBJECT_NAME:
                                ret.Add(new LSL_String(obj.Name));
                                break;
                            case ScriptBaseClass.OBJECT_DESC:                               
                                ret.Add(new LSL_String(obj.Description));
                                break;
                            case ScriptBaseClass.OBJECT_POS:
                                Vector3 opos = obj.AbsolutePosition;
                                ret.Add(new LSL_Vector(opos.X, opos.Y, opos.Z));
                                break;
                            case ScriptBaseClass.OBJECT_ROT:
                                {
<<<<<<< HEAD
                                    Quaternion rot = Quaternion.Identity;
=======
                                    Quaternion rot = Quaternion.Identity; 
>>>>>>> 88d68e68

                                    if (obj.ParentGroup.RootPart == obj)
                                        rot = obj.ParentGroup.GroupRotation;
                                    else
                                        rot = obj.GetWorldRotation();

                                    LSL_Rotation objrot = new LSL_Rotation(rot.X, rot.Y, rot.Z, rot.W);
                                    ret.Add(objrot);
                                }
                                break;
                            case ScriptBaseClass.OBJECT_VELOCITY:
                                Vector3 ovel = obj.Velocity;
                                ret.Add(new LSL_Vector(ovel.X, ovel.Y, ovel.Z));
                                break;
                            case ScriptBaseClass.OBJECT_OWNER:
                                ret.Add(new LSL_String(obj.OwnerID.ToString()));
                                break;
                            case ScriptBaseClass.OBJECT_GROUP:
                                ret.Add(new LSL_String(obj.GroupID.ToString()));
                                break;
                            case ScriptBaseClass.OBJECT_CREATOR:
                                ret.Add(new LSL_String(obj.CreatorID.ToString()));
                                break;
                            case ScriptBaseClass.OBJECT_RUNNING_SCRIPT_COUNT:
                                ret.Add(new LSL_Integer(obj.ParentGroup.RunningScriptCount()));
                                break;
                            case ScriptBaseClass.OBJECT_TOTAL_SCRIPT_COUNT:
                                ret.Add(new LSL_Integer(obj.ParentGroup.ScriptCount()));
                                break;
                            case ScriptBaseClass.OBJECT_SCRIPT_MEMORY:
                                // The value returned in SL for mono scripts is 65536 * number of active scripts
                                // and 16384 * number of active scripts for LSO. since llGetFreememory
                                // is coded to give the LSO value use it here
                                ret.Add(new LSL_Integer(obj.ParentGroup.RunningScriptCount() * 16384));
                                break;
                            case ScriptBaseClass.OBJECT_SCRIPT_TIME:
                                // Average cpu time in seconds per simulator frame expended on all scripts in the object
                                ret.Add(new LSL_Float(obj.ParentGroup.ScriptExecutionTime() / 1000.0f));
                                break;
                            case ScriptBaseClass.OBJECT_PRIM_EQUIVALENCE:
                                // according to the SL wiki A prim or linkset will have prim
                                // equivalent of the number of prims in a linkset if it does not
                                // contain a mesh anywhere in the link set or is not a normal prim
                                // The value returned in SL for normal prims is prim count
                                ret.Add(new LSL_Integer(obj.ParentGroup.PrimCount));
                                break;

                            // costs below may need to be diferent for root parts, need to check
                            case ScriptBaseClass.OBJECT_SERVER_COST:
                                // The linden calculation is here
                                // http://wiki.secondlife.com/wiki/Mesh/Mesh_Server_Weight
                                // The value returned in SL for normal prims looks like the prim count
                                ret.Add(new LSL_Float(0));
                                break;
                            case ScriptBaseClass.OBJECT_STREAMING_COST:
                                // The value returned in SL for normal prims is prim count * 0.06
                                ret.Add(new LSL_Float(obj.StreamingCost));
                                break;
                            case ScriptBaseClass.OBJECT_PHYSICS_COST:
                                // The value returned in SL for normal prims is prim count
                                ret.Add(new LSL_Float(obj.PhysicsCost));
                                break;
                            default:
                                // Invalid or unhandled constant.
                                ret.Add(new LSL_Integer(ScriptBaseClass.OBJECT_UNKNOWN_DETAIL));
                                break;
                        }
                    }

                    return ret;
                }
            }
            
            return new LSL_List();
        }

        internal UUID GetScriptByName(string name)
        {
            TaskInventoryItem item = m_host.Inventory.GetInventoryItem(name);

            if (item == null || item.Type != 10)
                return UUID.Zero;

            return item.ItemID;
        }

        internal void ShoutError(string msg)
        {
            llShout(ScriptBaseClass.DEBUG_CHANNEL, msg);
        }

        internal void NotImplemented(string command)
        {
            if (throwErrorOnNotImplemented)
                throw new NotImplementedException("Command not implemented: " + command);
        }

        internal void Deprecated(string command)
        {
            throw new Exception("Command deprecated: " + command);
        }

        internal void LSLError(string msg)
        {
            throw new Exception("LSL Runtime Error: " + msg);
        }

        public delegate void AssetRequestCallback(UUID assetID, AssetBase asset);
        protected void WithNotecard(UUID assetID, AssetRequestCallback cb)
        {
            World.AssetService.Get(assetID.ToString(), this,
                delegate(string i, object sender, AssetBase a)
                {
                    UUID uuid = UUID.Zero;
                    UUID.TryParse(i, out uuid);
                    cb(uuid, a);
                });
        }

        public LSL_String llGetNumberOfNotecardLines(string name)
        {
            m_host.AddScriptLPS(1);

            UUID assetID = UUID.Zero;

            if (!UUID.TryParse(name, out assetID))
            {
                TaskInventoryItem item = m_host.Inventory.GetInventoryItem(name);

                if (item != null && item.Type == 7)
                    assetID = item.AssetID;
            }

            if (assetID == UUID.Zero)
            {
                // => complain loudly, as specified by the LSL docs
                ShoutError("Notecard '" + name + "' could not be found.");

                return UUID.Zero.ToString();
            }

            // was: UUID tid = tid = AsyncCommands.
            UUID tid = AsyncCommands.DataserverPlugin.RegisterRequest(m_host.LocalId, m_item.ItemID, assetID.ToString());

            if (NotecardCache.IsCached(assetID))
            {
                AsyncCommands.
                DataserverPlugin.DataserverReply(assetID.ToString(),
                NotecardCache.GetLines(assetID).ToString());
                ScriptSleep(100);
                return tid.ToString();
            }

            WithNotecard(assetID, delegate (UUID id, AssetBase a)
            {
                if (a == null || a.Type != 7)
                {
                    ShoutError("Notecard '" + name + "' could not be found.");
                    return;
                }

                string data = Encoding.UTF8.GetString(a.Data);
                //m_log.Debug(data);
                NotecardCache.Cache(id, data);
                AsyncCommands.
                        DataserverPlugin.DataserverReply(id.ToString(),
                        NotecardCache.GetLines(id).ToString());
            });

            ScriptSleep(100);
            return tid.ToString();
        }

        public LSL_String llGetNotecardLine(string name, int line)
        {
            m_host.AddScriptLPS(1);

            UUID assetID = UUID.Zero;

            if (!UUID.TryParse(name, out assetID))
            {
                TaskInventoryItem item = m_host.Inventory.GetInventoryItem(name);

                if (item != null && item.Type == 7)
                    assetID = item.AssetID;
            }

            if (assetID == UUID.Zero)
            {
                // => complain loudly, as specified by the LSL docs
                ShoutError("Notecard '" + name + "' could not be found.");

                return UUID.Zero.ToString();
            }

            // was: UUID tid = tid = AsyncCommands.
            UUID tid = AsyncCommands.DataserverPlugin.RegisterRequest(m_host.LocalId, m_item.ItemID, assetID.ToString());

            if (NotecardCache.IsCached(assetID))
            {
                AsyncCommands.DataserverPlugin.DataserverReply(assetID.ToString(),
                                                               NotecardCache.GetLine(assetID, line, m_notecardLineReadCharsMax));
                ScriptSleep(100);
                return tid.ToString();
            }

            WithNotecard(assetID, delegate (UUID id, AssetBase a)
                         {
                             if (a == null || a.Type != 7)
                             {
                                 ShoutError("Notecard '" + name + "' could not be found.");
                                 return;
                             }

                             string data = Encoding.UTF8.GetString(a.Data);
                             //m_log.Debug(data);
                             NotecardCache.Cache(id, data);
                             AsyncCommands.DataserverPlugin.DataserverReply(id.ToString(),
                                                                            NotecardCache.GetLine(id, line, m_notecardLineReadCharsMax));
                         });

            ScriptSleep(100);
            return tid.ToString();
        }

        public void SetPrimitiveParamsEx(LSL_Key prim, LSL_List rules)
        {
            SceneObjectPart obj = World.GetSceneObjectPart(new UUID(prim));
            if (obj == null)
                return;

            if (obj.OwnerID != m_host.OwnerID)
                return;

            SetPrimParams(obj, rules);
        }

        public LSL_List GetLinkPrimitiveParamsEx(LSL_Key prim, LSL_List rules)
        {
            SceneObjectPart obj = World.GetSceneObjectPart(new UUID(prim));
            if (obj == null)
                return new LSL_List();

            if (obj.OwnerID != m_host.OwnerID)
                return new LSL_List();

            return GetLinkPrimitiveParams(obj, rules);
        }

        public LSL_Integer llGetLinkNumberOfSides(LSL_Integer link)
        {
            List<SceneObjectPart> parts = GetLinkParts(link);
            if (parts.Count < 1)
                return 0;

            return GetNumberOfSides(parts[0]);
        }

        private string Name2Username(string name)
        {
            string[] parts = name.Split(new char[] {' '});
            if (parts.Length < 2)
                return name.ToLower();
            if (parts[1] == "Resident")
                return parts[0].ToLower();

            return name.Replace(" ", ".").ToLower();
        }

        public LSL_String llGetUsername(string id)
        {
            return Name2Username(llKey2Name(id));
        }

        public LSL_String llRequestUsername(string id)
        {
            UUID rq = UUID.Random();

            AsyncCommands.DataserverPlugin.RegisterRequest(m_host.LocalId, m_item.ItemID, rq.ToString());

            AsyncCommands.DataserverPlugin.DataserverReply(rq.ToString(), Name2Username(llKey2Name(id)));

            return rq.ToString();
        }

        public LSL_String llGetDisplayName(string id)
        {
            return llKey2Name(id);
        }

        public LSL_String llRequestDisplayName(string id)
        {
            UUID rq = UUID.Random();

            AsyncCommands.DataserverPlugin.RegisterRequest(m_host.LocalId, m_item.ItemID, rq.ToString());

            AsyncCommands.DataserverPlugin.DataserverReply(rq.ToString(), llKey2Name(id));

            return rq.ToString();
        }
/*
        private void SayShoutTimerElapsed(Object sender, ElapsedEventArgs args)
        {
            m_SayShoutCount = 0;
        }
*/
        private struct Tri
        {
            public Vector3 p1;
            public Vector3 p2;
            public Vector3 p3;
        }

        private bool InBoundingBox(ScenePresence avatar, Vector3 point)
        {
            float height = avatar.Appearance.AvatarHeight;
            Vector3 b1 = avatar.AbsolutePosition + new Vector3(-0.22f, -0.22f, -height/2);
            Vector3 b2 = avatar.AbsolutePosition + new Vector3(0.22f, 0.22f, height/2);

            if (point.X > b1.X && point.X < b2.X &&
                point.Y > b1.Y && point.Y < b2.Y &&
                point.Z > b1.Z && point.Z < b2.Z)
                return true;
            return false;
        }

        private ContactResult[] AvatarIntersection(Vector3 rayStart, Vector3 rayEnd)
        {
            List<ContactResult> contacts = new List<ContactResult>();

            Vector3 ab = rayEnd - rayStart;

            World.ForEachScenePresence(delegate(ScenePresence sp)
            {
                Vector3 ac = sp.AbsolutePosition - rayStart;
                Vector3 bc = sp.AbsolutePosition - rayEnd;

                double d = Math.Abs(Vector3.Mag(Vector3.Cross(ab, ac)) / Vector3.Distance(rayStart, rayEnd));

                if (d > 1.5)
                    return;

                double d2 = Vector3.Dot(Vector3.Negate(ab), ac);

                if (d2 > 0)
                    return;

                double dp = Math.Sqrt(Vector3.Mag(ac) * Vector3.Mag(ac) - d * d);
                Vector3 p = rayStart + Vector3.Divide(Vector3.Multiply(ab, (float)dp), (float)Vector3.Mag(ab));

                if (!InBoundingBox(sp, p))
                    return;

                ContactResult result = new ContactResult ();
                result.ConsumerID = sp.LocalId;
                result.Depth = Vector3.Distance(rayStart, p);
                result.Normal = Vector3.Zero;
                result.Pos = p;

                contacts.Add(result);
            });

            return contacts.ToArray();
        }

        private ContactResult[] ObjectIntersection(Vector3 rayStart, Vector3 rayEnd, bool includePhysical, bool includeNonPhysical, bool includePhantom)
        {
            Ray ray = new Ray(rayStart, Vector3.Normalize(rayEnd - rayStart));
            List<ContactResult> contacts = new List<ContactResult>();

            Vector3 ab = rayEnd - rayStart;

            World.ForEachSOG(delegate(SceneObjectGroup group)
            {
                if (m_host.ParentGroup == group)
                    return;

                if (group.IsAttachment)
                    return;

                if (group.RootPart.PhysActor == null)
                {
                    if (!includePhantom)
                        return;
                }
                else
                {
                    if (group.RootPart.PhysActor.IsPhysical)
                    {
                        if (!includePhysical)
                            return;
                    }
                    else
                    {
                        if (!includeNonPhysical)
                            return;
                    }
                }

                // Find the radius ouside of which we don't even need to hit test
                float minX;
                float maxX;
                float minY;
                float maxY;
                float minZ;
                float maxZ;

                float radius = 0.0f;

                group.GetAxisAlignedBoundingBoxRaw(out minX, out maxX, out minY, out maxY, out minZ, out maxZ);

                if (Math.Abs(minX) > radius)
                    radius = Math.Abs(minX);
                if (Math.Abs(minY) > radius)
                    radius = Math.Abs(minY);
                if (Math.Abs(minZ) > radius)
                    radius = Math.Abs(minZ);
                if (Math.Abs(maxX) > radius)
                    radius = Math.Abs(maxX);
                if (Math.Abs(maxY) > radius)
                    radius = Math.Abs(maxY);
                if (Math.Abs(maxZ) > radius)
                    radius = Math.Abs(maxZ);

                Vector3 ac = group.AbsolutePosition - rayStart;
                Vector3 bc = group.AbsolutePosition - rayEnd;

                double d = Math.Abs(Vector3.Mag(Vector3.Cross(ab, ac)) / Vector3.Distance(rayStart, rayEnd));

                // Too far off ray, don't bother
                if (d > radius)
                    return;

                // Behind ray, drop
                double d2 = Vector3.Dot(Vector3.Negate(ab), ac);
                if (d2 > 0)
                    return;

                EntityIntersection intersection = group.TestIntersection(ray, true, false);
                // Miss.
                if (!intersection.HitTF)
                    return;

                ContactResult result = new ContactResult ();
                result.ConsumerID = group.LocalId;
//                result.Depth = intersection.distance;
                result.Normal = intersection.normal;
                result.Pos = intersection.ipoint;
                result.Depth = Vector3.Mag(rayStart - result.Pos);

                contacts.Add(result);
            });

            return contacts.ToArray();
        }

        private ContactResult? GroundIntersection(Vector3 rayStart, Vector3 rayEnd)
        {
            double[,] heightfield = World.Heightmap.GetDoubles();
            List<ContactResult> contacts = new List<ContactResult>();

            double min = 2048.0;
            double max = 0.0;

            // Find the min and max of the heightfield
            for (int x = 0 ; x < World.Heightmap.Width ; x++)
            {
                for (int y = 0 ; y < World.Heightmap.Height ; y++)
                {
                    if (heightfield[x, y] > max)
                        max = heightfield[x, y];
                    if (heightfield[x, y] < min)
                        min = heightfield[x, y];
                }
            }


            // A ray extends past rayEnd, but doesn't go back before
            // rayStart. If the start is above the highest point of the ground
            // and the ray goes up, we can't hit the ground. Ever.
            if (rayStart.Z > max && rayEnd.Z >= rayStart.Z)
                return null;

            // Same for going down
            if (rayStart.Z < min && rayEnd.Z <= rayStart.Z)
                return null;

            List<Tri> trilist = new List<Tri>();

            // Create our triangle list
            for (int x = 1 ; x < World.Heightmap.Width ; x++)
            {
                for (int y = 1 ; y < World.Heightmap.Height ; y++)
                {
                    Tri t1 = new Tri();
                    Tri t2 = new Tri();

                    Vector3 p1 = new Vector3(x-1, y-1, (float)heightfield[x-1, y-1]);
                    Vector3 p2 = new Vector3(x, y-1, (float)heightfield[x, y-1]);
                    Vector3 p3 = new Vector3(x, y, (float)heightfield[x, y]);
                    Vector3 p4 = new Vector3(x-1, y, (float)heightfield[x-1, y]);

                    t1.p1 = p1;
                    t1.p2 = p2;
                    t1.p3 = p3;

                    t2.p1 = p3;
                    t2.p2 = p4;
                    t2.p3 = p1;

                    trilist.Add(t1);
                    trilist.Add(t2);
                }
            }

            // Ray direction
            Vector3 rayDirection = rayEnd - rayStart;

            foreach (Tri t in trilist)
            {
                // Compute triangle plane normal and edges
                Vector3 u = t.p2 - t.p1;
                Vector3 v = t.p3 - t.p1;
                Vector3 n = Vector3.Cross(u, v);

                if (n == Vector3.Zero)
                    continue;

                Vector3 w0 = rayStart - t.p1;
                double a = -Vector3.Dot(n, w0);
                double b = Vector3.Dot(n, rayDirection);

                // Not intersecting the plane, or in plane (same thing)
                // Ignoring this MAY cause the ground to not be detected
                // sometimes
                if (Math.Abs(b) < 0.000001)
                    continue;

                double r = a / b;

                // ray points away from plane
                if (r < 0.0)
                    continue;

                Vector3 ip = rayStart + Vector3.Multiply(rayDirection, (float)r);

                float uu = Vector3.Dot(u, u);
                float uv = Vector3.Dot(u, v);
                float vv = Vector3.Dot(v, v);
                Vector3 w = ip - t.p1;
                float wu = Vector3.Dot(w, u);
                float wv = Vector3.Dot(w, v);
                float d = uv * uv - uu * vv;

                float cs = (uv * wv - vv * wu) / d;
                if (cs < 0 || cs > 1.0)
                    continue;
                float ct = (uv * wu - uu * wv) / d;
                if (ct < 0 || (cs + ct) > 1.0)
                    continue;

                // Add contact point
                ContactResult result = new ContactResult ();
                result.ConsumerID = 0;
                result.Depth = Vector3.Distance(rayStart, ip);
                result.Normal = n;
                result.Pos = ip;

                contacts.Add(result);
            }

            if (contacts.Count == 0)
                return null;

            contacts.Sort(delegate(ContactResult a, ContactResult b)
            {
                return (int)(a.Depth - b.Depth);
            });

            return contacts[0];
        }
/*
        // not done:
        private ContactResult[] testRay2NonPhysicalPhantom(Vector3 rayStart, Vector3 raydir, float raylenght)
        {
            ContactResult[] contacts = null;
            World.ForEachSOG(delegate(SceneObjectGroup group)
            {
                if (m_host.ParentGroup == group)
                    return;

                if (group.IsAttachment)
                    return;

                if(group.RootPart.PhysActor != null)
                    return;

                contacts = group.RayCastGroupPartsOBBNonPhysicalPhantom(rayStart, raydir, raylenght);
            });
            return contacts;
        }
*/

        public LSL_List llCastRay(LSL_Vector start, LSL_Vector end, LSL_List options)
        {
            LSL_List list = new LSL_List();

            m_host.AddScriptLPS(1);

            Vector3 rayStart = new Vector3((float)start.x, (float)start.y, (float)start.z);
            Vector3 rayEnd = new Vector3((float)end.x, (float)end.y, (float)end.z);
            Vector3 dir = rayEnd - rayStart;

            float dist = Vector3.Mag(dir);

            int count = 1;
            bool detectPhantom = false;
            int dataFlags = 0;
            int rejectTypes = 0;

            for (int i = 0; i < options.Length; i += 2)
            {
                if (options.GetLSLIntegerItem(i) == ScriptBaseClass.RC_MAX_HITS)
                    count = options.GetLSLIntegerItem(i + 1);
                else if (options.GetLSLIntegerItem(i) == ScriptBaseClass.RC_DETECT_PHANTOM)
                    detectPhantom = (options.GetLSLIntegerItem(i + 1) > 0);
                else if (options.GetLSLIntegerItem(i) == ScriptBaseClass.RC_DATA_FLAGS)
                    dataFlags = options.GetLSLIntegerItem(i + 1);
                else if (options.GetLSLIntegerItem(i) == ScriptBaseClass.RC_REJECT_TYPES)
                    rejectTypes = options.GetLSLIntegerItem(i + 1);
            }

            if (count > 16)
                count = 16;

            List<ContactResult> results = new List<ContactResult>();

            bool checkTerrain = !((rejectTypes & ScriptBaseClass.RC_REJECT_LAND) == ScriptBaseClass.RC_REJECT_LAND);
            bool checkAgents = !((rejectTypes & ScriptBaseClass.RC_REJECT_AGENTS) == ScriptBaseClass.RC_REJECT_AGENTS);
            bool checkNonPhysical = !((rejectTypes & ScriptBaseClass.RC_REJECT_NONPHYSICAL) == ScriptBaseClass.RC_REJECT_NONPHYSICAL);
            bool checkPhysical = !((rejectTypes & ScriptBaseClass.RC_REJECT_PHYSICAL) == ScriptBaseClass.RC_REJECT_PHYSICAL);


            if (World.SuportsRayCastFiltered())
            {
                if (dist == 0)
                    return list;

                RayFilterFlags rayfilter = RayFilterFlags.ClosestAndBackCull;
                if (checkTerrain)
                    rayfilter |= RayFilterFlags.land;
//                if (checkAgents)
//                    rayfilter |= RayFilterFlags.agent;
                if (checkPhysical)
                    rayfilter |= RayFilterFlags.physical;
                if (checkNonPhysical)
                    rayfilter |= RayFilterFlags.nonphysical;
                if (detectPhantom)
                    rayfilter |= RayFilterFlags.LSLPhanton;

                Vector3 direction = dir * ( 1/dist);

                if(rayfilter == 0)
                {
                    list.Add(new LSL_Integer(0));
                    return list;
                }

                // get some more contacts to sort ???
                int physcount = 4 * count;
                if (physcount > 20)
                    physcount = 20;

                object physresults;
                physresults = World.RayCastFiltered(rayStart, direction, dist, physcount, rayfilter);

                if (physresults == null)
                {
                    list.Add(new LSL_Integer(-3)); // timeout error
                    return list;
                }

                results = (List<ContactResult>)physresults;

                // for now physics doesn't detect sitted avatars so do it outside physics
                if (checkAgents)
                {
                    ContactResult[] agentHits = AvatarIntersection(rayStart, rayEnd);
                    foreach (ContactResult r in agentHits)
                        results.Add(r);
                }

                // TODO: Replace this with a better solution. ObjectIntersection can only
                // detect nonphysical phantoms. They are detected by virtue of being
                // nonphysical (e.g. no PhysActor) so will not conflict with detecting
                // physicsl phantoms as done by the physics scene
                // We don't want anything else but phantoms here.
                if (detectPhantom)
                {
                    ContactResult[] objectHits = ObjectIntersection(rayStart, rayEnd, false, false, true);
                    foreach (ContactResult r in objectHits)
                        results.Add(r);
                }
            }
            else
            {
                if (checkTerrain)
                {
                    ContactResult? groundContact = GroundIntersection(rayStart, rayEnd);
                    if (groundContact != null)
                        results.Add((ContactResult)groundContact);
                }

                if (checkAgents)
                {
                    ContactResult[] agentHits = AvatarIntersection(rayStart, rayEnd);
                    foreach (ContactResult r in agentHits)
                        results.Add(r);
                }

                if (checkPhysical || checkNonPhysical || detectPhantom)
                {
                    ContactResult[] objectHits = ObjectIntersection(rayStart, rayEnd, checkPhysical, checkNonPhysical, detectPhantom);
                    foreach (ContactResult r in objectHits)
                        results.Add(r);
                }
            }

            results.Sort(delegate(ContactResult a, ContactResult b)
            {
                return a.Depth.CompareTo(b.Depth);
            });
            
            int values = 0;
            SceneObjectGroup thisgrp = m_host.ParentGroup;

            foreach (ContactResult result in results)
            {
                if (result.Depth > dist)
                    continue;

                // physics ray can return colisions with host prim
                if (m_host.LocalId == result.ConsumerID)
                    continue;

                UUID itemID = UUID.Zero;
                int linkNum = 0;

                SceneObjectPart part = World.GetSceneObjectPart(result.ConsumerID);
                // It's a prim!
                if (part != null)
                {
                    // dont detect members of same object ???
                    if (part.ParentGroup == thisgrp)
                        continue;

                    if ((dataFlags & ScriptBaseClass.RC_GET_ROOT_KEY) == ScriptBaseClass.RC_GET_ROOT_KEY)
                        itemID = part.ParentGroup.UUID;
                    else
                        itemID = part.UUID;

                    linkNum = part.LinkNum;
                }
                else
                {
                    ScenePresence sp = World.GetScenePresence(result.ConsumerID);
                    /// It it a boy? a girl? 
                    if (sp != null)
                        itemID = sp.UUID;
                }

                list.Add(new LSL_String(itemID.ToString()));
                list.Add(new LSL_String(result.Pos.ToString()));

                if ((dataFlags & ScriptBaseClass.RC_GET_LINK_NUM) == ScriptBaseClass.RC_GET_LINK_NUM)
                    list.Add(new LSL_Integer(linkNum));

                if ((dataFlags & ScriptBaseClass.RC_GET_NORMAL) == ScriptBaseClass.RC_GET_NORMAL)
                    list.Add(new LSL_Vector(result.Normal.X, result.Normal.Y, result.Normal.Z));

                values++;
                if (values >= count)
                    break;
            }

            list.Add(new LSL_Integer(values));

            return list;
        }

        public LSL_Integer llManageEstateAccess(int action, string avatar)
        {
            m_host.AddScriptLPS(1);
            EstateSettings estate = World.RegionInfo.EstateSettings;
            bool isAccount = false;
            bool isGroup = false;

            if (!estate.IsEstateOwner(m_host.OwnerID) || !estate.IsEstateManagerOrOwner(m_host.OwnerID))
                return 0;

            UUID id = new UUID();
            if (!UUID.TryParse(avatar, out id))
                return 0;

            UserAccount account = World.UserAccountService.GetUserAccount(World.RegionInfo.ScopeID, id);
            isAccount = account != null ? true : false;
            if (!isAccount)
            {
                IGroupsModule groups = World.RequestModuleInterface<IGroupsModule>();
                if (groups != null)
                {
                    GroupRecord group = groups.GetGroupRecord(id);
                    isGroup = group != null ? true : false;
                    if (!isGroup)
                        return 0;
                }
                else
                    return 0;
            }

            switch (action)
            {
                case ScriptBaseClass.ESTATE_ACCESS_ALLOWED_AGENT_ADD:
                    if (!isAccount) return 0;
                    if (estate.HasAccess(id)) return 1;
                    if (estate.IsBanned(id, World.GetUserFlags(id)))
                        estate.RemoveBan(id);
                    estate.AddEstateUser(id);
                    break;
                case ScriptBaseClass.ESTATE_ACCESS_ALLOWED_AGENT_REMOVE:
                    if (!isAccount || !estate.HasAccess(id)) return 0;
                    estate.RemoveEstateUser(id);
                    break;
                case ScriptBaseClass.ESTATE_ACCESS_ALLOWED_GROUP_ADD:
                    if (!isGroup) return 0;
                    if (estate.GroupAccess(id)) return 1;
                    estate.AddEstateGroup(id);
                    break;
                case ScriptBaseClass.ESTATE_ACCESS_ALLOWED_GROUP_REMOVE:
                    if (!isGroup || !estate.GroupAccess(id)) return 0;
                    estate.RemoveEstateGroup(id);
                    break;
                case ScriptBaseClass.ESTATE_ACCESS_BANNED_AGENT_ADD:
                    if (!isAccount) return 0;
                    if (estate.IsBanned(id, World.GetUserFlags(id))) return 1;
                    EstateBan ban = new EstateBan();
                    ban.EstateID = estate.EstateID;
                    ban.BannedUserID = id;
                    estate.AddBan(ban);
                    break;
                case ScriptBaseClass.ESTATE_ACCESS_BANNED_AGENT_REMOVE:
                    if (!isAccount || !estate.IsBanned(id, World.GetUserFlags(id))) return 0;
                    estate.RemoveBan(id);
                    break;
                default: return 0;
            }
            return 1;
        }

        public LSL_Integer llGetMemoryLimit()
        {
            m_host.AddScriptLPS(1);
            // The value returned for LSO scripts in SL
            return 16384;
        }

        public LSL_Integer llSetMemoryLimit(LSL_Integer limit)
        {
            m_host.AddScriptLPS(1);
            // Treat as an LSO script
            return ScriptBaseClass.FALSE;
        }

        public LSL_Integer llGetSPMaxMemory()
        {
            m_host.AddScriptLPS(1);
            // The value returned for LSO scripts in SL
            return 16384;
        }

        public virtual LSL_Integer llGetUsedMemory()
        {
            m_host.AddScriptLPS(1);
            // The value returned for LSO scripts in SL
            return 16384;
        }

        public void llScriptProfiler(LSL_Integer flags)
        {
            m_host.AddScriptLPS(1);
            // This does nothing for LSO scripts in SL
        }

        #region Not Implemented
        //
        // Listing the unimplemented lsl functions here, please move
        // them from this region as they are completed
        //

        public void llGetEnv(LSL_String name)
        {
            m_host.AddScriptLPS(1);
            NotImplemented("llGetEnv");
        }

        public void llSetSoundQueueing(int queue)
        {
            m_host.AddScriptLPS(1);
        }

        public void llCollisionSprite(string impact_sprite)
        {
            m_host.AddScriptLPS(1);
            NotImplemented("llCollisionSprite");
        }

        public void llGodLikeRezObject(string inventory, LSL_Vector pos)
        {
            m_host.AddScriptLPS(1);

            if (!World.Permissions.IsGod(m_host.OwnerID))
                NotImplemented("llGodLikeRezObject");

            AssetBase rezAsset = World.AssetService.Get(inventory);
            if (rezAsset == null)
            {
                llSay(0, "Asset not found");
                return;
            }

            SceneObjectGroup group = null;

            try
            {
                string xmlData = Utils.BytesToString(rezAsset.Data);
                group = SceneObjectSerializer.FromOriginalXmlFormat(xmlData);
            }
            catch
            {
                llSay(0, "Asset not found");
                return;
            }

            if (group == null)
            {
                llSay(0, "Asset not found");
                return;
            }

            group.RootPart.AttachPoint = group.RootPart.Shape.State;
            group.RootPart.AttachOffset = group.AbsolutePosition;

            group.ResetIDs();

            Vector3 llpos = new Vector3((float)pos.x, (float)pos.y, (float)pos.z);
            World.AddNewSceneObject(group, true, llpos, Quaternion.Identity, Vector3.Zero);
            group.CreateScriptInstances(0, true, World.DefaultScriptEngine, 3);
            group.ScheduleGroupForFullUpdate();

            // objects rezzed with this method are die_at_edge by default.
            group.RootPart.SetDieAtEdge(true);

            group.ResumeScripts();

            m_ScriptEngine.PostObjectEvent(m_host.LocalId, new EventParams(
                    "object_rez", new Object[] {
                    new LSL_String(
                    group.RootPart.UUID.ToString()) },
                    new DetectParams[0]));
        }

        public LSL_String llTransferLindenDollars(string destination, int amount)
        {
            UUID txn = UUID.Random();

            Util.FireAndForget(delegate(object x)
            {
                int replycode = 0;
                string replydata = destination + "," + amount.ToString();

                try
                {
                    TaskInventoryItem item = m_item;
                    if (item == null)
                    {
                        replydata = "SERVICE_ERROR";
                        return;
                    }

                    m_host.AddScriptLPS(1);

                    if (item.PermsGranter == UUID.Zero)
                    {
                        replydata = "MISSING_PERMISSION_DEBIT";
                        return;
                    }

                    if ((item.PermsMask & ScriptBaseClass.PERMISSION_DEBIT) == 0)
                    {
                        replydata = "MISSING_PERMISSION_DEBIT";
                        return;
                    }

                    UUID toID = new UUID();

                    if (!UUID.TryParse(destination, out toID))
                    {
                        replydata = "INVALID_AGENT";
                        return;
                    }

                    IMoneyModule money = World.RequestModuleInterface<IMoneyModule>();

                    if (money == null)
                    {
                        replydata = "TRANSFERS_DISABLED";
                        return;
                    }

                    bool result = money.ObjectGiveMoney(
                        m_host.ParentGroup.RootPart.UUID, m_host.ParentGroup.RootPart.OwnerID, toID, amount);

                    if (result)
                    {
                        replycode = 1;
                        return;
                    }

                    replydata = "LINDENDOLLAR_INSUFFICIENTFUNDS";
                }
                finally
                {
                    m_ScriptEngine.PostScriptEvent(m_item.ItemID, new EventParams(
                            "transaction_result", new Object[] {
                            new LSL_String(txn.ToString()),
                            new LSL_Integer(replycode),
                            new LSL_String(replydata) },
                            new DetectParams[0]));
                }
            });

            return txn.ToString();
        }

        #endregion

        public void llSetKeyframedMotion(LSL_List frames, LSL_List options)
        {
            SceneObjectGroup group = m_host.ParentGroup;

            if (group.RootPart.PhysActor != null && group.RootPart.PhysActor.IsPhysical)
                return;
            if (group.IsAttachment)
                return;

            if (frames.Data.Length > 0) // We are getting a new motion
            {
                if (group.RootPart.KeyframeMotion != null)
                    group.RootPart.KeyframeMotion.Stop();
                group.RootPart.KeyframeMotion = null;

                int idx = 0;

                KeyframeMotion.PlayMode mode = KeyframeMotion.PlayMode.Forward;
                KeyframeMotion.DataFormat data = KeyframeMotion.DataFormat.Translation | KeyframeMotion.DataFormat.Rotation;

                while (idx < options.Data.Length)
                {
                    int option = (int)options.GetLSLIntegerItem(idx++);
                    int remain = options.Data.Length - idx;

                    switch (option)
                    {
                        case ScriptBaseClass.KFM_MODE:
                            if (remain < 1)
                                break;
                            int modeval = (int)options.GetLSLIntegerItem(idx++);
                            switch(modeval)
                            {
                                case ScriptBaseClass.KFM_FORWARD:
                                    mode = KeyframeMotion.PlayMode.Forward;
                                    break;
                                case ScriptBaseClass.KFM_REVERSE:
                                    mode = KeyframeMotion.PlayMode.Reverse;
                                    break;
                                case ScriptBaseClass.KFM_LOOP:
                                    mode = KeyframeMotion.PlayMode.Loop;
                                    break;
                                case ScriptBaseClass.KFM_PING_PONG:
                                    mode = KeyframeMotion.PlayMode.PingPong;
                                    break;
                            }
                            break;
                        case ScriptBaseClass.KFM_DATA:
                            if (remain < 1)
                                break;
                            int dataval = (int)options.GetLSLIntegerItem(idx++);
                            data = (KeyframeMotion.DataFormat)dataval;
                            break;
                    }
                }

                group.RootPart.KeyframeMotion = new KeyframeMotion(group, mode, data);

                idx = 0;

                int elemLength = 2;
                if (data == (KeyframeMotion.DataFormat.Translation | KeyframeMotion.DataFormat.Rotation))
                    elemLength = 3;

                List<KeyframeMotion.Keyframe> keyframes = new List<KeyframeMotion.Keyframe>();
                while (idx < frames.Data.Length)
                {
                    int remain = frames.Data.Length - idx;

                    if (remain < elemLength)
                        break;

                    KeyframeMotion.Keyframe frame = new KeyframeMotion.Keyframe();
                    frame.Position = null;
                    frame.Rotation = null;

                    if ((data & KeyframeMotion.DataFormat.Translation) != 0)
                    {
                        LSL_Types.Vector3 tempv = frames.GetVector3Item(idx++);
                        frame.Position = new Vector3((float)tempv.x, (float)tempv.y, (float)tempv.z);
                    }
                    if ((data & KeyframeMotion.DataFormat.Rotation) != 0)
                    {
                        LSL_Types.Quaternion tempq = frames.GetQuaternionItem(idx++);
                        frame.Rotation = new Quaternion((float)tempq.x, (float)tempq.y, (float)tempq.z, (float)tempq.s);
                    }

                    float tempf = (float)frames.GetLSLFloatItem(idx++);
                    frame.TimeMS = (int)(tempf * 1000.0f);

                    keyframes.Add(frame);
                }

                group.RootPart.KeyframeMotion.SetKeyframes(keyframes.ToArray());
                group.RootPart.KeyframeMotion.Start();
            }
            else
            {
                if (group.RootPart.KeyframeMotion == null)
                    return;

                if (options.Data.Length == 0)
                {
                    group.RootPart.KeyframeMotion.Stop();
                    return;
                }
                    
                int code = (int)options.GetLSLIntegerItem(0);

                int idx = 0;

                while (idx < options.Data.Length)
                {
                    int option = (int)options.GetLSLIntegerItem(idx++);
                    int remain = options.Data.Length - idx;

                    switch (option)
                    {
                        case ScriptBaseClass.KFM_COMMAND:
                            int cmd = (int)options.GetLSLIntegerItem(idx++);
                            switch (cmd)
                            {
                                case ScriptBaseClass.KFM_CMD_PLAY:
                                    group.RootPart.KeyframeMotion.Start();
                                    break;
                                case ScriptBaseClass.KFM_CMD_STOP:
                                    group.RootPart.KeyframeMotion.Stop();
                                    break;
                                case ScriptBaseClass.KFM_CMD_PAUSE:
                                    group.RootPart.KeyframeMotion.Pause();
                                    break;
                            }
                            break;
                    }
                }
            }
        }
    }

    public class NotecardCache
    {
        protected class Notecard
        {
            public string[] text;
            public DateTime lastRef;
        }

        protected static Dictionary<UUID, Notecard> m_Notecards =
            new Dictionary<UUID, Notecard>();

        public static void Cache(UUID assetID, string text)
        {
            CacheCheck();

            lock (m_Notecards)
            {
                if (m_Notecards.ContainsKey(assetID))
                    return;

                Notecard nc = new Notecard();
                nc.lastRef = DateTime.Now;
                nc.text = SLUtil.ParseNotecardToList(text).ToArray();
                m_Notecards[assetID] = nc;
            }
        }

        public static bool IsCached(UUID assetID)
        {
            lock (m_Notecards)
            {
                return m_Notecards.ContainsKey(assetID);
            }
        }

        public static int GetLines(UUID assetID)
        {
            if (!IsCached(assetID))
                return -1;

            lock (m_Notecards)
            {
                m_Notecards[assetID].lastRef = DateTime.Now;
                return m_Notecards[assetID].text.Length;
            }
        }

        /// <summary>
        /// Get a notecard line.
        /// </summary>
        /// <param name="assetID"></param>
        /// <param name="line">Lines start at index 0</param>
        /// <returns></returns>
        public static string GetLine(UUID assetID, int lineNumber)
        {
            if (lineNumber < 0)
                return "";

            string data;

            if (!IsCached(assetID))
                return "";

            lock (m_Notecards)
            {
                m_Notecards[assetID].lastRef = DateTime.Now;

                if (lineNumber >= m_Notecards[assetID].text.Length)
                    return "\n\n\n";

                data = m_Notecards[assetID].text[lineNumber];

                return data;
            }
        }

        /// <summary>
        /// Get a notecard line.
        /// </summary>
        /// <param name="assetID"></param>
        /// <param name="line">Lines start at index 0</param>
        /// <param name="maxLength">Maximum length of the returned line.  Longer lines will be truncated</para>
        /// <returns></returns>
        public static string GetLine(UUID assetID, int lineNumber, int maxLength)
        {
            string line = GetLine(assetID, lineNumber);

            if (line.Length > maxLength)
                line = line.Substring(0, maxLength);

            return line;
        }

        public static void CacheCheck()
        {
            foreach (UUID key in new List<UUID>(m_Notecards.Keys))
            {
                Notecard nc = m_Notecards[key];
                if (nc.lastRef.AddSeconds(30) < DateTime.Now)
                    m_Notecards.Remove(key);
            }
        }
    }
}<|MERGE_RESOLUTION|>--- conflicted
+++ resolved
@@ -11847,11 +11847,7 @@
                                 break;
                             case ScriptBaseClass.OBJECT_ROT:
                                 {
-<<<<<<< HEAD
                                     Quaternion rot = Quaternion.Identity;
-=======
-                                    Quaternion rot = Quaternion.Identity; 
->>>>>>> 88d68e68
 
                                     if (obj.ParentGroup.RootPart == obj)
                                         rot = obj.ParentGroup.GroupRotation;
