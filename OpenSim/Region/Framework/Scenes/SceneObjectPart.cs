/*
 * Copyright (c) Contributors, http://opensimulator.org/
 * See CONTRIBUTORS.TXT for a full list of copyright holders.
 *
 * Redistribution and use in source and binary forms, with or without
 * modification, are permitted provided that the following conditions are met:
 *     * Redistributions of source code must retain the above copyright
 *       notice, this list of conditions and the following disclaimer.
 *     * Redistributions in binary form must reproduce the above copyright
 *       notice, this list of conditions and the following disclaimer in the
 *       documentation and/or other materials provided with the distribution.
 *     * Neither the name of the OpenSimulator Project nor the
 *       names of its contributors may be used to endorse or promote products
 *       derived from this software without specific prior written permission.
 *
 * THIS SOFTWARE IS PROVIDED BY THE DEVELOPERS ``AS IS'' AND ANY
 * EXPRESS OR IMPLIED WARRANTIES, INCLUDING, BUT NOT LIMITED TO, THE IMPLIED
 * WARRANTIES OF MERCHANTABILITY AND FITNESS FOR A PARTICULAR PURPOSE ARE
 * DISCLAIMED. IN NO EVENT SHALL THE CONTRIBUTORS BE LIABLE FOR ANY
 * DIRECT, INDIRECT, INCIDENTAL, SPECIAL, EXEMPLARY, OR CONSEQUENTIAL DAMAGES
 * (INCLUDING, BUT NOT LIMITED TO, PROCUREMENT OF SUBSTITUTE GOODS OR SERVICES;
 * LOSS OF USE, DATA, OR PROFITS; OR BUSINESS INTERRUPTION) HOWEVER CAUSED AND
 * ON ANY THEORY OF LIABILITY, WHETHER IN CONTRACT, STRICT LIABILITY, OR TORT
 * (INCLUDING NEGLIGENCE OR OTHERWISE) ARISING IN ANY WAY OUT OF THE USE OF THIS
 * SOFTWARE, EVEN IF ADVISED OF THE POSSIBILITY OF SUCH DAMAGE.
 */

using System;
using System.Collections.Generic;
using System.Drawing;
using System.IO;
using System.Reflection;
using System.Runtime.Serialization;
using System.Security.Permissions;
using System.Xml;
using System.Xml.Serialization;
using log4net;
using OpenMetaverse;
using OpenMetaverse.Packets;
using OpenMetaverse.StructuredData;
using OpenSim.Framework;
using OpenSim.Region.Framework.Interfaces;
using OpenSim.Region.Framework.Scenes.Scripting;
using OpenSim.Region.Framework.Scenes.Serialization;
using OpenSim.Region.Physics.Manager;
using PermissionMask = OpenSim.Framework.PermissionMask;

namespace OpenSim.Region.Framework.Scenes
{
    #region Enumerations

    [Flags]
    public enum Changed : uint
    {
        INVENTORY = 1,
        COLOR = 2,
        SHAPE = 4,
        SCALE = 8,
        TEXTURE = 16,
        LINK = 32,
        ALLOWED_DROP = 64,
        OWNER = 128,
        REGION = 256,
        TELEPORT = 512,
        REGION_RESTART = 1024,
        MEDIA = 2048,
        ANIMATION = 16384,
        POSITION = 32768
    }

    // I don't really know where to put this except here.
    // Can't access the OpenSim.Region.ScriptEngine.Common.LSL_BaseClass.Changed constants
    [Flags]
    public enum ExtraParamType
    {
        Something1 = 1,
        Something2 = 2,
        Something3 = 4,
        Something4 = 8,
        Flexible = 16,
        Light = 32,
        Sculpt = 48,
        Something5 = 64,
        Something6 = 128
    }

    [Flags]
    public enum TextureAnimFlags : byte
    {
        NONE = 0x00,
        ANIM_ON = 0x01,
        LOOP = 0x02,
        REVERSE = 0x04,
        PING_PONG = 0x08,
        SMOOTH = 0x10,
        ROTATE = 0x20,
        SCALE = 0x40
    }

    public enum PrimType : int
    {
        BOX = 0,
        CYLINDER = 1,
        PRISM = 2,
        SPHERE = 3,
        TORUS = 4,
        TUBE = 5,
        RING = 6,
        SCULPT = 7
    }

    public enum UpdateRequired : byte
    {
        NONE = 0,
        TERSE = 1,
        FULL = 2
    }

    #endregion Enumerations

    public class SceneObjectPart : ISceneEntity
    {
        /// <value>
        /// Denote all sides of the prim
        /// </value>
        public const int ALL_SIDES = -1;

        private const scriptEvents PhysicsNeededSubsEvents = (
                    scriptEvents.collision | scriptEvents.collision_start | scriptEvents.collision_end |
                    scriptEvents.land_collision | scriptEvents.land_collision_start | scriptEvents.land_collision_end
                    );
        private const scriptEvents PhyscicsPhantonSubsEvents = (
                    scriptEvents.land_collision | scriptEvents.land_collision_start | scriptEvents.land_collision_end
                    );
        private const scriptEvents PhyscicsVolumeDtcSubsEvents = (
                    scriptEvents.collision_start | scriptEvents.collision_end
                    );      

        private static readonly ILog m_log = LogManager.GetLogger(MethodBase.GetCurrentMethod().DeclaringType);

        /// <summary>
        /// Dynamic attributes can be created and deleted as required.
        /// </summary>
        public DAMap DynAttrs { get; set; }

        private DOMap m_dynObjs;

        /// <summary>
        /// Dynamic objects that can be created and deleted as required.
        /// </summary>
        public DOMap DynObjs 
        { 
            get
            {
                if (m_dynObjs == null)
                    m_dynObjs = new DOMap();

                return m_dynObjs;
            }

            set
            {
                m_dynObjs = value;
            }
        }
        
        /// <value>
        /// Is this a root part?
        /// </value>
        /// <remarks>
        /// This will return true even if the whole object is attached to an avatar.
        /// </remarks>
        public bool IsRoot 
        {
            get { return Object.ReferenceEquals(ParentGroup.RootPart, this); } 
        }

        /// <summary>
        /// Is an explicit sit target set for this part?
        /// </summary>
        public bool IsSitTargetSet
        {
            get
            {
                return
                    !(SitTargetPosition == Vector3.Zero
                      && (SitTargetOrientation == Quaternion.Identity // Valid Zero Rotation quaternion
                       || SitTargetOrientation.X == 0f && SitTargetOrientation.Y == 0f && SitTargetOrientation.Z == 1f && SitTargetOrientation.W == 0f // W-Z Mapping was invalid at one point
                       || SitTargetOrientation.X == 0f && SitTargetOrientation.Y == 0f && SitTargetOrientation.Z == 0f && SitTargetOrientation.W == 0f)); // Invalid Quaternion
            }
        }

        #region Fields

        public bool AllowedDrop;
        
        public bool DIE_AT_EDGE;
        
        public bool RETURN_AT_EDGE;
        
        public bool BlockGrab;

        public bool StatusSandbox;

        public Vector3 StatusSandboxPos;

        [XmlIgnore]
        public int[] PayPrice = {-2,-2,-2,-2,-2};

        [XmlIgnore]
        /// <summary>
        /// The representation of this part in the physics scene.
        /// </summary>
        /// <remarks>
        /// If you use this property more than once in a section of code then you must take a reference and use that.
        /// If another thread is simultaneously turning physics off on this part then this refernece could become
        /// null at any time.
        /// </remarks>
        public PhysicsActor PhysActor { get; set; }

        //Xantor 20080528 Sound stuff:
        //  Note: This isn't persisted in the database right now, as the fields for that aren't just there yet.
        //        Not a big problem as long as the script that sets it remains in the prim on startup.
        //        for SL compatibility it should be persisted though (set sound / displaytext / particlesystem, kill script)
        
        public UUID Sound;

        public byte SoundFlags;

        public double SoundGain;

        public double SoundRadius;

        /// <summary>
        /// Should sounds played from this prim be queued?
        /// </summary>
        /// <remarks>
        /// This should only be changed by sound modules.  It is up to sound modules as to how they interpret this setting.
        /// </remarks>
        public bool SoundQueueing { get; set; }

        public uint TimeStampFull;

        public uint TimeStampLastActivity; // Will be used for AutoReturn

        public uint TimeStampTerse;

        // The following two are to hold the attachment data
        // while an object is inworld
        [XmlIgnore]
        public byte AttachPoint = 0;

        [XmlIgnore]
        public Vector3 AttachOffset = Vector3.Zero;

        [XmlIgnore]
        public Quaternion AttachRotation = Quaternion.Identity;

        [XmlIgnore]
        public int STATUS_ROTATE_X;

        public int STATUS_ROTATE_Y;

        public int STATUS_ROTATE_Z;

        private Dictionary<int, string> m_CollisionFilter = new Dictionary<int, string>();
               
        /// <value>
        /// The UUID of the user inventory item from which this object was rezzed if this is a root part.
        /// If UUID.Zero then either this is not a root part or there is no connection with a user inventory item.
        /// </value>
        private UUID m_fromUserInventoryItemID;
        
        public UUID FromUserInventoryItemID
        {
            get { return m_fromUserInventoryItemID; }
            set { m_fromUserInventoryItemID = value; }
        }

        public scriptEvents AggregateScriptEvents;

        public Vector3 AttachedPos;

        public Vector3 RotationAxis = Vector3.One;

        public bool VolumeDetectActive;

        public bool IsWaitingForFirstSpinUpdatePacket;

        public Quaternion SpinOldOrientation = Quaternion.Identity;

        protected int m_APIDIterations = 0;
        protected Quaternion m_APIDTarget = Quaternion.Identity;
        protected float m_APIDDamp = 0;
        protected float m_APIDStrength = 0;

        /// <summary>
        /// This part's inventory
        /// </summary>        
        public IEntityInventory Inventory
        {
            get { return m_inventory; }
        }
        protected SceneObjectPartInventory m_inventory;

        public bool Undoing;
        
        public bool IgnoreUndoUpdate = false;
        
        public PrimFlags LocalFlags;
        
        private float m_damage = -1.0f;
        private byte[] m_TextureAnimation;
        private byte m_clickAction;
        private Color m_color = Color.Black;
        private readonly List<uint> m_lastColliders = new List<uint>();
        private int m_linkNum;
        
        private int m_scriptAccessPin;
        
        private readonly Dictionary<UUID, scriptEvents> m_scriptEvents = new Dictionary<UUID, scriptEvents>();
        private string m_sitName = String.Empty;
        private Quaternion m_sitTargetOrientation = Quaternion.Identity;
        private Vector3 m_sitTargetPosition;
        private string m_sitAnimation = "SIT";
        private bool m_occupied;					// KF if any av is sitting on this prim
        private string m_text = String.Empty;
        private string m_touchName = String.Empty;
        private UndoRedoState m_UndoRedo = null;

        private bool m_passTouches = false;
        private bool m_passCollisions = false;

        protected Vector3 m_acceleration;
        protected Vector3 m_angularVelocity;

        //unkown if this will be kept, added as a way of removing the group position from the group class
        protected Vector3 m_groupPosition;
        protected uint m_localId;
        protected Material m_material = OpenMetaverse.Material.Wood;
        protected string m_name;
        protected Vector3 m_offsetPosition;

        protected SceneObjectGroup m_parentGroup;
        protected byte[] m_particleSystem = Utils.EmptyBytes;
        protected ulong m_regionHandle;
        protected Quaternion m_rotationOffset = Quaternion.Identity;
        protected PrimitiveBaseShape m_shape;
        protected UUID m_uuid;
        protected Vector3 m_velocity;

        protected Vector3 m_lastPosition;
        protected Quaternion m_lastRotation;
        protected Vector3 m_lastVelocity;
        protected Vector3 m_lastAcceleration;
        protected Vector3 m_lastAngularVelocity;
        protected int m_lastUpdateSentTime;
        protected float m_buoyancy = 0.0f;
        protected Vector3 m_force;
        protected Vector3 m_torque;

        protected byte m_physicsShapeType = (byte)PhysShapeType.prim;
        protected float m_density = 1000.0f; // in kg/m^3
        protected float m_gravitymod = 1.0f;
        protected float m_friction = 0.6f; // wood
        protected float m_bounce = 0.5f; // wood


        protected bool m_isSelected = false;

        /// <summary>
        /// Stores media texture data
        /// </summary>
        protected string m_mediaUrl;

        // TODO: Those have to be changed into persistent properties at some later point,
        // or sit-camera on vehicles will break on sim-crossing.
        private Vector3 m_cameraEyeOffset;
        private Vector3 m_cameraAtOffset;
        private bool m_forceMouselook;


        // 0 for default collision sounds, -1 for script disabled sound 1 for script defined sound
        private sbyte m_collisionSoundType;
        private UUID m_collisionSound;
        private float m_collisionSoundVolume;

        private int LastColSoundSentTime; 


        private SOPVehicle m_vehicleParams = null;

        private KeyframeMotion m_keyframeMotion = null;

        public KeyframeMotion KeyframeMotion
        {
            get; set;
        }


        #endregion Fields

//        ~SceneObjectPart()
//        {
//            Console.WriteLine(
//                "[SCENE OBJECT PART]: Destructor called for {0}, local id {1}, parent {2} {3}",
//                Name, LocalId, ParentGroup.Name, ParentGroup.LocalId);
//            m_log.DebugFormat(
//                "[SCENE OBJECT PART]: Destructor called for {0}, local id {1}, parent {2} {3}",
//                Name, LocalId, ParentGroup.Name, ParentGroup.LocalId);
//        }

        #region Constructors

        /// <summary>
        /// No arg constructor called by region restore db code
        /// </summary>
        public SceneObjectPart()
        {
            m_TextureAnimation = Utils.EmptyBytes;
            m_particleSystem = Utils.EmptyBytes;
            Rezzed = DateTime.UtcNow;
            Description = String.Empty;
            DynAttrs = new DAMap();

            // Prims currently only contain a single folder (Contents).  From looking at the Second Life protocol,
            // this appears to have the same UUID (!) as the prim.  If this isn't the case, one can't drag items from
            // the prim into an agent inventory (Linden client reports that the "Object not found for drop" in its log
            m_inventory = new SceneObjectPartInventory(this);
            LastColSoundSentTime = Util.EnvironmentTickCount();
        }

        /// <summary>
        /// Create a completely new SceneObjectPart (prim).  This will need to be added separately to a SceneObjectGroup
        /// </summary>
        /// <param name="ownerID"></param>
        /// <param name="shape"></param>
        /// <param name="position"></param>
        /// <param name="rotationOffset"></param>
        /// <param name="offsetPosition"></param>
        public SceneObjectPart(
            UUID ownerID, PrimitiveBaseShape shape, Vector3 groupPosition, 
            Quaternion rotationOffset, Vector3 offsetPosition) : this()
        {
            m_name = "Object";

            CreationDate = (int)Utils.DateTimeToUnixTime(Rezzed);
            LastOwnerID = CreatorID = OwnerID = ownerID;
            UUID = UUID.Random();
            Shape = shape;
            OwnershipCost = 0;
            ObjectSaleType = 0;
            SalePrice = 0;
            Category = 0;
            GroupPosition = groupPosition;
            OffsetPosition = offsetPosition;
            RotationOffset = rotationOffset;
            Velocity = Vector3.Zero;
            AngularVelocity = Vector3.Zero;
            Acceleration = Vector3.Zero;
            Flags = 0;
            CreateSelected = true;

            TrimPermissions();
        }

        #endregion Constructors

        #region XML Schema

        private UUID _lastOwnerID;
        private UUID _ownerID;
        private UUID _groupID;
        private int _ownershipCost;
        private byte _objectSaleType;
        private int _salePrice;
        private uint _category;
        private Int32 _creationDate;
        private uint _parentID = 0;
        private uint _baseMask = (uint)(PermissionMask.All | PermissionMask.Export);
        private uint _ownerMask = (uint)(PermissionMask.All | PermissionMask.Export);
        private uint _groupMask = (uint)PermissionMask.None;
        private uint _everyoneMask = (uint)PermissionMask.None;
        private uint _nextOwnerMask = (uint)(PermissionMask.Move | PermissionMask.Modify | PermissionMask.Transfer);
        private PrimFlags _flags = PrimFlags.None;
        private DateTime m_expires;
        private DateTime m_rezzed;
        private bool m_createSelected = false;

        private UUID _creatorID;
        public UUID CreatorID 
        {
            get { return _creatorID; }
            set { _creatorID = value; }
        }

        private string m_creatorData = string.Empty;
        /// <summary>
        /// Data about the creator in the form home_url;name
        /// </summary>
        public string CreatorData 
        {
            get { return m_creatorData; }
            set { m_creatorData = value; }
        }

        /// <summary>
        /// Used by the DB layer to retrieve / store the entire user identification.
        /// The identification can either be a simple UUID or a string of the form
        /// uuid[;home_url[;name]]
        /// </summary>
        public string CreatorIdentification
        {
            get
            {
                if (CreatorData != null && CreatorData != string.Empty)
                    return CreatorID.ToString() + ';' + CreatorData;
                else
                    return CreatorID.ToString();
            }
            set
            {
                if ((value == null) || (value != null && value == string.Empty))
                {
                    CreatorData = string.Empty;
                    return;
                }

                if (!value.Contains(";")) // plain UUID
                {
                    UUID uuid = UUID.Zero;
                    UUID.TryParse(value, out uuid);
                    CreatorID = uuid;
                }
                else // <uuid>[;<endpoint>[;name]]
                {
                    string name = "Unknown User";
                    string[] parts = value.Split(';');
                    if (parts.Length >= 1)
                    {
                        UUID uuid = UUID.Zero;
                        UUID.TryParse(parts[0], out uuid);
                        CreatorID = uuid;
                    }
                    if (parts.Length >= 2)
                        CreatorData = parts[1];
                    if (parts.Length >= 3)
                        name = parts[2];

                    CreatorData += ';' + name;
                    
                }
            }
        }

        /// <summary>
        /// A relic from when we we thought that prims contained folder objects. In 
        /// reality, prim == folder
        /// Exposing this is not particularly good, but it's one of the least evils at the moment to see
        /// folder id from prim inventory item data, since it's not (yet) actually stored with the prim.
        /// </summary>
        public UUID FolderID
        {
            get { return UUID; }
            set { } // Don't allow assignment, or legacy prims wil b0rk - but we need the setter for legacy serialization.
        }

        /// <value>
        /// Access should be via Inventory directly - this property temporarily remains for xml serialization purposes
        /// </value>
        public uint InventorySerial
        {
            get { return m_inventory.Serial; }
            set { m_inventory.Serial = value; }
        }

        /// <value>
        /// Get the inventory list
        /// </value>
        public TaskInventoryDictionary TaskInventory
        {
            get {
                return m_inventory.Items;
            }
            set {
                m_inventory.Items = value;
            }
        }

        /// <summary>
        /// This is idential to the Flags property, except that the returned value is uint rather than PrimFlags
        /// </summary>
        [Obsolete("Use Flags property instead")]
        public uint ObjectFlags
        {
            get { return (uint)Flags; }
            set { Flags = (PrimFlags)value; }
        }

        public UUID UUID
        {
            get { return m_uuid; }
            set 
            { 
                m_uuid = value; 
                
                // This is necessary so that TaskInventoryItem parent ids correctly reference the new uuid of this part
                if (Inventory != null)
                    Inventory.ResetObjectID();
            }
        }

        public uint LocalId
        {
            get { return m_localId; }
            set
            {
                m_localId = value;
//                m_log.DebugFormat("[SCENE OBJECT PART]: Set part {0} to local id {1}", Name, m_localId);
            }
        }

        public virtual string Name
        {
            get { return m_name; }
            set 
            { 
                m_name = value;

                PhysicsActor pa = PhysActor;

                if (pa != null)
                    pa.SOPName = value;
            }
        }

        [XmlIgnore]
        public bool PassTouches
        {
            get { return m_passTouches; }
            set
            {
                m_passTouches = value;

                if (ParentGroup != null)
                    ParentGroup.HasGroupChanged = true;
            }
        }

        public bool PassCollisions
        {
            get { return m_passCollisions; }
            set
            {
                m_passCollisions = value;

                if (ParentGroup != null)
                    ParentGroup.HasGroupChanged = true;
            }
        }

        public bool IsSelected
        {
            get { return m_isSelected; }
            set
            {
                m_isSelected = value;
                if (ParentGroup != null)
                    ParentGroup.PartSelectChanged(value);
            }
        }
        
        
        public Dictionary<int, string> CollisionFilter
        {
            get { return m_CollisionFilter; }
            set
            {
                m_CollisionFilter = value;
            }
        }

        protected Quaternion APIDTarget
        {
            get { return m_APIDTarget; }
            set { m_APIDTarget = value; }
        }

        
        protected float APIDDamp
        {
            get { return m_APIDDamp; }
            set { m_APIDDamp = value; }
        }

        
        protected float APIDStrength
        {
            get { return m_APIDStrength; }
            set { m_APIDStrength = value; }
        }

        public ulong RegionHandle
        {
            get { return m_regionHandle; }
            set { m_regionHandle = value; }
        }

        public int ScriptAccessPin
        {
            get { return m_scriptAccessPin; }
            set { m_scriptAccessPin = (int)value; }
        }
        private SceneObjectPart m_PlaySoundMasterPrim = null;
        public SceneObjectPart PlaySoundMasterPrim
        {
            get { return m_PlaySoundMasterPrim; }
            set { m_PlaySoundMasterPrim = value; }
        }

        private List<SceneObjectPart> m_PlaySoundSlavePrims = new List<SceneObjectPart>();
        public List<SceneObjectPart> PlaySoundSlavePrims
        {
            get { return m_PlaySoundSlavePrims; }
            set { m_PlaySoundSlavePrims = value; }
        }

        private SceneObjectPart m_LoopSoundMasterPrim = null;
        public SceneObjectPart LoopSoundMasterPrim
        {
            get { return m_LoopSoundMasterPrim; }
            set { m_LoopSoundMasterPrim = value; }
        }

        private List<SceneObjectPart> m_LoopSoundSlavePrims = new List<SceneObjectPart>();
        public List<SceneObjectPart> LoopSoundSlavePrims
        {
            get { return m_LoopSoundSlavePrims; }
            set { m_LoopSoundSlavePrims = value; }
        }

        public Byte[] TextureAnimation
        {
            get { return m_TextureAnimation; }
            set { m_TextureAnimation = value; }
        }

        public Byte[] ParticleSystem
        {
            get { return m_particleSystem; }
            set { m_particleSystem = value; }
        }

        
        public DateTime Expires
        {
            get { return m_expires; }
            set { m_expires = value; }
        }

        
        public DateTime Rezzed
        {
            get { return m_rezzed; }
            set { m_rezzed = value; }
        }

        
        public float Damage
        {
            get { return m_damage; }
            set { m_damage = value; }
        }

        /// <summary>
        /// The position of the entire group that this prim belongs to.
        /// </summary>
        public Vector3 GroupPosition
        {
            get
            {
                // If this is a linkset, we don't want the physics engine mucking up our group position here.
                PhysicsActor actor = PhysActor;
                if (ParentID == 0)
                {
                    if (actor != null)
                        m_groupPosition = actor.Position;
                    return m_groupPosition;
                }

                // If I'm an attachment, my position is reported as the position of who I'm attached to
                if (ParentGroup.IsAttachment)
                {
                    ScenePresence sp = ParentGroup.Scene.GetScenePresence(ParentGroup.AttachedAvatar);
                    if (sp != null)
                        return sp.AbsolutePosition;
                }

                // use root prim's group position. Physics may have updated it
                if (ParentGroup.RootPart != this)
                    m_groupPosition = ParentGroup.RootPart.GroupPosition;
                return m_groupPosition;
            }
            set
            {
                m_groupPosition = value;
                PhysicsActor actor = PhysActor;
                if (actor != null && ParentGroup.Scene.PhysicsScene != null)
                {
                    try
                    {
                        // Root prim actually goes at Position
                        if (ParentID == 0)
                        {
                            actor.Position = value;
                        }
                        else
                        {
                            // The physics engine always sees all objects (root or linked) in world coordinates.
                            actor.Position = GetWorldPosition();
                            actor.Orientation = GetWorldRotation();
                        }

                        // Tell the physics engines that this prim changed.
                        ParentGroup.Scene.PhysicsScene.AddPhysicsActorTaint(actor);
                    }
                    catch (Exception e)
                    {
                        m_log.ErrorFormat("[SCENEOBJECTPART]: GROUP POSITION. {0}", e);
                    }
                }
            }
        }

        public Vector3 OffsetPosition
        {
            get { return m_offsetPosition; }
            set
            {
                Vector3 oldpos = m_offsetPosition;
                m_offsetPosition = value;

                if (ParentGroup != null && !ParentGroup.IsDeleted)
                {
                    PhysicsActor actor = PhysActor;
                    if (ParentID != 0 && actor != null)
                    {
                        actor.Position = GetWorldPosition();
                        actor.Orientation = GetWorldRotation();

                        // Tell the physics engines that this prim changed.
                        if (ParentGroup.Scene != null && ParentGroup.Scene.PhysicsScene != null)
                            ParentGroup.Scene.PhysicsScene.AddPhysicsActorTaint(actor);
                    }

                    if (!m_parentGroup.m_dupeInProgress)
                    {
                        List<ScenePresence> avs = ParentGroup.GetLinkedAvatars();
                        foreach (ScenePresence av in avs)
                        {
                            if (av.ParentID == m_localId)
                            {
                                Vector3 offset = (m_offsetPosition - oldpos);
                                av.AbsolutePosition += offset;
                                av.SendAvatarDataToAllAgents();
                            }
                        }
                    }
                }
                TriggerScriptChangedEvent(Changed.POSITION);
            }
        }

        public Vector3 RelativePosition
        {
            get
            {
                if (IsRoot)
                {
                    if (ParentGroup.IsAttachment)
                        return AttachedPos;
                    else
                        return AbsolutePosition;
                }
                else
                {
                    return OffsetPosition;
                }
            }
        }

        public Quaternion RotationOffset
        {
            get
            {
                // We don't want the physics engine mucking up the rotations in a linkset
                PhysicsActor actor = PhysActor;
                // If this is a root of a linkset, the real rotation is what the physics engine thinks.
                // If not a root prim, the offset rotation is computed by SOG and is relative to the root.
                if (ParentID == 0 && (Shape.PCode != 9 || Shape.State == 0) && actor != null)
                {
                    if (actor.Orientation.X != 0f || actor.Orientation.Y != 0f
                        || actor.Orientation.Z != 0f || actor.Orientation.W != 0f)
                    {
                        m_rotationOffset = actor.Orientation;
                    }
                }

//                float roll, pitch, yaw = 0;
//                m_rotationOffset.GetEulerAngles(out roll, out pitch, out yaw);
//
//                m_log.DebugFormat(
//                    "[SCENE OBJECT PART]: Got euler {0} for RotationOffset on {1} {2}",
//                    new Vector3(roll, pitch, yaw), Name, LocalId);

                return m_rotationOffset;
            }
            
            set
            {
//                StoreUndoState();
                m_rotationOffset = value;

                PhysicsActor actor = PhysActor;
                if (actor != null)
                {
                    try
                    {
                        // Root prim gets value directly
                        if (ParentID == 0)
                        {
                            actor.Orientation = value;
                            //m_log.Info("[PART]: RO1:" + actor.Orientation.ToString());
                        }
                        else
                        {
                            // Child prim we have to calculate it's world rotationwel
                            Quaternion resultingrotation = GetWorldRotation();
                            actor.Orientation = resultingrotation;
                            //m_log.Info("[PART]: RO2:" + actor.Orientation.ToString());
                        }

                        if (ParentGroup != null)
                            ParentGroup.Scene.PhysicsScene.AddPhysicsActorTaint(actor);
                        //}
                    }
                    catch (Exception ex)
                    {
                        m_log.Error("[SCENEOBJECTPART]: ROTATIONOFFSET" + ex.Message);
                    }
                }

//                float roll, pitch, yaw = 0;
//                m_rotationOffset.GetEulerAngles(out roll, out pitch, out yaw);
//
//                m_log.DebugFormat(
//                    "[SCENE OBJECT PART]: Set euler {0} for RotationOffset on {1} {2}",
//                    new Vector3(roll, pitch, yaw), Name, LocalId);
            }
        }

        /// <summary></summary>
        public Vector3 Velocity
        {
            get
            {
                PhysicsActor actor = PhysActor;
                if (actor != null)
                {
                    if (actor.IsPhysical)
                    {
                        m_velocity = actor.Velocity;
                    }
                }

                return m_velocity;
            }

            set
            {
                m_velocity = value;

                PhysicsActor actor = PhysActor;
                if (actor != null)
                {
                    if (actor.IsPhysical)
                    {
                        actor.Velocity = value;
                        ParentGroup.Scene.PhysicsScene.AddPhysicsActorTaint(actor);
                    }
                }
            }
        }

        /// <summary>Update angular velocity and schedule terse update.</summary>
        public void UpdateAngularVelocity(Vector3 avel)
        {
            AngularVelocity = avel;
            ScheduleTerseUpdate();
            ParentGroup.HasGroupChanged = true;
        }

        /// <summary>Get or set angular velocity. Does not schedule update.</summary>
        public Vector3 AngularVelocity
        {
            get
            {
                PhysicsActor actor = PhysActor;
                if ((actor != null) && actor.IsPhysical && ParentGroup.RootPart == this)
                {
                    m_angularVelocity = actor.RotationalVelocity;
                }
                return m_angularVelocity;
            }
            set
            {
                m_angularVelocity = value;
                PhysicsActor actor = PhysActor;
                if ((actor != null) && actor.IsPhysical && ParentGroup.RootPart == this && VehicleType == (int)Vehicle.TYPE_NONE)
                {
                    actor.RotationalVelocity = m_angularVelocity;
                }                       
            }
        }

        /// <summary></summary>
        public Vector3 Acceleration
        {
			get 
			{ 
                PhysicsActor actor = PhysActor;
                if (actor != null)
				{
					m_acceleration = actor.Acceleration;
				}
				return m_acceleration;
			} 
            
            set { m_acceleration = value; }
        }

        public string Description { get; set; }

        /// <value>
        /// Text color.
        /// </value>
        public Color Color
        {
            get { return m_color; }
            set { m_color = value; }
        }

        public string Text
        {
            get
            {
                if (m_text.Length > 255)
                    return m_text.Substring(0, 254);
                return m_text;
            }
            set { m_text = value; }
        }


        public string SitName
        {
            get { return m_sitName; }
            set { m_sitName = value; }
        }

        public string TouchName
        {
            get { return m_touchName; }
            set { m_touchName = value; }
        }

        public int LinkNum
        {
            get { return m_linkNum; }
            set
            {
//                if (ParentGroup != null)
//                {
//                    m_log.DebugFormat(
//                        "[SCENE OBJECT PART]: Setting linknum of {0}@{1} to {2} from {3}",
//                        Name, AbsolutePosition, value, m_linkNum);
//                    Util.PrintCallStack();
//                }

                m_linkNum = value;
            }
        }

        public byte ClickAction
        {
            get { return m_clickAction; }
            set
            {
                m_clickAction = value;
            }
        }

        public PrimitiveBaseShape Shape
        {
            get { return m_shape; }
            set
            {
                m_shape = value;
            }
        }

        /// <summary>
        /// Change the scale of this part.
        /// </summary>
        public Vector3 Scale
        {
            get { return m_shape.Scale; }
            set
            {
                if (m_shape != null)
                {

                    m_shape.Scale = value;

                    PhysicsActor actor = PhysActor;
                    if (actor != null)
                    {
                        if (ParentGroup.Scene != null)
                        {
                            if (ParentGroup.Scene.PhysicsScene != null)
                            {
                                actor.Size = m_shape.Scale;

//                                if (Shape.SculptEntry)
//                                    CheckSculptAndLoad();
//                                else
                                    ParentGroup.Scene.PhysicsScene.AddPhysicsActorTaint(actor);
                            }
                        }
                    }
                }

                TriggerScriptChangedEvent(Changed.SCALE);
            }
        }

        public UpdateRequired UpdateFlag { get; set; }
        public bool UpdatePhysRequired { get; set; }
        
        /// <summary>
        /// Used for media on a prim.
        /// </summary>
        /// Do not change this value directly - always do it through an IMoapModule.
        public string MediaUrl 
        { 
            get
            {
                return m_mediaUrl; 
            }
            
            set
            {
                m_mediaUrl = value;

                if (ParentGroup != null)
                    ParentGroup.HasGroupChanged = true;
            }
        }

        public bool CreateSelected
        {
            get { return m_createSelected; }
            set 
            { 
//                m_log.DebugFormat("[SOP]: Setting CreateSelected to {0} for {1} {2}", value, Name, UUID);
                m_createSelected = value; 
            }
        }

        #endregion

//---------------
#region Public Properties with only Get

        public Vector3 AbsolutePosition
        {
            get
            {
                return GroupPosition + (m_offsetPosition * ParentGroup.RootPart.RotationOffset);
            }
        }

        public SceneObjectGroup ParentGroup
        {
            get { return m_parentGroup; }
            private set { m_parentGroup = value; }
        }

        public scriptEvents ScriptEvents
        {
            get { return AggregateScriptEvents; }
        }

        public Quaternion SitTargetOrientation
        {
            get { return m_sitTargetOrientation; }
            set
            {
                m_sitTargetOrientation = value;
//                m_log.DebugFormat("[SCENE OBJECT PART]: Set sit target orientation {0} for {1} {2}", m_sitTargetOrientation, Name, LocalId);
            }
        }

        public Vector3 SitTargetPosition
        {
            get { return m_sitTargetPosition; }
            set
            {
                m_sitTargetPosition = value;
//                m_log.DebugFormat("[SCENE OBJECT PART]: Set sit target position to {0} for {1} {2}", m_sitTargetPosition, Name, LocalId);
            }
        }

        // This sort of sucks, but I'm adding these in to make some of
        // the mappings more consistant.
        public Vector3 SitTargetPositionLL
        {
            get { return m_sitTargetPosition; }
            set { m_sitTargetPosition = value; }
        }

        public Quaternion SitTargetOrientationLL
        {
            get { return m_sitTargetOrientation; }
            set { m_sitTargetOrientation = value; }
        }

        public bool Stopped
        {
            get {
                double threshold = 0.02;
                return (Math.Abs(Velocity.X) < threshold &&
                        Math.Abs(Velocity.Y) < threshold &&
                        Math.Abs(Velocity.Z) < threshold &&
                        Math.Abs(AngularVelocity.X) < threshold &&
                        Math.Abs(AngularVelocity.Y) < threshold &&
                        Math.Abs(AngularVelocity.Z) < threshold);
            }
        }

        /// <summary>
        /// The parent ID of this part.
        /// </summary>
        /// <remarks>
        /// If this is a root part which is not attached to an avatar then the value will be 0.
        /// If this is a root part which is attached to an avatar then the value is the local id of that avatar.
        /// If this is a child part then the value is the local ID of the root part.
        /// </remarks>
        public uint ParentID
        {
            get { return _parentID; }
            set { _parentID = value; }
        }

        public int CreationDate
        {
            get { return _creationDate; }
            set { _creationDate = value; }
        }

        public uint Category
        {
            get { return _category; }
            set { _category = value; }
        }

        public int SalePrice
        {
            get { return _salePrice; }
            set { _salePrice = value; }
        }

        public byte ObjectSaleType
        {
            get { return _objectSaleType; }
            set { _objectSaleType = value; }
        }

        public int OwnershipCost
        {
            get { return _ownershipCost; }
            set { _ownershipCost = value; }
        }

        public UUID GroupID
        {
            get { return _groupID; }
            set { _groupID = value; }
        }

        public UUID OwnerID
        {
            get { return _ownerID; }
            set { _ownerID = value; }
        }

        public UUID LastOwnerID
        {
            get { return _lastOwnerID; }
            set { _lastOwnerID = value; }
        }

        public uint BaseMask
        {
            get { return _baseMask; }
            set { _baseMask = value; }
        }

        public uint OwnerMask
        {
            get { return _ownerMask; }
            set { _ownerMask = value; }
        }

        public uint GroupMask
        {
            get { return _groupMask; }
            set { _groupMask = value; }
        }

        public uint EveryoneMask
        {
            get { return _everyoneMask; }
            set { _everyoneMask = value; }
        }

        public uint NextOwnerMask
        {
            get { return _nextOwnerMask; }
            set { _nextOwnerMask = value; }
        }

        /// <summary>
        /// Property flags.  See OpenMetaverse.PrimFlags 
        /// </summary>
        /// <remarks>
        /// Example properties are PrimFlags.Phantom and PrimFlags.DieAtEdge
        /// </remarks>
        public PrimFlags Flags
        {
            get { return _flags; }
            set 
            { 
//                m_log.DebugFormat("[SOP]: Setting flags for {0} {1} to {2}", UUID, Name, value);
                _flags = value; 
            }
        }
        
        [XmlIgnore]
        public bool IsOccupied				// KF If an av is sittingon this prim
        {
        	get { return m_occupied; }
        	set { m_occupied = value; }
        }

        /// <summary>
        /// ID of the avatar that is sat on us if we have a sit target.  If there is no such avatar then is UUID.Zero
        /// </summary>
        public UUID SitTargetAvatar { get; set; }

        /// <summary>
        /// IDs of all avatars sat on this part.
        /// </summary>
        /// <remarks>
        /// We need to track this so that we can stop sat upon prims from being attached.
        /// </remarks>
        /// <value>
        /// null if there are no sitting avatars.  This is to save us create a hashset for every prim in a scene.
        /// </value>
        private HashSet<UUID> m_sittingAvatars;

        public virtual UUID RegionID
        {
            get
            {
                if (ParentGroup.Scene != null)
                    return ParentGroup.Scene.RegionInfo.RegionID;
                else
                    return UUID.Zero;
            }
            set {} // read only
        }

        private UUID _parentUUID = UUID.Zero;
        
        public UUID ParentUUID
        {
            get
            {
                if (ParentGroup != null)
                    _parentUUID = ParentGroup.UUID;

                return _parentUUID;
            }

            set { _parentUUID = value; }
        }
        
        public string SitAnimation
        {
            get { return m_sitAnimation; }
            set { m_sitAnimation = value; }
        }

        public UUID invalidCollisionSoundUUID = new UUID("ffffffff-ffff-ffff-ffff-ffffffffffff");

        // 0 for default collision sounds, -1 for script disabled sound 1 for script defined sound
        // runtime thing.. do not persist
        [XmlIgnore]
        public sbyte CollisionSoundType
        {
            get
            {
                return m_collisionSoundType;
            }
            set
            {
                m_collisionSoundType = value;
                if (value == -1)
                    m_collisionSound = invalidCollisionSoundUUID;
                else if (value == 0)
                    m_collisionSound = UUID.Zero;
            }
        }

        public UUID CollisionSound
        {
            get { return m_collisionSound; }
            set
            {           
                m_collisionSound = value;

                if (value == invalidCollisionSoundUUID)
                    m_collisionSoundType = -1;
                else if (value == UUID.Zero)
                    m_collisionSoundType = 0;
                else
                    m_collisionSoundType = 1;

                aggregateScriptEvents();
            }
        }

        public float CollisionSoundVolume
        {
            get { return m_collisionSoundVolume; }
            set { m_collisionSoundVolume = value; }
        }

        public float Buoyancy
        {
            get
            {
                if (ParentGroup.RootPart == this)
                    return m_buoyancy;

                return ParentGroup.RootPart.Buoyancy;
            }
            set
            {
                if (ParentGroup != null && ParentGroup.RootPart != null && ParentGroup.RootPart != this)
                {
                    ParentGroup.RootPart.Buoyancy = value;
                    return;
                }
                m_buoyancy = value;
                if (PhysActor != null)
                    PhysActor.Buoyancy = value;
            }
        }

        public Vector3 Force
        {
            get
            {
                if (ParentGroup.RootPart == this)
                    return m_force;

                return ParentGroup.RootPart.Force;
            }

            set
            {
                if (ParentGroup != null && ParentGroup.RootPart != null && ParentGroup.RootPart != this)
                {
                    ParentGroup.RootPart.Force = value;
                    return;
                }
                m_force = value;
                if (PhysActor != null)
                    PhysActor.Force = value;
            }
        }

        public Vector3 Torque
        {
            get
            {
                if (ParentGroup.RootPart == this)
                    return m_torque;
                
                return ParentGroup.RootPart.Torque;
            }

            set
            {
                if (ParentGroup != null && ParentGroup.RootPart != null && ParentGroup.RootPart != this)
                {
                    ParentGroup.RootPart.Torque = value;
                    return;
                }
                m_torque = value;
                if (PhysActor != null)
                    PhysActor.Torque = value;
            }
        }

        public byte Material
        {
            get { return (byte)m_material; }
            set
            {
                if (value >= 0 && value <= (byte)SOPMaterialData.MaxMaterial)
                {
                    bool update = false;

                    if (m_material != (Material)value)
                    {
                        update = true;
                        m_material = (Material)value;
                    }

                    if (m_friction != SOPMaterialData.friction(m_material))
                    {
                        update = true;
                        m_friction = SOPMaterialData.friction(m_material);
                    }

                    if (m_bounce != SOPMaterialData.bounce(m_material))
                    {
                        update = true;
                        m_bounce = SOPMaterialData.bounce(m_material);
                    }

                    if (update)
                    {
                        if (PhysActor != null)
                        {
                            PhysActor.SetMaterial((int)value);
                        }
                        if(ParentGroup != null)
                            ParentGroup.HasGroupChanged = true;
                        ScheduleFullUpdateIfNone();
                        UpdatePhysRequired = true;
                    }
                }
            }
        }

        // not a propriety to move to methods place later
        private bool HasMesh()
        {
            if (Shape != null && (Shape.SculptType == (byte)SculptType.Mesh))
                return true;
            return false;
        }

        // not a propriety to move to methods place later
        public byte DefaultPhysicsShapeType()
        {
            byte type;

            if (Shape != null && (Shape.SculptType == (byte)SculptType.Mesh))
                type = (byte)PhysShapeType.convex;
            else
                type = (byte)PhysShapeType.prim;

            return type;
        }

        [XmlIgnore]
        public bool UsesComplexCost
        {
            get
            {
                byte pst = PhysicsShapeType;
                if(pst == (byte) PhysShapeType.none || pst == (byte) PhysShapeType.convex || HasMesh())
                    return true;
                return false;
            }
        }

        [XmlIgnore]
        public float PhysicsCost
        {
            get
            {
                if(PhysicsShapeType == (byte)PhysShapeType.none)
                    return 0;

                float cost = 0.1f;
                if (PhysActor != null)
                    cost = PhysActor.PhysicsCost;
                else
                    cost = 0.1f;

                if ((Flags & PrimFlags.Physics) != 0)
                    cost *= (1.0f + 0.01333f * Scale.LengthSquared()); // 0.01333 == 0.04/3
                return cost;
            }
        }

        [XmlIgnore]
        public float StreamingCost
        {
            get
            {
                float cost;
                if (PhysActor != null)
                    cost = PhysActor.StreamCost;
                else
                    cost = 1.0f;
                return 1.0f;
            }
        }

        [XmlIgnore]
        public float SimulationCost
        {
            get
            {
                // ignoring scripts. Don't like considering them for this
                if((Flags & PrimFlags.Physics) != 0)
                    return 1.0f;

                return 0.5f;
            }
        }

        public byte PhysicsShapeType
        {
            get { return m_physicsShapeType; }
            set
            {
                byte oldv = m_physicsShapeType;

                if (value >= 0 && value <= (byte)PhysShapeType.convex)
                {
                    if (value == (byte)PhysShapeType.none && ParentGroup != null && ParentGroup.RootPart == this)
                        m_physicsShapeType = DefaultPhysicsShapeType();
                    else
                        m_physicsShapeType = value;
                }
                else
                    m_physicsShapeType = DefaultPhysicsShapeType();

                if (m_physicsShapeType != oldv && ParentGroup != null)
                {
                    if (m_physicsShapeType == (byte)PhysShapeType.none)
                    {
                        if (PhysActor != null)
                        {
                            Velocity = new Vector3(0, 0, 0);
                            Acceleration = new Vector3(0, 0, 0);
                            if (ParentGroup.RootPart == this)
                                AngularVelocity = new Vector3(0, 0, 0);
                            ParentGroup.Scene.RemovePhysicalPrim(1);
                            RemoveFromPhysics();
                        }
                    }
                    else if (PhysActor == null)
                    {
                        ApplyPhysics((uint)Flags, VolumeDetectActive, false);
                        UpdatePhysicsSubscribedEvents();
                    }
                    else
                    {
                        PhysActor.PhysicsShapeType = m_physicsShapeType;
//                        if (Shape.SculptEntry)
//                            CheckSculptAndLoad();
                    }

                    if (ParentGroup != null)
                        ParentGroup.HasGroupChanged = true;
                }

                if (m_physicsShapeType != value)
                {
                    UpdatePhysRequired = true;
                }
            }
        }

        public float Density // in kg/m^3
        {
            get { return m_density; }
            set
            {
                if (value >=1 && value <= 22587.0)
                {
                    m_density = value;
                    UpdatePhysRequired = true;
                }

                ScheduleFullUpdateIfNone();

                if (ParentGroup != null)
                    ParentGroup.HasGroupChanged = true;

                PhysicsActor pa = PhysActor;
                if (pa != null)
                    pa.Density = Density;
            }
        }

        public float GravityModifier
        {
            get { return m_gravitymod; }
            set
            {
                if( value >= -1 && value <=28.0f)
                {
                    m_gravitymod = value;
                    UpdatePhysRequired = true;
                }

                ScheduleFullUpdateIfNone();

                if (ParentGroup != null)
                    ParentGroup.HasGroupChanged = true;

                PhysicsActor pa = PhysActor;
                if (pa != null)
                    pa.GravModifier = GravityModifier;
            }
        }

        public float Friction
        {
            get { return m_friction; }
            set
            {
                if (value >= 0 && value <= 255.0f)
                {
                    m_friction = value;
                    UpdatePhysRequired = true;
                }

                ScheduleFullUpdateIfNone();

                if (ParentGroup != null)
                    ParentGroup.HasGroupChanged = true;

                PhysicsActor pa = PhysActor;
                if (pa != null)
                    pa.Friction = Friction;
            }
        }

        public float Restitution
        {
            get { return m_bounce; }
            set
            {
                if (value >= 0 && value <= 1.0f)
                {
                    m_bounce = value;
                    UpdatePhysRequired = true;
                }

                ScheduleFullUpdateIfNone();

                if (ParentGroup != null)
                    ParentGroup.HasGroupChanged = true;

                PhysicsActor pa = PhysActor;
                if (pa != null)
                    pa.Restitution = Restitution;
            }
        }


        #endregion Public Properties with only Get

        private uint ApplyMask(uint val, bool set, uint mask)
        {
            if (set)
            {
                return val |= mask;
            }
            else
            {
                return val &= ~mask;
            }
        }

        /// <summary>
        /// Clear all pending updates of parts to clients
        /// </summary>
        public void ClearUpdateSchedule()
        {
            UpdateFlag = UpdateRequired.NONE;
        }

        /// <summary>
        /// Send this part's properties (name, description, inventory serial, base mask, etc.) to a client
        /// </summary>
        /// <param name="client"></param>
        public void SendPropertiesToClient(IClientAPI client)
        {
            client.SendObjectPropertiesReply(this);
        }

        // TODO: unused:
        // private void handleTimerAccounting(uint localID, double interval)
        // {
        //     if (localID == LocalId)
        //     {
        //         float sec = (float)interval;
        //         if (m_parentGroup != null)
        //         {
        //             if (sec == 0)
        //             {
        //                 if (m_parentGroup.scriptScore + 0.001f >= float.MaxValue - 0.001)
        //                     m_parentGroup.scriptScore = 0;
        //
        //                 m_parentGroup.scriptScore += 0.001f;
        //                 return;
        //             }
        //
        //             if (m_parentGroup.scriptScore + (0.001f / sec) >= float.MaxValue - (0.001f / sec))
        //                 m_parentGroup.scriptScore = 0;
        //             m_parentGroup.scriptScore += (0.001f / sec);
        //         }
        //     }
        // }

        #region Public Methods

        public void ResetExpire()
        {
            Expires = DateTime.Now + new TimeSpan(600000000);
        }

        public void AddFlag(PrimFlags flag)
        {
            // PrimFlags prevflag = Flags;
            if ((Flags & flag) == 0)
            {
                //m_log.Debug("Adding flag: " + ((PrimFlags) flag).ToString());
                Flags |= flag;

                if (flag == PrimFlags.TemporaryOnRez)
                    ResetExpire();
            }
            // m_log.Debug("Aprev: " + prevflag.ToString() + " curr: " + Flags.ToString());
        }

        public void AddNewParticleSystem(Primitive.ParticleSystem pSystem)
        {
            m_particleSystem = pSystem.GetBytes();
        }

        public void RemoveParticleSystem()
        {
            m_particleSystem = new byte[0];
        }

        public void AddTextureAnimation(Primitive.TextureAnimation pTexAnim)
        {
            byte[] data = new byte[16];
            int pos = 0;

            // The flags don't like conversion from uint to byte, so we have to do
            // it the crappy way.  See the above function :(

            data[pos] = ConvertScriptUintToByte((uint)pTexAnim.Flags); pos++;
            data[pos] = (byte)pTexAnim.Face; pos++;
            data[pos] = (byte)pTexAnim.SizeX; pos++;
            data[pos] = (byte)pTexAnim.SizeY; pos++;

            Utils.FloatToBytes(pTexAnim.Start).CopyTo(data, pos);
            Utils.FloatToBytes(pTexAnim.Length).CopyTo(data, pos + 4);
            Utils.FloatToBytes(pTexAnim.Rate).CopyTo(data, pos + 8);

            m_TextureAnimation = data;
        }

        public void AdjustSoundGain(double volume)
        {
            if (volume > 1)
                volume = 1;
            if (volume < 0)
                volume = 0;

            ParentGroup.Scene.ForEachRootClient(delegate(IClientAPI client)
            {
                client.SendAttachedSoundGainChange(UUID, (float)volume);
            });
        }

        /// <summary>
        /// hook to the physics scene to apply impulse
        /// This is sent up to the group, which then finds the root prim
        /// and applies the force on the root prim of the group
        /// </summary>
        /// <param name="impulsei">Vector force</param>
        /// <param name="localGlobalTF">true for the local frame, false for the global frame</param>
        public void ApplyImpulse(Vector3 impulsei, bool localGlobalTF)
        {
            Vector3 impulse = impulsei;

            if (localGlobalTF)
            {
                Quaternion grot = GetWorldRotation();
                Quaternion AXgrot = grot;
                Vector3 AXimpulsei = impulsei;
                Vector3 newimpulse = AXimpulsei * AXgrot;
                impulse = newimpulse;
            }

            if (ParentGroup != null)
            {
                ParentGroup.applyImpulse(impulse);
            }
        }

        //      SetVelocity for LSL llSetVelocity..  may need revision if having other uses in future
        public void SetVelocity(Vector3 pVel, bool localGlobalTF)
        {
            if (ParentGroup == null || ParentGroup.IsDeleted)
                return;

            if (ParentGroup.IsAttachment)
                return;                         // don't work on attachments (for now ??)

            SceneObjectPart root = ParentGroup.RootPart;

            if (root.VehicleType != (int)Vehicle.TYPE_NONE) // don't mess with vehicles
                return;

            PhysicsActor pa = root.PhysActor;

            if (pa == null || !pa.IsPhysical)
                return;

            if (localGlobalTF)
            {
                pVel = pVel * GetWorldRotation();
            }

            ParentGroup.Velocity = pVel;
        }

        //      SetAngularVelocity for LSL llSetAngularVelocity..  may need revision if having other uses in future
        public void SetAngularVelocity(Vector3 pAngVel, bool localGlobalTF)
        {
            if (ParentGroup == null || ParentGroup.IsDeleted)
                return;

            if (ParentGroup.IsAttachment)
                return;                         // don't work on attachments (for now ??)

            SceneObjectPart root = ParentGroup.RootPart;

            if (root.VehicleType != (int)Vehicle.TYPE_NONE) // don't mess with vehicles
                return;

            PhysicsActor pa = root.PhysActor;

            if (pa == null || !pa.IsPhysical)
                return;

            if (localGlobalTF)
            {
                pAngVel = pAngVel * GetWorldRotation();
            }

            root.AngularVelocity = pAngVel;
        }
        

        /// <summary>
        /// hook to the physics scene to apply angular impulse
        /// This is sent up to the group, which then finds the root prim
        /// and applies the force on the root prim of the group
        /// </summary>
        /// <param name="impulsei">Vector force</param>
        /// <param name="localGlobalTF">true for the local frame, false for the global frame</param>
        public void ApplyAngularImpulse(Vector3 impulsei, bool localGlobalTF)
        {
            Vector3 impulse = impulsei;

            if (localGlobalTF)
            {
                Quaternion grot = GetWorldRotation();
                Quaternion AXgrot = grot;
                Vector3 AXimpulsei = impulsei;
                Vector3 newimpulse = AXimpulsei * AXgrot;
                impulse = newimpulse;
            }

            ParentGroup.ApplyAngularImpulse(impulse);
        }

        /// <summary>
        /// hook to the physics scene to apply angular impulse
        /// This is sent up to the group, which then finds the root prim
        /// and applies the force on the root prim of the group
        /// </summary>
        /// <param name="impulsei">Vector force</param>
        /// <param name="localGlobalTF">true for the local frame, false for the global frame</param>
        
        // this is actualy Set Torque.. keeping naming so not to edit lslapi also
        public void SetAngularImpulse(Vector3 torquei, bool localGlobalTF)
        {
            Vector3 torque = torquei;

            if (localGlobalTF)
            {
/*
                Quaternion grot = GetWorldRotation();
                Quaternion AXgrot = grot;
                Vector3 AXimpulsei = impulsei;
                Vector3 newimpulse = AXimpulsei * AXgrot;
 */
                torque *= GetWorldRotation();
            }

            Torque = torque;
        }

        /// <summary>
        /// Apply physics to this part.
        /// </summary>
        /// <param name="rootObjectFlags"></param>
        /// <param name="VolumeDetectActive"></param>
        /// <param name="building"></param>

		public void ApplyPhysics(uint _ObjectFlags, bool _VolumeDetectActive, bool building)
        {
            VolumeDetectActive = _VolumeDetectActive;

            if (!ParentGroup.Scene.CollidablePrims)
                return;

            if (PhysicsShapeType == (byte)PhysShapeType.none)
                return;

            bool isPhysical = (_ObjectFlags & (uint) PrimFlags.Physics) != 0;
            bool isPhantom = (_ObjectFlags & (uint)PrimFlags.Phantom) != 0;

            if (_VolumeDetectActive)
                isPhantom = true;

            if (IsJoint())
            {
                DoPhysicsPropertyUpdate(isPhysical, true);
            }
            else
            {
                if ((!isPhantom || isPhysical || _VolumeDetectActive) && !ParentGroup.IsAttachment
                                                && !(Shape.PathCurve == (byte)Extrusion.Flexible))
                {
                    AddToPhysics(isPhysical, isPhantom, building, isPhysical);
                    UpdatePhysicsSubscribedEvents(); // not sure if appliable here
                }
                else
                    PhysActor = null; // just to be sure
            }
        }

        public byte ConvertScriptUintToByte(uint indata)
        {
            byte outdata = (byte)TextureAnimFlags.NONE;
            if ((indata & 1) != 0) outdata |= (byte)TextureAnimFlags.ANIM_ON;
            if ((indata & 2) != 0) outdata |= (byte)TextureAnimFlags.LOOP;
            if ((indata & 4) != 0) outdata |= (byte)TextureAnimFlags.REVERSE;
            if ((indata & 8) != 0) outdata |= (byte)TextureAnimFlags.PING_PONG;
            if ((indata & 16) != 0) outdata |= (byte)TextureAnimFlags.SMOOTH;
            if ((indata & 32) != 0) outdata |= (byte)TextureAnimFlags.ROTATE;
            if ((indata & 64) != 0) outdata |= (byte)TextureAnimFlags.SCALE;
            return outdata;
        }

        /// <summary>
        /// Duplicates this part.
        /// </summary>
        /// <param name="localID"></param>
        /// <param name="AgentID"></param>
        /// <param name="GroupID"></param>
        /// <param name="linkNum"></param>
        /// <param name="userExposed">True if the duplicate will immediately be in the scene, false otherwise</param>
        /// <returns></returns>
        public SceneObjectPart Copy(uint localID, UUID AgentID, UUID GroupID, int linkNum, bool userExposed)
        {
            SceneObjectPart dupe = (SceneObjectPart)MemberwiseClone();
            dupe.m_shape = m_shape.Copy();
            dupe.m_regionHandle = m_regionHandle;
            if (userExposed)
                dupe.UUID = UUID.Random();

            dupe.PhysActor = null;

            dupe.OwnerID = AgentID;
            dupe.GroupID = GroupID;
            dupe.GroupPosition = GroupPosition;
            dupe.OffsetPosition = OffsetPosition;
            dupe.RotationOffset = RotationOffset;
            dupe.Velocity = Velocity;
            dupe.Acceleration = Acceleration;
            dupe.AngularVelocity = AngularVelocity;
            dupe.Flags = Flags;

            dupe.OwnershipCost = OwnershipCost;
            dupe.ObjectSaleType = ObjectSaleType;
            dupe.SalePrice = SalePrice;
            dupe.Category = Category;
            dupe.m_rezzed = m_rezzed;

            dupe.m_UndoRedo = null;
            dupe.m_isSelected = false;

            dupe.IgnoreUndoUpdate = false;
            dupe.Undoing = false;

            dupe.m_inventory = new SceneObjectPartInventory(dupe);
            dupe.m_inventory.Items = (TaskInventoryDictionary)m_inventory.Items.Clone();

            if (userExposed)
            {
                dupe.ResetIDs(linkNum);
                dupe.m_inventory.HasInventoryChanged = true;
            }
            else
            {
                dupe.m_inventory.HasInventoryChanged = m_inventory.HasInventoryChanged;
            }

            // Move afterwards ResetIDs as it clears the localID
            dupe.LocalId = localID;

            // This may be wrong...    it might have to be applied in SceneObjectGroup to the object that's being duplicated.
            dupe.LastOwnerID = OwnerID;

            byte[] extraP = new byte[Shape.ExtraParams.Length];
            Array.Copy(Shape.ExtraParams, extraP, extraP.Length);
            dupe.Shape.ExtraParams = extraP;

<<<<<<< HEAD
            // safeguard  actual copy is done in sog.copy
            dupe.KeyframeMotion = null;
=======
            dupe.PayPrice = (int[])PayPrice.Clone();
>>>>>>> eb2bd9d2

            dupe.DynAttrs.CopyFrom(DynAttrs);
            
            if (userExposed)
            {
/*
                if (dupe.m_shape.SculptEntry && dupe.m_shape.SculptTexture != UUID.Zero)
                {
                    ParentGroup.Scene.AssetService.Get(
                        dupe.m_shape.SculptTexture.ToString(), dupe, dupe.AssetReceived);
                }
*/                
                bool UsePhysics = ((dupe.Flags & PrimFlags.Physics) != 0);
                dupe.DoPhysicsPropertyUpdate(UsePhysics, true);
//                dupe.UpdatePhysicsSubscribedEvents();  // not sure...
            }
            
            if (dupe.PhysActor != null)
                dupe.PhysActor.LocalID = localID;

            ParentGroup.Scene.EventManager.TriggerOnSceneObjectPartCopy(dupe, this, userExposed);

//            m_log.DebugFormat("[SCENE OBJECT PART]: Clone of {0} {1} finished", Name, UUID);
                          
            return dupe;
        }

        /// <summary>
        /// Called back by asynchronous asset fetch.
        /// </summary>
        /// <param name="id">ID of asset received</param>
        /// <param name="sender">Register</param>
        /// <param name="asset"></param>
/*        
        protected void AssetReceived(string id, Object sender, AssetBase asset)
        {
            if (asset != null)
                SculptTextureCallback(asset);
//            else
//                m_log.WarnFormat(
//                    "[SCENE OBJECT PART]: Part {0} {1} requested mesh/sculpt data for asset id {2} from asset service but received no data",
//                    Name, UUID, id);
        }
*/
        /// <summary>
        /// Do a physics property update for a NINJA joint.
        /// </summary>
        /// <param name="UsePhysics"></param>
        /// <param name="isNew"></param>
        protected void DoPhysicsPropertyUpdateForNinjaJoint(bool UsePhysics, bool isNew)
        {
            if (UsePhysics)
            {
                // by turning a joint proxy object physical, we cause creation of a joint in the ODE scene.
                // note that, as a special case, joints have no bodies or geoms in the physics scene, even though they are physical.

                PhysicsJointType jointType;
                if (IsHingeJoint())
                {
                    jointType = PhysicsJointType.Hinge;
                }
                else if (IsBallJoint())
                {
                    jointType = PhysicsJointType.Ball;
                }
                else
                {
                    jointType = PhysicsJointType.Ball;
                }

                List<string> bodyNames = new List<string>();
                string RawParams = Description;
                string[] jointParams = RawParams.Split(" ".ToCharArray(), System.StringSplitOptions.RemoveEmptyEntries);
                string trackedBodyName = null;
                if (jointParams.Length >= 2)
                {
                    for (int iBodyName = 0; iBodyName < 2; iBodyName++)
                    {
                        string bodyName = jointParams[iBodyName];
                        bodyNames.Add(bodyName);
                        if (bodyName != "NULL")
                        {
                            if (trackedBodyName == null)
                            {
                                trackedBodyName = bodyName;
                            }
                        }
                    }
                }

                SceneObjectPart trackedBody = ParentGroup.Scene.GetSceneObjectPart(trackedBodyName); // FIXME: causes a sequential lookup
                Quaternion localRotation = Quaternion.Identity;
                if (trackedBody != null)
                {
                    localRotation = Quaternion.Inverse(trackedBody.RotationOffset) * this.RotationOffset;
                }
                else
                {
                    // error, output it below
                }

                PhysicsJoint joint;

                joint = ParentGroup.Scene.PhysicsScene.RequestJointCreation(Name, jointType,
                    AbsolutePosition,
                    this.RotationOffset,
                    Description,
                    bodyNames,
                    trackedBodyName,
                    localRotation);

                if (trackedBody == null)
                {
                    ParentGroup.Scene.jointErrorMessage(joint, "warning: tracked body name not found! joint location will not be updated properly. joint: " + Name);
                }
            }
            else
            {
                if (isNew)
                {
                    // if the joint proxy is new, and it is not physical, do nothing. There is no joint in ODE to
                    // delete, and if we try to delete it, due to asynchronous processing, the deletion request
                    // will get processed later at an indeterminate time, which could cancel a later-arriving
                    // joint creation request.
                }
                else
                {
                    // here we turn off the joint object, so remove the joint from the physics scene
                    ParentGroup.Scene.PhysicsScene.RequestJointDeletion(Name); // FIXME: what if the name changed?

                    // make sure client isn't interpolating the joint proxy object
                    Velocity = Vector3.Zero;
                    AngularVelocity = Vector3.Zero;
                    Acceleration = Vector3.Zero;
                }
            }
        }

        /// <summary>
        /// Do a physics propery update for this part.
        /// now also updates phantom and volume detector
        /// </summary>
        /// <param name="UsePhysics"></param>
        /// <param name="isNew"></param>
        public void DoPhysicsPropertyUpdate(bool UsePhysics, bool isNew)
        {
            if (ParentGroup.Scene == null)
                return;

            if (!ParentGroup.Scene.PhysicalPrims && UsePhysics)
                return;

            if (IsJoint())
            {
                DoPhysicsPropertyUpdateForNinjaJoint(UsePhysics, isNew);
            }
            else
            {
                PhysicsActor pa = PhysActor;

                if (pa != null)
                {
                    if (UsePhysics != pa.IsPhysical || isNew)
                    {
                        if (pa.IsPhysical) // implies UsePhysics==false for this block
                        {
                            if (!isNew)  // implies UsePhysics==false for this block
                            {
                                ParentGroup.Scene.RemovePhysicalPrim(1);

                                Velocity = new Vector3(0, 0, 0);
                                Acceleration = new Vector3(0, 0, 0);
                                if (ParentGroup.RootPart == this)
                                    AngularVelocity = new Vector3(0, 0, 0);

                                if (pa.Phantom && !VolumeDetectActive)
                                {
                                    RemoveFromPhysics();
                                    return;
                                }

                                pa.IsPhysical = UsePhysics;
                                pa.OnRequestTerseUpdate -= PhysicsRequestingTerseUpdate;
                                pa.OnOutOfBounds -= PhysicsOutOfBounds;
                                pa.delink();
                                if (ParentGroup.Scene.PhysicsScene.SupportsNINJAJoints)
                                {
                                    // destroy all joints connected to this now deactivated body
                                    ParentGroup.Scene.PhysicsScene.RemoveAllJointsConnectedToActorThreadLocked(pa);
                                }
                            }
                        }

                        if (pa.IsPhysical != UsePhysics)
                            pa.IsPhysical = UsePhysics;

                        if (UsePhysics)
                        {
                            if (ParentGroup.RootPart.KeyframeMotion != null)
                                ParentGroup.RootPart.KeyframeMotion.Stop();
                            ParentGroup.RootPart.KeyframeMotion = null;
                            ParentGroup.Scene.AddPhysicalPrim(1);

                            PhysActor.OnRequestTerseUpdate += PhysicsRequestingTerseUpdate;
                            PhysActor.OnOutOfBounds += PhysicsOutOfBounds;

                            if (ParentID != 0 && ParentID != LocalId)
                            {
                                PhysicsActor parentPa = ParentGroup.RootPart.PhysActor;

                                if (parentPa != null)
                                {
                                    pa.link(parentPa);
                                }
                            }
                        }                           
                    }

                    bool phan = ((Flags & PrimFlags.Phantom) != 0);
                    if (pa.Phantom != phan)
                        pa.Phantom = phan;

// some engines dont' have this check still
//                    if (VolumeDetectActive != pa.IsVolumeDtc)
                    {
                        if (VolumeDetectActive)
                            pa.SetVolumeDetect(1);
                        else
                            pa.SetVolumeDetect(0);
                    }

                    // If this part is a sculpt then delay the physics update until we've asynchronously loaded the
                    // mesh data.
//                    if (Shape.SculptEntry)
//                        CheckSculptAndLoad();
//                    else
                        ParentGroup.Scene.PhysicsScene.AddPhysicsActorTaint(pa);
                }
            }
        }

        /// <summary>
        /// Restore this part from the serialized xml representation.
        /// </summary>
        /// <param name="xmlReader"></param>
        /// <returns></returns>
        public static SceneObjectPart FromXml(XmlTextReader xmlReader)
        {
            SceneObjectPart part = SceneObjectSerializer.Xml2ToSOP(xmlReader);

            // for tempOnRez objects, we have to fix the Expire date.
            if ((part.Flags & PrimFlags.TemporaryOnRez) != 0)
                part.ResetExpire();

            return part;
        }

        public bool GetDieAtEdge()
        {
            if (ParentGroup.IsDeleted)
                return false;

            return ParentGroup.RootPart.DIE_AT_EDGE;
        }

        public bool GetReturnAtEdge()
        {
            if (ParentGroup.IsDeleted)
                return false;

            return ParentGroup.RootPart.RETURN_AT_EDGE;
        }

        public void SetReturnAtEdge(bool p)
        {
            if (ParentGroup.IsDeleted)
                return;

            ParentGroup.RootPart.RETURN_AT_EDGE = p;
        }

        public bool GetBlockGrab()
        {
            if (ParentGroup.IsDeleted)
                return false;

            return ParentGroup.RootPart.BlockGrab;
        }

        public void SetBlockGrab(bool p)
        {
            if (ParentGroup.IsDeleted)
                return;

            ParentGroup.RootPart.BlockGrab = p;
        }

        public void SetStatusSandbox(bool p)
        {
            if (ParentGroup.IsDeleted)
                return;
            StatusSandboxPos = ParentGroup.RootPart.AbsolutePosition;
            ParentGroup.RootPart.StatusSandbox = p;
        }

        public bool GetStatusSandbox()
        {
            if (ParentGroup.IsDeleted)
                return false;

            return ParentGroup.RootPart.StatusSandbox;
        }

        public int GetAxisRotation(int axis)
        {
            //Cannot use ScriptBaseClass constants as no referance to it currently.
            if (axis == (int)SceneObjectGroup.axisSelect.STATUS_ROTATE_X)
                return STATUS_ROTATE_X;
            if (axis == (int)SceneObjectGroup.axisSelect.STATUS_ROTATE_Y)
                return STATUS_ROTATE_Y;
            if (axis == (int)SceneObjectGroup.axisSelect.STATUS_ROTATE_Z)
                return STATUS_ROTATE_Z;

            return 0;
        }

        public double GetDistanceTo(Vector3 a, Vector3 b)
        {
            float dx = a.X - b.X;
            float dy = a.Y - b.Y;
            float dz = a.Z - b.Z;
            return Math.Sqrt(dx * dx + dy * dy + dz * dz);
        }

        public uint GetEffectiveObjectFlags()
        {
            // Commenting this section of code out since it doesn't actually do anything, as enums are handled by 
            // value rather than reference
//            PrimFlags f = _flags;
//            if (m_parentGroup == null || m_parentGroup.RootPart == this)
//                f &= ~(PrimFlags.Touch | PrimFlags.Money);

            return (uint)Flags | (uint)LocalFlags;
        }

        public Vector3 GetGeometricCenter()
        {
            // this is not real geometric center but a average of positions relative to root prim acording to
            // http://wiki.secondlife.com/wiki/llGetGeometricCenter
            // ignoring tortured prims details since sl also seems to ignore
            // so no real use in doing it on physics
            if (ParentGroup.IsDeleted)
                return new Vector3(0, 0, 0);

            return ParentGroup.GetGeometricCenter();
        }

        public float GetMass()
        {
            PhysicsActor pa = PhysActor;

            if (pa != null)
                return pa.Mass;
            else
                return 0;
        }

        public Vector3 GetCenterOfMass()
        {
            if (ParentGroup.RootPart == this)
            {
                if (ParentGroup.IsDeleted)
                    return AbsolutePosition;
                return ParentGroup.GetCenterOfMass();
            }

            PhysicsActor pa = PhysActor;

            if (pa != null)
            {
                Vector3 tmp = pa.CenterOfMass;
                return tmp;
            }
            else
                return AbsolutePosition;
        }

        public Vector3 GetPartCenterOfMass()
        {
            PhysicsActor pa = PhysActor;

            if (pa != null)
            {
                Vector3 tmp = pa.CenterOfMass;
                return tmp;
            }
            else
                return AbsolutePosition;
        }


        public Vector3 GetForce()
        {
            return Force;
        }

        /// <summary>
        /// Method for a prim to get it's world position from the group.
        /// </summary>
        /// <remarks>
        /// Remember, the Group Position simply gives the position of the group itself
        /// </remarks>
        /// <returns>A Linked Child Prim objects position in world</returns>
        public Vector3 GetWorldPosition()
        {
            Vector3 ret;
            if (_parentID == 0)
                // if a root SOP, my position is what it is
                ret = GroupPosition;
            else
            {
                // If a child SOP, my position is relative to the root SOP so take
                //    my info and add the root's position and rotation to
                //    get my world position.
                Quaternion parentRot = ParentGroup.RootPart.RotationOffset;
                Vector3 translationOffsetPosition = OffsetPosition * parentRot;
                ret = ParentGroup.AbsolutePosition + translationOffsetPosition;
            }
            return ret;
        }

        /// <summary>
        /// Gets the rotation of this prim offset by the group rotation
        /// </summary>
        /// <returns></returns>
        public Quaternion GetWorldRotation()
        {
            Quaternion newRot;

            if (this.LinkNum == 0 || this.LinkNum == 1)
            {
                newRot = RotationOffset;
            }
            else
            {
                // A child SOP's rotation is relative to the root SOP's rotation.
                // Combine them to get my absolute rotation.
                Quaternion parentRot = ParentGroup.RootPart.RotationOffset;
                Quaternion oldRot = RotationOffset;
                newRot = parentRot * oldRot;
            }

            return newRot;
        }

        public void MoveToTarget(Vector3 target, float tau)
        {
            if (tau > 0)
            {
                ParentGroup.moveToTarget(target, tau);
            }
            else
            {
                StopMoveToTarget();
            }
        }

        /// <summary>
        /// Uses a PID to attempt to clamp the object on the Z axis at the given height over tau seconds.
        /// </summary>
        /// <param name="height">Height to hover.  Height of zero disables hover.</param>
        /// <param name="hoverType">Determines what the height is relative to </param>
        /// <param name="tau">Number of seconds over which to reach target</param>
        public void SetHoverHeight(float height, PIDHoverType hoverType, float tau)
        {
            ParentGroup.SetHoverHeight(height, hoverType, tau);
        }

        public void StopHover()
        {
            ParentGroup.SetHoverHeight(0f, PIDHoverType.Ground, 0f);
        }

        public virtual void OnGrab(Vector3 offsetPos, IClientAPI remoteClient)
        {
        }

        public bool CollisionFilteredOut(UUID objectID, string objectName)
        {
            if(CollisionFilter.Count == 0)
                return false;

            if (CollisionFilter.ContainsValue(objectID.ToString()) ||
                CollisionFilter.ContainsValue(objectID.ToString() + objectName) ||
                CollisionFilter.ContainsValue(UUID.Zero.ToString() + objectName))
            {
                if (CollisionFilter.ContainsKey(1))
                    return false;
                return true;
            }

            if (CollisionFilter.ContainsKey(1))
                return true;

            return false;
        }

        private DetectedObject CreateDetObject(SceneObjectPart obj)
        {
            DetectedObject detobj = new DetectedObject();
            detobj.keyUUID = obj.UUID;
            detobj.nameStr = obj.Name;
            detobj.ownerUUID = obj.OwnerID;
            detobj.posVector = obj.AbsolutePosition;
            detobj.rotQuat = obj.GetWorldRotation();
            detobj.velVector = obj.Velocity;
            detobj.colliderType = 0;
            detobj.groupUUID = obj.GroupID;

            return detobj;
        }

        private DetectedObject CreateDetObject(ScenePresence av)
        {
            DetectedObject detobj = new DetectedObject();
            detobj.keyUUID = av.UUID;
            detobj.nameStr = av.ControllingClient.Name;
            detobj.ownerUUID = av.UUID;
            detobj.posVector = av.AbsolutePosition;
            detobj.rotQuat = av.Rotation;
            detobj.velVector = av.Velocity;
            detobj.colliderType = 0;
            detobj.groupUUID = av.ControllingClient.ActiveGroupId;

            return detobj;
        }

        private DetectedObject CreateDetObjectForGround()
        {
            DetectedObject detobj = new DetectedObject();
            detobj.keyUUID = UUID.Zero;
            detobj.nameStr = "";
            detobj.ownerUUID = UUID.Zero;
            detobj.posVector = ParentGroup.RootPart.AbsolutePosition;
            detobj.rotQuat = Quaternion.Identity;
            detobj.velVector = Vector3.Zero;
            detobj.colliderType = 0;
            detobj.groupUUID = UUID.Zero;

            return detobj;
        }

        private ColliderArgs CreateColliderArgs(SceneObjectPart dest, List<uint> colliders)
        {
            ColliderArgs colliderArgs = new ColliderArgs();
            List<DetectedObject> colliding = new List<DetectedObject>();
            foreach (uint localId in colliders)
            {
                if (localId == 0)
                    continue;

                SceneObjectPart obj = ParentGroup.Scene.GetSceneObjectPart(localId);
                if (obj != null)
                {
                    if (!dest.CollisionFilteredOut(obj.UUID, obj.Name))
                        colliding.Add(CreateDetObject(obj));
                }
                else
                {
                    ScenePresence av = ParentGroup.Scene.GetScenePresence(localId);
                    if (av != null && (!av.IsChildAgent))
                    {
                        if (!dest.CollisionFilteredOut(av.UUID, av.Name))
                            colliding.Add(CreateDetObject(av));
                    }
                }
            }

            colliderArgs.Colliders = colliding;

            return colliderArgs;
        }

        private delegate void ScriptCollidingNotification(uint localID, ColliderArgs message);

        private void SendCollisionEvent(scriptEvents ev, List<uint> colliders, ScriptCollidingNotification notify)
        {
            bool sendToRoot = false;
            ColliderArgs CollidingMessage;

            if (colliders.Count > 0)
            {
                if ((ScriptEvents & ev) != 0)
                {
                    CollidingMessage = CreateColliderArgs(this, colliders);

                    if (CollidingMessage.Colliders.Count > 0)
                        notify(LocalId, CollidingMessage);

                    if (PassCollisions)
                        sendToRoot = true;
                }
                else
                {
                    if ((ParentGroup.RootPart.ScriptEvents & ev) != 0)
                        sendToRoot = true;
                }
                if (sendToRoot && ParentGroup.RootPart != this)
                {
                    CollidingMessage = CreateColliderArgs(ParentGroup.RootPart, colliders);
                    if (CollidingMessage.Colliders.Count > 0)
                        notify(ParentGroup.RootPart.LocalId, CollidingMessage);
                }
            }
        }

        private void SendLandCollisionEvent(scriptEvents ev, ScriptCollidingNotification notify)
        {
            bool sendToRoot = true;

            ColliderArgs LandCollidingMessage = new ColliderArgs();
            List<DetectedObject> colliding = new List<DetectedObject>();
                
            colliding.Add(CreateDetObjectForGround());
            LandCollidingMessage.Colliders = colliding;

            if (Inventory.ContainsScripts())
            {
                if (!PassCollisions)
                    sendToRoot = false;
            }
            if ((ScriptEvents & ev) != 0)
                notify(LocalId, LandCollidingMessage);

            if ((ParentGroup.RootPart.ScriptEvents & ev) != 0 && sendToRoot)
            {
                notify(ParentGroup.RootPart.LocalId, LandCollidingMessage);
            }
        }

        public void PhysicsCollision(EventArgs e)
        {
            if (ParentGroup.Scene == null || ParentGroup.IsDeleted)
                return;

            // single threaded here
            CollisionEventUpdate a = (CollisionEventUpdate)e;
            Dictionary<uint, ContactPoint> collissionswith = a.m_objCollisionList;
            List<uint> thisHitColliders = new List<uint>();
            List<uint> endedColliders = new List<uint>();
            List<uint> startedColliders = new List<uint>();

            if (collissionswith.Count == 0)
            {
                if (m_lastColliders.Count == 0)
                    return; // nothing to do

                foreach (uint localID in m_lastColliders)
                {
                    endedColliders.Add(localID);
                }
                m_lastColliders.Clear();
            }

            else
            {
                List<CollisionForSoundInfo> soundinfolist = new List<CollisionForSoundInfo>();

                // calculate things that started colliding this time
                // and build up list of colliders this time
                if (!VolumeDetectActive && CollisionSoundType >= 0)
                {
                    CollisionForSoundInfo soundinfo;
                    ContactPoint curcontact;

                    foreach (uint id in collissionswith.Keys)
                    {
                        thisHitColliders.Add(id);
                        if (!m_lastColliders.Contains(id))
                        {
                            startedColliders.Add(id);

                            curcontact = collissionswith[id];
                            if (Math.Abs(curcontact.RelativeSpeed) > 0.2)
                            {
                                soundinfo = new CollisionForSoundInfo();
                                soundinfo.colliderID = id;
                                soundinfo.position = curcontact.Position;
                                soundinfo.relativeVel = curcontact.RelativeSpeed;
                                soundinfolist.Add(soundinfo);
                            }
                        }
                    }
                }
                else
                {
                    foreach (uint id in collissionswith.Keys)
                    {
                        thisHitColliders.Add(id);
                        if (!m_lastColliders.Contains(id))
                            startedColliders.Add(id);
                    }
                }

                // calculate things that ended colliding
                foreach (uint localID in m_lastColliders)
                {
                    if (!thisHitColliders.Contains(localID))
                        endedColliders.Add(localID);
                }

                //add the items that started colliding this time to the last colliders list.
                foreach (uint localID in startedColliders)
                    m_lastColliders.Add(localID);

                // remove things that ended colliding from the last colliders list
                foreach (uint localID in endedColliders)
                    m_lastColliders.Remove(localID);

                // play sounds.
                if (soundinfolist.Count > 0)
                    CollisionSounds.PartCollisionSound(this, soundinfolist);
            }

            SendCollisionEvent(scriptEvents.collision_start, startedColliders, ParentGroup.Scene.EventManager.TriggerScriptCollidingStart);
            if (!VolumeDetectActive)
                SendCollisionEvent(scriptEvents.collision  , m_lastColliders , ParentGroup.Scene.EventManager.TriggerScriptColliding);
            SendCollisionEvent(scriptEvents.collision_end  , endedColliders  , ParentGroup.Scene.EventManager.TriggerScriptCollidingEnd);

            if (startedColliders.Contains(0))
                SendLandCollisionEvent(scriptEvents.land_collision_start, ParentGroup.Scene.EventManager.TriggerScriptLandCollidingStart);
            if (m_lastColliders.Contains(0))
                SendLandCollisionEvent(scriptEvents.land_collision, ParentGroup.Scene.EventManager.TriggerScriptLandColliding);
            if (endedColliders.Contains(0))
                SendLandCollisionEvent(scriptEvents.land_collision_end, ParentGroup.Scene.EventManager.TriggerScriptLandCollidingEnd);
        }

        // The Collision sounds code calls this
        public void SendCollisionSound(UUID soundID, double volume, Vector3 position)
        {
            if (soundID == UUID.Zero)
                return;

            ISoundModule soundModule = ParentGroup.Scene.RequestModuleInterface<ISoundModule>();
            if (soundModule == null)
                return;

            if (volume > 1)
                volume = 1;
            if (volume < 0)
                volume = 0;

            int now = Util.EnvironmentTickCount();
            if(Util.EnvironmentTickCountSubtract(now,LastColSoundSentTime) <200)
                return;

            LastColSoundSentTime = now;

            UUID ownerID = OwnerID;
            UUID objectID = ParentGroup.RootPart.UUID;
            UUID parentID = ParentGroup.UUID;
            ulong regionHandle = ParentGroup.Scene.RegionInfo.RegionHandle;

            soundModule.TriggerSound(soundID, ownerID, objectID, parentID, volume, position, regionHandle, 0 );
        }

        public void PhysicsOutOfBounds(Vector3 pos)
        {
            // Note: This is only being called on the root prim at this time.

            m_log.ErrorFormat(
                "[SCENE OBJECT PART]: Physical object {0}, localID {1} went out of bounds at {2} in {3}.  Stopping at {4} and making non-physical.", 
                Name, LocalId, pos, ParentGroup.Scene.Name, AbsolutePosition);
            
            RemFlag(PrimFlags.Physics);
            DoPhysicsPropertyUpdate(false, true);
        }

        public void PhysicsRequestingTerseUpdate()
        {
            PhysicsActor pa = PhysActor;

            if (pa != null)
            {
                Vector3 newpos = new Vector3(pa.Position.GetBytes(), 0);
                
                if (ParentGroup.Scene.TestBorderCross(newpos, Cardinals.N)
                    || ParentGroup.Scene.TestBorderCross(newpos, Cardinals.S)
                    || ParentGroup.Scene.TestBorderCross(newpos, Cardinals.E)
                    || ParentGroup.Scene.TestBorderCross(newpos, Cardinals.W))
                {
                    ParentGroup.AbsolutePosition = newpos;
                    return;
                }
                //ParentGroup.RootPart.m_groupPosition = newpos;
            }

            ScheduleTerseUpdate();
        }

        public void RemFlag(PrimFlags flag)
        {
            // PrimFlags prevflag = Flags;
            if ((Flags & flag) != 0)
            {
                //m_log.Debug("Removing flag: " + ((PrimFlags)flag).ToString());
                Flags &= ~flag;
            }
            //m_log.Debug("prev: " + prevflag.ToString() + " curr: " + Flags.ToString());
            //ScheduleFullUpdate();
        }
        
        public void RemoveScriptEvents(UUID scriptid)
        {
            lock (m_scriptEvents)
            {
                if (m_scriptEvents.ContainsKey(scriptid))
                {
                    scriptEvents oldparts = scriptEvents.None;
                    oldparts = (scriptEvents) m_scriptEvents[scriptid];

                    // remove values from aggregated script events
                    AggregateScriptEvents &= ~oldparts;
                    m_scriptEvents.Remove(scriptid);
                    aggregateScriptEvents();
                }
            }
        }

        /// <summary>
        /// Reset UUIDs for this part.  This involves generate this part's own UUID and
        /// generating new UUIDs for all the items in the inventory.
        /// </summary>
        /// <param name="linkNum">Link number for the part</param>
        public void ResetIDs(int linkNum)
        {
            UUID = UUID.Random();
            LinkNum = linkNum;
            LocalId = 0;
            Inventory.ResetInventoryIDs();
        }

        /// <summary>
        /// Set the scale of this part.
        /// </summary>
        /// <remarks>
        /// Unlike the scale property, this checks the new size against scene limits and schedules a full property
        /// update to viewers.
        /// </remarks>
        /// <param name="scale"></param>
        public void Resize(Vector3 scale)
        {
            PhysicsActor pa = PhysActor;

            if (ParentGroup.Scene != null)
            {
                scale.X = Math.Max(ParentGroup.Scene.m_minNonphys, Math.Min(ParentGroup.Scene.m_maxNonphys, scale.X));
                scale.Y = Math.Max(ParentGroup.Scene.m_minNonphys, Math.Min(ParentGroup.Scene.m_maxNonphys, scale.Y));
                scale.Z = Math.Max(ParentGroup.Scene.m_minNonphys, Math.Min(ParentGroup.Scene.m_maxNonphys, scale.Z));
    
                if (pa != null && pa.IsPhysical)
                {
                    scale.X = Math.Max(ParentGroup.Scene.m_minPhys, Math.Min(ParentGroup.Scene.m_maxPhys, scale.X));
                    scale.Y = Math.Max(ParentGroup.Scene.m_minPhys, Math.Min(ParentGroup.Scene.m_maxPhys, scale.Y));
                    scale.Z = Math.Max(ParentGroup.Scene.m_minPhys, Math.Min(ParentGroup.Scene.m_maxPhys, scale.Z));
                }
            }

//            m_log.DebugFormat("[SCENE OBJECT PART]: Resizing {0} {1} to {2}", Name, LocalId, scale);

            Scale = scale;

            ParentGroup.HasGroupChanged = true;
            ScheduleFullUpdate();
        }
        
        public void RotLookAt(Quaternion target, float strength, float damping)
        {
            if (ParentGroup.IsAttachment)
            {
                /*
                    ScenePresence avatar = m_scene.GetScenePresence(rootpart.AttachedAvatar);
                    if (avatar != null)
                    {
                    Rotate the Av?
                    } */
            }
            else
            {
                APIDDamp = damping;
                APIDStrength = strength;
                APIDTarget = target;

                if (APIDStrength <= 0)
                {
                    m_log.WarnFormat("[SceneObjectPart] Invalid rotation strength {0}",APIDStrength);
                    return;
                }
                
                m_APIDIterations = 1 + (int)(Math.PI * APIDStrength);
            }

            // Necessary to get the lookat deltas applied
            ParentGroup.QueueForUpdateCheck();
        }

        public void StartLookAt(Quaternion target, float strength, float damping)
        {
            RotLookAt(target,strength,damping);
        }

        public void StopLookAt()
        {
            APIDTarget = Quaternion.Identity;
        }



        public void ScheduleFullUpdateIfNone()
        {
            if (ParentGroup == null)
                return;

// ???            ParentGroup.HasGroupChanged = true;

            if (UpdateFlag != UpdateRequired.FULL)
                ScheduleFullUpdate();
        }

        /// <summary>
        /// Schedules this prim for a full update
        /// </summary>
        public void ScheduleFullUpdate()
        {
//            m_log.DebugFormat("[SCENE OBJECT PART]: Scheduling full update for {0} {1}", Name, LocalId);

            if (ParentGroup == null)
                return;

            ParentGroup.QueueForUpdateCheck();

            int timeNow = Util.UnixTimeSinceEpoch();

            // If multiple updates are scheduled on the same second, we still need to perform all of them
            // So we'll force the issue by bumping up the timestamp so that later processing sees these need
            // to be performed.
            if (timeNow <= TimeStampFull)
            {
                TimeStampFull += 1;
            }
            else
            {
                TimeStampFull = (uint)timeNow;
            }

            UpdateFlag = UpdateRequired.FULL;

            //            m_log.DebugFormat(
            //                "[SCENE OBJECT PART]: Scheduling full  update for {0}, {1} at {2}",
            //                UUID, Name, TimeStampFull);

            if (ParentGroup.Scene != null)
                ParentGroup.Scene.EventManager.TriggerSceneObjectPartUpdated(this, true);
        }

        /// <summary>
        /// Schedule a terse update for this prim.  Terse updates only send position,
        /// rotation, velocity and rotational velocity information.
        /// </summary>
        public void ScheduleTerseUpdate()
        {
            if (ParentGroup == null)
                return;

            // This was pulled from SceneViewer. Attachments always receive full updates.
            // I could not verify if this is a requirement but this maintains existing behavior
            if (ParentGroup.IsAttachment)
            {
                ScheduleFullUpdate();
                return;
            }

            if (UpdateFlag == UpdateRequired.NONE)
            {
                ParentGroup.HasGroupChanged = true;
                ParentGroup.QueueForUpdateCheck();

                TimeStampTerse = (uint) Util.UnixTimeSinceEpoch();
                UpdateFlag = UpdateRequired.TERSE;

            //                m_log.DebugFormat(
            //                    "[SCENE OBJECT PART]: Scheduling terse update for {0}, {1} at {2}",
            //                    UUID, Name, TimeStampTerse);
            }

            if (ParentGroup.Scene != null)
                ParentGroup.Scene.EventManager.TriggerSceneObjectPartUpdated(this, false);
        }

        public void ScriptSetPhysicsStatus(bool UsePhysics)
        {
            ParentGroup.ScriptSetPhysicsStatus(UsePhysics);
        }

        /// <summary>
        /// Set sculpt and mesh data, and tell the physics engine to process the change.
        /// </summary>
        /// <param name="texture">The mesh itself.</param>
/*        
        public void SculptTextureCallback(AssetBase texture)
        {
            if (m_shape.SculptEntry)
            {
                // commented out for sculpt map caching test - null could mean a cached sculpt map has been found
                //if (texture != null)
                {
                    if (texture != null)
                    {
//                        m_log.DebugFormat(
//                            "[SCENE OBJECT PART]: Setting sculpt data for {0} on SculptTextureCallback()", Name);

                        m_shape.SculptData = texture.Data;
                    }

                    PhysicsActor pa = PhysActor;

                    if (pa != null)
                    {
                        // Update the physics actor with the new loaded sculpt data and set the taint signal.
                        pa.Shape = m_shape;

                        ParentGroup.Scene.PhysicsScene.AddPhysicsActorTaint(pa);
                    }
                }
            }
        }
*/
        /// <summary>
        /// Send a full update to the client for the given part
        /// </summary>
        /// <param name="remoteClient"></param>
        protected internal void SendFullUpdate(IClientAPI remoteClient)
        {
            if (ParentGroup == null)
                return;

//            m_log.DebugFormat(
//                "[SOG]: Sendinging part full update to {0} for {1} {2}", remoteClient.Name, part.Name, part.LocalId);
            
            if (IsRoot)
            {
                if (ParentGroup.IsAttachment)
                {
                    SendFullUpdateToClient(remoteClient, AttachedPos);
                }
                else
                {
                    SendFullUpdateToClient(remoteClient, AbsolutePosition);
                }
            }
            else
            {
                SendFullUpdateToClient(remoteClient);
            }
        }

        /// <summary>
        /// Send a full update for this part to all clients.
        /// </summary>
        public void SendFullUpdateToAllClients()
        {
            if (ParentGroup == null)
                return;

            // Update the "last" values
            m_lastPosition = OffsetPosition;
            m_lastRotation = RotationOffset;
            m_lastVelocity = Velocity;
            m_lastAcceleration = Acceleration;
            m_lastAngularVelocity = AngularVelocity;
            m_lastUpdateSentTime = Environment.TickCount;

            ParentGroup.Scene.ForEachScenePresence(delegate(ScenePresence avatar)
            {
                SendFullUpdate(avatar.ControllingClient);
            });
        }

        /// <summary>
        /// Sends a full update to the client
        /// </summary>
        /// <param name="remoteClient"></param>
        public void SendFullUpdateToClient(IClientAPI remoteClient)
        {
            SendFullUpdateToClient(remoteClient, OffsetPosition);
        }

        /// <summary>
        /// Sends a full update to the client
        /// </summary>
        /// <param name="remoteClient"></param>
        /// <param name="lPos"></param>
        public void SendFullUpdateToClient(IClientAPI remoteClient, Vector3 lPos)
        {
            if (ParentGroup == null)
                return;

            // Suppress full updates during attachment editing
            //
            if (ParentGroup.IsSelected && ParentGroup.IsAttachment)
                return;
            
            if (ParentGroup.IsDeleted)
                return;

            if (ParentGroup.IsAttachment
                && ParentGroup.AttachedAvatar != remoteClient.AgentId
                && ParentGroup.HasPrivateAttachmentPoint)
                return;

            if (remoteClient.AgentId == OwnerID)
            {
                if ((Flags & PrimFlags.CreateSelected) != 0)
                    Flags &= ~PrimFlags.CreateSelected;
            }
            //bool isattachment = IsAttachment;
            //if (LocalId != ParentGroup.RootPart.LocalId)
                //isattachment = ParentGroup.RootPart.IsAttachment;

            remoteClient.SendEntityUpdate(this, PrimUpdateFlags.FullUpdate);
            ParentGroup.Scene.StatsReporter.AddObjectUpdates(1);
        }

        /// <summary>
        /// Tell all the prims which have had updates scheduled
        /// </summary>
        public void SendScheduledUpdates()
        {
            const float ROTATION_TOLERANCE = 0.01f;
            const float VELOCITY_TOLERANCE = 0.001f;
            const float POSITION_TOLERANCE = 0.05f; // I don't like this, but I suppose it's necessary
            const int TIME_MS_TOLERANCE = 200; //llSetPos has a 200ms delay. This should NOT be 3 seconds.

            switch (UpdateFlag)
            {
                case UpdateRequired.TERSE:
                {
                    ClearUpdateSchedule();
                    // Throw away duplicate or insignificant updates
                    if (!RotationOffset.ApproxEquals(m_lastRotation, ROTATION_TOLERANCE) ||
                        !Acceleration.Equals(m_lastAcceleration) ||
                        !Velocity.ApproxEquals(m_lastVelocity, VELOCITY_TOLERANCE) ||
                        Velocity.ApproxEquals(Vector3.Zero, VELOCITY_TOLERANCE) ||
                        !AngularVelocity.ApproxEquals(m_lastAngularVelocity, VELOCITY_TOLERANCE) ||
                        !OffsetPosition.ApproxEquals(m_lastPosition, POSITION_TOLERANCE) ||
                        Environment.TickCount - m_lastUpdateSentTime > TIME_MS_TOLERANCE)
                    {
                        SendTerseUpdateToAllClients();

                    }
                    break;
                }
                case UpdateRequired.FULL:
                {
                    ClearUpdateSchedule();
                    SendFullUpdateToAllClients();
                    break;
                }
            }
        }

        /// <summary>
        /// Send a terse update to all clients
        /// </summary>
        public void SendTerseUpdateToAllClients()
        {
            if (ParentGroup == null || ParentGroup.Scene == null)
                return;

            // Update the "last" values
            m_lastPosition = OffsetPosition;
            m_lastRotation = RotationOffset;
            m_lastVelocity = Velocity;
            m_lastAcceleration = Acceleration;
            m_lastAngularVelocity = AngularVelocity;
            m_lastUpdateSentTime = Environment.TickCount;

            ParentGroup.Scene.ForEachClient(delegate(IClientAPI client)
            {
                SendTerseUpdateToClient(client);
            });
        }

        public void SetAxisRotation(int axis, int rotate)
        {
            ParentGroup.SetAxisRotation(axis, rotate);

            //Cannot use ScriptBaseClass constants as no referance to it currently.
            if ((axis & (int)SceneObjectGroup.axisSelect.STATUS_ROTATE_X) != 0)
                STATUS_ROTATE_X = rotate;

            if ((axis & (int)SceneObjectGroup.axisSelect.STATUS_ROTATE_Y) != 0)
                STATUS_ROTATE_Y = rotate;

            if ((axis & (int)SceneObjectGroup.axisSelect.STATUS_ROTATE_Z) != 0)
                STATUS_ROTATE_Z = rotate;
        }

        public void SetBuoyancy(float fvalue)
        {
            Buoyancy = fvalue;
/*            
            if (PhysActor != null)
            {
                PhysActor.Buoyancy = fvalue;
            }
 */
        }

        public void SetDieAtEdge(bool p)
        {
            if (ParentGroup.IsDeleted)
                return;

            ParentGroup.RootPart.DIE_AT_EDGE = p;
        }

        public void SetFloatOnWater(int floatYN)
        {
            PhysicsActor pa = PhysActor;

            if (pa != null)
                pa.FloatOnWater = (floatYN == 1);
        }

        public void SetForce(Vector3 force)
        {
            Force = force;
        }

        public SOPVehicle VehicleParams
        {
            get
            {
                return m_vehicleParams;
            }
            set
            {
                m_vehicleParams = value;
            }
        }


        public int VehicleType
        {
            get
            {
                if (m_vehicleParams == null)
                    return (int)Vehicle.TYPE_NONE;
                else
                    return (int)m_vehicleParams.Type;
            }
            set
            {
                SetVehicleType(value);
            }
        }

        public void SetVehicleType(int type)
        {
                m_vehicleParams = null;
                
                if (type == (int)Vehicle.TYPE_NONE)
                {
                    if (_parentID ==0 && PhysActor != null)
                        PhysActor.VehicleType = (int)Vehicle.TYPE_NONE;
                    return;
                }
                m_vehicleParams = new SOPVehicle();
                m_vehicleParams.ProcessTypeChange((Vehicle)type);
                {
                    if (_parentID ==0 && PhysActor != null)
                        PhysActor.VehicleType = type;
                    return;
                }
        }

        public void SetVehicleFlags(int param, bool remove)
        {
            if (m_vehicleParams == null)
                return;

            m_vehicleParams.ProcessVehicleFlags(param, remove);

            if (_parentID ==0 && PhysActor != null)
            {
                PhysActor.VehicleFlags(param, remove);
            }
        }

        public void SetVehicleFloatParam(int param, float value)
        {
            if (m_vehicleParams == null)
                return;

            m_vehicleParams.ProcessFloatVehicleParam((Vehicle)param, value);

            if (_parentID == 0 && PhysActor != null)
            {
                PhysActor.VehicleFloatParam(param, value);
            }
        }

        public void SetVehicleVectorParam(int param, Vector3 value)
        {
            if (m_vehicleParams == null)
                return;

            m_vehicleParams.ProcessVectorVehicleParam((Vehicle)param, value);

            if (_parentID == 0 && PhysActor != null)
            {
                PhysActor.VehicleVectorParam(param, value);
            }
        }

        public void SetVehicleRotationParam(int param, Quaternion rotation)
        {
            if (m_vehicleParams == null)
                return;

            m_vehicleParams.ProcessRotationVehicleParam((Vehicle)param, rotation);

            if (_parentID == 0 && PhysActor != null)
            {
                PhysActor.VehicleRotationParam(param, rotation);
            }
        }

        /// <summary>
        /// Set the color & alpha of prim faces
        /// </summary>
        /// <param name="face"></param>
        /// <param name="color"></param>
        /// <param name="alpha"></param>
        public void SetFaceColorAlpha(int face, Vector3 color, double ?alpha)
        {
            Vector3 clippedColor = Util.Clip(color, 0.0f, 1.0f);
            float clippedAlpha = alpha.HasValue ?
                Util.Clip((float)alpha.Value, 0.0f, 1.0f) : 0;

            // The only way to get a deep copy/ If we don't do this, we can
            // never detect color changes further down.
            Byte[] buf = Shape.Textures.GetBytes();
            Primitive.TextureEntry tex = new Primitive.TextureEntry(buf, 0, buf.Length);
            Color4 texcolor;
            if (face >= 0 && face < GetNumberOfSides())
            {
                texcolor = tex.CreateFace((uint)face).RGBA;
                texcolor.R = clippedColor.X;
                texcolor.G = clippedColor.Y;
                texcolor.B = clippedColor.Z;
                if (alpha.HasValue)
                {
                    texcolor.A = clippedAlpha;
                }
                tex.FaceTextures[face].RGBA = texcolor;
                UpdateTextureEntry(tex.GetBytes());
                return;
            }
            else if (face == ALL_SIDES)
            {
                for (uint i = 0; i < GetNumberOfSides(); i++)
                {
                    if (tex.FaceTextures[i] != null)
                    {
                        texcolor = tex.FaceTextures[i].RGBA;
                        texcolor.R = clippedColor.X;
                        texcolor.G = clippedColor.Y;
                        texcolor.B = clippedColor.Z;
                        if (alpha.HasValue)
                        {
                            texcolor.A = clippedAlpha;
                        }
                        tex.FaceTextures[i].RGBA = texcolor;
                    }
                    texcolor = tex.DefaultTexture.RGBA;
                    texcolor.R = clippedColor.X;
                    texcolor.G = clippedColor.Y;
                    texcolor.B = clippedColor.Z;
                    if (alpha.HasValue)
                    {
                        texcolor.A = clippedAlpha;
                    }
                    tex.DefaultTexture.RGBA = texcolor;
                }
                UpdateTextureEntry(tex.GetBytes());
                return;
            }
        }

        /// <summary>
        /// Get the number of sides that this part has.
        /// </summary>
        /// <returns></returns>
        public int GetNumberOfSides()
        {
            int ret = 0;
            bool hasCut;
            bool hasHollow;
            bool hasDimple;
            bool hasProfileCut;

            PrimType primType = GetPrimType();
            HasCutHollowDimpleProfileCut(primType, Shape, out hasCut, out hasHollow, out hasDimple, out hasProfileCut);

            switch (primType)
            {
                case PrimType.BOX:
                    ret = 6;
                    if (hasCut) ret += 2;
                    if (hasHollow) ret += 1;
                    break;
                case PrimType.CYLINDER:
                    ret = 3;
                    if (hasCut) ret += 2;
                    if (hasHollow) ret += 1;
                    break;
                case PrimType.PRISM:
                    ret = 5;
                    if (hasCut) ret += 2;
                    if (hasHollow) ret += 1;
                    break;
                case PrimType.SPHERE:
                    ret = 1;
                    if (hasCut) ret += 2;
                    if (hasDimple) ret += 2;
                    if (hasHollow) ret += 1;
                    break;
                case PrimType.TORUS:
                    ret = 1;
                    if (hasCut) ret += 2;
                    if (hasProfileCut) ret += 2;
                    if (hasHollow) ret += 1;
                    break;
                case PrimType.TUBE:
                    ret = 4;
                    if (hasCut) ret += 2;
                    if (hasProfileCut) ret += 2;
                    if (hasHollow) ret += 1;
                    break;
                case PrimType.RING:
                    ret = 3;
                    if (hasCut) ret += 2;
                    if (hasProfileCut) ret += 2;
                    if (hasHollow) ret += 1;
                    break;
                case PrimType.SCULPT:
                    // Special mesh handling
                    if (Shape.SculptType == (byte)SculptType.Mesh)
                        ret = 8; // if it's a mesh then max 8 faces
                    else
                        ret = 1; // if it's a sculpt then max 1 face
                    break;
            }

            return ret;
        }

        /// <summary>
        /// Tell us what type this prim is
        /// </summary>
        /// <param name="primShape"></param>
        /// <returns></returns>
        public PrimType GetPrimType()
        {
            if (Shape.SculptEntry)
                return PrimType.SCULPT;
            
            if ((Shape.ProfileCurve & 0x07) == (byte)ProfileShape.Square)
            {
                if (Shape.PathCurve == (byte)Extrusion.Straight)
                    return PrimType.BOX;
                else if (Shape.PathCurve == (byte)Extrusion.Curve1)
                    return PrimType.TUBE;
            }
            else if ((Shape.ProfileCurve & 0x07) == (byte)ProfileShape.Circle)
            {
                if (Shape.PathCurve == (byte)Extrusion.Straight)
                    return PrimType.CYLINDER;
                // ProfileCurve seems to combine hole shape and profile curve so we need to only compare against the lower 3 bits
                else if (Shape.PathCurve == (byte)Extrusion.Curve1)
                    return PrimType.TORUS;
            }
            else if ((Shape.ProfileCurve & 0x07) == (byte)ProfileShape.HalfCircle)
            {
                if (Shape.PathCurve == (byte)Extrusion.Curve1 || Shape.PathCurve == (byte)Extrusion.Curve2)
                    return PrimType.SPHERE;
            }
            else if ((Shape.ProfileCurve & 0x07) == (byte)ProfileShape.EquilateralTriangle)
            {
                if (Shape.PathCurve == (byte)Extrusion.Straight)
                    return PrimType.PRISM;
                else if (Shape.PathCurve == (byte)Extrusion.Curve1)
                    return PrimType.RING;
            }
            
            return PrimType.BOX;
        }
        
        /// <summary>
        /// Tell us if this object has cut, hollow, dimple, and other factors affecting the number of faces 
        /// </summary>
        /// <param name="primType"></param>
        /// <param name="shape"></param>
        /// <param name="hasCut"></param>
        /// <param name="hasHollow"></param>
        /// <param name="hasDimple"></param>
        /// <param name="hasProfileCut"></param>
        protected static void HasCutHollowDimpleProfileCut(PrimType primType, PrimitiveBaseShape shape, out bool hasCut, out bool hasHollow,
            out bool hasDimple, out bool hasProfileCut)
        {
            if (primType == PrimType.BOX
                ||
                primType == PrimType.CYLINDER
                ||
                primType == PrimType.PRISM)

                hasCut = (shape.ProfileBegin > 0) || (shape.ProfileEnd > 0);
            else
                hasCut = (shape.PathBegin > 0) || (shape.PathEnd > 0);

            hasHollow = shape.ProfileHollow > 0;
            hasDimple = (shape.ProfileBegin > 0) || (shape.ProfileEnd > 0); // taken from llSetPrimitiveParms
            hasProfileCut = hasDimple; // is it the same thing?
        }
        
        public void SetGroup(UUID groupID, IClientAPI client)
        {
            // Scene.AddNewPrims() calls with client == null so can't use this.
//            m_log.DebugFormat(
//                "[SCENE OBJECT PART]: Setting group for {0} to {1} for {2}",
//                Name, groupID, OwnerID);

            GroupID = groupID;
            if (client != null)
                SendPropertiesToClient(client);
            UpdateFlag = UpdateRequired.FULL;
        }

        /// <summary>
        /// Set the parent group of this prim.
        /// </summary>
        public void SetParent(SceneObjectGroup parent)
        {
            ParentGroup = parent;
        }

        // Use this for attachments!  LocalID should be avatar's localid
        public void SetParentLocalId(uint localID)
        {
            ParentID = localID;
        }

        public void SetPhysicsAxisRotation()
        {
            PhysicsActor pa = PhysActor;

            if (pa != null)
            {
                pa.LockAngularMotion(RotationAxis);
                ParentGroup.Scene.PhysicsScene.AddPhysicsActorTaint(pa);
            }
        }

        /// <summary>
        /// Set the events that this part will pass on to listeners.
        /// </summary>
        /// <param name="scriptid"></param>
        /// <param name="events"></param>
        public void SetScriptEvents(UUID scriptid, int events)
        {
//            m_log.DebugFormat(
//                "[SCENE OBJECT PART]: Set script events for script with id {0} on {1}/{2} to {3} in {4}", 
//                scriptid, Name, ParentGroup.Name, events, ParentGroup.Scene.Name);

            // scriptEvents oldparts;
            lock (m_scriptEvents)
            {
                if (m_scriptEvents.ContainsKey(scriptid))
                {
                    // oldparts = m_scriptEvents[scriptid];

                    // remove values from aggregated script events
                    if (m_scriptEvents[scriptid] == (scriptEvents) events)
                        return;
                    m_scriptEvents[scriptid] = (scriptEvents) events;
                }
                else
                {
                    m_scriptEvents.Add(scriptid, (scriptEvents) events);
                }
            }
            aggregateScriptEvents();
        }

        /// <summary>
        /// Set the text displayed for this part.
        /// </summary>
        /// <param name="text"></param>
        public void SetText(string text)
        {
            Text = text;

            if (ParentGroup != null)
            {
                ParentGroup.HasGroupChanged = true;
                ScheduleFullUpdate();
            }
        }
        
        /// <summary>
        /// Set the text displayed for this part.
        /// </summary>
        /// <param name="text"></param>
        /// <param name="color"></param>
        /// <param name="alpha"></param>
        public void SetText(string text, Vector3 color, double alpha)
        {
            Color = Color.FromArgb((int) (alpha*0xff),
                                   (int) (color.X*0xff),
                                   (int) (color.Y*0xff),
                                   (int) (color.Z*0xff));
            SetText(text);
        }

        public void StopMoveToTarget()
        {
            ParentGroup.stopMoveToTarget();

//            ParentGroup.ScheduleGroupForTerseUpdate();
            //ParentGroup.ScheduleGroupForFullUpdate();
        }

        public void StoreUndoState(ObjectChangeType change)
        {
            if (m_UndoRedo == null)
                m_UndoRedo = new UndoRedoState(5);

            lock (m_UndoRedo)
            {
                if (!Undoing && !IgnoreUndoUpdate && ParentGroup != null) // just to read better  - undo is in progress, or suspended
                {
                    m_UndoRedo.StoreUndo(this, change);
                }
            }
        }

        /// <summary>
        /// Return number of undos on the stack.  Here temporarily pending a refactor.
        /// </summary>
        public int UndoCount
        {
            get
            {
                if (m_UndoRedo == null)
                    return 0;
                return m_UndoRedo.Count;
            }
        }

        public void Undo()
        {
            if (m_UndoRedo == null || Undoing || ParentGroup == null)
                return;

            lock (m_UndoRedo)
            {
                Undoing = true;
                m_UndoRedo.Undo(this);
                Undoing = false;
            }
        }

        public void Redo()
        {
            if (m_UndoRedo == null || Undoing || ParentGroup == null)
                return;

            lock (m_UndoRedo)
            {
                Undoing = true;
                m_UndoRedo.Redo(this);
                Undoing = false;
            }
        }

        public void ClearUndoState()
        {
            if (m_UndoRedo == null || Undoing)
                return;

            lock (m_UndoRedo)
            {
                m_UndoRedo.Clear();
            }
        }

        public EntityIntersection TestIntersection(Ray iray, Quaternion parentrot)
        {
            // In this case we're using a sphere with a radius of the largest dimension of the prim
            // TODO: Change to take shape into account

            EntityIntersection result = new EntityIntersection();
            Vector3 vAbsolutePosition = AbsolutePosition;
            Vector3 vScale = Scale;
            Vector3 rOrigin = iray.Origin;
            Vector3 rDirection = iray.Direction;

            //rDirection = rDirection.Normalize();
            // Buidling the first part of the Quadratic equation
            Vector3 r2ndDirection = rDirection*rDirection;
            float itestPart1 = r2ndDirection.X + r2ndDirection.Y + r2ndDirection.Z;

            // Buidling the second part of the Quadratic equation
            Vector3 tmVal2 = rOrigin - vAbsolutePosition;
            Vector3 r2Direction = rDirection*2.0f;
            Vector3 tmVal3 = r2Direction*tmVal2;

            float itestPart2 = tmVal3.X + tmVal3.Y + tmVal3.Z;

            // Buidling the third part of the Quadratic equation
            Vector3 tmVal4 = rOrigin*rOrigin;
            Vector3 tmVal5 = vAbsolutePosition*vAbsolutePosition;

            Vector3 tmVal6 = vAbsolutePosition*rOrigin;

            // Set Radius to the largest dimension of the prim
            float radius = 0f;
            if (vScale.X > radius)
                radius = vScale.X;
            if (vScale.Y > radius)
                radius = vScale.Y;
            if (vScale.Z > radius)
                radius = vScale.Z;

            // the second part of this is the default prim size
            // once we factor in the aabb of the prim we're adding we can
            // change this to;
            // radius = (radius / 2) - 0.01f;
            //
            radius = (radius / 2) + (0.5f / 2) - 0.1f;

            //radius = radius;

            float itestPart3 = tmVal4.X + tmVal4.Y + tmVal4.Z + tmVal5.X + tmVal5.Y + tmVal5.Z -
                               (2.0f*(tmVal6.X + tmVal6.Y + tmVal6.Z + (radius*radius)));

            // Yuk Quadradrics..    Solve first
            float rootsqr = (itestPart2*itestPart2) - (4.0f*itestPart1*itestPart3);
            if (rootsqr < 0.0f)
            {
                // No intersection
                return result;
            }
            float root = ((-itestPart2) - (float) Math.Sqrt((double) rootsqr))/(itestPart1*2.0f);

            if (root < 0.0f)
            {
                // perform second quadratic root solution
                root = ((-itestPart2) + (float) Math.Sqrt((double) rootsqr))/(itestPart1*2.0f);

                // is there any intersection?
                if (root < 0.0f)
                {
                    // nope, no intersection
                    return result;
                }
            }

            // We got an intersection.  putting together an EntityIntersection object with the
            // intersection information
            Vector3 ipoint =
                new Vector3(iray.Origin.X + (iray.Direction.X*root), iray.Origin.Y + (iray.Direction.Y*root),
                            iray.Origin.Z + (iray.Direction.Z*root));

            result.HitTF = true;
            result.ipoint = ipoint;

            // Normal is calculated by the difference and then normalizing the result
            Vector3 normalpart = ipoint - vAbsolutePosition;
            result.normal = normalpart / normalpart.Length();

            // It's funny how the Vector3 object has a Distance function, but the Axiom.Math object doesn't.
            // I can write a function to do it..    but I like the fact that this one is Static.

            Vector3 distanceConvert1 = new Vector3(iray.Origin.X, iray.Origin.Y, iray.Origin.Z);
            Vector3 distanceConvert2 = new Vector3(ipoint.X, ipoint.Y, ipoint.Z);
            float distance = (float) Util.GetDistanceTo(distanceConvert1, distanceConvert2);

            result.distance = distance;

            return result;
        }

        public EntityIntersection TestIntersectionOBB(Ray iray, Quaternion parentrot, bool frontFacesOnly, bool faceCenters)
        {
            // In this case we're using a rectangular prism, which has 6 faces and therefore 6 planes
            // This breaks down into the ray---> plane equation.
            // TODO: Change to take shape into account
            Vector3[] vertexes = new Vector3[8];

            // float[] distance = new float[6];
            Vector3[] FaceA = new Vector3[6]; // vertex A for Facei
            Vector3[] FaceB = new Vector3[6]; // vertex B for Facei
            Vector3[] FaceC = new Vector3[6]; // vertex C for Facei
            Vector3[] FaceD = new Vector3[6]; // vertex D for Facei

            Vector3[] normals = new Vector3[6]; // Normal for Facei
            Vector3[] AAfacenormals = new Vector3[6]; // Axis Aligned face normals

            AAfacenormals[0] = new Vector3(1, 0, 0);
            AAfacenormals[1] = new Vector3(0, 1, 0);
            AAfacenormals[2] = new Vector3(-1, 0, 0);
            AAfacenormals[3] = new Vector3(0, -1, 0);
            AAfacenormals[4] = new Vector3(0, 0, 1);
            AAfacenormals[5] = new Vector3(0, 0, -1);

            Vector3 AmBa = new Vector3(0, 0, 0); // Vertex A - Vertex B
            Vector3 AmBb = new Vector3(0, 0, 0); // Vertex B - Vertex C
            Vector3 cross = new Vector3();

            Vector3 pos = GetWorldPosition();
            Quaternion rot = GetWorldRotation();

            // Variables prefixed with AX are Axiom.Math copies of the LL variety.

            Quaternion AXrot = rot;
            AXrot.Normalize();

            Vector3 AXpos = pos;

            // tScale is the offset to derive the vertex based on the scale.
            // it's different for each vertex because we've got to rotate it
            // to get the world position of the vertex to produce the Oriented Bounding Box

            Vector3 tScale = Vector3.Zero;

            Vector3 AXscale = new Vector3(m_shape.Scale.X * 0.5f, m_shape.Scale.Y * 0.5f, m_shape.Scale.Z * 0.5f);

            //Vector3 pScale = (AXscale) - (AXrot.Inverse() * (AXscale));
            //Vector3 nScale = (AXscale * -1) - (AXrot.Inverse() * (AXscale * -1));

            // rScale is the rotated offset to find a vertex based on the scale and the world rotation.
            Vector3 rScale = new Vector3();

            // Get Vertexes for Faces Stick them into ABCD for each Face
            // Form: Face<vertex>[face] that corresponds to the below diagram
            #region ABCD Face Vertex Map Comment Diagram
            //                   A _________ B
            //                    |         |
            //                    |  4 top  |
            //                    |_________|
            //                   C           D

            //                   A _________ B
            //                    |  Back   |
            //                    |    3    |
            //                    |_________|
            //                   C           D

            //   A _________ B                     B _________ A
            //    |  Left   |                       |  Right  |
            //    |    0    |                       |    2    |
            //    |_________|                       |_________|
            //   C           D                     D           C

            //                   A _________ B
            //                    |  Front  |
            //                    |    1    |
            //                    |_________|
            //                   C           D

            //                   C _________ D
            //                    |         |
            //                    |  5 bot  |
            //                    |_________|
            //                   A           B
            #endregion

            #region Plane Decomposition of Oriented Bounding Box
            tScale = new Vector3(AXscale.X, -AXscale.Y, AXscale.Z);
            rScale = tScale * AXrot;
            vertexes[0] = (new Vector3((pos.X + rScale.X), (pos.Y + rScale.Y), (pos.Z + rScale.Z)));
               // vertexes[0].X = pos.X + vertexes[0].X;
            //vertexes[0].Y = pos.Y + vertexes[0].Y;
            //vertexes[0].Z = pos.Z + vertexes[0].Z;

            FaceA[0] = vertexes[0];
            FaceB[3] = vertexes[0];
            FaceA[4] = vertexes[0];

            tScale = AXscale;
            rScale = tScale * AXrot;
            vertexes[1] = (new Vector3((pos.X + rScale.X), (pos.Y + rScale.Y), (pos.Z + rScale.Z)));

               // vertexes[1].X = pos.X + vertexes[1].X;
               // vertexes[1].Y = pos.Y + vertexes[1].Y;
            //vertexes[1].Z = pos.Z + vertexes[1].Z;

            FaceB[0] = vertexes[1];
            FaceA[1] = vertexes[1];
            FaceC[4] = vertexes[1];

            tScale = new Vector3(AXscale.X, -AXscale.Y, -AXscale.Z);
            rScale = tScale * AXrot;

            vertexes[2] = (new Vector3((pos.X + rScale.X), (pos.Y + rScale.Y), (pos.Z + rScale.Z)));

            //vertexes[2].X = pos.X + vertexes[2].X;
            //vertexes[2].Y = pos.Y + vertexes[2].Y;
            //vertexes[2].Z = pos.Z + vertexes[2].Z;

            FaceC[0] = vertexes[2];
            FaceD[3] = vertexes[2];
            FaceC[5] = vertexes[2];

            tScale = new Vector3(AXscale.X, AXscale.Y, -AXscale.Z);
            rScale = tScale * AXrot;
            vertexes[3] = (new Vector3((pos.X + rScale.X), (pos.Y + rScale.Y), (pos.Z + rScale.Z)));

            //vertexes[3].X = pos.X + vertexes[3].X;
               // vertexes[3].Y = pos.Y + vertexes[3].Y;
               // vertexes[3].Z = pos.Z + vertexes[3].Z;

            FaceD[0] = vertexes[3];
            FaceC[1] = vertexes[3];
            FaceA[5] = vertexes[3];

            tScale = new Vector3(-AXscale.X, AXscale.Y, AXscale.Z);
            rScale = tScale * AXrot;
            vertexes[4] = (new Vector3((pos.X + rScale.X), (pos.Y + rScale.Y), (pos.Z + rScale.Z)));

               // vertexes[4].X = pos.X + vertexes[4].X;
               // vertexes[4].Y = pos.Y + vertexes[4].Y;
               // vertexes[4].Z = pos.Z + vertexes[4].Z;

            FaceB[1] = vertexes[4];
            FaceA[2] = vertexes[4];
            FaceD[4] = vertexes[4];

            tScale = new Vector3(-AXscale.X, AXscale.Y, -AXscale.Z);
            rScale = tScale * AXrot;
            vertexes[5] = (new Vector3((pos.X + rScale.X), (pos.Y + rScale.Y), (pos.Z + rScale.Z)));

               // vertexes[5].X = pos.X + vertexes[5].X;
               // vertexes[5].Y = pos.Y + vertexes[5].Y;
               // vertexes[5].Z = pos.Z + vertexes[5].Z;

            FaceD[1] = vertexes[5];
            FaceC[2] = vertexes[5];
            FaceB[5] = vertexes[5];

            tScale = new Vector3(-AXscale.X, -AXscale.Y, AXscale.Z);
            rScale = tScale * AXrot;
            vertexes[6] = (new Vector3((pos.X + rScale.X), (pos.Y + rScale.Y), (pos.Z + rScale.Z)));

               // vertexes[6].X = pos.X + vertexes[6].X;
               // vertexes[6].Y = pos.Y + vertexes[6].Y;
               // vertexes[6].Z = pos.Z + vertexes[6].Z;

            FaceB[2] = vertexes[6];
            FaceA[3] = vertexes[6];
            FaceB[4] = vertexes[6];

            tScale = new Vector3(-AXscale.X, -AXscale.Y, -AXscale.Z);
            rScale = tScale * AXrot;
            vertexes[7] = (new Vector3((pos.X + rScale.X), (pos.Y + rScale.Y), (pos.Z + rScale.Z)));

               // vertexes[7].X = pos.X + vertexes[7].X;
               // vertexes[7].Y = pos.Y + vertexes[7].Y;
               // vertexes[7].Z = pos.Z + vertexes[7].Z;

            FaceD[2] = vertexes[7];
            FaceC[3] = vertexes[7];
            FaceD[5] = vertexes[7];
            #endregion

            // Get our plane normals
            for (int i = 0; i < 6; i++)
            {
                //m_log.Info("[FACECALCULATION]: FaceA[" + i + "]=" + FaceA[i] + " FaceB[" + i + "]=" + FaceB[i] + " FaceC[" + i + "]=" + FaceC[i] + " FaceD[" + i + "]=" + FaceD[i]);

                // Our Plane direction
                AmBa = FaceA[i] - FaceB[i];
                AmBb = FaceB[i] - FaceC[i];

                cross = Vector3.Cross(AmBb, AmBa);

                // normalize the cross product to get the normal.
                normals[i] = cross / cross.Length();

                //m_log.Info("[NORMALS]: normals[ " + i + "]" + normals[i].ToString());
                //distance[i] = (normals[i].X * AmBa.X + normals[i].Y * AmBa.Y + normals[i].Z * AmBa.Z) * -1;
            }

            EntityIntersection result = new EntityIntersection();

            result.distance = 1024;
            float c = 0;
            float a = 0;
            float d = 0;
            Vector3 q = new Vector3();

            #region OBB Version 2 Experiment
            //float fmin = 999999;
            //float fmax = -999999;
            //float s = 0;

            //for (int i=0;i<6;i++)
            //{
                //s = iray.Direction.Dot(normals[i]);
                //d = normals[i].Dot(FaceB[i]);

                //if (s == 0)
                //{
                    //if (iray.Origin.Dot(normals[i]) > d)
                    //{
                        //return result;
                    //}
                   // else
                    //{
                        //continue;
                    //}
                //}
                //a = (d - iray.Origin.Dot(normals[i])) / s;
                //if (iray.Direction.Dot(normals[i]) < 0)
                //{
                    //if (a > fmax)
                    //{
                        //if (a > fmin)
                        //{
                            //return result;
                        //}
                        //fmax = a;
                    //}

                //}
                //else
                //{
                    //if (a < fmin)
                    //{
                        //if (a < 0 || a < fmax)
                        //{
                            //return result;
                        //}
                        //fmin = a;
                    //}
                //}
            //}
            //if (fmax > 0)
            //    a= fmax;
            //else
               //     a=fmin;

            //q = iray.Origin + a * iray.Direction;
            #endregion

            // Loop over faces (6 of them)
            for (int i = 0; i < 6; i++)
            {
                AmBa = FaceA[i] - FaceB[i];
                AmBb = FaceB[i] - FaceC[i];
                d = Vector3.Dot(normals[i], FaceB[i]);

                //if (faceCenters)
                //{
                //    c = normals[i].Dot(normals[i]);
                //}
                //else
                //{
                c = Vector3.Dot(iray.Direction, normals[i]);
                //}
                if (c == 0)
                    continue;

                a = (d - Vector3.Dot(iray.Origin, normals[i])) / c;

                if (a < 0)
                    continue;

                // If the normal is pointing outside the object
                if (Vector3.Dot(iray.Direction, normals[i]) < 0 || !frontFacesOnly)
                {
                    //if (faceCenters)
                    //{   //(FaceA[i] + FaceB[i] + FaceC[1] + FaceD[i]) / 4f;
                    //    q =  iray.Origin + a * normals[i];
                    //}
                    //else
                    //{
                        q = iray.Origin + iray.Direction * a;
                    //}

                    float distance2 = (float)GetDistanceTo(q, AXpos);
                    // Is this the closest hit to the object's origin?
                    //if (faceCenters)
                    //{
                    //    distance2 = (float)GetDistanceTo(q, iray.Origin);
                    //}

                    if (distance2 < result.distance)
                    {
                        result.distance = distance2;
                        result.HitTF = true;
                        result.ipoint = q;
                        result.face = i;
                        //m_log.Info("[FACE]:" + i.ToString());
                        //m_log.Info("[POINT]: " + q.ToString());
                        //m_log.Info("[DIST]: " + distance2.ToString());
                        if (faceCenters)
                        {
                            result.normal = AAfacenormals[i] * AXrot;

                            Vector3 scaleComponent = AAfacenormals[i];
                            float ScaleOffset = 0.5f;
                            if (scaleComponent.X != 0) ScaleOffset = AXscale.X;
                            if (scaleComponent.Y != 0) ScaleOffset = AXscale.Y;
                            if (scaleComponent.Z != 0) ScaleOffset = AXscale.Z;
                            ScaleOffset = Math.Abs(ScaleOffset);
                            Vector3 offset = result.normal * ScaleOffset;
                            result.ipoint = AXpos + offset;

                            ///pos = (intersectionpoint + offset);
                        }
                        else
                        {
                            result.normal = normals[i];
                        }
                        result.AAfaceNormal = AAfacenormals[i];
                    }
                }
            }
            return result;
        }

        /// <summary>
        /// Serialize this part to xml.
        /// </summary>
        /// <param name="xmlWriter"></param>
        public void ToXml(XmlTextWriter xmlWriter)
        {
            SceneObjectSerializer.SOPToXml2(xmlWriter, this, new Dictionary<string, object>());
        }

        public void TriggerScriptChangedEvent(Changed val)
        {
            if (ParentGroup != null && ParentGroup.Scene != null)
                ParentGroup.Scene.EventManager.TriggerOnScriptChangedEvent(LocalId, (uint)val);
        }

        public void TrimPermissions()
        {
            BaseMask &= (uint)(PermissionMask.All | PermissionMask.Export);
            OwnerMask &= (uint)(PermissionMask.All | PermissionMask.Export);
            GroupMask &= (uint)PermissionMask.All;
            EveryoneMask &= (uint)(PermissionMask.All | PermissionMask.Export);
            NextOwnerMask &= (uint)PermissionMask.All;
        }

        public void UpdateExtraParam(ushort type, bool inUse, byte[] data)
        {
            m_shape.ReadInUpdateExtraParam(type, inUse, data);
/*
            if (type == 0x30)
            {
                if (m_shape.SculptEntry && m_shape.SculptTexture != UUID.Zero)
                {
                    ParentGroup.Scene.AssetService.Get(m_shape.SculptTexture.ToString(), this, AssetReceived);
                }
            }
*/
            if (ParentGroup != null)
            {
                ParentGroup.HasGroupChanged = true;
                ScheduleFullUpdate();
            }
        }

        public void UpdateGroupPosition(Vector3 newPos)
        {
            Vector3 oldPos = GroupPosition;

            if ((newPos.X != oldPos.X) ||
                (newPos.Y != oldPos.Y) ||
                (newPos.Z != oldPos.Z))
            {
                GroupPosition = newPos;
                ScheduleTerseUpdate();
            }
        }

        /// <summary>
        /// Update this part's offset position.
        /// </summary>
        /// <param name="pos"></param>
        public void UpdateOffSet(Vector3 newPos)
        {
            Vector3 oldPos = OffsetPosition;

            if ((newPos.X != oldPos.X) ||
                (newPos.Y != oldPos.Y) ||
                (newPos.Z != oldPos.Z))
            {
                if (ParentGroup.RootPart.GetStatusSandbox())
                {
                    if (Util.GetDistanceTo(ParentGroup.RootPart.StatusSandboxPos, newPos) > 10)
                    {
                        ParentGroup.RootPart.ScriptSetPhysicsStatus(false);
                        newPos = OffsetPosition;
                        ParentGroup.Scene.SimChat(Utils.StringToBytes("Hit Sandbox Limit"),
                              ChatTypeEnum.DebugChannel, 0x7FFFFFFF, ParentGroup.RootPart.AbsolutePosition, Name, UUID, false);
                    }
                }

                OffsetPosition = newPos;
                ScheduleTerseUpdate();
            }
        }

        /// <summary>
        /// Update permissions on the SOP. Should only be called from SOG.UpdatePermissions because the SOG
        /// will handle the client notifications once all of its parts are updated.
        /// </summary>
        /// <param name="AgentID"></param>
        /// <param name="field"></param>
        /// <param name="localID"></param>
        /// <param name="mask"></param>
        /// <param name="addRemTF"></param>
        public void UpdatePermissions(UUID AgentID, byte field, uint localID, uint mask, byte addRemTF)
        {
            bool set = addRemTF == 1;
            bool god = ParentGroup.Scene.Permissions.IsGod(AgentID);

            uint baseMask = BaseMask;
            if (god)
                baseMask = 0x7ffffff0;

            // Are we the owner?
            if ((AgentID == OwnerID) || god)
            {
                switch (field)
                {
                    case 1:
                        if (god)
                        {
                            BaseMask = ApplyMask(BaseMask, set, mask);
                            Inventory.ApplyGodPermissions(BaseMask);
                        }

                        break;
                    case 2:
                        OwnerMask = ApplyMask(OwnerMask, set, mask) &
                                baseMask;
                        break;
                    case 4:
                        GroupMask = ApplyMask(GroupMask, set, mask) &
                                baseMask;
                        break;
                    case 8:
                        // Trying to set export permissions - extra checks
                        if (set && (mask & (uint)PermissionMask.Export) != 0)
                        {
                            if ((OwnerMask & (uint)PermissionMask.Export) == 0 || (BaseMask & (uint)PermissionMask.Export) == 0 || (NextOwnerMask & (uint)PermissionMask.All) != (uint)PermissionMask.All)
                                mask &= ~(uint)PermissionMask.Export;
                        }
                        EveryoneMask = ApplyMask(EveryoneMask, set, mask) &
                                baseMask;
                        break;
                    case 16:
                        // Force full perm if export
                        if ((EveryoneMask & (uint)PermissionMask.Export) != 0)
                        {
                            NextOwnerMask = (uint)PermissionMask.All;
                            break;
                        }
                        NextOwnerMask = ApplyMask(NextOwnerMask, set, mask) &
                                baseMask;
                        // Prevent the client from creating no copy, no transfer
                        // objects
                        if ((NextOwnerMask & (uint)PermissionMask.Copy) == 0)
                            NextOwnerMask |= (uint)PermissionMask.Transfer;

                        NextOwnerMask |= (uint)PermissionMask.Move;

                        break;
                }

                SendFullUpdateToAllClients();
            }
        }

        public void ClonePermissions(SceneObjectPart source)
        {
            bool update = false;

            uint prevOwnerMask = OwnerMask;
            uint prevGroupMask = GroupMask;
            uint prevEveryoneMask = EveryoneMask;
            uint prevNextOwnerMask = NextOwnerMask;

            OwnerMask = source.OwnerMask & BaseMask;
            GroupMask = source.GroupMask & BaseMask;
            EveryoneMask = source.EveryoneMask & BaseMask;
            NextOwnerMask = source.NextOwnerMask & BaseMask;

            if (OwnerMask != prevOwnerMask ||
                GroupMask != prevGroupMask ||
                EveryoneMask != prevEveryoneMask ||
                NextOwnerMask != prevNextOwnerMask)
                SendFullUpdateToAllClients();
        }

        public bool IsHingeJoint()
        {
            // For now, we use the NINJA naming scheme for identifying joints.
            // In the future, we can support other joint specification schemes such as a 
            // custom checkbox in the viewer GUI.
            if (ParentGroup.Scene != null && ParentGroup.Scene.PhysicsScene.SupportsNINJAJoints)
            {
                string hingeString = "hingejoint";
                return (Name.Length >= hingeString.Length && Name.Substring(0, hingeString.Length) == hingeString);
            }
            else
            {
                return false;
            }
        }

        public bool IsBallJoint()
        {
            // For now, we use the NINJA naming scheme for identifying joints.
            // In the future, we can support other joint specification schemes such as a 
            // custom checkbox in the viewer GUI.
            if (ParentGroup.Scene != null && ParentGroup.Scene.PhysicsScene.SupportsNINJAJoints)
            {
                string ballString = "balljoint";
                return (Name.Length >= ballString.Length && Name.Substring(0, ballString.Length) == ballString);
            }
            else
            {
                return false;
            }
        }

        public bool IsJoint()
        {
            // For now, we use the NINJA naming scheme for identifying joints.
            // In the future, we can support other joint specification schemes such as a 
            // custom checkbox in the viewer GUI.
            if (ParentGroup.Scene != null && ParentGroup.Scene.PhysicsScene.SupportsNINJAJoints)
            {
                return IsHingeJoint() || IsBallJoint();
            }
            else
            {
                return false;
            }
        }


        public void UpdateExtraPhysics(ExtraPhysicsData physdata)
        {
            if (physdata.PhysShapeType == PhysShapeType.invalid || ParentGroup == null)
                return;

            if (PhysicsShapeType != (byte)physdata.PhysShapeType)
            {
                PhysicsShapeType = (byte)physdata.PhysShapeType;

            }

            if(Density != physdata.Density)
                Density = physdata.Density;
            if(GravityModifier != physdata.GravitationModifier)
                GravityModifier = physdata.GravitationModifier;
            if(Friction != physdata.Friction)
                Friction = physdata.Friction;
            if(Restitution != physdata.Bounce)
                Restitution = physdata.Bounce;
        }
        /// <summary>
        /// Update the flags on this prim.  This covers properties such as phantom, physics and temporary.
        /// </summary>
        /// <param name="UsePhysics"></param>
        /// <param name="SetTemporary"></param>
        /// <param name="SetPhantom"></param>
        /// <param name="SetVD"></param>
        public void UpdatePrimFlags(bool UsePhysics, bool SetTemporary, bool SetPhantom, bool SetVD, bool building)
        {
            bool wasUsingPhysics = ((Flags & PrimFlags.Physics) != 0);
            bool wasTemporary = ((Flags & PrimFlags.TemporaryOnRez) != 0);
            bool wasPhantom = ((Flags & PrimFlags.Phantom) != 0);
            bool wasVD = VolumeDetectActive;

            if ((UsePhysics == wasUsingPhysics) && (wasTemporary == SetTemporary) && (wasPhantom == SetPhantom) && (SetVD == wasVD))
                return;

            VolumeDetectActive = SetVD;

            // volume detector implies phantom
            if (VolumeDetectActive)
                SetPhantom = true;

            if (UsePhysics)
                AddFlag(PrimFlags.Physics);
            else
                RemFlag(PrimFlags.Physics);

            if (SetPhantom)
                AddFlag(PrimFlags.Phantom);
            else
                RemFlag(PrimFlags.Phantom);

            if (SetTemporary)
                AddFlag(PrimFlags.TemporaryOnRez);
            else
                RemFlag(PrimFlags.TemporaryOnRez);


            if (ParentGroup.Scene == null)
                return;

            PhysicsActor pa = PhysActor;

            if (pa != null && building && pa.Building != building)
                pa.Building = building;

            if ((SetPhantom && !UsePhysics && !SetVD) ||  ParentGroup.IsAttachment || PhysicsShapeType == (byte)PhysShapeType.none
                || (Shape.PathCurve == (byte)Extrusion.Flexible))
            {
                if (pa != null)
                {
                    if(wasUsingPhysics)
                        ParentGroup.Scene.RemovePhysicalPrim(1);
                    RemoveFromPhysics();
                }

                Velocity = new Vector3(0, 0, 0);
                Acceleration = new Vector3(0, 0, 0);
                if (ParentGroup.RootPart == this)
                    AngularVelocity = new Vector3(0, 0, 0);
            }
            
            else 
            {
                if (ParentGroup.Scene.CollidablePrims)
                {
                    if (pa == null)
                    {
                        AddToPhysics(UsePhysics, SetPhantom, building, false);
                        pa = PhysActor;
/*
                        if (pa != null)
                        {
                            if (
//                                ((AggregateScriptEvents & scriptEvents.collision) != 0) ||
//                                ((AggregateScriptEvents & scriptEvents.collision_end) != 0) ||
//                                ((AggregateScriptEvents & scriptEvents.collision_start) != 0) ||
//                                ((AggregateScriptEvents & scriptEvents.land_collision_start) != 0) ||
//                                ((AggregateScriptEvents & scriptEvents.land_collision) != 0) ||
//                                ((AggregateScriptEvents & scriptEvents.land_collision_end) != 0) ||
                                ((AggregateScriptEvents & PhysicsNeededSubsEvents) != 0) ||
                                ((ParentGroup.RootPart.AggregateScriptEvents & PhysicsNeededSubsEvents) != 0) ||
                                (CollisionSound != UUID.Zero)
                                )
                            {
                                pa.OnCollisionUpdate += PhysicsCollision;
                                pa.SubscribeEvents(1000);
                            }
                        }
*/
                    }
                    else // it already has a physical representation
                    {
                        DoPhysicsPropertyUpdate(UsePhysics, false); // Update physical status.
/* moved into DoPhysicsPropertyUpdate
                        if(VolumeDetectActive)
                            pa.SetVolumeDetect(1);
                        else
                            pa.SetVolumeDetect(0);
*/

                        if (pa.Building != building)
                            pa.Building = building;
                    }

                    UpdatePhysicsSubscribedEvents();
                }
            }         
            if (SetVD)
            {
                // If the above logic worked (this is urgent candidate to unit tests!)
                // we now have a physicsactor.
                // Defensive programming calls for a check here.
                // Better would be throwing an exception that could be catched by a unit test as the internal 
                // logic should make sure, this Physactor is always here.
                if (pa != null)
                {
                    pa.SetVolumeDetect(1);
                    AddFlag(PrimFlags.Phantom); // We set this flag also if VD is active
                    VolumeDetectActive = true;
                }
            //            m_log.Debug("Update:  PHY:" + UsePhysics.ToString() + ", T:" + IsTemporary.ToString() + ", PHA:" + IsPhantom.ToString() + " S:" + CastsShadows.ToString());
            }
            else if (SetVD != wasVD)
            {
                // Remove VolumeDetect in any case. Note, it's safe to call SetVolumeDetect as often as you like
                // (mumbles, well, at least if you have infinte CPU powers :-))
                if (pa != null)
                    pa.SetVolumeDetect(0);

                RemFlag(PrimFlags.Phantom);
                VolumeDetectActive = false;
            }
           // and last in case we have a new actor and not building

            if (ParentGroup != null)
            {
                ParentGroup.HasGroupChanged = true;
                ScheduleFullUpdate();
            }
            
//            m_log.DebugFormat("[SCENE OBJECT PART]: Updated PrimFlags on {0} {1} to {2}", Name, LocalId, Flags);
        }

        /// <summary>
        /// Adds this part to the physics scene.
        /// and sets the PhysActor property
        /// </summary>
        /// <param name="isPhysical">Add this prim as physical.</param>
        /// <param name="isPhantom">Add this prim as phantom.</param>
        /// <param name="building">tells physics to delay full construction of object</param>
        /// <param name="applyDynamics">applies velocities, force and torque</param>
        private void AddToPhysics(bool isPhysical, bool isPhantom, bool building, bool applyDynamics)
        {          
            PhysicsActor pa;

            Vector3 velocity = Velocity; 
            Vector3 rotationalVelocity = AngularVelocity;;

            try
            {
                pa = ParentGroup.Scene.PhysicsScene.AddPrimShape(
                                 string.Format("{0}/{1}", Name, UUID),
                                 Shape,
                                 AbsolutePosition,
                                 Scale,
                                 GetWorldRotation(),
                                 isPhysical,
                                 isPhantom,
                                 PhysicsShapeType,
                                 m_localId);
            }
            catch (Exception e)
            {
                m_log.ErrorFormat("[SCENE]: caught exception meshing object {0}. Object set to phantom. e={1}", m_uuid, e);
                pa = null;
            }
          
            if (pa != null)
            {
                pa.SOPName = this.Name; // save object into the PhysActor so ODE internals know the joint/body info
                pa.SetMaterial(Material);

                pa.Density = Density;
                pa.GravModifier = GravityModifier;
                pa.Friction = Friction;
                pa.Restitution = Restitution;

                if (VolumeDetectActive) // change if not the default only
                    pa.SetVolumeDetect(1);

                if (m_vehicleParams != null && LocalId == ParentGroup.RootPart.LocalId)
                    m_vehicleParams.SetVehicle(pa);

                // we are going to tell rest of code about physics so better have this here
                PhysActor = pa;

                //                DoPhysicsPropertyUpdate(isPhysical, true);
                // lets expand it here just with what it really needs to do

                if (isPhysical)
                {
                    if (ParentGroup.RootPart.KeyframeMotion != null)
                        ParentGroup.RootPart.KeyframeMotion.Stop();
                    ParentGroup.RootPart.KeyframeMotion = null;
                    ParentGroup.Scene.AddPhysicalPrim(1);

                    pa.OnRequestTerseUpdate += PhysicsRequestingTerseUpdate;
                    pa.OnOutOfBounds += PhysicsOutOfBounds;

                    if (ParentID != 0 && ParentID != LocalId)
                    {
                        PhysicsActor parentPa = ParentGroup.RootPart.PhysActor;

                        if (parentPa != null)
                        {
                            pa.link(parentPa);
                        }
                    }
                }

                if (applyDynamics) 
                    // do independent of isphysical so parameters get setted (at least some)                   
                {
                    Velocity = velocity;
                    AngularVelocity = rotationalVelocity;
//                    pa.Velocity = velocity;
                    pa.RotationalVelocity = rotationalVelocity;

                    // if not vehicle and root part apply force and torque
                    if ((m_vehicleParams == null || m_vehicleParams.Type == Vehicle.TYPE_NONE)
                            && LocalId == ParentGroup.RootPart.LocalId)
                    {
                        pa.Force = Force;
                        pa.Torque = Torque;
                    }
                }

//                if (Shape.SculptEntry)
//                    CheckSculptAndLoad();
//                else
                    ParentGroup.Scene.PhysicsScene.AddPhysicsActorTaint(pa);

                if (!building)
                    pa.Building = false;
            }

            PhysActor = pa;

            ParentGroup.Scene.EventManager.TriggerObjectAddedToPhysicalScene(this);
        }

        /// <summary>
        /// This removes the part from the physics scene.
        /// </summary>
        /// <remarks>
        /// This isn't the same as turning off physical, since even without being physical the prim has a physics
        /// representation for collision detection.
        /// </remarks>
        public void RemoveFromPhysics()
        {
            PhysicsActor pa = PhysActor;
            if (pa != null)
            {
                pa.OnCollisionUpdate -= PhysicsCollision;
                pa.OnRequestTerseUpdate -= PhysicsRequestingTerseUpdate;
                pa.OnOutOfBounds -= PhysicsOutOfBounds;

                ParentGroup.Scene.PhysicsScene.RemovePrim(pa);

                ParentGroup.Scene.EventManager.TriggerObjectRemovedFromPhysicalScene(this);
            }
            PhysActor = null;
        }

        /// <summary>
        /// This updates the part's rotation and sends out an update to clients if necessary.
        /// </summary>
        /// <param name="rot"></param>
        public void UpdateRotation(Quaternion rot)
        {
            if (rot != RotationOffset)
            {
                RotationOffset = rot;

                if (ParentGroup != null)
                {
                    ParentGroup.HasGroupChanged = true;
                    ScheduleTerseUpdate();
                }
            }
        }

        /// <summary>
        /// Update the shape of this part.
        /// </summary>
        /// <param name="shapeBlock"></param>
        public void UpdateShape(ObjectShapePacket.ObjectDataBlock shapeBlock)
        {
            m_shape.PathBegin = shapeBlock.PathBegin;
            m_shape.PathEnd = shapeBlock.PathEnd;
            m_shape.PathScaleX = shapeBlock.PathScaleX;
            m_shape.PathScaleY = shapeBlock.PathScaleY;
            m_shape.PathShearX = shapeBlock.PathShearX;
            m_shape.PathShearY = shapeBlock.PathShearY;
            m_shape.PathSkew = shapeBlock.PathSkew;
            m_shape.ProfileBegin = shapeBlock.ProfileBegin;
            m_shape.ProfileEnd = shapeBlock.ProfileEnd;
            m_shape.PathCurve = shapeBlock.PathCurve;
            m_shape.ProfileCurve = shapeBlock.ProfileCurve;
            m_shape.ProfileHollow = shapeBlock.ProfileHollow;
            m_shape.PathRadiusOffset = shapeBlock.PathRadiusOffset;
            m_shape.PathRevolutions = shapeBlock.PathRevolutions;
            m_shape.PathTaperX = shapeBlock.PathTaperX;
            m_shape.PathTaperY = shapeBlock.PathTaperY;
            m_shape.PathTwist = shapeBlock.PathTwist;
            m_shape.PathTwistBegin = shapeBlock.PathTwistBegin;

            PhysicsActor pa = PhysActor;

            if (pa != null)
            {
                pa.Shape = m_shape;
                ParentGroup.Scene.PhysicsScene.AddPhysicsActorTaint(pa);
            }

            // This is what makes vehicle trailers work
            // A script in a child prim re-issues
            // llSetPrimitiveParams(PRIM_TYPE) every few seconds. That
            // prevents autoreturn. This is not well known. It also works
            // in SL.
            //
            if (ParentGroup.RootPart != this)
                ParentGroup.RootPart.Rezzed = DateTime.UtcNow;

            ParentGroup.HasGroupChanged = true;
            TriggerScriptChangedEvent(Changed.SHAPE);
            ScheduleFullUpdate();
        }

        public void UpdateSlice(float begin, float end)
        {
            if (end < begin)
            {
                float temp = begin;
                begin = end;
                end = temp;
            }
            end = Math.Min(1f, Math.Max(0f, end));
            begin = Math.Min(Math.Min(1f, Math.Max(0f, begin)), end - 0.02f);
            if (begin < 0.02f && end < 0.02f)
            {
                begin = 0f;
                end = 0.02f;
            }

            ushort uBegin = (ushort)(50000.0 * begin);
            ushort uEnd = (ushort)(50000.0 * (1f - end));
            bool updatePossiblyNeeded = false;
            PrimType primType = GetPrimType();
            if (primType == PrimType.SPHERE || primType == PrimType.TORUS || primType == PrimType.TUBE || primType == PrimType.RING)
            {
                if (m_shape.ProfileBegin != uBegin || m_shape.ProfileEnd != uEnd)
                {
                    m_shape.ProfileBegin = uBegin;
                    m_shape.ProfileEnd = uEnd;
                    updatePossiblyNeeded = true;
                }
            }
            else if (m_shape.PathBegin != uBegin || m_shape.PathEnd != uEnd)
            {
                m_shape.PathBegin = uBegin;
                m_shape.PathEnd = uEnd;
                updatePossiblyNeeded = true;
            }

            if (updatePossiblyNeeded && ParentGroup != null)
            {
                ParentGroup.HasGroupChanged = true;
            }
            if (updatePossiblyNeeded && PhysActor != null)
            {
                PhysActor.Shape = m_shape;
                ParentGroup.Scene.PhysicsScene.AddPhysicsActorTaint(PhysActor);
            }
            if (updatePossiblyNeeded)
            {
                ScheduleFullUpdate();
            }
        }

        /// <summary>
        /// If the part is a sculpt/mesh, retrieve the mesh data and reinsert it into the shape so that the physics
        /// engine can use it.
        /// </summary>
        /// <remarks>
        /// When the physics engine has finished with it, the sculpt data is discarded to save memory.
        /// </remarks>
/*
        public void CheckSculptAndLoad()
        {
//            m_log.DebugFormat("Processing CheckSculptAndLoad for {0} {1}", Name, LocalId);

            return;

            if (ParentGroup.IsDeleted)
                return;

            if ((ParentGroup.RootPart.GetEffectiveObjectFlags() & (uint)PrimFlags.Phantom) != 0)
                return;

            if (Shape.SculptEntry && Shape.SculptTexture != UUID.Zero)
            {
                // check if a previously decoded sculpt map has been cached
                // We don't read the file here - the meshmerizer will do that later.
                // TODO: Could we simplify the meshmerizer code by reading and setting the data here?
                if (File.Exists(System.IO.Path.Combine("j2kDecodeCache", "smap_" + Shape.SculptTexture.ToString())))
                {
                    SculptTextureCallback(null);
                }
                else
                {
                    ParentGroup.Scene.AssetService.Get(Shape.SculptTexture.ToString(), this, AssetReceived);
                }
            }
        }
*/
        /// <summary>
        /// Update the texture entry for this part.
        /// </summary>
        /// <param name="serializedTextureEntry"></param>
        public void UpdateTextureEntry(byte[] serializedTextureEntry)
        {
            UpdateTextureEntry(new Primitive.TextureEntry(serializedTextureEntry, 0, serializedTextureEntry.Length));
        }

        /// <summary>
        /// Update the texture entry for this part.
        /// </summary>
        /// <param name="newTex"></param>
        public void UpdateTextureEntry(Primitive.TextureEntry newTex)
        {
            Primitive.TextureEntry oldTex = Shape.Textures;

            Changed changeFlags = 0;

            Primitive.TextureEntryFace fallbackNewFace = newTex.DefaultTexture;
            Primitive.TextureEntryFace fallbackOldFace = oldTex.DefaultTexture;
           
            // On Incoming packets, sometimes newText.DefaultTexture is null.  The assumption is that all 
            // other prim-sides are set, but apparently that's not always the case.  Lets assume packet/data corruption at this point.
            if (fallbackNewFace == null)
            {
                fallbackNewFace = new Primitive.TextureEntry(Util.BLANK_TEXTURE_UUID).CreateFace(0);
                newTex.DefaultTexture = fallbackNewFace;
            }
            if (fallbackOldFace == null)
            {
                fallbackOldFace = new Primitive.TextureEntry(Util.BLANK_TEXTURE_UUID).CreateFace(0);
                oldTex.DefaultTexture = fallbackOldFace;
            }

            // Materials capable viewers can send a ObjectImage packet
            // when nothing in TE has changed. MaterialID should be updated
            // by the RenderMaterials CAP handler, so updating it here may cause a
            // race condtion. Therefore, if no non-materials TE fields have changed, 
            // we should ignore any changes and not update Shape.TextureEntry

            bool otherFieldsChanged = false;

            for (int i = 0 ; i < GetNumberOfSides(); i++)
            {

                Primitive.TextureEntryFace newFace = newTex.DefaultTexture;
                Primitive.TextureEntryFace oldFace = oldTex.DefaultTexture;

                if (oldTex.FaceTextures[i] != null)
                    oldFace = oldTex.FaceTextures[i];
                if (newTex.FaceTextures[i] != null)
                    newFace = newTex.FaceTextures[i];

                Color4 oldRGBA = oldFace.RGBA;
                Color4 newRGBA = newFace.RGBA;

                if (oldRGBA.R != newRGBA.R ||
                    oldRGBA.G != newRGBA.G ||
                    oldRGBA.B != newRGBA.B ||
                    oldRGBA.A != newRGBA.A)
                    changeFlags |= Changed.COLOR;

                if (oldFace.TextureID != newFace.TextureID)
                    changeFlags |= Changed.TEXTURE;

                // Max change, skip the rest of testing
                if (changeFlags == (Changed.TEXTURE | Changed.COLOR))
                    break;

                if (!otherFieldsChanged)
                {
                    if (oldFace.Bump != newFace.Bump) otherFieldsChanged = true;
                    if (oldFace.Fullbright != newFace.Fullbright) otherFieldsChanged = true;
                    if (oldFace.Glow != newFace.Glow) otherFieldsChanged = true;
                    if (oldFace.MediaFlags != newFace.MediaFlags) otherFieldsChanged = true;
                    if (oldFace.OffsetU != newFace.OffsetU) otherFieldsChanged = true;
                    if (oldFace.OffsetV != newFace.OffsetV) otherFieldsChanged = true;
                    if (oldFace.RepeatU != newFace.RepeatU) otherFieldsChanged = true;
                    if (oldFace.RepeatV != newFace.RepeatV) otherFieldsChanged = true;
                    if (oldFace.Rotation != newFace.Rotation) otherFieldsChanged = true;
                    if (oldFace.Shiny != newFace.Shiny) otherFieldsChanged = true;
                    if (oldFace.TexMapType != newFace.TexMapType) otherFieldsChanged = true;
                }
            }

            if (changeFlags != 0 || otherFieldsChanged)
            {
                m_shape.TextureEntry = newTex.GetBytes();
                if (changeFlags != 0)
                    TriggerScriptChangedEvent(changeFlags);
                UpdateFlag = UpdateRequired.FULL;
                ParentGroup.HasGroupChanged = true;

                //This is madness..
                //ParentGroup.ScheduleGroupForFullUpdate();
                //This is sparta
                ScheduleFullUpdate();
            }
        }


        private void UpdatePhysicsSubscribedEvents()
        {
            PhysicsActor pa = PhysActor;
            if (pa == null)
                return;

            pa.OnCollisionUpdate -= PhysicsCollision;

            bool hassound = (!VolumeDetectActive && CollisionSoundType >= 0 && ((Flags & PrimFlags.Physics) != 0));

            scriptEvents CombinedEvents = AggregateScriptEvents;

            // merge with root part
            if (ParentGroup != null && ParentGroup.RootPart != null)
                CombinedEvents |= ParentGroup.RootPart.AggregateScriptEvents;

            // submit to this part case
            if (VolumeDetectActive)
                CombinedEvents &= PhyscicsVolumeDtcSubsEvents;
            else if ((Flags & PrimFlags.Phantom) != 0)
                CombinedEvents &= PhyscicsPhantonSubsEvents;
            else
                CombinedEvents &= PhysicsNeededSubsEvents;

            if (hassound || CombinedEvents != 0)
            {
                // subscribe to physics updates.
                pa.OnCollisionUpdate += PhysicsCollision;
                pa.SubscribeEvents(50); // 20 reports per second
            }
            else
            {
                pa.UnSubscribeEvents();
            }
        }


        public void aggregateScriptEvents()
        {
            if (ParentGroup == null || ParentGroup.RootPart == null)
                return;

            AggregateScriptEvents = 0;

            // Aggregate script events
            lock (m_scriptEvents)
            {
                foreach (scriptEvents s in m_scriptEvents.Values)
                {
                    AggregateScriptEvents |= s;
                }
            }

            uint objectflagupdate = 0;

            if (
                ((AggregateScriptEvents & scriptEvents.touch) != 0) ||
                ((AggregateScriptEvents & scriptEvents.touch_end) != 0) ||
                ((AggregateScriptEvents & scriptEvents.touch_start) != 0)
                )
            {
                objectflagupdate |= (uint) PrimFlags.Touch;
            }

            if ((AggregateScriptEvents & scriptEvents.money) != 0)
            {
                objectflagupdate |= (uint) PrimFlags.Money;
            }

            if (AllowedDrop)
            {
                objectflagupdate |= (uint) PrimFlags.AllowInventoryDrop;
            }
/*
            PhysicsActor pa = PhysActor;
            if (pa != null)
            {
                if (
//                    ((AggregateScriptEvents & scriptEvents.collision) != 0) ||
//                    ((AggregateScriptEvents & scriptEvents.collision_end) != 0) ||
//                    ((AggregateScriptEvents & scriptEvents.collision_start) != 0) ||
//                    ((AggregateScriptEvents & scriptEvents.land_collision_start) != 0) ||
//                    ((AggregateScriptEvents & scriptEvents.land_collision) != 0) ||
//                    ((AggregateScriptEvents & scriptEvents.land_collision_end) != 0) ||
                    ((AggregateScriptEvents & PhysicsNeededSubsEvents) != 0) || ((ParentGroup.RootPart.AggregateScriptEvents & PhysicsNeededSubsEvents) != 0) || (CollisionSound != UUID.Zero)
                    )
                {
                    // subscribe to physics updates.
                    pa.OnCollisionUpdate += PhysicsCollision;
                    pa.SubscribeEvents(1000);
                }
                else
                {
                    pa.UnSubscribeEvents();
                    pa.OnCollisionUpdate -= PhysicsCollision;
                }
            }
 */
            UpdatePhysicsSubscribedEvents();

            //if ((GetEffectiveObjectFlags() & (uint)PrimFlags.Scripted) != 0)
            //{
            //    ParentGroup.Scene.EventManager.OnScriptTimerEvent += handleTimerAccounting;
            //}
            //else
            //{
            //    ParentGroup.Scene.EventManager.OnScriptTimerEvent -= handleTimerAccounting;
            //}

            LocalFlags = (PrimFlags)objectflagupdate;

            if (ParentGroup != null && ParentGroup.RootPart == this)
            {
                ParentGroup.aggregateScriptEvents();
            }
            else
            {
//                m_log.DebugFormat(
//                    "[SCENE OBJECT PART]: Scheduling part {0} {1} for full update in aggregateScriptEvents()", Name, LocalId);
                ScheduleFullUpdate();
            }
        }

        public void SetCameraAtOffset(Vector3 v)
        {
            m_cameraAtOffset = v;
        }

        public void SetCameraEyeOffset(Vector3 v)
        {
            m_cameraEyeOffset = v;
        }

        public void SetForceMouselook(bool force)
        {
            m_forceMouselook = force;
        }

        public Vector3 GetCameraAtOffset()
        {
            return m_cameraAtOffset;
        }

        public Vector3 GetCameraEyeOffset()
        {
            return m_cameraEyeOffset;
        }

        public bool GetForceMouselook()
        {
            return m_forceMouselook;
        }
        
        public override string ToString()
        {
            return String.Format("{0} {1} (parent {2}))", Name, UUID, ParentGroup);
        }

        #endregion Public Methods

        public void SendTerseUpdateToClient(IClientAPI remoteClient)
        {
            if (ParentGroup.IsDeleted)
                return;

            if (ParentGroup.IsAttachment
                && (ParentGroup.RootPart != this
                    || ParentGroup.AttachedAvatar != remoteClient.AgentId && ParentGroup.HasPrivateAttachmentPoint))
                return;
            
            // Causes this thread to dig into the Client Thread Data.
            // Remember your locking here!
            remoteClient.SendEntityUpdate(
                this,
                PrimUpdateFlags.Position | PrimUpdateFlags.Rotation | PrimUpdateFlags.Velocity
                    | PrimUpdateFlags.Acceleration | PrimUpdateFlags.AngularVelocity);

            ParentGroup.Scene.StatsReporter.AddObjectUpdates(1);            
        }
                
        public void AddScriptLPS(int count)
        {
            ParentGroup.AddScriptLPS(count);
        }
        
        public void ApplyNextOwnerPermissions()
        {
            // Export needs to be preserved in the base and everyone
            // mask, but removed in the owner mask as a next owner
            // can never change the export status
            BaseMask &= NextOwnerMask | (uint)PermissionMask.Export;
            OwnerMask &= NextOwnerMask;
            EveryoneMask &= NextOwnerMask | (uint)PermissionMask.Export;

            Inventory.ApplyNextOwnerPermissions();
        }

        public void UpdateLookAt()
        {
            try
            {
                if (APIDTarget != Quaternion.Identity)
                {
                    if (m_APIDIterations <= 1)
                    {
                        UpdateRotation(APIDTarget);
                        APIDTarget = Quaternion.Identity;
                        return;
                    }

                    Quaternion rot = Quaternion.Slerp(RotationOffset,APIDTarget,1.0f/(float)m_APIDIterations);
                    rot.Normalize();
                    UpdateRotation(rot);

                    m_APIDIterations--;

                    // This ensures that we'll check this object on the next iteration
                    ParentGroup.QueueForUpdateCheck();
                }
            }
            catch (Exception ex)
            {
                m_log.Error("[Physics] " + ex);
            }
        }

        public Color4 GetTextColor()
        {
            Color color = Color;
            return new Color4(color.R, color.G, color.B, (byte)(0xFF - color.A));
        }

        public void ResetOwnerChangeFlag()
        {
            List<UUID> inv = Inventory.GetInventoryList();

            foreach (UUID itemID in inv)
            {
                TaskInventoryItem item = Inventory.GetInventoryItem(itemID);
                item.OwnerChanged = false;
                Inventory.UpdateInventoryItem(item, false, false);
            }
        }

        /// <summary>
        /// Record an avatar sitting on this part.
        /// </summary>
        /// <remarks>This is called for all the sitting avatars whether there is a sit target set or not.</remarks>
        /// <returns>
        /// true if the avatar was not already recorded, false otherwise.
        /// </returns>
        /// <param name='avatarId'></param>
        protected internal bool AddSittingAvatar(UUID avatarId)
        {
            lock (ParentGroup.m_sittingAvatars)
            {
                if (IsSitTargetSet && SitTargetAvatar == UUID.Zero)
                    SitTargetAvatar = avatarId;

                if (m_sittingAvatars == null)
                    m_sittingAvatars = new HashSet<UUID>();

                if (m_sittingAvatars.Add(avatarId))
                {
                    ParentGroup.m_sittingAvatars.Add(avatarId);

                    return true;
                }

                return false;
            }
        }

        /// <summary>
        /// Remove an avatar recorded as sitting on this part.
        /// </summary>
        /// <remarks>This applies to all sitting avatars whether there is a sit target set or not.</remarks>
        /// <returns>
        /// true if the avatar was present and removed, false if it was not present.
        /// </returns>
        /// <param name='avatarId'></param>
        protected internal bool RemoveSittingAvatar(UUID avatarId)
        {
            lock (ParentGroup.m_sittingAvatars)
            {
                if (SitTargetAvatar == avatarId)
                    SitTargetAvatar = UUID.Zero;

                if (m_sittingAvatars == null)
                    return false;

                if (m_sittingAvatars.Remove(avatarId))
                {
                    if (m_sittingAvatars.Count == 0)
                        m_sittingAvatars = null;

                    ParentGroup.m_sittingAvatars.Remove(avatarId);

                    return true;
                }

                return false;
            }
        }

        /// <summary>
        /// Get a copy of the list of sitting avatars.
        /// </summary>
        /// <remarks>This applies to all sitting avatars whether there is a sit target set or not.</remarks>
        /// <returns>A hashset of the sitting avatars.  Returns null if there are no sitting avatars.</returns>
        public HashSet<UUID> GetSittingAvatars()
        {
            lock (ParentGroup.m_sittingAvatars)
            {
                if (m_sittingAvatars == null)
                    return null;
                else
                    return new HashSet<UUID>(m_sittingAvatars);
            }
        }

        /// <summary>
        /// Gets the number of sitting avatars.
        /// </summary>
        /// <remarks>This applies to all sitting avatars whether there is a sit target set or not.</remarks>
        /// <returns></returns>
        public int GetSittingAvatarsCount()
        {
            lock (ParentGroup.m_sittingAvatars)
            {
                if (m_sittingAvatars == null)
                    return 0;
                else
                    return m_sittingAvatars.Count;
            }
        }
    }
}<|MERGE_RESOLUTION|>--- conflicted
+++ resolved
@@ -2157,12 +2157,9 @@
             Array.Copy(Shape.ExtraParams, extraP, extraP.Length);
             dupe.Shape.ExtraParams = extraP;
 
-<<<<<<< HEAD
             // safeguard  actual copy is done in sog.copy
             dupe.KeyframeMotion = null;
-=======
             dupe.PayPrice = (int[])PayPrice.Clone();
->>>>>>> eb2bd9d2
 
             dupe.DynAttrs.CopyFrom(DynAttrs);
             
