--- conflicted
+++ resolved
@@ -544,7 +544,7 @@
                     if (!attachment)
                     {
                         group.RootPart.CreateSelected = true;
-                        foreach (SceneObjectPart child in group.Children.Values)
+                        foreach (SceneObjectPart child in group.Parts)
                             child.CreateSelected = true;
                     }
 
@@ -648,16 +648,12 @@
                             group.ApplyNextOwnerPermissions();
                         }
                     }
-<<<<<<< HEAD
                     if (group.UUID == UUID.Zero)
                     {
                         m_log.Debug("[InventoryAccessModule]: Inventory object has UUID.Zero! Position 8");
                     }
-                    foreach (SceneObjectPart part in partList)
-=======
 
                     foreach (SceneObjectPart part in group.Parts)
->>>>>>> 7762301c
                     {
                         if ((part.OwnerID != item.Owner) || (item.CurrentPermissions & 16) != 0)
                         {
