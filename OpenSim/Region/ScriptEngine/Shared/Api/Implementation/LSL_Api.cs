--- conflicted
+++ resolved
@@ -2213,7 +2213,7 @@
 
             bool sameParcel = here.GlobalID == there.GlobalID;
 
-            if (!sameParcel && !World.Permissions.CanRezObject(m_host.ParentGroup.PrimCount, m_host.ParentGroup.OwnerID, new Vector3((float)pos.x, (float)pos.y, (float)pos.z)))
+            if (!sameParcel && !World.Permissions.CanObjectEntry(m_host.UUID, false, new Vector3((float)pos.x, (float)pos.y, (float)pos.z)))
             {
                 return 0;
             }
@@ -2254,57 +2254,6 @@
             return real_vec;
         }
 
-<<<<<<< HEAD
-        public LSL_Integer llSetRegionPos(LSL_Vector pos)
-        {
-            return new LSL_Integer(SetRegionPos(m_host, pos));
-        }
-
-        protected int SetRegionPos(SceneObjectPart part, LSL_Vector targetPos)
-        {
-            if (part == null || part.ParentGroup == null || part.ParentGroup.IsDeleted)
-                return 0;
-
-            SceneObjectGroup grp = part.ParentGroup;
-
-            if (grp.IsAttachment)
-                return 0;
-
-            if (grp.RootPart.PhysActor != null && grp.RootPart.PhysActor.IsPhysical)
-                return 0;
-
-            if (targetPos.x < -10.0f || targetPos.x >= (float)Constants.RegionSize || targetPos.y < -10.0f || targetPos.y >= (float)Constants.RegionSize || targetPos.z < 0 || targetPos.z >= 4096.0f)
-                return 0;
-
-            float constrainedX = (float)targetPos.x;
-            float constrainedY = (float)targetPos.y;
-
-            if (constrainedX < 0.0f)
-                constrainedX = 0.0f;
-            if (constrainedY < 0.0f)
-                constrainedY = 0.0f;
-            if (constrainedX >= (float)Constants.RegionSize)
-                constrainedX = (float)Constants.RegionSize - 0.1f;
-            if (constrainedY >= (float)Constants.RegionSize)
-                constrainedY = (float)Constants.RegionSize -0.1f;
-
-            float ground = World.GetGroundHeight(constrainedX, constrainedY);
-
-            if (targetPos.z < ground)
-                targetPos.z = ground;
-
-            Vector3 dest = new Vector3((float)targetPos.x, (float)targetPos.y, (float)targetPos.z);
-
-            if (!World.Permissions.CanObjectEntry(grp.UUID, false, dest))
-                return 0;
-
-            grp.UpdateGroupPosition(dest);
-
-            return 1;
-        }
-
-        protected void SetPos(SceneObjectPart part, LSL_Vector targetPos)
-=======
         /// <summary>
         /// set object position, optionally capping the distance.
         /// </summary>
@@ -2312,7 +2261,6 @@
         /// <param name="targetPos"></param>
         /// <param name="adjust">if TRUE, will cap the distance to 10m.</param>
         protected void SetPos(SceneObjectPart part, LSL_Vector targetPos, bool adjust)
->>>>>>> 5d3723a4
         {
             if (part == null || part.ParentGroup == null || part.ParentGroup.IsDeleted)
                 return;
@@ -2324,7 +2272,6 @@
             if (part.ParentGroup.RootPart == part)
             {
                 SceneObjectGroup parent = part.ParentGroup;
-<<<<<<< HEAD
                 Vector3 dest = new Vector3((float)toPos.x, (float)toPos.y, (float)toPos.z);
                 if (!World.Permissions.CanObjectEntry(parent.UUID, false, dest))
                     return;
@@ -2335,15 +2282,6 @@
             else
             {
                 part.OffsetPosition = new Vector3((float)toPos.x, (float)toPos.y, (float)toPos.z);
-=======
-                LSL_Vector real_vec = !adjust ? targetPos : SetPosAdjust(currentPos, targetPos);
-                parent.UpdateGroupPosition(new Vector3((float)real_vec.x, (float)real_vec.y, (float)real_vec.z));
-            }
-            else
-            {
-                LSL_Vector rel_vec = !adjust ? targetPos : SetPosAdjust(currentPos, targetPos);
-                part.OffsetPosition = new Vector3((float)rel_vec.x, (float)rel_vec.y, (float)rel_vec.z);
->>>>>>> 5d3723a4
                 SceneObjectGroup parent = part.ParentGroup;
                 parent.HasGroupChanged = true;
                 parent.ScheduleGroupForTerseUpdate();
