/*
 * Copyright (c) Contributors, http://opensimulator.org/
 * See CONTRIBUTORS.TXT for a full list of copyright holders.
 *
 * Redistribution and use in source and binary forms, with or without
 * modification, are permitted provided that the following conditions are met:
 *     * Redistributions of source code must retain the above copyright
 *       notice, this list of conditions and the following disclaimer.
 *     * Redistributions in binary form must reproduce the above copyright
 *       notice, this list of conditions and the following disclaimer in the
 *       documentation and/or other materials provided with the distribution.
 *     * Neither the name of the OpenSimulator Project nor the
 *       names of its contributors may be used to endorse or promote products
 *       derived from this software without specific prior written permission.
 *
 * THIS SOFTWARE IS PROVIDED BY THE DEVELOPERS ``AS IS'' AND ANY
 * EXPRESS OR IMPLIED WARRANTIES, INCLUDING, BUT NOT LIMITED TO, THE IMPLIED
 * WARRANTIES OF MERCHANTABILITY AND FITNESS FOR A PARTICULAR PURPOSE ARE
 * DISCLAIMED. IN NO EVENT SHALL THE CONTRIBUTORS BE LIABLE FOR ANY
 * DIRECT, INDIRECT, INCIDENTAL, SPECIAL, EXEMPLARY, OR CONSEQUENTIAL DAMAGES
 * (INCLUDING, BUT NOT LIMITED TO, PROCUREMENT OF SUBSTITUTE GOODS OR SERVICES;
 * LOSS OF USE, DATA, OR PROFITS; OR BUSINESS INTERRUPTION) HOWEVER CAUSED AND
 * ON ANY THEORY OF LIABILITY, WHETHER IN CONTRACT, STRICT LIABILITY, OR TORT
 * (INCLUDING NEGLIGENCE OR OTHERWISE) ARISING IN ANY WAY OUT OF THE USE OF THIS
 * SOFTWARE, EVEN IF ADVISED OF THE POSSIBILITY OF SUCH DAMAGE.
 */

using System;
using System.Collections.Generic;
using System.Diagnostics;
using System.IO;
using System.Net;
using System.Net.Sockets;
using System.Reflection;
using System.Threading;
using log4net;
using Nini.Config;
using OpenMetaverse.Packets;
using OpenSim.Framework;
using OpenSim.Framework.Statistics;
using OpenSim.Region.Framework.Scenes;
using OpenMetaverse;

using TokenBucket = OpenSim.Region.ClientStack.LindenUDP.TokenBucket;

namespace OpenSim.Region.ClientStack.LindenUDP
{
    /// <summary>
    /// A shim around LLUDPServer that implements the IClientNetworkServer interface
    /// </summary>
    public sealed class LLUDPServerShim : IClientNetworkServer
    {
        LLUDPServer m_udpServer;

        public LLUDPServerShim()
        {
        }

        public void Initialise(IPAddress listenIP, ref uint port, int proxyPortOffsetParm, bool allow_alternate_port, IConfigSource configSource, AgentCircuitManager circuitManager)
        {
            m_udpServer = new LLUDPServer(listenIP, ref port, proxyPortOffsetParm, allow_alternate_port, configSource, circuitManager);
        }

        public void NetworkStop()
        {
            m_udpServer.Stop();
        }

        public void AddScene(IScene scene)
        {
            m_udpServer.AddScene(scene);
        }

        public bool HandlesRegion(Location x)
        {
            return m_udpServer.HandlesRegion(x);
        }

        public void Start()
        {
            m_udpServer.Start();
        }

        public void Stop()
        {
            m_udpServer.Stop();
        }
    }

    /// <summary>
    /// The LLUDP server for a region. This handles incoming and outgoing
    /// packets for all UDP connections to the region
    /// </summary>
    public class LLUDPServer : OpenSimUDPBase
    {
        /// <summary>Maximum transmission unit, or UDP packet size, for the LLUDP protocol</summary>
        public const int MTU = 1400;

        private static readonly ILog m_log = LogManager.GetLogger(MethodBase.GetCurrentMethod().DeclaringType);

        /// <summary>The measured resolution of Environment.TickCount</summary>
        public readonly float TickCountResolution;
        /// <summary>Number of prim updates to put on the queue each time the 
        /// OnQueueEmpty event is triggered for updates</summary>
        public readonly int PrimUpdatesPerCallback;
        /// <summary>Number of texture packets to put on the queue each time the
        /// OnQueueEmpty event is triggered for textures</summary>
        public readonly int TextureSendLimit;

        /// <summary>Handlers for incoming packets</summary>
        //PacketEventDictionary packetEvents = new PacketEventDictionary();
        /// <summary>Incoming packets that are awaiting handling</summary>
        private OpenMetaverse.BlockingQueue<IncomingPacket> packetInbox = new OpenMetaverse.BlockingQueue<IncomingPacket>();
        /// <summary></summary>
        //private UDPClientCollection m_clients = new UDPClientCollection();
        /// <summary>Bandwidth throttle for this UDP server</summary>
        protected TokenBucket m_throttle;
        
        /// <summary>Bandwidth throttle rates for this UDP server</summary>
        public ThrottleRates ThrottleRates { get; private set; }
        
        /// <summary>Manages authentication for agent circuits</summary>
        private AgentCircuitManager m_circuitManager;
        /// <summary>Reference to the scene this UDP server is attached to</summary>
        protected Scene m_scene;
        /// <summary>The X/Y coordinates of the scene this UDP server is attached to</summary>
        private Location m_location;
        /// <summary>The size of the receive buffer for the UDP socket. This value
        /// is passed up to the operating system and used in the system networking
        /// stack. Use zero to leave this value as the default</summary>
        private int m_recvBufferSize;
        /// <summary>Flag to process packets asynchronously or synchronously</summary>
        private bool m_asyncPacketHandling;
        /// <summary>Tracks whether or not a packet was sent each round so we know
        /// whether or not to sleep</summary>
        private bool m_packetSent;

        /// <summary>Environment.TickCount of the last time that packet stats were reported to the scene</summary>
        private int m_elapsedMSSinceLastStatReport = 0;
        /// <summary>Environment.TickCount of the last time the outgoing packet handler executed</summary>
        private int m_tickLastOutgoingPacketHandler;
        /// <summary>Keeps track of the number of elapsed milliseconds since the last time the outgoing packet handler looped</summary>
        private int m_elapsedMSOutgoingPacketHandler;
        /// <summary>Keeps track of the number of 100 millisecond periods elapsed in the outgoing packet handler executed</summary>
        private int m_elapsed100MSOutgoingPacketHandler;
        /// <summary>Keeps track of the number of 500 millisecond periods elapsed in the outgoing packet handler executed</summary>
        private int m_elapsed500MSOutgoingPacketHandler;

        /// <summary>Flag to signal when clients should check for resends</summary>
        protected bool m_resendUnacked;

        /// <summary>Flag to signal when clients should send ACKs</summary>
        protected bool m_sendAcks;

        /// <summary>Flag to signal when clients should send pings</summary>
        protected bool m_sendPing;

        private int m_defaultRTO = 0;
        private int m_maxRTO = 0;
        private int m_ackTimeout = 0;
        private int m_pausedAckTimeout = 0;
        private bool m_disableFacelights = false;

        public Socket Server { get { return null; } }

        private int m_malformedCount = 0; // Guard against a spamming attack

        /// <summary>
        /// Record current outgoing client for monitoring purposes.
        /// </summary>
        private IClientAPI m_currentOutgoingClient;

        /// <summary>
        /// Recording current incoming client for monitoring purposes.
        /// </summary>
        private IClientAPI m_currentIncomingClient;

        public LLUDPServer(IPAddress listenIP, ref uint port, int proxyPortOffsetParm, bool allow_alternate_port, IConfigSource configSource, AgentCircuitManager circuitManager)
            : base(listenIP, (int)port)
        {
            #region Environment.TickCount Measurement

            // Measure the resolution of Environment.TickCount
            TickCountResolution = 0f;
            for (int i = 0; i < 5; i++)
            {
                int start = Environment.TickCount;
                int now = start;
                while (now == start)
                    now = Environment.TickCount;
                TickCountResolution += (float)(now - start) * 0.2f;
            }
            m_log.Info("[LLUDPSERVER]: Average Environment.TickCount resolution: " + TickCountResolution + "ms");
            TickCountResolution = (float)Math.Ceiling(TickCountResolution);

            #endregion Environment.TickCount Measurement

            m_circuitManager = circuitManager;
            int sceneThrottleBps = 0;

            IConfig config = configSource.Configs["ClientStack.LindenUDP"];
            if (config != null)
            {
                m_asyncPacketHandling = config.GetBoolean("async_packet_handling", true);
                m_recvBufferSize = config.GetInt("client_socket_rcvbuf_size", 0);
                sceneThrottleBps = config.GetInt("scene_throttle_max_bps", 0);

                PrimUpdatesPerCallback = config.GetInt("PrimUpdatesPerCallback", 100);
                TextureSendLimit = config.GetInt("TextureSendLimit", 20);

                m_defaultRTO = config.GetInt("DefaultRTO", 0);
                m_maxRTO = config.GetInt("MaxRTO", 0);
                m_disableFacelights = config.GetBoolean("DisableFacelights", false);
                m_ackTimeout = 1000 * config.GetInt("AckTimeout", 60);
                m_pausedAckTimeout = 1000 * config.GetInt("PausedAckTimeout", 300);
            }
            else
            {
                PrimUpdatesPerCallback = 100;
                TextureSendLimit = 20;
                m_ackTimeout = 1000 * 60; // 1 minute
                m_pausedAckTimeout = 1000 * 300; // 5 minutes
            }

            #region BinaryStats
            config = configSource.Configs["Statistics.Binary"];
            m_shouldCollectStats = false;
            if (config != null)
            {
               if (config.Contains("enabled") && config.GetBoolean("enabled"))
               {
                   if (config.Contains("collect_packet_headers"))
                       m_shouldCollectStats = config.GetBoolean("collect_packet_headers");
                   if (config.Contains("packet_headers_period_seconds"))
                   {
                       binStatsMaxFilesize = TimeSpan.FromSeconds(config.GetInt("region_stats_period_seconds"));
                   }
                   if (config.Contains("stats_dir"))
                   {
                       binStatsDir = config.GetString("stats_dir");
                   }
               }
               else
               {
                   m_shouldCollectStats = false;
               }
           }
           #endregion BinaryStats

            m_throttle = new TokenBucket(null, sceneThrottleBps);
            ThrottleRates = new ThrottleRates(configSource);
        }

        public void Start()
        {
            if (m_scene == null)
                throw new InvalidOperationException("[LLUDPSERVER]: Cannot LLUDPServer.Start() without an IScene reference");

            m_log.InfoFormat(
                "[LLUDPSERVER]: Starting the LLUDP server in {0} mode",
                m_asyncPacketHandling ? "asynchronous" : "synchronous");

            base.Start(m_recvBufferSize, m_asyncPacketHandling);

            // Start the packet processing threads
            Watchdog.StartThread(
                IncomingPacketHandler,
                string.Format("Incoming Packets ({0})", m_scene.RegionInfo.RegionName),
                ThreadPriority.Normal,
                false,
                true,
                GetWatchdogIncomingAlarmData,
                Watchdog.WATCHDOG_TIMEOUT_MS);

            Watchdog.StartThread(
                OutgoingPacketHandler,
                string.Format("Outgoing Packets ({0})", m_scene.RegionInfo.RegionName),
                ThreadPriority.Normal,
                false,
                true,
                GetWatchdogOutgoingAlarmData,
                Watchdog.WATCHDOG_TIMEOUT_MS);

            m_elapsedMSSinceLastStatReport = Environment.TickCount;
        }

        /// <summary>
        /// If the outgoing UDP thread times out, then return client that was being processed to help with debugging.
        /// </summary>
        /// <returns></returns>
        private string GetWatchdogIncomingAlarmData()
        {
            return string.Format(
                "Client is {0}",
                m_currentIncomingClient != null ? m_currentIncomingClient.Name : "none");
        }

        /// <summary>
        /// If the outgoing UDP thread times out, then return client that was being processed to help with debugging.
        /// </summary>
        /// <returns></returns>
        private string GetWatchdogOutgoingAlarmData()
        {
            return string.Format(
                "Client is {0}",
                m_currentOutgoingClient != null ? m_currentOutgoingClient.Name : "none");
        }

        public new void Stop()
        {
            m_log.Info("[LLUDPSERVER]: Shutting down the LLUDP server for " + m_scene.RegionInfo.RegionName);
            base.Stop();
        }

        public void AddScene(IScene scene)
        {
            if (m_scene != null)
            {
                m_log.Error("[LLUDPSERVER]: AddScene() called on an LLUDPServer that already has a scene");
                return;
            }

            if (!(scene is Scene))
            {
                m_log.Error("[LLUDPSERVER]: AddScene() called with an unrecognized scene type " + scene.GetType());
                return;
            }

            m_scene = (Scene)scene;
            m_location = new Location(m_scene.RegionInfo.RegionHandle);
        }

        public bool HandlesRegion(Location x)
        {
            return x == m_location;
        }

        public void BroadcastPacket(Packet packet, ThrottleOutPacketType category, bool sendToPausedAgents, bool allowSplitting)
        {
            // CoarseLocationUpdate and AvatarGroupsReply packets cannot be split in an automated way
            if ((packet.Type == PacketType.CoarseLocationUpdate || packet.Type == PacketType.AvatarGroupsReply) && allowSplitting)
                allowSplitting = false;

            if (allowSplitting && packet.HasVariableBlocks)
            {
                byte[][] datas = packet.ToBytesMultiple();
                int packetCount = datas.Length;

                if (packetCount < 1)
                    m_log.Error("[LLUDPSERVER]: Failed to split " + packet.Type + " with estimated length " + packet.Length);

                for (int i = 0; i < packetCount; i++)
                {
                    byte[] data = datas[i];
                    m_scene.ForEachClient(
                        delegate(IClientAPI client)
                        {
                            if (client is LLClientView)
                                SendPacketData(((LLClientView)client).UDPClient, data, packet.Type, category, null);
                        }
                    );
                }
            }
            else
            {
                byte[] data = packet.ToBytes();
                m_scene.ForEachClient(
                    delegate(IClientAPI client)
                    {
                        if (client is LLClientView)
                            SendPacketData(((LLClientView)client).UDPClient, data, packet.Type, category, null);
                    }
                );
            }
        }

        /// <summary>
        /// Start the process of sending a packet to the client.
        /// </summary>
        /// <param name="udpClient"></param>
        /// <param name="packet"></param>
        /// <param name="category"></param>
        /// <param name="allowSplitting"></param>
        /// <param name="method">
        /// The method to call if the packet is not acked by the client.  If null, then a standard
        /// resend of the packet is done.
        /// </param>
        public virtual void SendPacket(
            LLUDPClient udpClient, Packet packet, ThrottleOutPacketType category, bool allowSplitting, UnackedPacketMethod method)
        {
            // CoarseLocationUpdate packets cannot be split in an automated way
            if (packet.Type == PacketType.CoarseLocationUpdate && allowSplitting)
                allowSplitting = false;

            if (allowSplitting && packet.HasVariableBlocks)
            {
                byte[][] datas = packet.ToBytesMultiple();
                int packetCount = datas.Length;

                if (packetCount < 1)
                    m_log.Error("[LLUDPSERVER]: Failed to split " + packet.Type + " with estimated length " + packet.Length);

                for (int i = 0; i < packetCount; i++)
                {
                    byte[] data = datas[i];
                    SendPacketData(udpClient, data, packet.Type, category, method);
                }
            }
            else
            {
                byte[] data = packet.ToBytes();
                SendPacketData(udpClient, data, packet.Type, category, method);
            }
        }

        /// <summary>
        /// Start the process of sending a packet to the client.
        /// </summary>
        /// <param name="udpClient"></param>
        /// <param name="data"></param>
        /// <param name="type"></param>
        /// <param name="category"></param>
        /// <param name="method">
        /// The method to call if the packet is not acked by the client.  If null, then a standard
        /// resend of the packet is done.
        /// </param>
        public void SendPacketData(
            LLUDPClient udpClient, byte[] data, PacketType type, ThrottleOutPacketType category, UnackedPacketMethod method)
        {
            int dataLength = data.Length;
            bool doZerocode = (data[0] & Helpers.MSG_ZEROCODED) != 0;
            bool doCopy = true;

            // Frequency analysis of outgoing packet sizes shows a large clump of packets at each end of the spectrum.
            // The vast majority of packets are less than 200 bytes, although due to asset transfers and packet splitting
            // there are a decent number of packets in the 1000-1140 byte range. We allocate one of two sizes of data here
            // to accomodate for both common scenarios and provide ample room for ACK appending in both
            int bufferSize = (dataLength > 180) ? LLUDPServer.MTU : 200;

            UDPPacketBuffer buffer = new UDPPacketBuffer(udpClient.RemoteEndPoint, bufferSize);

            // Zerocode if needed
            if (doZerocode)
            {
                try
                {
                    dataLength = Helpers.ZeroEncode(data, dataLength, buffer.Data);
                    doCopy = false;
                }
                catch (IndexOutOfRangeException)
                {
                    // The packet grew larger than the bufferSize while zerocoding.
                    // Remove the MSG_ZEROCODED flag and send the unencoded data
                    // instead
                    m_log.Debug("[LLUDPSERVER]: Packet exceeded buffer size during zerocoding for " + type + ". DataLength=" + dataLength +
                        " and BufferLength=" + buffer.Data.Length + ". Removing MSG_ZEROCODED flag");
                    data[0] = (byte)(data[0] & ~Helpers.MSG_ZEROCODED);
                }
            }

            // If the packet data wasn't already copied during zerocoding, copy it now
            if (doCopy)
            {
                if (dataLength <= buffer.Data.Length)
                {
                    Buffer.BlockCopy(data, 0, buffer.Data, 0, dataLength);
                }
                else
                {
                    bufferSize = dataLength;
                    buffer = new UDPPacketBuffer(udpClient.RemoteEndPoint, bufferSize);

                    // m_log.Error("[LLUDPSERVER]: Packet exceeded buffer size! This could be an indication of packet assembly not obeying the MTU. Type=" +
                    //     type + ", DataLength=" + dataLength + ", BufferLength=" + buffer.Data.Length + ". Dropping packet");
                    Buffer.BlockCopy(data, 0, buffer.Data, 0, dataLength);
                }
            }

            buffer.DataLength = dataLength;

            #region Queue or Send

            OutgoingPacket outgoingPacket = new OutgoingPacket(udpClient, buffer, category, null);
            // If we were not provided a method for handling unacked, use the UDPServer default method
            outgoingPacket.UnackedMethod = ((method == null) ? delegate(OutgoingPacket oPacket) { ResendUnacked(oPacket); } : method);

            // If a Linden Lab 1.23.5 client receives an update packet after a kill packet for an object, it will 
            // continue to display the deleted object until relog.  Therefore, we need to always queue a kill object
            // packet so that it isn't sent before a queued update packet.
            bool requestQueue = type == PacketType.KillObject;
            if (!outgoingPacket.Client.EnqueueOutgoing(outgoingPacket, requestQueue))
                SendPacketFinal(outgoingPacket);

            #endregion Queue or Send
        }

        public void SendAcks(LLUDPClient udpClient)
        {
            uint ack;

            if (udpClient.PendingAcks.Dequeue(out ack))
            {
                List<PacketAckPacket.PacketsBlock> blocks = new List<PacketAckPacket.PacketsBlock>();
                PacketAckPacket.PacketsBlock block = new PacketAckPacket.PacketsBlock();
                block.ID = ack;
                blocks.Add(block);

                while (udpClient.PendingAcks.Dequeue(out ack))
                {
                    block = new PacketAckPacket.PacketsBlock();
                    block.ID = ack;
                    blocks.Add(block);
                }

                PacketAckPacket packet = new PacketAckPacket();
                packet.Header.Reliable = false;
                packet.Packets = blocks.ToArray();

                SendPacket(udpClient, packet, ThrottleOutPacketType.Unknown, true, null);
            }
        }

        public void SendPing(LLUDPClient udpClient)
        {
            StartPingCheckPacket pc = (StartPingCheckPacket)PacketPool.Instance.GetPacket(PacketType.StartPingCheck);
            pc.Header.Reliable = false;

            pc.PingID.PingID = (byte)udpClient.CurrentPingSequence++;
            // We *could* get OldestUnacked, but it would hurt performance and not provide any benefit
            pc.PingID.OldestUnacked = 0;

            SendPacket(udpClient, pc, ThrottleOutPacketType.Unknown, false, null);
        }

        public void CompletePing(LLUDPClient udpClient, byte pingID)
        {
            CompletePingCheckPacket completePing = new CompletePingCheckPacket();
            completePing.PingID.PingID = pingID;
            SendPacket(udpClient, completePing, ThrottleOutPacketType.Unknown, false, null);
        }

        public void HandleUnacked(LLClientView client)
        {
            LLUDPClient udpClient = client.UDPClient;

            if (!udpClient.IsConnected)
                return;

            // Disconnect an agent if no packets are received for some time
            int timeoutTicks = m_ackTimeout;

            // Allow more slack if the client is "paused" eg file upload dialogue is open
            // Some sort of limit is needed in case the client crashes, loses its network connection
            // or some other disaster prevents it from sendung the AgentResume
            if (udpClient.IsPaused)
                timeoutTicks = m_pausedAckTimeout;

            if (client.IsActive &&
                (Environment.TickCount & Int32.MaxValue) - udpClient.TickLastPacketReceived > timeoutTicks)
            {
                // We must set IsActive synchronously so that we can stop the packet loop reinvoking this method, even
                // though it's set later on by LLClientView.Close()
                client.IsActive = false;

                // Fire this out on a different thread so that we don't hold up outgoing packet processing for
                // everybody else if this is being called due to an ack timeout.
                // This is the same as processing as the async process of a logout request.
                Util.FireAndForget(o => DeactivateClientDueToTimeout(client));

                return;
            }

            // Get a list of all of the packets that have been sitting unacked longer than udpClient.RTO
            List<OutgoingPacket> expiredPackets = udpClient.NeedAcks.GetExpiredPackets(udpClient.RTO);

            if (expiredPackets != null)
            {
                //m_log.Debug("[LLUDPSERVER]: Handling " + expiredPackets.Count + " packets to " + udpClient.AgentID + ", RTO=" + udpClient.RTO);
                // Exponential backoff of the retransmission timeout
                udpClient.BackoffRTO();
                for (int i = 0; i < expiredPackets.Count; ++i)
                    expiredPackets[i].UnackedMethod(expiredPackets[i]);
            }
        }

        public void ResendUnacked(OutgoingPacket outgoingPacket)
        {
            //m_log.DebugFormat("[LLUDPSERVER]: Resending packet #{0} (attempt {1}), {2}ms have passed",
            //    outgoingPacket.SequenceNumber, outgoingPacket.ResendCount, Environment.TickCount - outgoingPacket.TickCount);

            // Set the resent flag
            outgoingPacket.Buffer.Data[0] = (byte)(outgoingPacket.Buffer.Data[0] | Helpers.MSG_RESENT);
            outgoingPacket.Category = ThrottleOutPacketType.Resend;

            // Bump up the resend count on this packet
            Interlocked.Increment(ref outgoingPacket.ResendCount);

            // Requeue or resend the packet
            if (!outgoingPacket.Client.EnqueueOutgoing(outgoingPacket, false))
                SendPacketFinal(outgoingPacket);
        }

        public void Flush(LLUDPClient udpClient)
        {
            // FIXME: Implement?
        }

        /// <summary>
        /// Actually send a packet to a client.
        /// </summary>
        /// <param name="outgoingPacket"></param>
        internal void SendPacketFinal(OutgoingPacket outgoingPacket)
        {
            UDPPacketBuffer buffer = outgoingPacket.Buffer;
            byte flags = buffer.Data[0];
            bool isResend = (flags & Helpers.MSG_RESENT) != 0;
            bool isReliable = (flags & Helpers.MSG_RELIABLE) != 0;
            bool isZerocoded = (flags & Helpers.MSG_ZEROCODED) != 0;
            LLUDPClient udpClient = outgoingPacket.Client;

            if (!udpClient.IsConnected)
                return;

            #region ACK Appending

            int dataLength = buffer.DataLength;

            // NOTE: I'm seeing problems with some viewers when ACKs are appended to zerocoded packets so I've disabled that here
            if (!isZerocoded)
            {
                // Keep appending ACKs until there is no room left in the buffer or there are
                // no more ACKs to append
                uint ackCount = 0;
                uint ack;
                while (dataLength + 5 < buffer.Data.Length && udpClient.PendingAcks.Dequeue(out ack))
                {
                    Utils.UIntToBytesBig(ack, buffer.Data, dataLength);
                    dataLength += 4;
                    ++ackCount;
                }

                if (ackCount > 0)
                {
                    // Set the last byte of the packet equal to the number of appended ACKs
                    buffer.Data[dataLength++] = (byte)ackCount;
                    // Set the appended ACKs flag on this packet
                    buffer.Data[0] = (byte)(buffer.Data[0] | Helpers.MSG_APPENDED_ACKS);
                }
            }

            buffer.DataLength = dataLength;

            #endregion ACK Appending

            #region Sequence Number Assignment

            if (!isResend)
            {
                // Not a resend, assign a new sequence number
                uint sequenceNumber = (uint)Interlocked.Increment(ref udpClient.CurrentSequence);
                Utils.UIntToBytesBig(sequenceNumber, buffer.Data, 1);
                outgoingPacket.SequenceNumber = sequenceNumber;

                if (isReliable)
                {
                    // Add this packet to the list of ACK responses we are waiting on from the server
                    udpClient.NeedAcks.Add(outgoingPacket);
                }
            }
            else
            {
                Interlocked.Increment(ref udpClient.PacketsResent);
            }

            #endregion Sequence Number Assignment

            // Stats tracking
            Interlocked.Increment(ref udpClient.PacketsSent);

            // Put the UDP payload on the wire
            AsyncBeginSend(buffer);

            // Keep track of when this packet was sent out (right now)
            outgoingPacket.TickCount = Environment.TickCount & Int32.MaxValue;
        }

        public override void PacketReceived(UDPPacketBuffer buffer)
        {
            // Debugging/Profiling
            //try { Thread.CurrentThread.Name = "PacketReceived (" + m_scene.RegionInfo.RegionName + ")"; }
            //catch (Exception) { }
//            m_log.DebugFormat(
//                "[LLUDPSERVER]: Packet received from {0} in {1}", buffer.RemoteEndPoint, m_scene.RegionInfo.RegionName);

            LLUDPClient udpClient = null;
            Packet packet = null;
            int packetEnd = buffer.DataLength - 1;
            IPEndPoint address = (IPEndPoint)buffer.RemoteEndPoint;

            #region Decoding

            if (buffer.DataLength < 7)
            {
//                m_log.WarnFormat(
//                    "[LLUDPSERVER]: Dropping undersized packet with {0} bytes received from {1} in {2}",
//                    buffer.DataLength, buffer.RemoteEndPoint, m_scene.RegionInfo.RegionName);

                return; // Drop undersizd packet
            }

            int headerLen = 7;
            if (buffer.Data[6] == 0xFF)
            {
                if (buffer.Data[7] == 0xFF)
                    headerLen = 10;
                else
                    headerLen = 8;
            }

            if (buffer.DataLength < headerLen)
            {
//                m_log.WarnFormat(
//                    "[LLUDPSERVER]: Dropping packet with malformed header received from {0} in {1}",
//                    buffer.RemoteEndPoint, m_scene.RegionInfo.RegionName);

                return; // Malformed header
            }

            try
            {
                packet = Packet.BuildPacket(buffer.Data, ref packetEnd,
                    // Only allocate a buffer for zerodecoding if the packet is zerocoded
                    ((buffer.Data[0] & Helpers.MSG_ZEROCODED) != 0) ? new byte[4096] : null);
            }
            catch (MalformedDataException)
            {
            }
            catch (IndexOutOfRangeException)
            {
//                m_log.WarnFormat(
//                    "[LLUDPSERVER]: Dropping short packet received from {0} in {1}",
//                    buffer.RemoteEndPoint, m_scene.RegionInfo.RegionName);

                return; // Drop short packet
            }
            catch(Exception e)
            {
                if (m_malformedCount < 100)
                    m_log.DebugFormat("[LLUDPSERVER]: Dropped malformed packet: " + e.ToString());
                m_malformedCount++;
                if ((m_malformedCount % 100000) == 0)
                    m_log.DebugFormat("[LLUDPSERVER]: Received {0} malformed packets so far, probable network attack.", m_malformedCount);
            }

            // Fail-safe check
            if (packet == null)
            {
                m_log.ErrorFormat("[LLUDPSERVER]: Malformed data, cannot parse {0} byte packet from {1}:",
                    buffer.DataLength, buffer.RemoteEndPoint);
                m_log.Error(Utils.BytesToHexString(buffer.Data, buffer.DataLength, null));
                return;
            }

            #endregion Decoding

            #region Packet to Client Mapping

            // UseCircuitCode handling
            if (packet.Type == PacketType.UseCircuitCode)
            {
                object[] array = new object[] { buffer, packet };

                Util.FireAndForget(HandleUseCircuitCode, array);

                return;
            }

            // Determine which agent this packet came from
            IClientAPI client;
            if (!m_scene.TryGetClient(address, out client) || !(client is LLClientView))
            {
                //m_log.Debug("[LLUDPSERVER]: Received a " + packet.Type + " packet from an unrecognized source: " + address + " in " + m_scene.RegionInfo.RegionName);
                return;
            }

            udpClient = ((LLClientView)client).UDPClient;

            if (!udpClient.IsConnected)
                return;

            #endregion Packet to Client Mapping

            // Stats tracking
            Interlocked.Increment(ref udpClient.PacketsReceived);

            int now = Environment.TickCount & Int32.MaxValue;
            udpClient.TickLastPacketReceived = now;

            #region ACK Receiving

            // Handle appended ACKs
            if (packet.Header.AppendedAcks && packet.Header.AckList != null)
            {
                for (int i = 0; i < packet.Header.AckList.Length; i++)
                    udpClient.NeedAcks.Acknowledge(packet.Header.AckList[i], now, packet.Header.Resent);
            }

            // Handle PacketAck packets
            if (packet.Type == PacketType.PacketAck)
            {
                PacketAckPacket ackPacket = (PacketAckPacket)packet;

                for (int i = 0; i < ackPacket.Packets.Length; i++)
                    udpClient.NeedAcks.Acknowledge(ackPacket.Packets[i].ID, now, packet.Header.Resent);

                // We don't need to do anything else with PacketAck packets
                return;
            }

            #endregion ACK Receiving

            #region ACK Sending

            if (packet.Header.Reliable)
            {
                udpClient.PendingAcks.Enqueue(packet.Header.Sequence);

                // This is a somewhat odd sequence of steps to pull the client.BytesSinceLastACK value out,
                // add the current received bytes to it, test if 2*MTU bytes have been sent, if so remove
                // 2*MTU bytes from the value and send ACKs, and finally add the local value back to
                // client.BytesSinceLastACK. Lockless thread safety
                int bytesSinceLastACK = Interlocked.Exchange(ref udpClient.BytesSinceLastACK, 0);
                bytesSinceLastACK += buffer.DataLength;
                if (bytesSinceLastACK > LLUDPServer.MTU * 2)
                {
                    bytesSinceLastACK -= LLUDPServer.MTU * 2;
                    SendAcks(udpClient);
                }
                Interlocked.Add(ref udpClient.BytesSinceLastACK, bytesSinceLastACK);
            }

            #endregion ACK Sending

            #region Incoming Packet Accounting

            // Check the archive of received reliable packet IDs to see whether we already received this packet
            if (packet.Header.Reliable && !udpClient.PacketArchive.TryEnqueue(packet.Header.Sequence))
            {
                if (packet.Header.Resent)
                    m_log.DebugFormat(
                        "[LLUDPSERVER]: Received a resend of already processed packet #{0}, type {1} from {2}", 
                        packet.Header.Sequence, packet.Type, client.Name);
                 else
                    m_log.WarnFormat(
                        "[LLUDPSERVER]: Received a duplicate (not marked as resend) of packet #{0}, type {1} from {2}",
                        packet.Header.Sequence, packet.Type, client.Name);

                // Avoid firing a callback twice for the same packet
                return;
            }

            #endregion Incoming Packet Accounting

            #region BinaryStats
            LogPacketHeader(true, udpClient.CircuitCode, 0, packet.Type, (ushort)packet.Length);
            #endregion BinaryStats

            #region Ping Check Handling

            if (packet.Type == PacketType.StartPingCheck)
            {
                // We don't need to do anything else with ping checks
                StartPingCheckPacket startPing = (StartPingCheckPacket)packet;
                CompletePing(udpClient, startPing.PingID.PingID);

                if ((Environment.TickCount - m_elapsedMSSinceLastStatReport) >= 3000)
                {
                    udpClient.SendPacketStats();
                    m_elapsedMSSinceLastStatReport = Environment.TickCount;
                }
                return;
            }
            else if (packet.Type == PacketType.CompletePingCheck)
            {
                // We don't currently track client ping times
                return;
            }

            #endregion Ping Check Handling

            // Inbox insertion
            packetInbox.Enqueue(new IncomingPacket((LLClientView)client, packet));
        }

        #region BinaryStats

        public class PacketLogger
        {
            public DateTime StartTime;
            public string Path = null;
            public System.IO.BinaryWriter Log = null;
        }

        public static PacketLogger PacketLog;

        protected static bool m_shouldCollectStats = false;
        // Number of seconds to log for
        static TimeSpan binStatsMaxFilesize = TimeSpan.FromSeconds(300);
        static object binStatsLogLock = new object();
        static string binStatsDir = "";

        public static void LogPacketHeader(bool incoming, uint circuit, byte flags, PacketType packetType, ushort size)
        {
            if (!m_shouldCollectStats) return;

            // Binary logging format is TTTTTTTTCCCCFPPPSS, T=Time, C=Circuit, F=Flags, P=PacketType, S=size

            // Put the incoming bit into the least significant bit of the flags byte
            if (incoming)
                flags |= 0x01;
            else
                flags &= 0xFE;

            // Put the flags byte into the most significant bits of the type integer
            uint type = (uint)packetType;
            type |= (uint)flags << 24;

            // m_log.Debug("1 LogPacketHeader(): Outside lock");
            lock (binStatsLogLock)
            {
                DateTime now = DateTime.Now;

                // m_log.Debug("2 LogPacketHeader(): Inside lock. now is " + now.Ticks);
                try
                {
                    if (PacketLog == null || (now > PacketLog.StartTime + binStatsMaxFilesize))
                    {
                        if (PacketLog != null && PacketLog.Log != null)
                        {
                            PacketLog.Log.Close();
                        }

                        // First log file or time has expired, start writing to a new log file
                        PacketLog = new PacketLogger();
                        PacketLog.StartTime = now;
                        PacketLog.Path = (binStatsDir.Length > 0 ? binStatsDir + System.IO.Path.DirectorySeparatorChar.ToString() : "")
                                + String.Format("packets-{0}.log", now.ToString("yyyyMMddHHmmss"));
                        PacketLog.Log = new BinaryWriter(File.Open(PacketLog.Path, FileMode.Append, FileAccess.Write));
                    }

                    // Serialize the data
                    byte[] output = new byte[18];
                    Buffer.BlockCopy(BitConverter.GetBytes(now.Ticks), 0, output, 0, 8);
                    Buffer.BlockCopy(BitConverter.GetBytes(circuit), 0, output, 8, 4);
                    Buffer.BlockCopy(BitConverter.GetBytes(type), 0, output, 12, 4);
                    Buffer.BlockCopy(BitConverter.GetBytes(size), 0, output, 16, 2);

                    // Write the serialized data to disk
                    if (PacketLog != null && PacketLog.Log != null)
                        PacketLog.Log.Write(output);
                }
                catch (Exception ex)
                {
                    m_log.Error("Packet statistics gathering failed: " + ex.Message, ex);
                    if (PacketLog.Log != null)
                    {
                        PacketLog.Log.Close();
                    }
                    PacketLog = null;
                }
            }
        }

        #endregion BinaryStats

        private void HandleUseCircuitCode(object o)
        {
            IPEndPoint remoteEndPoint = null;
            IClientAPI client = null;

            try
            {
    //            DateTime startTime = DateTime.Now;
                object[] array = (object[])o;
                UDPPacketBuffer buffer = (UDPPacketBuffer)array[0];
                UseCircuitCodePacket uccp = (UseCircuitCodePacket)array[1];

                m_log.DebugFormat(
                    "[LLUDPSERVER]: Handling UseCircuitCode request for circuit {0} from {1}",
                    uccp.CircuitCode.Code, buffer.RemoteEndPoint);
    
                remoteEndPoint = (IPEndPoint)buffer.RemoteEndPoint;
    
                AuthenticateResponse sessionInfo;
                if (IsClientAuthorized(uccp, out sessionInfo))
                {
                    // Begin the process of adding the client to the simulator
                    client
                        = AddClient(
                            uccp.CircuitCode.Code,
                            uccp.CircuitCode.ID,
                            uccp.CircuitCode.SessionID,
                            remoteEndPoint,
                            sessionInfo);
            
                    // Send ack straight away to let the viewer know that the connection is active.
                    // The client will be null if it already exists (e.g. if on a region crossing the client sends a use
                    // circuit code to the existing child agent.  This is not particularly obvious.
                    SendAckImmediate(remoteEndPoint, uccp.Header.Sequence);
            
                    // We only want to send initial data to new clients, not ones which are being converted from child to root.
                    if (client != null)
                        client.SceneAgent.SendInitialDataToMe();
                }
                else
                {
                    // Don't create clients for unauthorized requesters.
                    m_log.WarnFormat(
                        "[LLUDPSERVER]: Connection request for client {0} connecting with unnotified circuit code {1} from {2}",
                        uccp.CircuitCode.ID, uccp.CircuitCode.Code, remoteEndPoint);
                }
    
                //            m_log.DebugFormat(
    //                "[LLUDPSERVER]: Handling UseCircuitCode request from {0} took {1}ms", 
    //                buffer.RemoteEndPoint, (DateTime.Now - startTime).Milliseconds);

            }
            catch (Exception e)
            {
                m_log.ErrorFormat(
                    "[LLUDPSERVER]: UseCircuitCode handling from endpoint {0}, client {1} {2} failed.  Exception {3}{4}",
                    remoteEndPoint != null ? remoteEndPoint.ToString() : "n/a",
                    client != null ? client.Name : "unknown",
                    client != null ? client.AgentId.ToString() : "unknown",
                    e.Message,
                    e.StackTrace);
            }
        }

        /// <summary>
        /// Send an ack immediately to the given endpoint.
        /// </summary>
        /// <remarks>
        /// FIXME: Might be possible to use SendPacketData() like everything else, but this will require refactoring so
        /// that we can obtain the UDPClient easily at this point.
        /// </remarks>
        /// <param name="remoteEndpoint"></param>
        /// <param name="sequenceNumber"></param>
        private void SendAckImmediate(IPEndPoint remoteEndpoint, uint sequenceNumber)
        {
            PacketAckPacket ack = new PacketAckPacket();
            ack.Header.Reliable = false;
            ack.Packets = new PacketAckPacket.PacketsBlock[1];
            ack.Packets[0] = new PacketAckPacket.PacketsBlock();
            ack.Packets[0].ID = sequenceNumber;

            SendAckImmediate(remoteEndpoint, ack);
        }

        public virtual void SendAckImmediate(IPEndPoint remoteEndpoint, PacketAckPacket ack)
        {
            byte[] packetData = ack.ToBytes();
            int length = packetData.Length;

            UDPPacketBuffer buffer = new UDPPacketBuffer(remoteEndpoint, length);
            buffer.DataLength = length;

            Buffer.BlockCopy(packetData, 0, buffer.Data, 0, length);

            AsyncBeginSend(buffer);
        }

        private bool IsClientAuthorized(UseCircuitCodePacket useCircuitCode, out AuthenticateResponse sessionInfo)
        {
            UUID agentID = useCircuitCode.CircuitCode.ID;
            UUID sessionID = useCircuitCode.CircuitCode.SessionID;
            uint circuitCode = useCircuitCode.CircuitCode.Code;

            sessionInfo = m_circuitManager.AuthenticateSession(sessionID, agentID, circuitCode);
            return sessionInfo.Authorised;
        }

        /// <summary>
        /// Add a client.
        /// </summary>
        /// <param name="circuitCode"></param>
        /// <param name="agentID"></param>
        /// <param name="sessionID"></param>
        /// <param name="remoteEndPoint"></param>
        /// <param name="sessionInfo"></param>
        /// <returns>The client if it was added.  Null if the client already existed.</returns>
        protected virtual IClientAPI AddClient(
            uint circuitCode, UUID agentID, UUID sessionID, IPEndPoint remoteEndPoint, AuthenticateResponse sessionInfo)
        {
            IClientAPI client = null;

            // In priciple there shouldn't be more than one thread here, ever.
            // But in case that happens, we need to synchronize this piece of code
            // because it's too important
            lock (this) 
            {
                if (!m_scene.TryGetClient(agentID, out client))
                {
                    LLUDPClient udpClient = new LLUDPClient(this, ThrottleRates, m_throttle, circuitCode, agentID, remoteEndPoint, m_defaultRTO, m_maxRTO);

                    client = new LLClientView(remoteEndPoint, m_scene, this, udpClient, sessionInfo, agentID, sessionID, circuitCode);
                    client.OnLogout += LogoutHandler;

                    ((LLClientView)client).DisableFacelights = m_disableFacelights;

                    client.Start();
                }
            }

            return client;
        }

        /// <summary>
        /// Deactivates the client if we don't receive any packets within a certain amount of time (default 60 seconds).
        /// </summary>
        /// <remarks>
        /// If a connection is active then we will always receive packets even if nothing else is happening, due to
        /// regular client pings.
        /// </remarks>
        /// <param name='client'></param>
        private void DeactivateClientDueToTimeout(IClientAPI client)
        {
<<<<<<< HEAD
            client.IsLoggingOut = true;
            Util.FireAndForget(o => client.Close());
=======
            // We must set IsActive synchronously so that we can stop the packet loop reinvoking this method, even
            // though it's set later on by LLClientView.Close()
            client.IsActive = false;

            m_log.WarnFormat(
                "[LLUDPSERVER]: Ack timeout, disconnecting {0} agent for {1} in {2}",
                client.SceneAgent.IsChildAgent ? "child" : "root", client.Name, m_scene.RegionInfo.RegionName);

            StatsManager.SimExtraStats.AddAbnormalClientThreadTermination();

            if (!client.SceneAgent.IsChildAgent)
                 client.Kick("Simulator logged you out due to connection timeout");

            client.Close();
>>>>>>> 2ca31a98
        }

        private void IncomingPacketHandler()
        {
            // Set this culture for the thread that incoming packets are received
            // on to en-US to avoid number parsing issues
            Culture.SetCurrentCulture();

            while (base.IsRunning)
            {
                m_scene.ThreadAlive(1);
                try
                {
                    IncomingPacket incomingPacket = null;

                    // HACK: This is a test to try and rate limit packet handling on Mono.
                    // If it works, a more elegant solution can be devised
                    if (Util.FireAndForgetCount() < 2)
                    {
                        //m_log.Debug("[LLUDPSERVER]: Incoming packet handler is sleeping");
                        Thread.Sleep(30);
                    }

                    if (packetInbox.Dequeue(100, ref incomingPacket))
                        ProcessInPacket(incomingPacket);//, incomingPacket); Util.FireAndForget(ProcessInPacket, incomingPacket);
                }
                catch (Exception ex)
                {
                    m_log.Error("[LLUDPSERVER]: Error in the incoming packet handler loop: " + ex.Message, ex);
                }

                Watchdog.UpdateThread();
            }

            if (packetInbox.Count > 0)
                m_log.Warn("[LLUDPSERVER]: IncomingPacketHandler is shutting down, dropping " + packetInbox.Count + " packets");
            packetInbox.Clear();

            Watchdog.RemoveThread();
        }

        private void OutgoingPacketHandler()
        {
            // Set this culture for the thread that outgoing packets are sent
            // on to en-US to avoid number parsing issues
            Culture.SetCurrentCulture();

            // Typecast the function to an Action<IClientAPI> once here to avoid allocating a new
            // Action generic every round
            Action<IClientAPI> clientPacketHandler = ClientOutgoingPacketHandler;

            while (base.IsRunning)
            {
                m_scene.ThreadAlive(2);
                try
                {
                    m_packetSent = false;

                    #region Update Timers

                    m_resendUnacked = false;
                    m_sendAcks = false;
                    m_sendPing = false;

                    // Update elapsed time
                    int thisTick = Environment.TickCount & Int32.MaxValue;
                    if (m_tickLastOutgoingPacketHandler > thisTick)
                        m_elapsedMSOutgoingPacketHandler += ((Int32.MaxValue - m_tickLastOutgoingPacketHandler) + thisTick);
                    else
                        m_elapsedMSOutgoingPacketHandler += (thisTick - m_tickLastOutgoingPacketHandler);

                    m_tickLastOutgoingPacketHandler = thisTick;

                    // Check for pending outgoing resends every 100ms
                    if (m_elapsedMSOutgoingPacketHandler >= 100)
                    {
                        m_resendUnacked = true;
                        m_elapsedMSOutgoingPacketHandler = 0;
                        m_elapsed100MSOutgoingPacketHandler += 1;
                    }

                    // Check for pending outgoing ACKs every 500ms
                    if (m_elapsed100MSOutgoingPacketHandler >= 5)
                    {
                        m_sendAcks = true;
                        m_elapsed100MSOutgoingPacketHandler = 0;
                        m_elapsed500MSOutgoingPacketHandler += 1;
                    }

                    // Send pings to clients every 5000ms
                    if (m_elapsed500MSOutgoingPacketHandler >= 10)
                    {
                        m_sendPing = true;
                        m_elapsed500MSOutgoingPacketHandler = 0;
                    }

                    #endregion Update Timers

                    // Use this for emergency monitoring -- bug hunting
                    //if (m_scene.EmergencyMonitoring)
                    //    clientPacketHandler = MonitoredClientOutgoingPacketHandler;
                    //else
                    //    clientPacketHandler = ClientOutgoingPacketHandler;

                    // Handle outgoing packets, resends, acknowledgements, and pings for each
                    // client. m_packetSent will be set to true if a packet is sent
                    m_scene.ForEachClient(clientPacketHandler);

                    m_currentOutgoingClient = null;

                    // If nothing was sent, sleep for the minimum amount of time before a
                    // token bucket could get more tokens
                    if (!m_packetSent)
                        Thread.Sleep((int)TickCountResolution);

                    Watchdog.UpdateThread();
                }
                catch (Exception ex)
                {
                    m_log.Error("[LLUDPSERVER]: OutgoingPacketHandler loop threw an exception: " + ex.Message, ex);
                }
            }

            Watchdog.RemoveThread();
        }

        protected void ClientOutgoingPacketHandler(IClientAPI client)
        {
            m_currentOutgoingClient = client;

            try
            {
                if (client is LLClientView)
                {
                    LLClientView llClient = (LLClientView)client;
                    LLUDPClient udpClient = llClient.UDPClient;

                    if (udpClient.IsConnected)
                    {
                        if (m_resendUnacked)
                            HandleUnacked(llClient);

                        if (m_sendAcks)
                            SendAcks(udpClient);

                        if (m_sendPing)
                            SendPing(udpClient);

                        // Dequeue any outgoing packets that are within the throttle limits
                        if (udpClient.DequeueOutgoing())
                            m_packetSent = true;
                    }
                }
            }
            catch (Exception ex)
            {
                m_log.Error(
                    string.Format("[LLUDPSERVER]: OutgoingPacketHandler iteration for {0} threw ", client.Name), ex);
            }
        }

        #region Emergency Monitoring
        // Alternative packet handler fuull of instrumentation
        // Handy for hunting bugs
        private Stopwatch watch1 = new Stopwatch();
        private Stopwatch watch2 = new Stopwatch();

        private float avgProcessingTicks = 0;
        private float avgResendUnackedTicks = 0;
        private float avgSendAcksTicks = 0;
        private float avgSendPingTicks = 0;
        private float avgDequeueTicks = 0;
        private long nticks = 0;
        private long nticksUnack = 0;
        private long nticksAck = 0;
        private long nticksPing = 0;
        private int npacksSent = 0;
        private int npackNotSent = 0;

        private void MonitoredClientOutgoingPacketHandler(IClientAPI client)
        {
            nticks++;
            watch1.Start();
            m_currentOutgoingClient = client;

            try
            {
                if (client is LLClientView)
                {
                    LLClientView llClient = (LLClientView)client;
                    LLUDPClient udpClient = llClient.UDPClient;

                    if (udpClient.IsConnected)
                    {
                        if (m_resendUnacked)
                        {
                            nticksUnack++;
                            watch2.Start();

                            HandleUnacked(llClient);

                            watch2.Stop();
                            avgResendUnackedTicks = (nticksUnack - 1)/(float)nticksUnack * avgResendUnackedTicks + (watch2.ElapsedTicks / (float)nticksUnack);
                            watch2.Reset();
                        }

                        if (m_sendAcks)
                        {
                            nticksAck++;
                            watch2.Start();
                            
                            SendAcks(udpClient);

                            watch2.Stop();
                            avgSendAcksTicks = (nticksAck - 1) / (float)nticksAck * avgSendAcksTicks + (watch2.ElapsedTicks / (float)nticksAck);
                            watch2.Reset();
                        }

                        if (m_sendPing)
                        {
                            nticksPing++;
                            watch2.Start();
                            
                            SendPing(udpClient);

                            watch2.Stop();
                            avgSendPingTicks = (nticksPing - 1) / (float)nticksPing * avgSendPingTicks + (watch2.ElapsedTicks / (float)nticksPing);
                            watch2.Reset();
                        }

                        watch2.Start();
                        // Dequeue any outgoing packets that are within the throttle limits
                        if (udpClient.DequeueOutgoing())
                        {
                            m_packetSent = true;
                            npacksSent++;
                        }
                        else
                            npackNotSent++;

                        watch2.Stop();
                        avgDequeueTicks = (nticks - 1) / (float)nticks * avgDequeueTicks + (watch2.ElapsedTicks / (float)nticks);
                        watch2.Reset();

                    }
                    else
                        m_log.WarnFormat("[LLUDPSERVER]: Client is not connected");
                }
            }
            catch (Exception ex)
            {
                m_log.Error("[LLUDPSERVER]: OutgoingPacketHandler iteration for " + client.Name +
                    " threw an exception: " + ex.Message, ex);
            }
            watch1.Stop();
            avgProcessingTicks = (nticks - 1) / (float)nticks * avgProcessingTicks + (watch1.ElapsedTicks / (float)nticks);
            watch1.Reset();

            // reuse this -- it's every ~100ms
            if (m_scene.EmergencyMonitoring && nticks % 100 == 0)
            {
                m_log.InfoFormat("[LLUDPSERVER]: avg processing ticks: {0} avg unacked: {1} avg acks: {2} avg ping: {3} avg dequeue: {4} (TickCountRes: {5} sent: {6} notsent: {7})", 
                    avgProcessingTicks, avgResendUnackedTicks, avgSendAcksTicks, avgSendPingTicks, avgDequeueTicks, TickCountResolution, npacksSent, npackNotSent);
                npackNotSent = npacksSent = 0;
            }

        }

        #endregion 

        private void ProcessInPacket(IncomingPacket incomingPacket)
        {
            Packet packet = incomingPacket.Packet;
            LLClientView client = incomingPacket.Client;

            if (client.IsActive)
            {
                m_currentIncomingClient = client;

                try
                {
                    // Process this packet
                    client.ProcessInPacket(packet);
                }
                catch (ThreadAbortException)
                {
                    // If something is trying to abort the packet processing thread, take that as a hint that it's time to shut down
                    m_log.Info("[LLUDPSERVER]: Caught a thread abort, shutting down the LLUDP server");
                    Stop();
                }
                catch (Exception e)
                {
                    // Don't let a failure in an individual client thread crash the whole sim.
                    m_log.Error(
                        string.Format(
                            "[LLUDPSERVER]: Client packet handler for {0} for packet {1} threw ",
                            client.Name, packet.Type),
                        e);
                }
                finally
                {
                    m_currentIncomingClient = null;
                }
            }
            else
            {
                m_log.DebugFormat(
                    "[LLUDPSERVER]: Dropped incoming {0} for dead client {1} in {2}",
                    packet.Type, client.Name, m_scene.RegionInfo.RegionName);
            }
        }

        protected void LogoutHandler(IClientAPI client)
        {
            client.SendLogoutPacket();

            if (!client.IsLoggingOut)
            {
                client.IsLoggingOut = true;
                client.Close();
            }
        }
    }
}<|MERGE_RESOLUTION|>--- conflicted
+++ resolved
@@ -1125,10 +1125,6 @@
         /// <param name='client'></param>
         private void DeactivateClientDueToTimeout(IClientAPI client)
         {
-<<<<<<< HEAD
-            client.IsLoggingOut = true;
-            Util.FireAndForget(o => client.Close());
-=======
             // We must set IsActive synchronously so that we can stop the packet loop reinvoking this method, even
             // though it's set later on by LLClientView.Close()
             client.IsActive = false;
@@ -1142,8 +1138,7 @@
             if (!client.SceneAgent.IsChildAgent)
                  client.Kick("Simulator logged you out due to connection timeout");
 
-            client.Close();
->>>>>>> 2ca31a98
+            Util.FireAndForget(o => client.Close());
         }
 
         private void IncomingPacketHandler()
