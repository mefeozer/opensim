/*
 * Copyright (c) Contributors, http://opensimulator.org/
 * See CONTRIBUTORS.TXT for a full list of copyright holders.
 *
 * Redistribution and use in source and binary forms, with or without
 * modification, are permitted provided that the following conditions are met:
 *     * Redistributions of source code must retain the above copyright
 *       notice, this list of conditions and the following disclaimer.
 *     * Redistributions in binary form must reproduce the above copyright
 *       notice, this list of conditions and the following disclaimer in the
 *       documentation and/or other materials provided with the distribution.
 *     * Neither the name of the OpenSimulator Project nor the
 *       names of its contributors may be used to endorse or promote products
 *       derived from this software without specific prior written permission.
 *
 * THIS SOFTWARE IS PROVIDED BY THE DEVELOPERS ``AS IS'' AND ANY
 * EXPRESS OR IMPLIED WARRANTIES, INCLUDING, BUT NOT LIMITED TO, THE IMPLIED
 * WARRANTIES OF MERCHANTABILITY AND FITNESS FOR A PARTICULAR PURPOSE ARE
 * DISCLAIMED. IN NO EVENT SHALL THE CONTRIBUTORS BE LIABLE FOR ANY
 * DIRECT, INDIRECT, INCIDENTAL, SPECIAL, EXEMPLARY, OR CONSEQUENTIAL DAMAGES
 * (INCLUDING, BUT NOT LIMITED TO, PROCUREMENT OF SUBSTITUTE GOODS OR SERVICES;
 * LOSS OF USE, DATA, OR PROFITS; OR BUSINESS INTERRUPTION) HOWEVER CAUSED AND
 * ON ANY THEORY OF LIABILITY, WHETHER IN CONTRACT, STRICT LIABILITY, OR TORT
 * (INCLUDING NEGLIGENCE OR OTHERWISE) ARISING IN ANY WAY OUT OF THE USE OF THIS
 * SOFTWARE, EVEN IF ADVISED OF THE POSSIBILITY OF SUCH DAMAGE.
 */

using System;
using System.Collections.Generic;
using System.Diagnostics;
using System.IO;
using System.Net;
using System.Net.Sockets;
using System.Reflection;
using System.Threading;
using log4net;
using Nini.Config;
using OpenMetaverse.Packets;
using OpenSim.Framework;
using OpenSim.Framework.Statistics;
using OpenSim.Region.Framework.Scenes;
using OpenMetaverse;

using TokenBucket = OpenSim.Region.ClientStack.LindenUDP.TokenBucket;

namespace OpenSim.Region.ClientStack.LindenUDP
{
    /// <summary>
    /// A shim around LLUDPServer that implements the IClientNetworkServer interface
    /// </summary>
    public sealed class LLUDPServerShim : IClientNetworkServer
    {
        LLUDPServer m_udpServer;

        public LLUDPServerShim()
        {
        }

        public void Initialise(IPAddress listenIP, ref uint port, int proxyPortOffsetParm, bool allow_alternate_port, IConfigSource configSource, AgentCircuitManager circuitManager)
        {
            m_udpServer = new LLUDPServer(listenIP, ref port, proxyPortOffsetParm, allow_alternate_port, configSource, circuitManager);
        }

        public void NetworkStop()
        {
            m_udpServer.Stop();
        }

        public void AddScene(IScene scene)
        {
            m_udpServer.AddScene(scene);
        }

        public bool HandlesRegion(Location x)
        {
            return m_udpServer.HandlesRegion(x);
        }

        public void Start()
        {
            m_udpServer.Start();
        }

        public void Stop()
        {
            m_udpServer.Stop();
        }
    }

    /// <summary>
    /// The LLUDP server for a region. This handles incoming and outgoing
    /// packets for all UDP connections to the region
    /// </summary>
    public class LLUDPServer : OpenSimUDPBase
    {
        /// <summary>Maximum transmission unit, or UDP packet size, for the LLUDP protocol</summary>
        public const int MTU = 1400;

        private static readonly ILog m_log = LogManager.GetLogger(MethodBase.GetCurrentMethod().DeclaringType);

        /// <summary>The measured resolution of Environment.TickCount</summary>
        public readonly float TickCountResolution;
        /// <summary>Number of prim updates to put on the queue each time the 
        /// OnQueueEmpty event is triggered for updates</summary>
        public readonly int PrimUpdatesPerCallback;
        /// <summary>Number of texture packets to put on the queue each time the
        /// OnQueueEmpty event is triggered for textures</summary>
        public readonly int TextureSendLimit;

        /// <summary>Handlers for incoming packets</summary>
        //PacketEventDictionary packetEvents = new PacketEventDictionary();
        /// <summary>Incoming packets that are awaiting handling</summary>
        private OpenMetaverse.BlockingQueue<IncomingPacket> packetInbox = new OpenMetaverse.BlockingQueue<IncomingPacket>();
        /// <summary></summary>
        //private UDPClientCollection m_clients = new UDPClientCollection();
        /// <summary>Bandwidth throttle for this UDP server</summary>
        protected TokenBucket m_throttle;
        
        /// <summary>Bandwidth throttle rates for this UDP server</summary>
        public ThrottleRates ThrottleRates { get; private set; }
        
        /// <summary>Manages authentication for agent circuits</summary>
        private AgentCircuitManager m_circuitManager;
        /// <summary>Reference to the scene this UDP server is attached to</summary>
        protected Scene m_scene;
        /// <summary>The X/Y coordinates of the scene this UDP server is attached to</summary>
        private Location m_location;
        /// <summary>The size of the receive buffer for the UDP socket. This value
        /// is passed up to the operating system and used in the system networking
        /// stack. Use zero to leave this value as the default</summary>
        private int m_recvBufferSize;
        /// <summary>Flag to process packets asynchronously or synchronously</summary>
        private bool m_asyncPacketHandling;
        /// <summary>Tracks whether or not a packet was sent each round so we know
        /// whether or not to sleep</summary>
        private bool m_packetSent;

        /// <summary>Environment.TickCount of the last time that packet stats were reported to the scene</summary>
        private int m_elapsedMSSinceLastStatReport = 0;
        /// <summary>Environment.TickCount of the last time the outgoing packet handler executed</summary>
        private int m_tickLastOutgoingPacketHandler;
        /// <summary>Keeps track of the number of elapsed milliseconds since the last time the outgoing packet handler looped</summary>
        private int m_elapsedMSOutgoingPacketHandler;
        /// <summary>Keeps track of the number of 100 millisecond periods elapsed in the outgoing packet handler executed</summary>
        private int m_elapsed100MSOutgoingPacketHandler;
        /// <summary>Keeps track of the number of 500 millisecond periods elapsed in the outgoing packet handler executed</summary>
        private int m_elapsed500MSOutgoingPacketHandler;

        /// <summary>Flag to signal when clients should check for resends</summary>
        protected bool m_resendUnacked;

        /// <summary>Flag to signal when clients should send ACKs</summary>
        protected bool m_sendAcks;

        /// <summary>Flag to signal when clients should send pings</summary>
        protected bool m_sendPing;

        private ExpiringCache<IPEndPoint, Queue<UDPPacketBuffer>> m_pendingCache = new ExpiringCache<IPEndPoint, Queue<UDPPacketBuffer>>();

        private int m_defaultRTO = 0;
        private int m_maxRTO = 0;
        private int m_ackTimeout = 0;
        private int m_pausedAckTimeout = 0;
        private bool m_disableFacelights = false;

        public Socket Server { get { return null; } }

        private int m_malformedCount = 0; // Guard against a spamming attack

        /// <summary>
        /// Record current outgoing client for monitoring purposes.
        /// </summary>
        private IClientAPI m_currentOutgoingClient;

        /// <summary>
        /// Recording current incoming client for monitoring purposes.
        /// </summary>
        private IClientAPI m_currentIncomingClient;

        public LLUDPServer(IPAddress listenIP, ref uint port, int proxyPortOffsetParm, bool allow_alternate_port, IConfigSource configSource, AgentCircuitManager circuitManager)
            : base(listenIP, (int)port)
        {
            #region Environment.TickCount Measurement

            // Measure the resolution of Environment.TickCount
            TickCountResolution = 0f;
            for (int i = 0; i < 5; i++)
            {
                int start = Environment.TickCount;
                int now = start;
                while (now == start)
                    now = Environment.TickCount;
                TickCountResolution += (float)(now - start) * 0.2f;
            }
            m_log.Info("[LLUDPSERVER]: Average Environment.TickCount resolution: " + TickCountResolution + "ms");
            TickCountResolution = (float)Math.Ceiling(TickCountResolution);

            #endregion Environment.TickCount Measurement

            m_circuitManager = circuitManager;
            int sceneThrottleBps = 0;

            IConfig config = configSource.Configs["ClientStack.LindenUDP"];
            if (config != null)
            {
                m_asyncPacketHandling = config.GetBoolean("async_packet_handling", true);
                m_recvBufferSize = config.GetInt("client_socket_rcvbuf_size", 0);
                sceneThrottleBps = config.GetInt("scene_throttle_max_bps", 0);

                PrimUpdatesPerCallback = config.GetInt("PrimUpdatesPerCallback", 100);
                TextureSendLimit = config.GetInt("TextureSendLimit", 20);

                m_defaultRTO = config.GetInt("DefaultRTO", 0);
                m_maxRTO = config.GetInt("MaxRTO", 0);
                m_disableFacelights = config.GetBoolean("DisableFacelights", false);
                m_ackTimeout = 1000 * config.GetInt("AckTimeout", 60);
                m_pausedAckTimeout = 1000 * config.GetInt("PausedAckTimeout", 300);
            }
            else
            {
                PrimUpdatesPerCallback = 100;
                TextureSendLimit = 20;
                m_ackTimeout = 1000 * 60; // 1 minute
                m_pausedAckTimeout = 1000 * 300; // 5 minutes
            }

            #region BinaryStats
            config = configSource.Configs["Statistics.Binary"];
            m_shouldCollectStats = false;
            if (config != null)
            {
               if (config.Contains("enabled") && config.GetBoolean("enabled"))
               {
                   if (config.Contains("collect_packet_headers"))
                       m_shouldCollectStats = config.GetBoolean("collect_packet_headers");
                   if (config.Contains("packet_headers_period_seconds"))
                   {
                       binStatsMaxFilesize = TimeSpan.FromSeconds(config.GetInt("region_stats_period_seconds"));
                   }
                   if (config.Contains("stats_dir"))
                   {
                       binStatsDir = config.GetString("stats_dir");
                   }
               }
               else
               {
                   m_shouldCollectStats = false;
               }
           }
           #endregion BinaryStats

            m_throttle = new TokenBucket(null, sceneThrottleBps);
            ThrottleRates = new ThrottleRates(configSource);
        }

        public void Start()
        {
            if (m_scene == null)
                throw new InvalidOperationException("[LLUDPSERVER]: Cannot LLUDPServer.Start() without an IScene reference");

            m_log.InfoFormat(
                "[LLUDPSERVER]: Starting the LLUDP server in {0} mode",
                m_asyncPacketHandling ? "asynchronous" : "synchronous");

            base.Start(m_recvBufferSize, m_asyncPacketHandling);

            // Start the packet processing threads
            Watchdog.StartThread(
                IncomingPacketHandler,
                string.Format("Incoming Packets ({0})", m_scene.RegionInfo.RegionName),
                ThreadPriority.Normal,
                false,
                true,
                GetWatchdogIncomingAlarmData,
                Watchdog.DEFAULT_WATCHDOG_TIMEOUT_MS);

            Watchdog.StartThread(
                OutgoingPacketHandler,
                string.Format("Outgoing Packets ({0})", m_scene.RegionInfo.RegionName),
                ThreadPriority.Normal,
                false,
                true,
                GetWatchdogOutgoingAlarmData,
                Watchdog.DEFAULT_WATCHDOG_TIMEOUT_MS);

            m_elapsedMSSinceLastStatReport = Environment.TickCount;
        }

        /// <summary>
        /// If the outgoing UDP thread times out, then return client that was being processed to help with debugging.
        /// </summary>
        /// <returns></returns>
        private string GetWatchdogIncomingAlarmData()
        {
            return string.Format(
                "Client is {0}",
                m_currentIncomingClient != null ? m_currentIncomingClient.Name : "none");
        }

        /// <summary>
        /// If the outgoing UDP thread times out, then return client that was being processed to help with debugging.
        /// </summary>
        /// <returns></returns>
        private string GetWatchdogOutgoingAlarmData()
        {
            return string.Format(
                "Client is {0}",
                m_currentOutgoingClient != null ? m_currentOutgoingClient.Name : "none");
        }

        public new void Stop()
        {
            m_log.Info("[LLUDPSERVER]: Shutting down the LLUDP server for " + m_scene.RegionInfo.RegionName);
            base.Stop();
        }

        public void AddScene(IScene scene)
        {
            if (m_scene != null)
            {
                m_log.Error("[LLUDPSERVER]: AddScene() called on an LLUDPServer that already has a scene");
                return;
            }

            if (!(scene is Scene))
            {
                m_log.Error("[LLUDPSERVER]: AddScene() called with an unrecognized scene type " + scene.GetType());
                return;
            }

            m_scene = (Scene)scene;
            m_location = new Location(m_scene.RegionInfo.RegionHandle);
        }

        public bool HandlesRegion(Location x)
        {
            return x == m_location;
        }

        public void BroadcastPacket(Packet packet, ThrottleOutPacketType category, bool sendToPausedAgents, bool allowSplitting)
        {
            // CoarseLocationUpdate and AvatarGroupsReply packets cannot be split in an automated way
            if ((packet.Type == PacketType.CoarseLocationUpdate || packet.Type == PacketType.AvatarGroupsReply) && allowSplitting)
                allowSplitting = false;

            if (allowSplitting && packet.HasVariableBlocks)
            {
                byte[][] datas = packet.ToBytesMultiple();
                int packetCount = datas.Length;

                if (packetCount < 1)
                    m_log.Error("[LLUDPSERVER]: Failed to split " + packet.Type + " with estimated length " + packet.Length);

                for (int i = 0; i < packetCount; i++)
                {
                    byte[] data = datas[i];
                    m_scene.ForEachClient(
                        delegate(IClientAPI client)
                        {
                            if (client is LLClientView)
                                SendPacketData(((LLClientView)client).UDPClient, data, packet.Type, category, null);
                        }
                    );
                }
            }
            else
            {
                byte[] data = packet.ToBytes();
                m_scene.ForEachClient(
                    delegate(IClientAPI client)
                    {
                        if (client is LLClientView)
                            SendPacketData(((LLClientView)client).UDPClient, data, packet.Type, category, null);
                    }
                );
            }
        }

        /// <summary>
        /// Start the process of sending a packet to the client.
        /// </summary>
        /// <param name="udpClient"></param>
        /// <param name="packet"></param>
        /// <param name="category"></param>
        /// <param name="allowSplitting"></param>
        /// <param name="method">
        /// The method to call if the packet is not acked by the client.  If null, then a standard
        /// resend of the packet is done.
        /// </param>
        public virtual void SendPacket(
            LLUDPClient udpClient, Packet packet, ThrottleOutPacketType category, bool allowSplitting, UnackedPacketMethod method)
        {
            // CoarseLocationUpdate packets cannot be split in an automated way
            if (packet.Type == PacketType.CoarseLocationUpdate && allowSplitting)
                allowSplitting = false;

            if (allowSplitting && packet.HasVariableBlocks)
            {
                byte[][] datas = packet.ToBytesMultiple();
                int packetCount = datas.Length;

                if (packetCount < 1)
                    m_log.Error("[LLUDPSERVER]: Failed to split " + packet.Type + " with estimated length " + packet.Length);

                for (int i = 0; i < packetCount; i++)
                {
                    byte[] data = datas[i];
                    SendPacketData(udpClient, data, packet.Type, category, method);
                }
            }
            else
            {
                byte[] data = packet.ToBytes();
                SendPacketData(udpClient, data, packet.Type, category, method);
            }
        }

        /// <summary>
        /// Start the process of sending a packet to the client.
        /// </summary>
        /// <param name="udpClient"></param>
        /// <param name="data"></param>
        /// <param name="type"></param>
        /// <param name="category"></param>
        /// <param name="method">
        /// The method to call if the packet is not acked by the client.  If null, then a standard
        /// resend of the packet is done.
        /// </param>
        public void SendPacketData(
            LLUDPClient udpClient, byte[] data, PacketType type, ThrottleOutPacketType category, UnackedPacketMethod method)
        {
            int dataLength = data.Length;
            bool doZerocode = (data[0] & Helpers.MSG_ZEROCODED) != 0;
            bool doCopy = true;

            // Frequency analysis of outgoing packet sizes shows a large clump of packets at each end of the spectrum.
            // The vast majority of packets are less than 200 bytes, although due to asset transfers and packet splitting
            // there are a decent number of packets in the 1000-1140 byte range. We allocate one of two sizes of data here
            // to accomodate for both common scenarios and provide ample room for ACK appending in both
            int bufferSize = (dataLength > 180) ? LLUDPServer.MTU : 200;

            UDPPacketBuffer buffer = new UDPPacketBuffer(udpClient.RemoteEndPoint, bufferSize);

            // Zerocode if needed
            if (doZerocode)
            {
                try
                {
                    dataLength = Helpers.ZeroEncode(data, dataLength, buffer.Data);
                    doCopy = false;
                }
                catch (IndexOutOfRangeException)
                {
                    // The packet grew larger than the bufferSize while zerocoding.
                    // Remove the MSG_ZEROCODED flag and send the unencoded data
                    // instead
                    m_log.Debug("[LLUDPSERVER]: Packet exceeded buffer size during zerocoding for " + type + ". DataLength=" + dataLength +
                        " and BufferLength=" + buffer.Data.Length + ". Removing MSG_ZEROCODED flag");
                    data[0] = (byte)(data[0] & ~Helpers.MSG_ZEROCODED);
                }
            }

            // If the packet data wasn't already copied during zerocoding, copy it now
            if (doCopy)
            {
                if (dataLength <= buffer.Data.Length)
                {
                    Buffer.BlockCopy(data, 0, buffer.Data, 0, dataLength);
                }
                else
                {
                    bufferSize = dataLength;
                    buffer = new UDPPacketBuffer(udpClient.RemoteEndPoint, bufferSize);

                    // m_log.Error("[LLUDPSERVER]: Packet exceeded buffer size! This could be an indication of packet assembly not obeying the MTU. Type=" +
                    //     type + ", DataLength=" + dataLength + ", BufferLength=" + buffer.Data.Length + ". Dropping packet");
                    Buffer.BlockCopy(data, 0, buffer.Data, 0, dataLength);
                }
            }

            buffer.DataLength = dataLength;

            #region Queue or Send

            OutgoingPacket outgoingPacket = new OutgoingPacket(udpClient, buffer, category, null);
            // If we were not provided a method for handling unacked, use the UDPServer default method
            outgoingPacket.UnackedMethod = ((method == null) ? delegate(OutgoingPacket oPacket) { ResendUnacked(oPacket); } : method);

            // If a Linden Lab 1.23.5 client receives an update packet after a kill packet for an object, it will 
            // continue to display the deleted object until relog.  Therefore, we need to always queue a kill object
            // packet so that it isn't sent before a queued update packet.
            bool requestQueue = type == PacketType.KillObject;
            if (!outgoingPacket.Client.EnqueueOutgoing(outgoingPacket, requestQueue))
                SendPacketFinal(outgoingPacket);

            #endregion Queue or Send
        }

        public void SendAcks(LLUDPClient udpClient)
        {
            uint ack;

            if (udpClient.PendingAcks.Dequeue(out ack))
            {
                List<PacketAckPacket.PacketsBlock> blocks = new List<PacketAckPacket.PacketsBlock>();
                PacketAckPacket.PacketsBlock block = new PacketAckPacket.PacketsBlock();
                block.ID = ack;
                blocks.Add(block);

                while (udpClient.PendingAcks.Dequeue(out ack))
                {
                    block = new PacketAckPacket.PacketsBlock();
                    block.ID = ack;
                    blocks.Add(block);
                }

                PacketAckPacket packet = new PacketAckPacket();
                packet.Header.Reliable = false;
                packet.Packets = blocks.ToArray();

                SendPacket(udpClient, packet, ThrottleOutPacketType.Unknown, true, null);
            }
        }

        public void SendPing(LLUDPClient udpClient)
        {
            StartPingCheckPacket pc = (StartPingCheckPacket)PacketPool.Instance.GetPacket(PacketType.StartPingCheck);
            pc.Header.Reliable = false;

            pc.PingID.PingID = (byte)udpClient.CurrentPingSequence++;
            // We *could* get OldestUnacked, but it would hurt performance and not provide any benefit
            pc.PingID.OldestUnacked = 0;

            SendPacket(udpClient, pc, ThrottleOutPacketType.Unknown, false, null);
        }

        public void CompletePing(LLUDPClient udpClient, byte pingID)
        {
            CompletePingCheckPacket completePing = new CompletePingCheckPacket();
            completePing.PingID.PingID = pingID;
            SendPacket(udpClient, completePing, ThrottleOutPacketType.Unknown, false, null);
        }

        public void HandleUnacked(LLClientView client)
        {
            LLUDPClient udpClient = client.UDPClient;

            if (!udpClient.IsConnected)
                return;

            // Disconnect an agent if no packets are received for some time
            int timeoutTicks = m_ackTimeout;

            // Allow more slack if the client is "paused" eg file upload dialogue is open
            // Some sort of limit is needed in case the client crashes, loses its network connection
            // or some other disaster prevents it from sendung the AgentResume
            if (udpClient.IsPaused)
                timeoutTicks = m_pausedAckTimeout;

            if (client.IsActive &&
                (Environment.TickCount & Int32.MaxValue) - udpClient.TickLastPacketReceived > timeoutTicks)
            {
                // We must set IsActive synchronously so that we can stop the packet loop reinvoking this method, even
                // though it's set later on by LLClientView.Close()
                client.IsActive = false;

                // Fire this out on a different thread so that we don't hold up outgoing packet processing for
                // everybody else if this is being called due to an ack timeout.
                // This is the same as processing as the async process of a logout request.
                Util.FireAndForget(o => DeactivateClientDueToTimeout(client));

                return;
            }

            // Get a list of all of the packets that have been sitting unacked longer than udpClient.RTO
            List<OutgoingPacket> expiredPackets = udpClient.NeedAcks.GetExpiredPackets(udpClient.RTO);

            if (expiredPackets != null)
            {
                //m_log.Debug("[LLUDPSERVER]: Handling " + expiredPackets.Count + " packets to " + udpClient.AgentID + ", RTO=" + udpClient.RTO);
                // Exponential backoff of the retransmission timeout
                udpClient.BackoffRTO();
                for (int i = 0; i < expiredPackets.Count; ++i)
                    expiredPackets[i].UnackedMethod(expiredPackets[i]);
            }
        }

        public void ResendUnacked(OutgoingPacket outgoingPacket)
        {
            //m_log.DebugFormat("[LLUDPSERVER]: Resending packet #{0} (attempt {1}), {2}ms have passed",
            //    outgoingPacket.SequenceNumber, outgoingPacket.ResendCount, Environment.TickCount - outgoingPacket.TickCount);

            // Set the resent flag
            outgoingPacket.Buffer.Data[0] = (byte)(outgoingPacket.Buffer.Data[0] | Helpers.MSG_RESENT);
            outgoingPacket.Category = ThrottleOutPacketType.Resend;

            // Bump up the resend count on this packet
            Interlocked.Increment(ref outgoingPacket.ResendCount);

            // Requeue or resend the packet
            if (!outgoingPacket.Client.EnqueueOutgoing(outgoingPacket, false))
                SendPacketFinal(outgoingPacket);
        }

        public void Flush(LLUDPClient udpClient)
        {
            // FIXME: Implement?
        }

        /// <summary>
        /// Actually send a packet to a client.
        /// </summary>
        /// <param name="outgoingPacket"></param>
        internal void SendPacketFinal(OutgoingPacket outgoingPacket)
        {
            UDPPacketBuffer buffer = outgoingPacket.Buffer;
            byte flags = buffer.Data[0];
            bool isResend = (flags & Helpers.MSG_RESENT) != 0;
            bool isReliable = (flags & Helpers.MSG_RELIABLE) != 0;
            bool isZerocoded = (flags & Helpers.MSG_ZEROCODED) != 0;
            LLUDPClient udpClient = outgoingPacket.Client;

            if (!udpClient.IsConnected)
                return;

            #region ACK Appending

            int dataLength = buffer.DataLength;

            // NOTE: I'm seeing problems with some viewers when ACKs are appended to zerocoded packets so I've disabled that here
            if (!isZerocoded)
            {
                // Keep appending ACKs until there is no room left in the buffer or there are
                // no more ACKs to append
                uint ackCount = 0;
                uint ack;
                while (dataLength + 5 < buffer.Data.Length && udpClient.PendingAcks.Dequeue(out ack))
                {
                    Utils.UIntToBytesBig(ack, buffer.Data, dataLength);
                    dataLength += 4;
                    ++ackCount;
                }

                if (ackCount > 0)
                {
                    // Set the last byte of the packet equal to the number of appended ACKs
                    buffer.Data[dataLength++] = (byte)ackCount;
                    // Set the appended ACKs flag on this packet
                    buffer.Data[0] = (byte)(buffer.Data[0] | Helpers.MSG_APPENDED_ACKS);
                }
            }

            buffer.DataLength = dataLength;

            #endregion ACK Appending

            #region Sequence Number Assignment

            if (!isResend)
            {
                // Not a resend, assign a new sequence number
                uint sequenceNumber = (uint)Interlocked.Increment(ref udpClient.CurrentSequence);
                Utils.UIntToBytesBig(sequenceNumber, buffer.Data, 1);
                outgoingPacket.SequenceNumber = sequenceNumber;

                if (isReliable)
                {
                    // Add this packet to the list of ACK responses we are waiting on from the server
                    udpClient.NeedAcks.Add(outgoingPacket);
                }
            }
            else
            {
                Interlocked.Increment(ref udpClient.PacketsResent);
            }

            #endregion Sequence Number Assignment

            // Stats tracking
            Interlocked.Increment(ref udpClient.PacketsSent);

            // Put the UDP payload on the wire
            AsyncBeginSend(buffer);

            // Keep track of when this packet was sent out (right now)
            outgoingPacket.TickCount = Environment.TickCount & Int32.MaxValue;
        }

        public override void PacketReceived(UDPPacketBuffer buffer)
        {
            // Debugging/Profiling
            //try { Thread.CurrentThread.Name = "PacketReceived (" + m_scene.RegionInfo.RegionName + ")"; }
            //catch (Exception) { }
//            m_log.DebugFormat(
//                "[LLUDPSERVER]: Packet received from {0} in {1}", buffer.RemoteEndPoint, m_scene.RegionInfo.RegionName);

            LLUDPClient udpClient = null;
            Packet packet = null;
            int packetEnd = buffer.DataLength - 1;
            IPEndPoint address = (IPEndPoint)buffer.RemoteEndPoint;

            #region Decoding

            if (buffer.DataLength < 7)
            {
//                m_log.WarnFormat(
//                    "[LLUDPSERVER]: Dropping undersized packet with {0} bytes received from {1} in {2}",
//                    buffer.DataLength, buffer.RemoteEndPoint, m_scene.RegionInfo.RegionName);

                return; // Drop undersizd packet
            }

            int headerLen = 7;
            if (buffer.Data[6] == 0xFF)
            {
                if (buffer.Data[7] == 0xFF)
                    headerLen = 10;
                else
                    headerLen = 8;
            }

            if (buffer.DataLength < headerLen)
            {
//                m_log.WarnFormat(
//                    "[LLUDPSERVER]: Dropping packet with malformed header received from {0} in {1}",
//                    buffer.RemoteEndPoint, m_scene.RegionInfo.RegionName);

                return; // Malformed header
            }

            try
            {
                packet = Packet.BuildPacket(buffer.Data, ref packetEnd,
                    // Only allocate a buffer for zerodecoding if the packet is zerocoded
                    ((buffer.Data[0] & Helpers.MSG_ZEROCODED) != 0) ? new byte[4096] : null);
            }
            catch (MalformedDataException)
            {
            }
            catch (IndexOutOfRangeException)
            {
//                m_log.WarnFormat(
//                    "[LLUDPSERVER]: Dropping short packet received from {0} in {1}",
//                    buffer.RemoteEndPoint, m_scene.RegionInfo.RegionName);

                return; // Drop short packet
            }
            catch(Exception e)
            {
                if (m_malformedCount < 100)
                    m_log.DebugFormat("[LLUDPSERVER]: Dropped malformed packet: " + e.ToString());
                m_malformedCount++;
                if ((m_malformedCount % 100000) == 0)
                    m_log.DebugFormat("[LLUDPSERVER]: Received {0} malformed packets so far, probable network attack.", m_malformedCount);
            }

            // Fail-safe check
            if (packet == null)
            {
                m_log.ErrorFormat("[LLUDPSERVER]: Malformed data, cannot parse {0} byte packet from {1}:",
                    buffer.DataLength, buffer.RemoteEndPoint);
                m_log.Error(Utils.BytesToHexString(buffer.Data, buffer.DataLength, null));
                return;
            }

            #endregion Decoding

            #region Packet to Client Mapping

            // If there is already a client for this endpoint, don't process UseCircuitCode
            IClientAPI client = null;
            if (!m_scene.TryGetClient(address, out client))
            {
                // UseCircuitCode handling
                if (packet.Type == PacketType.UseCircuitCode)
                {
                    // And if there is a UseCircuitCode pending, also drop it
                    lock (m_pendingCache)
                    {
                        if (m_pendingCache.Contains(address))
                            return;

                        m_pendingCache.AddOrUpdate(address, new Queue<UDPPacketBuffer>(), 60);
                    }

                    object[] array = new object[] { buffer, packet };

                    Util.FireAndForget(HandleUseCircuitCode, array);

                    return;
                }
            }

            // If this is a pending connection, enqueue, don't process yet
            lock (m_pendingCache)
            {
                Queue<UDPPacketBuffer> queue;
                if (m_pendingCache.TryGetValue(address, out queue))
                {
                    //m_log.DebugFormat("[LLUDPSERVER]: Enqueued a {0} packet into the pending queue", packet.Type);
                    queue.Enqueue(buffer);
                    return;
                }
            }

            // Determine which agent this packet came from
            if (client == null || !(client is LLClientView))
            {
                //m_log.Debug("[LLUDPSERVER]: Received a " + packet.Type + " packet from an unrecognized source: " + address + " in " + m_scene.RegionInfo.RegionName);
                return;
            }

            udpClient = ((LLClientView)client).UDPClient;

            if (!udpClient.IsConnected)
            {
//                m_log.Debug("[LLUDPSERVER]: Received a " + packet.Type + " packet for a unConnected client in " + m_scene.RegionInfo.RegionName);
                return;
            }

            #endregion Packet to Client Mapping

            // Stats tracking
            Interlocked.Increment(ref udpClient.PacketsReceived);

            int now = Environment.TickCount & Int32.MaxValue;
            udpClient.TickLastPacketReceived = now;

            #region ACK Receiving

            // Handle appended ACKs
            if (packet.Header.AppendedAcks && packet.Header.AckList != null)
            {
                for (int i = 0; i < packet.Header.AckList.Length; i++)
                    udpClient.NeedAcks.Acknowledge(packet.Header.AckList[i], now, packet.Header.Resent);
            }

            // Handle PacketAck packets
            if (packet.Type == PacketType.PacketAck)
            {
                PacketAckPacket ackPacket = (PacketAckPacket)packet;

                for (int i = 0; i < ackPacket.Packets.Length; i++)
                    udpClient.NeedAcks.Acknowledge(ackPacket.Packets[i].ID, now, packet.Header.Resent);

                // We don't need to do anything else with PacketAck packets
                return;
            }

            #endregion ACK Receiving

            #region ACK Sending

            if (packet.Header.Reliable)
            {
                udpClient.PendingAcks.Enqueue(packet.Header.Sequence);

                // This is a somewhat odd sequence of steps to pull the client.BytesSinceLastACK value out,
                // add the current received bytes to it, test if 2*MTU bytes have been sent, if so remove
                // 2*MTU bytes from the value and send ACKs, and finally add the local value back to
                // client.BytesSinceLastACK. Lockless thread safety
                int bytesSinceLastACK = Interlocked.Exchange(ref udpClient.BytesSinceLastACK, 0);
                bytesSinceLastACK += buffer.DataLength;
                if (bytesSinceLastACK > LLUDPServer.MTU * 2)
                {
                    bytesSinceLastACK -= LLUDPServer.MTU * 2;
                    SendAcks(udpClient);
                }
                Interlocked.Add(ref udpClient.BytesSinceLastACK, bytesSinceLastACK);
            }

            #endregion ACK Sending

            #region Incoming Packet Accounting

            // Check the archive of received reliable packet IDs to see whether we already received this packet
            if (packet.Header.Reliable && !udpClient.PacketArchive.TryEnqueue(packet.Header.Sequence))
            {
                if (packet.Header.Resent)
                    m_log.DebugFormat(
                        "[LLUDPSERVER]: Received a resend of already processed packet #{0}, type {1} from {2}", 
                        packet.Header.Sequence, packet.Type, client.Name);
                 else
                    m_log.WarnFormat(
                        "[LLUDPSERVER]: Received a duplicate (not marked as resend) of packet #{0}, type {1} from {2}",
                        packet.Header.Sequence, packet.Type, client.Name);

                // Avoid firing a callback twice for the same packet
                return;
            }

            #endregion Incoming Packet Accounting

            #region BinaryStats
            LogPacketHeader(true, udpClient.CircuitCode, 0, packet.Type, (ushort)packet.Length);
            #endregion BinaryStats

            #region Ping Check Handling

            if (packet.Type == PacketType.StartPingCheck)
            {
                // We don't need to do anything else with ping checks
                StartPingCheckPacket startPing = (StartPingCheckPacket)packet;
                CompletePing(udpClient, startPing.PingID.PingID);

                if ((Environment.TickCount - m_elapsedMSSinceLastStatReport) >= 3000)
                {
                    udpClient.SendPacketStats();
                    m_elapsedMSSinceLastStatReport = Environment.TickCount;
                }
                return;
            }
            else if (packet.Type == PacketType.CompletePingCheck)
            {
                // We don't currently track client ping times
                return;
            }

            #endregion Ping Check Handling

            // Inbox insertion
            packetInbox.Enqueue(new IncomingPacket((LLClientView)client, packet));
        }

        #region BinaryStats

        public class PacketLogger
        {
            public DateTime StartTime;
            public string Path = null;
            public System.IO.BinaryWriter Log = null;
        }

        public static PacketLogger PacketLog;

        protected static bool m_shouldCollectStats = false;
        // Number of seconds to log for
        static TimeSpan binStatsMaxFilesize = TimeSpan.FromSeconds(300);
        static object binStatsLogLock = new object();
        static string binStatsDir = "";

        public static void LogPacketHeader(bool incoming, uint circuit, byte flags, PacketType packetType, ushort size)
        {
            if (!m_shouldCollectStats) return;

            // Binary logging format is TTTTTTTTCCCCFPPPSS, T=Time, C=Circuit, F=Flags, P=PacketType, S=size

            // Put the incoming bit into the least significant bit of the flags byte
            if (incoming)
                flags |= 0x01;
            else
                flags &= 0xFE;

            // Put the flags byte into the most significant bits of the type integer
            uint type = (uint)packetType;
            type |= (uint)flags << 24;

            // m_log.Debug("1 LogPacketHeader(): Outside lock");
            lock (binStatsLogLock)
            {
                DateTime now = DateTime.Now;

                // m_log.Debug("2 LogPacketHeader(): Inside lock. now is " + now.Ticks);
                try
                {
                    if (PacketLog == null || (now > PacketLog.StartTime + binStatsMaxFilesize))
                    {
                        if (PacketLog != null && PacketLog.Log != null)
                        {
                            PacketLog.Log.Close();
                        }

                        // First log file or time has expired, start writing to a new log file
                        PacketLog = new PacketLogger();
                        PacketLog.StartTime = now;
                        PacketLog.Path = (binStatsDir.Length > 0 ? binStatsDir + System.IO.Path.DirectorySeparatorChar.ToString() : "")
                                + String.Format("packets-{0}.log", now.ToString("yyyyMMddHHmmss"));
                        PacketLog.Log = new BinaryWriter(File.Open(PacketLog.Path, FileMode.Append, FileAccess.Write));
                    }

                    // Serialize the data
                    byte[] output = new byte[18];
                    Buffer.BlockCopy(BitConverter.GetBytes(now.Ticks), 0, output, 0, 8);
                    Buffer.BlockCopy(BitConverter.GetBytes(circuit), 0, output, 8, 4);
                    Buffer.BlockCopy(BitConverter.GetBytes(type), 0, output, 12, 4);
                    Buffer.BlockCopy(BitConverter.GetBytes(size), 0, output, 16, 2);

                    // Write the serialized data to disk
                    if (PacketLog != null && PacketLog.Log != null)
                        PacketLog.Log.Write(output);
                }
                catch (Exception ex)
                {
                    m_log.Error("Packet statistics gathering failed: " + ex.Message, ex);
                    if (PacketLog.Log != null)
                    {
                        PacketLog.Log.Close();
                    }
                    PacketLog = null;
                }
            }
        }

        #endregion BinaryStats

        private void HandleUseCircuitCode(object o)
        {
            IPEndPoint remoteEndPoint = null;
            IClientAPI client = null;

            try
            {
    //            DateTime startTime = DateTime.Now;
                object[] array = (object[])o;
                UDPPacketBuffer buffer = (UDPPacketBuffer)array[0];
                UseCircuitCodePacket uccp = (UseCircuitCodePacket)array[1];

                m_log.DebugFormat(
                    "[LLUDPSERVER]: Handling UseCircuitCode request for circuit {0} to {1} from IP {2}",
                    uccp.CircuitCode.Code, m_scene.RegionInfo.RegionName, buffer.RemoteEndPoint);
    
                remoteEndPoint = (IPEndPoint)buffer.RemoteEndPoint;
    
                AuthenticateResponse sessionInfo;
                if (IsClientAuthorized(uccp, out sessionInfo))
                {
                    // Begin the process of adding the client to the simulator
                    client
                        = AddClient(
                            uccp.CircuitCode.Code,
                            uccp.CircuitCode.ID,
                            uccp.CircuitCode.SessionID,
                            remoteEndPoint,
                            sessionInfo);
            
                    // Send ack straight away to let the viewer know that the connection is active.
                    // The client will be null if it already exists (e.g. if on a region crossing the client sends a use
                    // circuit code to the existing child agent.  This is not particularly obvious.
                    SendAckImmediate(remoteEndPoint, uccp.Header.Sequence);
            
                    // We only want to send initial data to new clients, not ones which are being converted from child to root.
                    if (client != null)
                        client.SceneAgent.SendInitialDataToMe();

                    // Now we know we can handle more data
                    Thread.Sleep(200);

                    // Obtain the queue and remove it from the cache
                    Queue<UDPPacketBuffer> queue = null;

                    lock (m_pendingCache)
                    {
                        if (!m_pendingCache.TryGetValue(remoteEndPoint, out queue))
                        {
                            m_log.DebugFormat("[LLUDPSERVER]: Client created but no pending queue present");
                            return;
                        }
                        m_pendingCache.Remove(remoteEndPoint);
                    }

                    m_log.DebugFormat("[LLUDPSERVER]: Client created, processing pending queue, {0} entries", queue.Count);

                    // Reinject queued packets
                    while(queue.Count > 0)
                    {
                        UDPPacketBuffer buf = queue.Dequeue();
                        PacketReceived(buf);
                    }
                    queue = null;
                }
                else
                {
                    // Don't create clients for unauthorized requesters.
                    m_log.WarnFormat(
                        "[LLUDPSERVER]: Ignoring connection request for {0} to {1} with unknown circuit code {2} from IP {3}",
                        uccp.CircuitCode.ID, m_scene.RegionInfo.RegionName, uccp.CircuitCode.Code, remoteEndPoint);
                    lock (m_pendingCache)
                        m_pendingCache.Remove(remoteEndPoint);
                }
    
                //            m_log.DebugFormat(
    //                "[LLUDPSERVER]: Handling UseCircuitCode request from {0} took {1}ms", 
    //                buffer.RemoteEndPoint, (DateTime.Now - startTime).Milliseconds);

            }
            catch (Exception e)
            {
                m_log.ErrorFormat(
                    "[LLUDPSERVER]: UseCircuitCode handling from endpoint {0}, client {1} {2} failed.  Exception {3}{4}",
                    remoteEndPoint != null ? remoteEndPoint.ToString() : "n/a",
                    client != null ? client.Name : "unknown",
                    client != null ? client.AgentId.ToString() : "unknown",
                    e.Message,
                    e.StackTrace);
            }
        }

        /// <summary>
        /// Send an ack immediately to the given endpoint.
        /// </summary>
        /// <remarks>
        /// FIXME: Might be possible to use SendPacketData() like everything else, but this will require refactoring so
        /// that we can obtain the UDPClient easily at this point.
        /// </remarks>
        /// <param name="remoteEndpoint"></param>
        /// <param name="sequenceNumber"></param>
        private void SendAckImmediate(IPEndPoint remoteEndpoint, uint sequenceNumber)
        {
            PacketAckPacket ack = new PacketAckPacket();
            ack.Header.Reliable = false;
            ack.Packets = new PacketAckPacket.PacketsBlock[1];
            ack.Packets[0] = new PacketAckPacket.PacketsBlock();
            ack.Packets[0].ID = sequenceNumber;

            SendAckImmediate(remoteEndpoint, ack);
        }

        public virtual void SendAckImmediate(IPEndPoint remoteEndpoint, PacketAckPacket ack)
        {
            byte[] packetData = ack.ToBytes();
            int length = packetData.Length;

            UDPPacketBuffer buffer = new UDPPacketBuffer(remoteEndpoint, length);
            buffer.DataLength = length;

            Buffer.BlockCopy(packetData, 0, buffer.Data, 0, length);

            AsyncBeginSend(buffer);
        }

        private bool IsClientAuthorized(UseCircuitCodePacket useCircuitCode, out AuthenticateResponse sessionInfo)
        {
            UUID agentID = useCircuitCode.CircuitCode.ID;
            UUID sessionID = useCircuitCode.CircuitCode.SessionID;
            uint circuitCode = useCircuitCode.CircuitCode.Code;

            sessionInfo = m_circuitManager.AuthenticateSession(sessionID, agentID, circuitCode);
            return sessionInfo.Authorised;
        }

        /// <summary>
        /// Add a client.
        /// </summary>
        /// <param name="circuitCode"></param>
        /// <param name="agentID"></param>
        /// <param name="sessionID"></param>
        /// <param name="remoteEndPoint"></param>
        /// <param name="sessionInfo"></param>
        /// <returns>The client if it was added.  Null if the client already existed.</returns>
        protected virtual IClientAPI AddClient(
            uint circuitCode, UUID agentID, UUID sessionID, IPEndPoint remoteEndPoint, AuthenticateResponse sessionInfo)
        {
            IClientAPI client = null;

            // In priciple there shouldn't be more than one thread here, ever.
            // But in case that happens, we need to synchronize this piece of code
            // because it's too important
            lock (this) 
            {
                if (!m_scene.TryGetClient(agentID, out client))
                {
                    LLUDPClient udpClient = new LLUDPClient(this, ThrottleRates, m_throttle, circuitCode, agentID, remoteEndPoint, m_defaultRTO, m_maxRTO);

                    client = new LLClientView(m_scene, this, udpClient, sessionInfo, agentID, sessionID, circuitCode);
                    client.OnLogout += LogoutHandler;

                    ((LLClientView)client).DisableFacelights = m_disableFacelights;

                    client.Start();
                }
            }

            return client;
        }

        /// <summary>
        /// Deactivates the client if we don't receive any packets within a certain amount of time (default 60 seconds).
        /// </summary>
        /// <remarks>
        /// If a connection is active then we will always receive packets even if nothing else is happening, due to
        /// regular client pings.
        /// </remarks>
        /// <param name='client'></param>
        private void DeactivateClientDueToTimeout(LLClientView client)
        {
<<<<<<< HEAD
            // We must set IsActive synchronously so that we can stop the packet loop reinvoking this method, even
            // though it's set later on by LLClientView.Close()
            client.IsActive = false;

            m_log.WarnFormat(
                "[LLUDPSERVER]: Ack timeout, disconnecting {0} agent for {1} in {2}",
                client.SceneAgent.IsChildAgent ? "child" : "root", client.Name, m_scene.RegionInfo.RegionName);

            StatsManager.SimExtraStats.AddAbnormalClientThreadTermination();

            if (!client.SceneAgent.IsChildAgent)
                 client.Kick("Simulator logged you out due to connection timeout");

            Util.FireAndForget(o => client.Close());
=======
            lock (client.CloseSyncLock)
            {
                m_log.WarnFormat(
                    "[LLUDPSERVER]: Ack timeout, disconnecting {0} agent for {1} in {2}",
                    client.SceneAgent.IsChildAgent ? "child" : "root", client.Name, m_scene.RegionInfo.RegionName);
    
                StatsManager.SimExtraStats.AddAbnormalClientThreadTermination();
    
                if (!client.SceneAgent.IsChildAgent)
                     client.Kick("Simulator logged you out due to connection timeout");
    
                client.CloseWithoutChecks();
            }
>>>>>>> be39f03c
        }

        private void IncomingPacketHandler()
        {
            // Set this culture for the thread that incoming packets are received
            // on to en-US to avoid number parsing issues
            Culture.SetCurrentCulture();

            while (base.IsRunning)
            {
                m_scene.ThreadAlive(1);
                try
                {
                    IncomingPacket incomingPacket = null;

                    // HACK: This is a test to try and rate limit packet handling on Mono.
                    // If it works, a more elegant solution can be devised
                    if (Util.FireAndForgetCount() < 2)
                    {
                        //m_log.Debug("[LLUDPSERVER]: Incoming packet handler is sleeping");
                        Thread.Sleep(30);
                    }

                    if (packetInbox.Dequeue(100, ref incomingPacket))
                        ProcessInPacket(incomingPacket);//, incomingPacket); Util.FireAndForget(ProcessInPacket, incomingPacket);
                }
                catch (Exception ex)
                {
                    m_log.Error("[LLUDPSERVER]: Error in the incoming packet handler loop: " + ex.Message, ex);
                }

                Watchdog.UpdateThread();
            }

            if (packetInbox.Count > 0)
                m_log.Warn("[LLUDPSERVER]: IncomingPacketHandler is shutting down, dropping " + packetInbox.Count + " packets");
            packetInbox.Clear();

            Watchdog.RemoveThread();
        }

        private void OutgoingPacketHandler()
        {
            // Set this culture for the thread that outgoing packets are sent
            // on to en-US to avoid number parsing issues
            Culture.SetCurrentCulture();

            // Typecast the function to an Action<IClientAPI> once here to avoid allocating a new
            // Action generic every round
            Action<IClientAPI> clientPacketHandler = ClientOutgoingPacketHandler;

            while (base.IsRunning)
            {
                m_scene.ThreadAlive(2);
                try
                {
                    m_packetSent = false;

                    #region Update Timers

                    m_resendUnacked = false;
                    m_sendAcks = false;
                    m_sendPing = false;

                    // Update elapsed time
                    int thisTick = Environment.TickCount & Int32.MaxValue;
                    if (m_tickLastOutgoingPacketHandler > thisTick)
                        m_elapsedMSOutgoingPacketHandler += ((Int32.MaxValue - m_tickLastOutgoingPacketHandler) + thisTick);
                    else
                        m_elapsedMSOutgoingPacketHandler += (thisTick - m_tickLastOutgoingPacketHandler);

                    m_tickLastOutgoingPacketHandler = thisTick;

                    // Check for pending outgoing resends every 100ms
                    if (m_elapsedMSOutgoingPacketHandler >= 100)
                    {
                        m_resendUnacked = true;
                        m_elapsedMSOutgoingPacketHandler = 0;
                        m_elapsed100MSOutgoingPacketHandler += 1;
                    }

                    // Check for pending outgoing ACKs every 500ms
                    if (m_elapsed100MSOutgoingPacketHandler >= 5)
                    {
                        m_sendAcks = true;
                        m_elapsed100MSOutgoingPacketHandler = 0;
                        m_elapsed500MSOutgoingPacketHandler += 1;
                    }

                    // Send pings to clients every 5000ms
                    if (m_elapsed500MSOutgoingPacketHandler >= 10)
                    {
                        m_sendPing = true;
                        m_elapsed500MSOutgoingPacketHandler = 0;
                    }

                    #endregion Update Timers

                    // Use this for emergency monitoring -- bug hunting
                    //if (m_scene.EmergencyMonitoring)
                    //    clientPacketHandler = MonitoredClientOutgoingPacketHandler;
                    //else
                    //    clientPacketHandler = ClientOutgoingPacketHandler;

                    // Handle outgoing packets, resends, acknowledgements, and pings for each
                    // client. m_packetSent will be set to true if a packet is sent
                    m_scene.ForEachClient(clientPacketHandler);

                    m_currentOutgoingClient = null;

                    // If nothing was sent, sleep for the minimum amount of time before a
                    // token bucket could get more tokens
                    if (!m_packetSent)
                        Thread.Sleep((int)TickCountResolution);

                    Watchdog.UpdateThread();
                }
                catch (Exception ex)
                {
                    m_log.Error("[LLUDPSERVER]: OutgoingPacketHandler loop threw an exception: " + ex.Message, ex);
                }
            }

            Watchdog.RemoveThread();
        }

        protected void ClientOutgoingPacketHandler(IClientAPI client)
        {
            m_currentOutgoingClient = client;

            try
            {
                if (client is LLClientView)
                {
                    LLClientView llClient = (LLClientView)client;
                    LLUDPClient udpClient = llClient.UDPClient;

                    if (udpClient.IsConnected)
                    {
                        if (m_resendUnacked)
                            HandleUnacked(llClient);

                        if (m_sendAcks)
                            SendAcks(udpClient);

                        if (m_sendPing)
                            SendPing(udpClient);

                        // Dequeue any outgoing packets that are within the throttle limits
                        if (udpClient.DequeueOutgoing())
                            m_packetSent = true;
                    }
                }
            }
            catch (Exception ex)
            {
                m_log.Error(
                    string.Format("[LLUDPSERVER]: OutgoingPacketHandler iteration for {0} threw ", client.Name), ex);
            }
        }

        #region Emergency Monitoring
        // Alternative packet handler fuull of instrumentation
        // Handy for hunting bugs
        private Stopwatch watch1 = new Stopwatch();
        private Stopwatch watch2 = new Stopwatch();

        private float avgProcessingTicks = 0;
        private float avgResendUnackedTicks = 0;
        private float avgSendAcksTicks = 0;
        private float avgSendPingTicks = 0;
        private float avgDequeueTicks = 0;
        private long nticks = 0;
        private long nticksUnack = 0;
        private long nticksAck = 0;
        private long nticksPing = 0;
        private int npacksSent = 0;
        private int npackNotSent = 0;

        private void MonitoredClientOutgoingPacketHandler(IClientAPI client)
        {
            nticks++;
            watch1.Start();
            m_currentOutgoingClient = client;

            try
            {
                if (client is LLClientView)
                {
                    LLClientView llClient = (LLClientView)client;
                    LLUDPClient udpClient = llClient.UDPClient;

                    if (udpClient.IsConnected)
                    {
                        if (m_resendUnacked)
                        {
                            nticksUnack++;
                            watch2.Start();

                            HandleUnacked(llClient);

                            watch2.Stop();
                            avgResendUnackedTicks = (nticksUnack - 1)/(float)nticksUnack * avgResendUnackedTicks + (watch2.ElapsedTicks / (float)nticksUnack);
                            watch2.Reset();
                        }

                        if (m_sendAcks)
                        {
                            nticksAck++;
                            watch2.Start();
                            
                            SendAcks(udpClient);

                            watch2.Stop();
                            avgSendAcksTicks = (nticksAck - 1) / (float)nticksAck * avgSendAcksTicks + (watch2.ElapsedTicks / (float)nticksAck);
                            watch2.Reset();
                        }

                        if (m_sendPing)
                        {
                            nticksPing++;
                            watch2.Start();
                            
                            SendPing(udpClient);

                            watch2.Stop();
                            avgSendPingTicks = (nticksPing - 1) / (float)nticksPing * avgSendPingTicks + (watch2.ElapsedTicks / (float)nticksPing);
                            watch2.Reset();
                        }

                        watch2.Start();
                        // Dequeue any outgoing packets that are within the throttle limits
                        if (udpClient.DequeueOutgoing())
                        {
                            m_packetSent = true;
                            npacksSent++;
                        }
                        else
                            npackNotSent++;

                        watch2.Stop();
                        avgDequeueTicks = (nticks - 1) / (float)nticks * avgDequeueTicks + (watch2.ElapsedTicks / (float)nticks);
                        watch2.Reset();

                    }
                    else
                        m_log.WarnFormat("[LLUDPSERVER]: Client is not connected");
                }
            }
            catch (Exception ex)
            {
                m_log.Error("[LLUDPSERVER]: OutgoingPacketHandler iteration for " + client.Name +
                    " threw an exception: " + ex.Message, ex);
            }
            watch1.Stop();
            avgProcessingTicks = (nticks - 1) / (float)nticks * avgProcessingTicks + (watch1.ElapsedTicks / (float)nticks);
            watch1.Reset();

            // reuse this -- it's every ~100ms
            if (m_scene.EmergencyMonitoring && nticks % 100 == 0)
            {
                m_log.InfoFormat("[LLUDPSERVER]: avg processing ticks: {0} avg unacked: {1} avg acks: {2} avg ping: {3} avg dequeue: {4} (TickCountRes: {5} sent: {6} notsent: {7})", 
                    avgProcessingTicks, avgResendUnackedTicks, avgSendAcksTicks, avgSendPingTicks, avgDequeueTicks, TickCountResolution, npacksSent, npackNotSent);
                npackNotSent = npacksSent = 0;
            }

        }

        #endregion 

        private void ProcessInPacket(IncomingPacket incomingPacket)
        {
            Packet packet = incomingPacket.Packet;
            LLClientView client = incomingPacket.Client;

            if (client.IsActive)
            {
                m_currentIncomingClient = client;

                try
                {
                    // Process this packet
                    client.ProcessInPacket(packet);
                }
                catch (ThreadAbortException)
                {
                    // If something is trying to abort the packet processing thread, take that as a hint that it's time to shut down
                    m_log.Info("[LLUDPSERVER]: Caught a thread abort, shutting down the LLUDP server");
                    Stop();
                }
                catch (Exception e)
                {
                    // Don't let a failure in an individual client thread crash the whole sim.
                    m_log.Error(
                        string.Format(
                            "[LLUDPSERVER]: Client packet handler for {0} for packet {1} threw ",
                            client.Name, packet.Type),
                        e);
                }
                finally
                {
                    m_currentIncomingClient = null;
                }
            }
            else
            {
                m_log.DebugFormat(
                    "[LLUDPSERVER]: Dropped incoming {0} for dead client {1} in {2}",
                    packet.Type, client.Name, m_scene.RegionInfo.RegionName);
            }
        }

        protected void LogoutHandler(IClientAPI client)
        {
            client.SendLogoutPacket();

            if (!client.IsLoggingOut)
            {
                client.IsLoggingOut = true;
                client.Close();
            }
        }
    }
}<|MERGE_RESOLUTION|>--- conflicted
+++ resolved
@@ -1183,22 +1183,6 @@
         /// <param name='client'></param>
         private void DeactivateClientDueToTimeout(LLClientView client)
         {
-<<<<<<< HEAD
-            // We must set IsActive synchronously so that we can stop the packet loop reinvoking this method, even
-            // though it's set later on by LLClientView.Close()
-            client.IsActive = false;
-
-            m_log.WarnFormat(
-                "[LLUDPSERVER]: Ack timeout, disconnecting {0} agent for {1} in {2}",
-                client.SceneAgent.IsChildAgent ? "child" : "root", client.Name, m_scene.RegionInfo.RegionName);
-
-            StatsManager.SimExtraStats.AddAbnormalClientThreadTermination();
-
-            if (!client.SceneAgent.IsChildAgent)
-                 client.Kick("Simulator logged you out due to connection timeout");
-
-            Util.FireAndForget(o => client.Close());
-=======
             lock (client.CloseSyncLock)
             {
                 m_log.WarnFormat(
@@ -1210,9 +1194,8 @@
                 if (!client.SceneAgent.IsChildAgent)
                      client.Kick("Simulator logged you out due to connection timeout");
     
-                client.CloseWithoutChecks();
-            }
->>>>>>> be39f03c
+                client.CloseWithoutChecks(true);
+            }
         }
 
         private void IncomingPacketHandler()
