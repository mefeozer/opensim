/*
 * Copyright (c) Contributors, http://opensimulator.org/
 * See CONTRIBUTORS.TXT for a full list of copyright holders.
 *
 * Redistribution and use in source and binary forms, with or without
 * modification, are permitted provided that the following conditions are met:
 *     * Redistributions of source code must retain the above copyright
 *       notice, this list of conditions and the following disclaimer.
 *     * Redistributions in binary form must reproduce the above copyright
 *       notice, this list of conditions and the following disclaimer in the
 *       documentation and/or other materials provided with the distribution.
 *     * Neither the name of the OpenSimulator Project nor the
 *       names of its contributors may be used to endorse or promote products
 *       derived from this software without specific prior written permission.
 *
 * THIS SOFTWARE IS PROVIDED BY THE DEVELOPERS ``AS IS'' AND ANY
 * EXPRESS OR IMPLIED WARRANTIES, INCLUDING, BUT NOT LIMITED TO, THE IMPLIED
 * WARRANTIES OF MERCHANTABILITY AND FITNESS FOR A PARTICULAR PURPOSE ARE
 * DISCLAIMED. IN NO EVENT SHALL THE CONTRIBUTORS BE LIABLE FOR ANY
 * DIRECT, INDIRECT, INCIDENTAL, SPECIAL, EXEMPLARY, OR CONSEQUENTIAL DAMAGES
 * (INCLUDING, BUT NOT LIMITED TO, PROCUREMENT OF SUBSTITUTE GOODS OR SERVICES;
 * LOSS OF USE, DATA, OR PROFITS; OR BUSINESS INTERRUPTION) HOWEVER CAUSED AND
 * ON ANY THEORY OF LIABILITY, WHETHER IN CONTRACT, STRICT LIABILITY, OR TORT
 * (INCLUDING NEGLIGENCE OR OTHERWISE) ARISING IN ANY WAY OUT OF THE USE OF THIS
 * SOFTWARE, EVEN IF ADVISED OF THE POSSIBILITY OF SUCH DAMAGE.
 */

using System;
using System.Collections;
using System.IO;
using System.Reflection;
using System.Net;
using System.Text;

using OpenSim.Server.Base;
using OpenSim.Server.Handlers.Base;
using OpenSim.Services.Interfaces;
using GridRegion = OpenSim.Services.Interfaces.GridRegion;
using OpenSim.Framework;
using OpenSim.Framework.Servers.HttpServer;

using OpenMetaverse;
using OpenMetaverse.StructuredData;
using Nini.Config;
using log4net;


namespace OpenSim.Server.Handlers.Simulation
{
    public class AgentHandler
    {
        private static readonly ILog m_log = LogManager.GetLogger(MethodBase.GetCurrentMethod().DeclaringType);
        private ISimulationService m_SimulationService;

        protected bool m_Proxy = false;

        public AgentHandler() { }

        public AgentHandler(ISimulationService sim)
        {
            m_SimulationService = sim;
        }

        public Hashtable Handler(Hashtable request)
        {
//            m_log.Debug("[CONNECTION DEBUGGING]: AgentHandler Called");
//
//            m_log.Debug("---------------------------");
//            m_log.Debug(" >> uri=" + request["uri"]);
//            m_log.Debug(" >> content-type=" + request["content-type"]);
//            m_log.Debug(" >> http-method=" + request["http-method"]);
//            m_log.Debug("---------------------------\n");

            Hashtable responsedata = new Hashtable();
            responsedata["content_type"] = "text/html";
            responsedata["keepalive"] = false;


            UUID agentID;
            UUID regionID;
            string action;
            if (!Utils.GetParams((string)request["uri"], out agentID, out regionID, out action))
            {
                m_log.InfoFormat("[AGENT HANDLER]: Invalid parameters for agent message {0}", request["uri"]);
                responsedata["int_response_code"] = 404;
                responsedata["str_response_string"] = "false";

                return responsedata;
            }

            // Next, let's parse the verb
            string method = (string)request["http-method"];
            if (method.Equals("PUT"))
            {
                DoAgentPut(request, responsedata);
                return responsedata;
            }
            else if (method.Equals("POST"))
            {
                DoAgentPost(request, responsedata, agentID);
                return responsedata;
            }
            else if (method.Equals("GET"))
            {
                DoAgentGet(request, responsedata, agentID, regionID);
                return responsedata;
            }
            else if (method.Equals("DELETE"))
            {
                DoAgentDelete(request, responsedata, agentID, action, regionID);
                return responsedata;
            }
            else if (method.Equals("DELETECHILD"))
            {
                DoChildAgentDelete(request, responsedata, agentID, action, regionID);
                return responsedata;
            }
            else if (method.Equals("QUERYACCESSS"))
            {
                DoQueryAccess(request, responsedata, agentID, regionID);
                return responsedata;
            }
            else
            {
                m_log.InfoFormat("[AGENT HANDLER]: method {0} not supported in agent message", method);
                responsedata["int_response_code"] = HttpStatusCode.MethodNotAllowed;
                responsedata["str_response_string"] = "Method not allowed";

                return responsedata;
            }

        }

        protected void DoAgentPost(Hashtable request, Hashtable responsedata, UUID id)
        {
            OSDMap args = Utils.GetOSDMap((string)request["body"]);
            if (args == null)
            {
                responsedata["int_response_code"] = HttpStatusCode.BadRequest;
                responsedata["str_response_string"] = "Bad request";
                return;
            }

            // retrieve the input arguments
            int x = 0, y = 0;
            UUID uuid = UUID.Zero;
            string regionname = string.Empty;
            uint teleportFlags = 0;
            if (args.ContainsKey("destination_x") && args["destination_x"] != null)
                Int32.TryParse(args["destination_x"].AsString(), out x);
            else
                m_log.WarnFormat("  -- request didn't have destination_x");
            if (args.ContainsKey("destination_y") && args["destination_y"] != null)
                Int32.TryParse(args["destination_y"].AsString(), out y);
            else
                m_log.WarnFormat("  -- request didn't have destination_y");
            if (args.ContainsKey("destination_uuid") && args["destination_uuid"] != null)
                UUID.TryParse(args["destination_uuid"].AsString(), out uuid);
            if (args.ContainsKey("destination_name") && args["destination_name"] != null)
                regionname = args["destination_name"].ToString();
            if (args.ContainsKey("teleport_flags") && args["teleport_flags"] != null)
                teleportFlags = args["teleport_flags"].AsUInteger();

            GridRegion destination = new GridRegion();
            destination.RegionID = uuid;
            destination.RegionLocX = x;
            destination.RegionLocY = y;
            destination.RegionName = regionname;

            AgentCircuitData aCircuit = new AgentCircuitData();
            try
            {
                aCircuit.UnpackAgentCircuitData(args);
            }
            catch (Exception ex)
            {
                m_log.InfoFormat("[AGENT HANDLER]: exception on unpacking ChildCreate message {0}", ex.Message);
                responsedata["int_response_code"] = HttpStatusCode.BadRequest;
                responsedata["str_response_string"] = "Bad request";
                return;
            }

            OSDMap resp = new OSDMap(2);
            string reason = String.Empty;

            // This is the meaning of POST agent
            //m_regionClient.AdjustUserInformation(aCircuit);
            //bool result = m_SimulationService.CreateAgent(destination, aCircuit, teleportFlags, out reason);
            bool result = CreateAgent(destination, aCircuit, teleportFlags, out reason);

            resp["reason"] = OSD.FromString(reason);
            resp["success"] = OSD.FromBoolean(result);
            // Let's also send out the IP address of the caller back to the caller (HG 1.5)
            resp["your_ip"] = OSD.FromString(GetCallerIP(request));

            // TODO: add reason if not String.Empty?
            responsedata["int_response_code"] = HttpStatusCode.OK;
            responsedata["str_response_string"] = OSDParser.SerializeJsonString(resp);
        }

        private string GetCallerIP(Hashtable request)
        {
            if (!m_Proxy)
                return Util.GetCallerIP(request);

            // We're behind a proxy
            Hashtable headers = (Hashtable)request["headers"];
<<<<<<< HEAD
            if (headers.ContainsKey("X-Forwarded-For") && headers["X-Forwarded-For"] != null)
            {
                IPEndPoint ep = Util.GetClientIPFromXFF((string)headers["X-Forwarded-For"]);
                if (ep != null)
                    return ep.Address.ToString();
=======
            string xff = "X-Forwarded-For";
            if (headers.ContainsKey(xff.ToLower()))
                xff = xff.ToLower();

            if (!headers.ContainsKey(xff) || headers[xff] == null)
            {
                m_log.WarnFormat("[AGENT HANDLER]: No XFF header");
                return Util.GetCallerIP(request);
>>>>>>> ac16a49c
            }

            m_log.DebugFormat("[AGENT HANDLER]: XFF is {0}", headers[xff]);

            IPEndPoint ep = Util.GetClientIPFromXFF((string)headers[xff]);
            if (ep != null)
                return ep.Address.ToString();

            // Oops
            return Util.GetCallerIP(request);
        }

        // subclasses can override this
        protected virtual bool CreateAgent(GridRegion destination, AgentCircuitData aCircuit, uint teleportFlags, out string reason)
        {
            return m_SimulationService.CreateAgent(destination, aCircuit, teleportFlags, out reason);
        }

        protected void DoAgentPut(Hashtable request, Hashtable responsedata)
        {
            OSDMap args = Utils.GetOSDMap((string)request["body"]);
            if (args == null)
            {
                responsedata["int_response_code"] = HttpStatusCode.BadRequest;
                responsedata["str_response_string"] = "Bad request";
                return;
            }

            // retrieve the input arguments
            int x = 0, y = 0;
            UUID uuid = UUID.Zero;
            string regionname = string.Empty;
            if (args.ContainsKey("destination_x") && args["destination_x"] != null)
                Int32.TryParse(args["destination_x"].AsString(), out x);
            if (args.ContainsKey("destination_y") && args["destination_y"] != null)
                Int32.TryParse(args["destination_y"].AsString(), out y);
            if (args.ContainsKey("destination_uuid") && args["destination_uuid"] != null)
                UUID.TryParse(args["destination_uuid"].AsString(), out uuid);
            if (args.ContainsKey("destination_name") && args["destination_name"] != null)
                regionname = args["destination_name"].ToString();

            GridRegion destination = new GridRegion();
            destination.RegionID = uuid;
            destination.RegionLocX = x;
            destination.RegionLocY = y;
            destination.RegionName = regionname;

            string messageType;
            if (args["message_type"] != null)
                messageType = args["message_type"].AsString();
            else
            {
                m_log.Warn("[AGENT HANDLER]: Agent Put Message Type not found. ");
                messageType = "AgentData";
            }

            bool result = true;
            if ("AgentData".Equals(messageType))
            {
                AgentData agent = new AgentData();
                try
                {
                    agent.Unpack(args);
                }
                catch (Exception ex)
                {
                    m_log.InfoFormat("[AGENT HANDLER]: exception on unpacking ChildAgentUpdate message {0}", ex.Message);
                    responsedata["int_response_code"] = HttpStatusCode.BadRequest;
                    responsedata["str_response_string"] = "Bad request";
                    return;
                }

                //agent.Dump();
                // This is one of the meanings of PUT agent
                result = UpdateAgent(destination, agent);

            }
            else if ("AgentPosition".Equals(messageType))
            {
                AgentPosition agent = new AgentPosition();
                try
                {
                    agent.Unpack(args);
                }
                catch (Exception ex)
                {
                    m_log.InfoFormat("[AGENT HANDLER]: exception on unpacking ChildAgentUpdate message {0}", ex.Message);
                    return;
                }
                //agent.Dump();
                // This is one of the meanings of PUT agent
                result = m_SimulationService.UpdateAgent(destination, agent);

            }

            responsedata["int_response_code"] = HttpStatusCode.OK;
            responsedata["str_response_string"] = result.ToString();
            //responsedata["str_response_string"] = OSDParser.SerializeJsonString(resp); ??? instead
        }

        // subclasses can override this
        protected virtual bool UpdateAgent(GridRegion destination, AgentData agent)
        {
            return m_SimulationService.UpdateAgent(destination, agent);
        }

        protected virtual void DoQueryAccess(Hashtable request, Hashtable responsedata, UUID id, UUID regionID)
        {
            if (m_SimulationService == null)
            {
                m_log.Debug("[AGENT HANDLER]: Agent QUERY called. Harmless but useless.");
                responsedata["content_type"] = "application/json";
                responsedata["int_response_code"] = HttpStatusCode.NotImplemented;
                responsedata["str_response_string"] = string.Empty;

                return;
            }

            GridRegion destination = new GridRegion();
            destination.RegionID = regionID;

            bool result = m_SimulationService.QueryAccess(destination, id);

            responsedata["int_response_code"] = HttpStatusCode.OK;
            responsedata["str_response_string"] = result.ToString();
        }

        protected virtual void DoAgentGet(Hashtable request, Hashtable responsedata, UUID id, UUID regionID)
        {
            if (m_SimulationService == null)
            {
                m_log.Debug("[AGENT HANDLER]: Agent GET called. Harmless but useless.");
                responsedata["content_type"] = "application/json";
                responsedata["int_response_code"] = HttpStatusCode.NotImplemented;
                responsedata["str_response_string"] = string.Empty;

                return;
            }

            GridRegion destination = new GridRegion();
            destination.RegionID = regionID;

            IAgentData agent = null;
            bool result = m_SimulationService.RetrieveAgent(destination, id, out agent);
            OSDMap map = null;
            if (result)
            {
                if (agent != null) // just to make sure
                {
                    map = agent.Pack();
                    string strBuffer = "";
                    try
                    {
                        strBuffer = OSDParser.SerializeJsonString(map);
                    }
                    catch (Exception e)
                    {
                        m_log.WarnFormat("[AGENT HANDLER]: Exception thrown on serialization of DoAgentGet: {0}", e.Message);
                        responsedata["int_response_code"] = HttpStatusCode.InternalServerError;
                        // ignore. buffer will be empty, caller should check.
                    }

                    responsedata["content_type"] = "application/json";
                    responsedata["int_response_code"] = HttpStatusCode.OK;
                    responsedata["str_response_string"] = strBuffer;
                }
                else
                {
                    responsedata["int_response_code"] = HttpStatusCode.InternalServerError;
                    responsedata["str_response_string"] = "Internal error";
                }
            }
            else
            {
                responsedata["int_response_code"] = HttpStatusCode.NotFound;
                responsedata["str_response_string"] = "Not Found";
            }
        }

        protected void DoChildAgentDelete(Hashtable request, Hashtable responsedata, UUID id, string action, UUID regionID)
        {
            m_log.Debug(" >>> DoChildAgentDelete action:" + action + "; RegionID:" + regionID);

            GridRegion destination = new GridRegion();
            destination.RegionID = regionID;

            if (action.Equals("release"))
                ReleaseAgent(regionID, id);
            else
                m_SimulationService.CloseChildAgent(destination, id);

            responsedata["int_response_code"] = HttpStatusCode.OK;
            responsedata["str_response_string"] = "OpenSim agent " + id.ToString();

            m_log.Debug("[AGENT HANDLER]: Child Agent Released/Deleted.");
        }

        protected void DoAgentDelete(Hashtable request, Hashtable responsedata, UUID id, string action, UUID regionID)
        {
            m_log.Debug(" >>> DoDelete action:" + action + "; RegionID:" + regionID);

            GridRegion destination = new GridRegion();
            destination.RegionID = regionID;

            if (action.Equals("release"))
                ReleaseAgent(regionID, id);
            else
                m_SimulationService.CloseAgent(destination, id);

            responsedata["int_response_code"] = HttpStatusCode.OK;
            responsedata["str_response_string"] = "OpenSim agent " + id.ToString();

            m_log.Debug("[AGENT HANDLER]: Agent Released/Deleted.");
        }

        protected virtual void ReleaseAgent(UUID regionID, UUID id)
        {
            m_SimulationService.ReleaseAgent(regionID, id, "");
        }

    }

}<|MERGE_RESOLUTION|>--- conflicted
+++ resolved
@@ -205,13 +205,6 @@
 
             // We're behind a proxy
             Hashtable headers = (Hashtable)request["headers"];
-<<<<<<< HEAD
-            if (headers.ContainsKey("X-Forwarded-For") && headers["X-Forwarded-For"] != null)
-            {
-                IPEndPoint ep = Util.GetClientIPFromXFF((string)headers["X-Forwarded-For"]);
-                if (ep != null)
-                    return ep.Address.ToString();
-=======
             string xff = "X-Forwarded-For";
             if (headers.ContainsKey(xff.ToLower()))
                 xff = xff.ToLower();
@@ -220,7 +213,6 @@
             {
                 m_log.WarnFormat("[AGENT HANDLER]: No XFF header");
                 return Util.GetCallerIP(request);
->>>>>>> ac16a49c
             }
 
             m_log.DebugFormat("[AGENT HANDLER]: XFF is {0}", headers[xff]);
