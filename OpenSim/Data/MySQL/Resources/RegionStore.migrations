
:VERSION 1		#---------------------

BEGIN;

CREATE TABLE `prims` (
  `UUID` varchar(255) NOT NULL,
  `RegionUUID` varchar(255) default NULL,
  `ParentID` int(11) default NULL,
  `CreationDate` int(11) default NULL,
  `Name` varchar(255) default NULL,
  `SceneGroupID` varchar(255) default NULL,
  `Text` varchar(255) default NULL,
  `Description` varchar(255) default NULL,
  `SitName` varchar(255) default NULL,
  `TouchName` varchar(255) default NULL,
  `ObjectFlags` int(11) default NULL,
  `CreatorID` varchar(255) default NULL,
  `OwnerID` varchar(255) default NULL,
  `GroupID` varchar(255) default NULL,
  `LastOwnerID` varchar(255) default NULL,
  `OwnerMask` int(11) default NULL,
  `NextOwnerMask` int(11) default NULL,
  `GroupMask` int(11) default NULL,
  `EveryoneMask` int(11) default NULL,
  `BaseMask` int(11) default NULL,
  `PositionX` float default NULL,
  `PositionY` float default NULL,
  `PositionZ` float default NULL,
  `GroupPositionX` float default NULL,
  `GroupPositionY` float default NULL,
  `GroupPositionZ` float default NULL,
  `VelocityX` float default NULL,
  `VelocityY` float default NULL,
  `VelocityZ` float default NULL,
  `AngularVelocityX` float default NULL,
  `AngularVelocityY` float default NULL,
  `AngularVelocityZ` float default NULL,
  `AccelerationX` float default NULL,
  `AccelerationY` float default NULL,
  `AccelerationZ` float default NULL,
  `RotationX` float default NULL,
  `RotationY` float default NULL,
  `RotationZ` float default NULL,
  `RotationW` float default NULL,
  `SitTargetOffsetX` float default NULL,
  `SitTargetOffsetY` float default NULL,
  `SitTargetOffsetZ` float default NULL,
  `SitTargetOrientW` float default NULL,
  `SitTargetOrientX` float default NULL,
  `SitTargetOrientY` float default NULL,
  `SitTargetOrientZ` float default NULL,
  PRIMARY KEY  (`UUID`)
) ENGINE=MyISAM DEFAULT CHARSET=latin1;

CREATE TABLE `primshapes` (
  `UUID` varchar(255) NOT NULL,
  `Shape` int(11) default NULL,
  `ScaleX` float default NULL,
  `ScaleY` float default NULL,
  `ScaleZ` float default NULL,
  `PCode` int(11) default NULL,
  `PathBegin` int(11) default NULL,
  `PathEnd` int(11) default NULL,
  `PathScaleX` int(11) default NULL,
  `PathScaleY` int(11) default NULL,
  `PathShearX` int(11) default NULL,
  `PathShearY` int(11) default NULL,
  `PathSkew` int(11) default NULL,
  `PathCurve` int(11) default NULL,
  `PathRadiusOffset` int(11) default NULL,
  `PathRevolutions` int(11) default NULL,
  `PathTaperX` int(11) default NULL,
  `PathTaperY` int(11) default NULL,
  `PathTwist` int(11) default NULL,
  `PathTwistBegin` int(11) default NULL,
  `ProfileBegin` int(11) default NULL,
  `ProfileEnd` int(11) default NULL,
  `ProfileCurve` int(11) default NULL,
  `ProfileHollow` int(11) default NULL,
  `State` int(11) default NULL,
  `Texture` longblob,
  `ExtraParams` longblob,
  PRIMARY KEY  (`UUID`)
) ENGINE=MyISAM DEFAULT CHARSET=latin1;

CREATE TABLE `primitems` (
  `itemID` varchar(255) NOT NULL,
  `primID` varchar(255) default NULL,
  `assetID` varchar(255) default NULL,
  `parentFolderID` varchar(255) default NULL,
  `invType` int(11) default NULL,
  `assetType` int(11) default NULL,
  `name` varchar(255) default NULL,
  `description` varchar(255) default NULL,
  `creationDate` bigint(20) default NULL,
  `creatorID` varchar(255) default NULL,
  `ownerID` varchar(255) default NULL,
  `lastOwnerID` varchar(255) default NULL,
  `groupID` varchar(255) default NULL,
  `nextPermissions` int(11) default NULL,
  `currentPermissions` int(11) default NULL,
  `basePermissions` int(11) default NULL,
  `everyonePermissions` int(11) default NULL,
  `groupPermissions` int(11) default NULL,
  PRIMARY KEY  (`itemID`)
) ENGINE=MyISAM DEFAULT CHARSET=latin1;

CREATE TABLE `terrain` (
  `RegionUUID` varchar(255) default NULL,
  `Revision` int(11) default NULL,
  `Heightfield` longblob
) ENGINE=MyISAM DEFAULT CHARSET=latin1;

CREATE TABLE `land` (
  `UUID` varchar(255) NOT NULL,
  `RegionUUID` varchar(255) default NULL,
  `LocalLandID` int(11) default NULL,
  `Bitmap` longblob,
  `Name` varchar(255) default NULL,
  `Description` varchar(255) default NULL,
  `OwnerUUID` varchar(255) default NULL,
  `IsGroupOwned` int(11) default NULL,
  `Area` int(11) default NULL,
  `AuctionID` int(11) default NULL,
  `Category` int(11) default NULL,
  `ClaimDate` int(11) default NULL,
  `ClaimPrice` int(11) default NULL,
  `GroupUUID` varchar(255) default NULL,
  `SalePrice` int(11) default NULL,
  `LandStatus` int(11) default NULL,
  `LandFlags` int(11) default NULL,
  `LandingType` int(11) default NULL,
  `MediaAutoScale` int(11) default NULL,
  `MediaTextureUUID` varchar(255) default NULL,
  `MediaURL` varchar(255) default NULL,
  `MusicURL` varchar(255) default NULL,
  `PassHours` float default NULL,
  `PassPrice` int(11) default NULL,
  `SnapshotUUID` varchar(255) default NULL,
  `UserLocationX` float default NULL,
  `UserLocationY` float default NULL,
  `UserLocationZ` float default NULL,
  `UserLookAtX` float default NULL,
  `UserLookAtY` float default NULL,
  `UserLookAtZ` float default NULL,
  `AuthbuyerID` varchar(36) NOT NULL default '00000000-0000-0000-0000-000000000000',
  PRIMARY KEY  (`UUID`)
) ENGINE=InnoDB DEFAULT CHARSET=utf8;

CREATE TABLE `landaccesslist` (
  `LandUUID` varchar(255) default NULL,
  `AccessUUID` varchar(255) default NULL,
  `Flags` int(11) default NULL
) ENGINE=MyISAM DEFAULT CHARSET=latin1;

COMMIT;

:VERSION 2			#---------------------

BEGIN;

CREATE index prims_regionuuid on prims(RegionUUID);
CREATE index primitems_primid on primitems(primID);

COMMIT;

:VERSION 3			#---------------------

BEGIN;
  CREATE TABLE regionban (regionUUID VARCHAR(36) NOT NULL, bannedUUID VARCHAR(36) NOT NULL, bannedIp VARCHAR(16) NOT NULL, bannedIpHostMask VARCHAR(16) NOT NULL) ENGINE=INNODB DEFAULT CHARSET=utf8 COMMENT='Rev. 1';
COMMIT;

:VERSION 4			#---------------------

BEGIN;

ALTER TABLE primitems add flags integer not null default 0;

COMMIT;

:VERSION 5			#---------------------
BEGIN;

create table regionsettings (
	regionUUID char(36) not null,
	block_terraform integer not null,
	block_fly integer not null,
	allow_damage integer not null,
	restrict_pushing integer not null,
	allow_land_resell integer not null,
	allow_land_join_divide integer not null,
	block_show_in_search integer not null,
	agent_limit integer not null,
	object_bonus float not null,
	maturity integer not null,
	disable_scripts integer not null,
	disable_collisions integer not null,
	disable_physics integer not null,
	terrain_texture_1 char(36) not null,
	terrain_texture_2 char(36) not null,
	terrain_texture_3 char(36) not null,
	terrain_texture_4 char(36) not null,
	elevation_1_nw float not null,
	elevation_2_nw float not null,
	elevation_1_ne float not null,
	elevation_2_ne float not null,
	elevation_1_se float not null,
	elevation_2_se float not null,
	elevation_1_sw float not null,
	elevation_2_sw float not null,
	water_height float not null,
	terrain_raise_limit float not null,
	terrain_lower_limit float not null,
	use_estate_sun integer not null,
	fixed_sun integer not null,
	sun_position float not null,
	covenant char(36),
	primary key(regionUUID)
);

COMMIT;


:VERSION 6			#---------------------

BEGIN;

alter table landaccesslist ENGINE = InnoDB;
alter table migrations ENGINE = InnoDB;
alter table primitems ENGINE = InnoDB;
alter table prims ENGINE = InnoDB;
alter table primshapes ENGINE = InnoDB;
alter table regionsettings ENGINE = InnoDB;
alter table terrain ENGINE = InnoDB;

COMMIT;

:VERSION 7			#---------------------

BEGIN;

ALTER TABLE prims change UUID UUIDold varchar(255);
ALTER TABLE prims change RegionUUID RegionUUIDold varchar(255);
ALTER TABLE prims change CreatorID CreatorIDold varchar(255);
ALTER TABLE prims change OwnerID OwnerIDold varchar(255);
ALTER TABLE prims change GroupID GroupIDold varchar(255);
ALTER TABLE prims change LastOwnerID LastOwnerIDold varchar(255);
ALTER TABLE prims add UUID char(36);
ALTER TABLE prims add RegionUUID char(36);
ALTER TABLE prims add CreatorID char(36);
ALTER TABLE prims add OwnerID char(36);
ALTER TABLE prims add GroupID char(36);
ALTER TABLE prims add LastOwnerID char(36);
UPDATE prims set UUID = UUIDold, RegionUUID = RegionUUIDold, CreatorID = CreatorIDold, OwnerID = OwnerIDold, GroupID = GroupIDold, LastOwnerID = LastOwnerIDold;
ALTER TABLE prims drop UUIDold;
ALTER TABLE prims drop RegionUUIDold;
ALTER TABLE prims drop CreatorIDold;
ALTER TABLE prims drop OwnerIDold;
ALTER TABLE prims drop GroupIDold;
ALTER TABLE prims drop LastOwnerIDold;
ALTER TABLE prims add constraint primary key(UUID);
ALTER TABLE prims add index prims_regionuuid(RegionUUID);

COMMIT;

:VERSION 8			#---------------------

BEGIN;

ALTER TABLE primshapes change UUID UUIDold varchar(255);
ALTER TABLE primshapes add UUID char(36);
UPDATE primshapes set UUID = UUIDold;
ALTER TABLE primshapes drop UUIDold;
ALTER TABLE primshapes add constraint primary key(UUID);

COMMIT;

:VERSION 9			#---------------------

BEGIN;
 
ALTER TABLE primitems change itemID itemIDold varchar(255);
ALTER TABLE primitems change primID primIDold varchar(255);
ALTER TABLE primitems change assetID assetIDold varchar(255);
ALTER TABLE primitems change parentFolderID parentFolderIDold varchar(255);
ALTER TABLE primitems change creatorID creatorIDold varchar(255);
ALTER TABLE primitems change ownerID ownerIDold varchar(255);
ALTER TABLE primitems change groupID groupIDold varchar(255);
ALTER TABLE primitems change lastOwnerID lastOwnerIDold varchar(255);
ALTER TABLE primitems add itemID char(36);
ALTER TABLE primitems add primID char(36);
ALTER TABLE primitems add assetID char(36);
ALTER TABLE primitems add parentFolderID char(36);
ALTER TABLE primitems add creatorID char(36);
ALTER TABLE primitems add ownerID char(36);
ALTER TABLE primitems add groupID char(36);
ALTER TABLE primitems add lastOwnerID char(36);
UPDATE primitems set itemID = itemIDold, primID = primIDold, assetID = assetIDold, parentFolderID = parentFolderIDold, creatorID = creatorIDold, ownerID = ownerIDold, groupID = groupIDold, lastOwnerID = lastOwnerIDold;
ALTER TABLE primitems drop itemIDold;
ALTER TABLE primitems drop primIDold;
ALTER TABLE primitems drop assetIDold;
ALTER TABLE primitems drop parentFolderIDold;
ALTER TABLE primitems drop creatorIDold;
ALTER TABLE primitems drop ownerIDold;
ALTER TABLE primitems drop groupIDold;
ALTER TABLE primitems drop lastOwnerIDold;
ALTER TABLE primitems add constraint primary key(itemID);
ALTER TABLE primitems add index primitems_primid(primID);

COMMIT;

:VERSION 10			#---------------------

# 1 "010_RegionStore.sql"
# 1 "<built-in>"
# 1 "<command line>"
# 1 "010_RegionStore.sql"
BEGIN;

DELETE FROM regionsettings;

COMMIT;


:VERSION 11			#---------------------

BEGIN;

ALTER TABLE prims change SceneGroupID SceneGroupIDold varchar(255);
ALTER TABLE prims add SceneGroupID char(36);
UPDATE prims set SceneGroupID = SceneGroupIDold;
ALTER TABLE prims drop SceneGroupIDold;
ALTER TABLE prims add index prims_scenegroupid(SceneGroupID);

COMMIT;

:VERSION 12			#---------------------

BEGIN;

ALTER TABLE prims add index prims_parentid(ParentID);

COMMIT;

:VERSION 13			#---------------------
begin;

drop table regionsettings;

CREATE TABLE `regionsettings` (
  `regionUUID` char(36) NOT NULL,
  `block_terraform` int(11) NOT NULL,
  `block_fly` int(11) NOT NULL,
  `allow_damage` int(11) NOT NULL,
  `restrict_pushing` int(11) NOT NULL,
  `allow_land_resell` int(11) NOT NULL,
  `allow_land_join_divide` int(11) NOT NULL,
  `block_show_in_search` int(11) NOT NULL,
  `agent_limit` int(11) NOT NULL,
  `object_bonus` float NOT NULL,
  `maturity` int(11) NOT NULL,
  `disable_scripts` int(11) NOT NULL,
  `disable_collisions` int(11) NOT NULL,
  `disable_physics` int(11) NOT NULL,
  `terrain_texture_1` char(36) NOT NULL,
  `terrain_texture_2` char(36) NOT NULL,
  `terrain_texture_3` char(36) NOT NULL,
  `terrain_texture_4` char(36) NOT NULL,
  `elevation_1_nw` float NOT NULL,
  `elevation_2_nw` float NOT NULL,
  `elevation_1_ne` float NOT NULL,
  `elevation_2_ne` float NOT NULL,
  `elevation_1_se` float NOT NULL,
  `elevation_2_se` float NOT NULL,
  `elevation_1_sw` float NOT NULL,
  `elevation_2_sw` float NOT NULL,
  `water_height` float NOT NULL,
  `terrain_raise_limit` float NOT NULL,
  `terrain_lower_limit` float NOT NULL,
  `use_estate_sun` int(11) NOT NULL,
  `fixed_sun` int(11) NOT NULL,
  `sun_position` float NOT NULL,
  `covenant` char(36) default NULL,
  `Sandbox` tinyint(4) NOT NULL,
  PRIMARY KEY  (`regionUUID`)
) ENGINE=InnoDB;

commit;

:VERSION 16			#---------------------

BEGIN;

ALTER TABLE prims ADD COLUMN PayPrice integer not null default 0;
ALTER TABLE prims ADD COLUMN PayButton1 integer not null default 0;
ALTER TABLE prims ADD COLUMN PayButton2 integer not null default 0;
ALTER TABLE prims ADD COLUMN PayButton3 integer not null default 0;
ALTER TABLE prims ADD COLUMN PayButton4 integer not null default 0;
ALTER TABLE prims ADD COLUMN LoopedSound char(36) not null default '00000000-0000-0000-0000-000000000000';
ALTER TABLE prims ADD COLUMN LoopedSoundGain float not null default 0.0;
ALTER TABLE prims ADD COLUMN TextureAnimation blob;
ALTER TABLE prims ADD COLUMN OmegaX float not null default 0.0;
ALTER TABLE prims ADD COLUMN OmegaY float not null default 0.0;
ALTER TABLE prims ADD COLUMN OmegaZ float not null default 0.0;
ALTER TABLE prims ADD COLUMN CameraEyeOffsetX float not null default 0.0;
ALTER TABLE prims ADD COLUMN CameraEyeOffsetY float not null default 0.0;
ALTER TABLE prims ADD COLUMN CameraEyeOffsetZ float not null default 0.0;
ALTER TABLE prims ADD COLUMN CameraAtOffsetX float not null default 0.0;
ALTER TABLE prims ADD COLUMN CameraAtOffsetY float not null default 0.0;
ALTER TABLE prims ADD COLUMN CameraAtOffsetZ float not null default 0.0;
ALTER TABLE prims ADD COLUMN ForceMouselook tinyint not null default 0;
ALTER TABLE prims ADD COLUMN ScriptAccessPin integer not null default 0;
ALTER TABLE prims ADD COLUMN AllowedDrop tinyint not null default 0;
ALTER TABLE prims ADD COLUMN DieAtEdge tinyint not null default 0;
ALTER TABLE prims ADD COLUMN SalePrice integer not null default 10;
ALTER TABLE prims ADD COLUMN SaleType tinyint not null default 0;

COMMIT;


:VERSION 17			#---------------------

BEGIN;

ALTER TABLE prims ADD COLUMN ColorR integer not null default 0;
ALTER TABLE prims ADD COLUMN ColorG integer not null default 0;
ALTER TABLE prims ADD COLUMN ColorB integer not null default 0;
ALTER TABLE prims ADD COLUMN ColorA integer not null default 0;
ALTER TABLE prims ADD COLUMN ParticleSystem blob;

COMMIT;


:VERSION 18			#---------------------

begin;

ALTER TABLE prims ADD COLUMN ClickAction tinyint NOT NULL default 0;

commit;

:VERSION 19			#---------------------

begin;

ALTER TABLE prims ADD COLUMN Material tinyint NOT NULL default 3;

commit;


:VERSION 20			#---------------------

begin;

ALTER TABLE land ADD COLUMN OtherCleanTime integer NOT NULL default 0;
ALTER TABLE land ADD COLUMN Dwell integer NOT NULL default 0;

commit;

:VERSION 21			#---------------------

begin;

ALTER TABLE regionsettings ADD COLUMN sunvectorx double NOT NULL default 0;
ALTER TABLE regionsettings ADD COLUMN sunvectory double NOT NULL default 0;
ALTER TABLE regionsettings ADD COLUMN sunvectorz double NOT NULL default 0;

commit;


:VERSION 22			#---------------------

BEGIN;

ALTER TABLE prims ADD COLUMN CollisionSound char(36) not null default '00000000-0000-0000-0000-000000000000';
ALTER TABLE prims ADD COLUMN CollisionSoundVolume float not null default 0.0;

COMMIT;

:VERSION 23			#---------------------

BEGIN;

ALTER TABLE prims ADD COLUMN LinkNumber integer not null default 0;

COMMIT;

:VERSION 24			#---------------------

BEGIN;

alter table regionsettings change column `object_bonus` `object_bonus` double NOT NULL;
alter table regionsettings change column `elevation_1_nw` `elevation_1_nw` double NOT NULL;
alter table regionsettings change column `elevation_2_nw` `elevation_2_nw` double NOT NULL;
alter table regionsettings change column `elevation_1_ne` `elevation_1_ne` double NOT NULL;
alter table regionsettings change column `elevation_2_ne` `elevation_2_ne` double NOT NULL;
alter table regionsettings change column `elevation_1_se` `elevation_1_se` double NOT NULL;
alter table regionsettings change column `elevation_2_se` `elevation_2_se` double NOT NULL;
alter table regionsettings change column `elevation_1_sw` `elevation_1_sw` double NOT NULL;
alter table regionsettings change column `elevation_2_sw` `elevation_2_sw` double NOT NULL;
alter table regionsettings change column `water_height` `water_height` double NOT NULL;
alter table regionsettings change column `terrain_raise_limit` `terrain_raise_limit` double NOT NULL;
alter table regionsettings change column `terrain_lower_limit` `terrain_lower_limit` double NOT NULL;
alter table regionsettings change column `sun_position` `sun_position` double NOT NULL;

COMMIT;


:VERSION 25			#---------------------

BEGIN;

alter table prims change column `PositionX` `PositionX` double default NULL;
alter table prims change column `PositionY` `PositionY` double default NULL;
alter table prims change column `PositionZ` `PositionZ` double default NULL;
alter table prims change column `GroupPositionX` `GroupPositionX` double default NULL;
alter table prims change column `GroupPositionY` `GroupPositionY` double default NULL;
alter table prims change column `GroupPositionZ` `GroupPositionZ` double default NULL;
alter table prims change column `VelocityX` `VelocityX` double default NULL;
alter table prims change column `VelocityY` `VelocityY` double default NULL;
alter table prims change column `VelocityZ` `VelocityZ` double default NULL;
alter table prims change column `AngularVelocityX` `AngularVelocityX` double default NULL;
alter table prims change column `AngularVelocityY` `AngularVelocityY` double default NULL;
alter table prims change column `AngularVelocityZ` `AngularVelocityZ` double default NULL;
alter table prims change column `AccelerationX` `AccelerationX` double default NULL;
alter table prims change column `AccelerationY` `AccelerationY` double default NULL;
alter table prims change column `AccelerationZ` `AccelerationZ` double default NULL;
alter table prims change column `RotationX` `RotationX` double default NULL;
alter table prims change column `RotationY` `RotationY` double default NULL;
alter table prims change column `RotationZ` `RotationZ` double default NULL;
alter table prims change column `RotationW` `RotationW` double default NULL;
alter table prims change column `SitTargetOffsetX` `SitTargetOffsetX` double default NULL;
alter table prims change column `SitTargetOffsetY` `SitTargetOffsetY` double default NULL;
alter table prims change column `SitTargetOffsetZ` `SitTargetOffsetZ` double default NULL;
alter table prims change column `SitTargetOrientW` `SitTargetOrientW` double default NULL;
alter table prims change column `SitTargetOrientX` `SitTargetOrientX` double default NULL;
alter table prims change column `SitTargetOrientY` `SitTargetOrientY` double default NULL;
alter table prims change column `SitTargetOrientZ` `SitTargetOrientZ` double default NULL;
alter table prims change column `LoopedSoundGain` `LoopedSoundGain` double NOT NULL default '0';
alter table prims change column `OmegaX` `OmegaX` double NOT NULL default '0';
alter table prims change column `OmegaY` `OmegaY` double NOT NULL default '0';
alter table prims change column `OmegaZ` `OmegaZ` double NOT NULL default '0';
alter table prims change column `CameraEyeOffsetX` `CameraEyeOffsetX` double NOT NULL default '0';
alter table prims change column `CameraEyeOffsetY` `CameraEyeOffsetY` double NOT NULL default '0';
alter table prims change column `CameraEyeOffsetZ` `CameraEyeOffsetZ` double NOT NULL default '0';
alter table prims change column `CameraAtOffsetX` `CameraAtOffsetX` double NOT NULL default '0';
alter table prims change column `CameraAtOffsetY` `CameraAtOffsetY` double NOT NULL default '0';
alter table prims change column `CameraAtOffsetZ` `CameraAtOffsetZ` double NOT NULL default '0';
alter table prims change column `CollisionSoundVolume` `CollisionSoundVolume` double NOT NULL default '0';

alter table primshapes change column `ScaleX` `ScaleX` double NOT NULL default '0';
alter table primshapes change column `ScaleY` `ScaleY` double NOT NULL default '0';
alter table primshapes change column `ScaleZ` `ScaleZ` double NOT NULL default '0';

COMMIT;

:VERSION 26			#---------------------

begin;

alter table prims change column `PositionX` `PositionX` double default NULL;
alter table prims change column `PositionY` `PositionY` double default NULL;
alter table prims change column `PositionZ` `PositionZ` double default NULL;
alter table prims change column `GroupPositionX` `GroupPositionX` double default NULL;
alter table prims change column `GroupPositionY` `GroupPositionY` double default NULL;
alter table prims change column `GroupPositionZ` `GroupPositionZ` double default NULL;
alter table prims change column `VelocityX` `VelocityX` double default NULL;
alter table prims change column `VelocityY` `VelocityY` double default NULL;
alter table prims change column `VelocityZ` `VelocityZ` double default NULL;
alter table prims change column `AngularVelocityX` `AngularVelocityX` double default NULL;
alter table prims change column `AngularVelocityY` `AngularVelocityY` double default NULL;
alter table prims change column `AngularVelocityZ` `AngularVelocityZ` double default NULL;
alter table prims change column `AccelerationX` `AccelerationX` double default NULL;
alter table prims change column `AccelerationY` `AccelerationY` double default NULL;
alter table prims change column `AccelerationZ` `AccelerationZ` double default NULL;
alter table prims change column `RotationX` `RotationX` double default NULL;
alter table prims change column `RotationY` `RotationY` double default NULL;
alter table prims change column `RotationZ` `RotationZ` double default NULL;
alter table prims change column `RotationW` `RotationW` double default NULL;
alter table prims change column `SitTargetOffsetX` `SitTargetOffsetX` double default NULL;
alter table prims change column `SitTargetOffsetY` `SitTargetOffsetY` double default NULL;
alter table prims change column `SitTargetOffsetZ` `SitTargetOffsetZ` double default NULL;
alter table prims change column `SitTargetOrientW` `SitTargetOrientW` double default NULL;
alter table prims change column `SitTargetOrientX` `SitTargetOrientX` double default NULL;
alter table prims change column `SitTargetOrientY` `SitTargetOrientY` double default NULL;
alter table prims change column `SitTargetOrientZ` `SitTargetOrientZ` double default NULL;
alter table prims change column `LoopedSoundGain` `LoopedSoundGain` double NOT NULL default '0';
alter table prims change column `OmegaX` `OmegaX` double NOT NULL default '0';
alter table prims change column `OmegaY` `OmegaY` double NOT NULL default '0';
alter table prims change column `OmegaZ` `OmegaZ` double NOT NULL default '0';
alter table prims change column `CameraEyeOffsetX` `CameraEyeOffsetX` double NOT NULL default '0';
alter table prims change column `CameraEyeOffsetY` `CameraEyeOffsetY` double NOT NULL default '0';
alter table prims change column `CameraEyeOffsetZ` `CameraEyeOffsetZ` double NOT NULL default '0';
alter table prims change column `CameraAtOffsetX` `CameraAtOffsetX` double NOT NULL default '0';
alter table prims change column `CameraAtOffsetY` `CameraAtOffsetY` double NOT NULL default '0';
alter table prims change column `CameraAtOffsetZ` `CameraAtOffsetZ` double NOT NULL default '0';
alter table prims change column `CollisionSoundVolume` `CollisionSoundVolume` double NOT NULL default '0';

commit;

:VERSION 27			#---------------------

BEGIN;

ALTER TABLE prims DROP COLUMN ParentID;

COMMIT;

:VERSION 28			#---------------------

BEGIN;

update terrain
  set RegionUUID = concat(substr(RegionUUID, 1, 8), "-", substr(RegionUUID, 9, 4), "-", substr(RegionUUID, 13, 4), "-", substr(RegionUUID, 17, 4), "-", substr(RegionUUID, 21, 12))
  where RegionUUID not like '%-%';
  

update landaccesslist
  set LandUUID = concat(substr(LandUUID, 1, 8), "-", substr(LandUUID, 9, 4), "-", substr(LandUUID, 13, 4), "-", substr(LandUUID, 17, 4), "-", substr(LandUUID, 21, 12))
  where LandUUID not like '%-%';  

update landaccesslist
  set AccessUUID = concat(substr(AccessUUID, 1, 8), "-", substr(AccessUUID, 9, 4), "-", substr(AccessUUID, 13, 4), "-", substr(AccessUUID, 17, 4), "-", substr(AccessUUID, 21, 12))
  where AccessUUID not like '%-%';  
  

update prims
  set UUID = concat(substr(UUID, 1, 8), "-", substr(UUID, 9, 4), "-", substr(UUID, 13, 4), "-", substr(UUID, 17, 4), "-", substr(UUID, 21, 12))
  where UUID not like '%-%';

update prims
  set RegionUUID = concat(substr(RegionUUID, 1, 8), "-", substr(RegionUUID, 9, 4), "-", substr(RegionUUID, 13, 4), "-", substr(RegionUUID, 17, 4), "-", substr(RegionUUID, 21, 12))
  where RegionUUID not like '%-%';  

update prims
  set SceneGroupID = concat(substr(SceneGroupID, 1, 8), "-", substr(SceneGroupID, 9, 4), "-", substr(SceneGroupID, 13, 4), "-", substr(SceneGroupID, 17, 4), "-", substr(SceneGroupID, 21, 12))
  where SceneGroupID not like '%-%';  

update prims
  set CreatorID = concat(substr(CreatorID, 1, 8), "-", substr(CreatorID, 9, 4), "-", substr(CreatorID, 13, 4), "-", substr(CreatorID, 17, 4), "-", substr(CreatorID, 21, 12))
  where CreatorID not like '%-%';  

update prims
  set OwnerID = concat(substr(OwnerID, 1, 8), "-", substr(OwnerID, 9, 4), "-", substr(OwnerID, 13, 4), "-", substr(OwnerID, 17, 4), "-", substr(OwnerID, 21, 12))
  where OwnerID not like '%-%';  

update prims
  set GroupID = concat(substr(GroupID, 1, 8), "-", substr(GroupID, 9, 4), "-", substr(GroupID, 13, 4), "-", substr(GroupID, 17, 4), "-", substr(GroupID, 21, 12))
  where GroupID not like '%-%';  

update prims
  set LastOwnerID = concat(substr(LastOwnerID, 1, 8), "-", substr(LastOwnerID, 9, 4), "-", substr(LastOwnerID, 13, 4), "-", substr(LastOwnerID, 17, 4), "-", substr(LastOwnerID, 21, 12))
  where LastOwnerID not like '%-%';  


update primshapes
  set UUID = concat(substr(UUID, 1, 8), "-", substr(UUID, 9, 4), "-", substr(UUID, 13, 4), "-", substr(UUID, 17, 4), "-", substr(UUID, 21, 12))
  where UUID not like '%-%';    


update land
  set UUID = concat(substr(UUID, 1, 8), "-", substr(UUID, 9, 4), "-", substr(UUID, 13, 4), "-", substr(UUID, 17, 4), "-", substr(UUID, 21, 12))
  where UUID not like '%-%';      
  
update land
  set RegionUUID = concat(substr(RegionUUID, 1, 8), "-", substr(RegionUUID, 9, 4), "-", substr(RegionUUID, 13, 4), "-", substr(RegionUUID, 17, 4), "-", substr(RegionUUID, 21, 12))
  where RegionUUID not like '%-%';      

update land
  set OwnerUUID = concat(substr(OwnerUUID, 1, 8), "-", substr(OwnerUUID, 9, 4), "-", substr(OwnerUUID, 13, 4), "-", substr(OwnerUUID, 17, 4), "-", substr(OwnerUUID, 21, 12))
  where OwnerUUID not like '%-%';      

update land
  set GroupUUID = concat(substr(GroupUUID, 1, 8), "-", substr(GroupUUID, 9, 4), "-", substr(GroupUUID, 13, 4), "-", substr(GroupUUID, 17, 4), "-", substr(GroupUUID, 21, 12))
  where GroupUUID not like '%-%';      

update land
  set MediaTextureUUID = concat(substr(MediaTextureUUID, 1, 8), "-", substr(MediaTextureUUID, 9, 4), "-", substr(MediaTextureUUID, 13, 4), "-", substr(MediaTextureUUID, 17, 4), "-", substr(MediaTextureUUID, 21, 12))
  where MediaTextureUUID not like '%-%';      

update land
  set SnapshotUUID = concat(substr(SnapshotUUID, 1, 8), "-", substr(SnapshotUUID, 9, 4), "-", substr(SnapshotUUID, 13, 4), "-", substr(SnapshotUUID, 17, 4), "-", substr(SnapshotUUID, 21, 12))
  where SnapshotUUID not like '%-%';      

update land
  set AuthbuyerID = concat(substr(AuthbuyerID, 1, 8), "-", substr(AuthbuyerID, 9, 4), "-", substr(AuthbuyerID, 13, 4), "-", substr(AuthbuyerID, 17, 4), "-", substr(AuthbuyerID, 21, 12))
  where AuthbuyerID not like '%-%';      
  
COMMIT;

:VERSION 29			#---------------------

BEGIN;

ALTER TABLE prims ADD COLUMN PassTouches tinyint not null default 0;

COMMIT;

:VERSION 30			#---------------------

BEGIN;

ALTER TABLE regionsettings ADD COLUMN loaded_creation_date varchar(20) default NULL;
ALTER TABLE regionsettings ADD COLUMN loaded_creation_time varchar(20) default NULL;
ALTER TABLE regionsettings ADD COLUMN loaded_creation_id varchar(64) default NULL;

COMMIT;

:VERSION 31			#---------------------

BEGIN;

ALTER TABLE regionsettings DROP COLUMN loaded_creation_date;
ALTER TABLE regionsettings DROP COLUMN loaded_creation_time;
ALTER TABLE regionsettings ADD COLUMN loaded_creation_datetime int unsigned NOT NULL default 0;

COMMIT;

:VERSION 32			#---------------------

BEGIN;
CREATE TABLE `regionwindlight` (
  `region_id` varchar(36) NOT NULL DEFAULT '000000-0000-0000-0000-000000000000',
  `water_color_r` float(9,6) unsigned NOT NULL DEFAULT '4.000000',
  `water_color_g` float(9,6) unsigned NOT NULL DEFAULT '38.000000',
  `water_color_b` float(9,6) unsigned NOT NULL DEFAULT '64.000000',
  `water_fog_density_exponent` float(3,1) unsigned NOT NULL DEFAULT '4.0',
  `underwater_fog_modifier` float(3,2) unsigned NOT NULL DEFAULT '0.25',
  `reflection_wavelet_scale_1` float(3,1) unsigned NOT NULL DEFAULT '2.0',
  `reflection_wavelet_scale_2` float(3,1) unsigned NOT NULL DEFAULT '2.0',
  `reflection_wavelet_scale_3` float(3,1) unsigned NOT NULL DEFAULT '2.0',
  `fresnel_scale` float(3,2) unsigned NOT NULL DEFAULT '0.40',
  `fresnel_offset` float(3,2) unsigned NOT NULL DEFAULT '0.50',
  `refract_scale_above` float(3,2) unsigned NOT NULL DEFAULT '0.03',
  `refract_scale_below` float(3,2) unsigned NOT NULL DEFAULT '0.20',
  `blur_multiplier` float(4,3) unsigned NOT NULL DEFAULT '0.040',
  `big_wave_direction_x` float(3,2) NOT NULL DEFAULT '1.05',
  `big_wave_direction_y` float(3,2) NOT NULL DEFAULT '-0.42',
  `little_wave_direction_x` float(3,2) NOT NULL DEFAULT '1.11',
  `little_wave_direction_y` float(3,2) NOT NULL DEFAULT '-1.16',
  `normal_map_texture` varchar(36) NOT NULL DEFAULT '822ded49-9a6c-f61c-cb89-6df54f42cdf4',
  `horizon_r` float(3,2) unsigned NOT NULL DEFAULT '0.25',
  `horizon_g` float(3,2) unsigned NOT NULL DEFAULT '0.25',
  `horizon_b` float(3,2) unsigned NOT NULL DEFAULT '0.32',
  `horizon_i` float(3,2) unsigned NOT NULL DEFAULT '0.32',
  `haze_horizon` float(3,2) unsigned NOT NULL DEFAULT '0.19',
  `blue_density_r` float(3,2) unsigned NOT NULL DEFAULT '0.12',
  `blue_density_g` float(3,2) unsigned NOT NULL DEFAULT '0.22',
  `blue_density_b` float(3,2) unsigned NOT NULL DEFAULT '0.38',
  `blue_density_i` float(3,2) unsigned NOT NULL DEFAULT '0.38',
  `haze_density` float(3,2) unsigned NOT NULL DEFAULT '0.70',
  `density_multiplier` float(3,2) unsigned NOT NULL DEFAULT '0.18',
  `distance_multiplier` float(4,1) unsigned NOT NULL DEFAULT '0.8',
  `max_altitude` int(4) unsigned NOT NULL DEFAULT '1605',
  `sun_moon_color_r` float(3,2) unsigned NOT NULL DEFAULT '0.24',
  `sun_moon_color_g` float(3,2) unsigned NOT NULL DEFAULT '0.26',
  `sun_moon_color_b` float(3,2) unsigned NOT NULL DEFAULT '0.30',
  `sun_moon_color_i` float(3,2) unsigned NOT NULL DEFAULT '0.30',
  `sun_moon_position` float(4,3) unsigned NOT NULL DEFAULT '0.317',
  `ambient_r` float(3,2) unsigned NOT NULL DEFAULT '0.35',
  `ambient_g` float(3,2) unsigned NOT NULL DEFAULT '0.35',
  `ambient_b` float(3,2) unsigned NOT NULL DEFAULT '0.35',
  `ambient_i` float(3,2) unsigned NOT NULL DEFAULT '0.35',
  `east_angle` float(3,2) unsigned NOT NULL DEFAULT '0.00',
  `sun_glow_focus` float(3,2) unsigned NOT NULL DEFAULT '0.10',
  `sun_glow_size` float(3,2) unsigned NOT NULL DEFAULT '1.75',
  `scene_gamma` float(4,2) unsigned NOT NULL DEFAULT '1.00',
  `star_brightness` float(3,2) unsigned NOT NULL DEFAULT '0.00',
  `cloud_color_r` float(3,2) unsigned NOT NULL DEFAULT '0.41',
  `cloud_color_g` float(3,2) unsigned NOT NULL DEFAULT '0.41',
  `cloud_color_b` float(3,2) unsigned NOT NULL DEFAULT '0.41',
  `cloud_color_i` float(3,2) unsigned NOT NULL DEFAULT '0.41',
  `cloud_x` float(3,2) unsigned NOT NULL DEFAULT '1.00',
  `cloud_y` float(3,2) unsigned NOT NULL DEFAULT '0.53',
  `cloud_density` float(3,2) unsigned NOT NULL DEFAULT '1.00',
  `cloud_coverage` float(3,2) unsigned NOT NULL DEFAULT '0.27',
  `cloud_scale` float(3,2) unsigned NOT NULL DEFAULT '0.42',
  `cloud_detail_x` float(3,2) unsigned NOT NULL DEFAULT '1.00',
  `cloud_detail_y` float(3,2) unsigned NOT NULL DEFAULT '0.53',
  `cloud_detail_density` float(3,2) unsigned NOT NULL DEFAULT '0.12',
  `cloud_scroll_x` float(3,2) unsigned NOT NULL DEFAULT '0.20',
  `cloud_scroll_x_lock` tinyint(1) unsigned NOT NULL DEFAULT '0',
  `cloud_scroll_y` float(3,2) unsigned NOT NULL DEFAULT '0.01',
  `cloud_scroll_y_lock` tinyint(1) unsigned NOT NULL DEFAULT '0',
  `draw_classic_clouds` tinyint(1) unsigned NOT NULL DEFAULT '1',
  PRIMARY KEY (`region_id`)
);


:VERSION 33			#---------------------

BEGIN;
ALTER TABLE regionsettings ADD map_tile_ID CHAR(36) NOT NULL DEFAULT '00000000-0000-0000-0000-000000000000';
COMMIT;

:VERSION 34         #---------------------

BEGIN;
ALTER TABLE `regionwindlight`  CHANGE COLUMN `cloud_scroll_x` `cloud_scroll_x` FLOAT(4,2) NOT NULL DEFAULT '0.20' AFTER `cloud_detail_density`,  CHANGE COLUMN `cloud_scroll_y` `cloud_scroll_y` FLOAT(4,2) NOT NULL DEFAULT '0.01' AFTER `cloud_scroll_x_lock`;
COMMIT;

:VERSION 35         #---------------------

BEGIN;
ALTER TABLE prims ADD COLUMN MediaURL varchar(255);
ALTER TABLE primshapes ADD COLUMN Media TEXT;
COMMIT;

:VERSION 36         #---------------------

BEGIN;
ALTER TABLE `land` ADD COLUMN `MediaType` VARCHAR(32) NOT NULL DEFAULT 'none/none' ;
ALTER TABLE `land` ADD COLUMN `MediaDescription` VARCHAR(255) NOT NULL DEFAULT '';
ALTER TABLE `land` ADD COLUMN `MediaSize` VARCHAR(16) NOT NULL DEFAULT '0,0';
ALTER TABLE `land` ADD COLUMN `MediaLoop` BOOLEAN NOT NULL DEFAULT FALSE;
ALTER TABLE `land` ADD COLUMN `ObscureMusic` BOOLEAN NOT NULL DEFAULT FALSE;
ALTER TABLE `land` ADD COLUMN `ObscureMedia` BOOLEAN NOT NULL DEFAULT FALSE;
COMMIT;

:VERSION 37         #---------------------

BEGIN;

ALTER TABLE `prims` MODIFY COLUMN `CreatorID` VARCHAR(255) NOT NULL DEFAULT '';
ALTER TABLE `primitems` MODIFY COLUMN `CreatorID` VARCHAR(255) NOT NULL DEFAULT '';

COMMIT;

:VERSION 38          #---------------------

BEGIN;

alter table land ENGINE = MyISAM;
alter table landaccesslist ENGINE = MyISAM;
alter table migrations ENGINE = MyISAM;
alter table primitems ENGINE = MyISAM;
alter table prims ENGINE = MyISAM;
alter table primshapes ENGINE = MyISAM;
alter table regionban ENGINE = MyISAM;
alter table regionsettings ENGINE = MyISAM;
alter table terrain ENGINE = MyISAM;

COMMIT;

:VERSION 39        #--------------- Telehub support

BEGIN;
CREATE TABLE IF NOT EXISTS `spawn_points` (
  `RegionID` varchar(36) COLLATE utf8_unicode_ci NOT NULL,
  `Yaw` float NOT NULL,
  `Pitch` float NOT NULL,
  `Distance` float NOT NULL,
  KEY `RegionID` (`RegionID`)
) ENGINE=Innodb;

ALTER TABLE `regionsettings` ADD COLUMN `TelehubObject` varchar(36) NOT NULL;
COMMIT;

:VERSION 40       #---------------- Parcels for sale

BEGIN;
ALTER TABLE `regionsettings` ADD COLUMN `parcel_tile_ID` char(36) NOT NULL DEFAULT '00000000-0000-0000-0000-000000000000';
COMMIT;

:VERSION 41       #---------------- Timed bans/access

BEGIN;
ALTER TABLE `landaccesslist` ADD COLUMN `Expires` INTEGER NOT NULL DEFAULT 0;
COMMIT;

:VERSION 42       #--------------------- Region Covenant changed time

BEGIN;
ALTER TABLE regionsettings ADD COLUMN covenant_datetime int unsigned NOT NULL DEFAULT '0';
COMMIT;

:VERSION 43         #--------------------- 

BEGIN;

ALTER TABLE `regionsettings` MODIFY COLUMN `TelehubObject` VARCHAR(36) NOT NULL DEFAULT '00000000-0000-0000-0000-000000000000';

COMMIT;

:VERSION 44         #--------------------- Environment Settings

BEGIN;

CREATE TABLE `regionenvironment` (
  `region_id` varchar(36) NOT NULL,
  `llsd_settings` TEXT NOT NULL,
  PRIMARY KEY (`region_id`)
) ENGINE=InnoDB DEFAULT CHARSET=utf8;

COMMIT;

:VERSION 45

BEGIN;

CREATE TABLE `regionextra` (`RegionID` char(36) not null, `Name` varchar(32) not null, `value` text, primary key(`RegionID`, `Name`));

COMMIT;

:VERSION 46       #---------------- Dynamic attributes

BEGIN;

ALTER TABLE prims ADD COLUMN DynAttrs TEXT;

COMMIT;

:VERSION 47       #---------------- Extra physics params

BEGIN;

ALTER TABLE prims ADD COLUMN `PhysicsShapeType` tinyint(4) NOT NULL default '0';
ALTER TABLE prims ADD COLUMN `Density` double NOT NULL default '1000';
ALTER TABLE prims ADD COLUMN `GravityModifier` double NOT NULL default '1';
ALTER TABLE prims ADD COLUMN `Friction` double NOT NULL default '0.6';
ALTER TABLE prims ADD COLUMN `Restitution` double NOT NULL default '0.5';

<<<<<<< HEAD
COMMIT;
=======
COMMIT;

:VERSION 48       #---------------- Keyframes

BEGIN;

ALTER TABLE prims ADD COLUMN `KeyframeMotion` blob;

COMMIT;

:VERSION 49         #--------------------- Save attachment info

BEGIN;
ALTER TABLE prims ADD COLUMN AttachedPosX double default 0;
ALTER TABLE prims ADD COLUMN AttachedPosY double default 0;
ALTER TABLE prims ADD COLUMN AttachedPosZ double default 0;
ALTER TABLE primshapes ADD COLUMN LastAttachPoint int(4) not null default '0';
COMMIT;
>>>>>>> 8996ac1a
<|MERGE_RESOLUTION|>--- conflicted
+++ resolved
@@ -921,9 +921,6 @@
 ALTER TABLE prims ADD COLUMN `Friction` double NOT NULL default '0.6';
 ALTER TABLE prims ADD COLUMN `Restitution` double NOT NULL default '0.5';
 
-<<<<<<< HEAD
-COMMIT;
-=======
 COMMIT;
 
 :VERSION 48       #---------------- Keyframes
@@ -941,5 +938,4 @@
 ALTER TABLE prims ADD COLUMN AttachedPosY double default 0;
 ALTER TABLE prims ADD COLUMN AttachedPosZ double default 0;
 ALTER TABLE primshapes ADD COLUMN LastAttachPoint int(4) not null default '0';
-COMMIT;
->>>>>>> 8996ac1a
+COMMIT;