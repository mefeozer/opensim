--- conflicted
+++ resolved
@@ -138,11 +138,7 @@
     
     ;; Path to decoded sculpty maps
     ;; Defaults to "j2kDecodeCache
-<<<<<<< HEAD
-    ;DecodedSculpMapPath = "j2kDecodeCache"
-=======
     ;DecodedSculptMapPath = "j2kDecodeCache"
->>>>>>> 6f78358b
 
     ; Choose one of the physics engines below
     ; OpenDynamicsEngine is by some distance the most developed physics engine
