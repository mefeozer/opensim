/*
 * Copyright (c) Contributors, http://opensimulator.org/
 * See CONTRIBUTORS.TXT for a full list of copyright holders.
 *
 * Redistribution and use in source and binary forms, with or without
 * modification, are permitted provided that the following conditions are met:
 *     * Redistributions of source code must retain the above copyright
 *       notice, this list of conditions and the following disclaimer.
 *     * Redistributions in binary form must reproduce the above copyright
 *       notice, this list of conditions and the following disclaimer in the
 *       documentation and/or other materials provided with the distribution.
 *     * Neither the name of the OpenSimulator Project nor the
 *       names of its contributors may be used to endorse or promote products
 *       derived from this software without specific prior written permission.
 *
 * THIS SOFTWARE IS PROVIDED BY THE DEVELOPERS ``AS IS'' AND ANY
 * EXPRESS OR IMPLIED WARRANTIES, INCLUDING, BUT NOT LIMITED TO, THE IMPLIED
 * WARRANTIES OF MERCHANTABILITY AND FITNESS FOR A PARTICULAR PURPOSE ARE
 * DISCLAIMED. IN NO EVENT SHALL THE CONTRIBUTORS BE LIABLE FOR ANY
 * DIRECT, INDIRECT, INCIDENTAL, SPECIAL, EXEMPLARY, OR CONSEQUENTIAL DAMAGES
 * (INCLUDING, BUT NOT LIMITED TO, PROCUREMENT OF SUBSTITUTE GOODS OR SERVICES;
 * LOSS OF USE, DATA, OR PROFITS; OR BUSINESS INTERRUPTION) HOWEVER CAUSED AND
 * ON ANY THEORY OF LIABILITY, WHETHER IN CONTRACT, STRICT LIABILITY, OR TORT
 * (INCLUDING NEGLIGENCE OR OTHERWISE) ARISING IN ANY WAY OUT OF THE USE OF THIS
 * SOFTWARE, EVEN IF ADVISED OF THE POSSIBILITY OF SUCH DAMAGE.
 */

using System;
using System.Collections.Generic;
using System.Net;
using System.Reflection;
using System.Threading;
using OpenSim.Framework;
using OpenSim.Framework.Capabilities;
using OpenSim.Framework.Client;
using OpenSim.Region.Framework.Interfaces;
using OpenSim.Region.Framework.Scenes;
using OpenSim.Region.Physics.Manager;
using OpenSim.Services.Interfaces;

using GridRegion = OpenSim.Services.Interfaces.GridRegion;

using OpenMetaverse;
using log4net;
using Nini.Config;
using Mono.Addins;

namespace OpenSim.Region.CoreModules.Framework.EntityTransfer
{
    [Extension(Path = "/OpenSim/RegionModules", NodeName = "RegionModule", Id = "EntityTransferModule")]
    public class EntityTransferModule : INonSharedRegionModule, IEntityTransferModule
    {
        private static readonly ILog m_log = LogManager.GetLogger(MethodBase.GetCurrentMethod().DeclaringType);

        public const int DefaultMaxTransferDistance = 4095;
        public const bool WaitForAgentArrivedAtDestinationDefault = true;

        /// <summary>
        /// The maximum distance, in standard region units (256m) that an agent is allowed to transfer.
        /// </summary>
        public int MaxTransferDistance { get; set; }

        /// <summary>
        /// If true then on a teleport, the source region waits for a callback from the destination region.  If
        /// a callback fails to arrive within a set time then the user is pulled back into the source region.
        /// </summary>
        public bool WaitForAgentArrivedAtDestination { get; set; }

        protected bool m_Enabled = false;

        public Scene Scene { get; private set; }

        /// <summary>
        /// Handles recording and manipulation of state for entities that are in transfer within or between regions
        /// (cross or teleport).
        /// </summary>
        private EntityTransferStateMachine m_entityTransferStateMachine;

        private ExpiringCache<UUID, ExpiringCache<ulong, DateTime>> m_bannedRegions =
                new ExpiringCache<UUID, ExpiringCache<ulong, DateTime>>();

        private IEventQueue m_eqModule;

        #region ISharedRegionModule

        public Type ReplaceableInterface
        {
            get { return null; }
        }

        public virtual string Name
        {
            get { return "BasicEntityTransferModule"; }
        }

        public virtual void Initialise(IConfigSource source)
        {
            IConfig moduleConfig = source.Configs["Modules"];
            if (moduleConfig != null)
            {
                string name = moduleConfig.GetString("EntityTransferModule", "");
                if (name == Name)
                {
                    InitialiseCommon(source);
                    m_log.DebugFormat("[ENTITY TRANSFER MODULE]: {0} enabled.", Name);
                }
            }
        }

        /// <summary>
        /// Initialize config common for this module and any descendents.
        /// </summary>
        /// <param name="source"></param>
        protected virtual void InitialiseCommon(IConfigSource source)
        {
            IConfig transferConfig = source.Configs["EntityTransfer"];
            if (transferConfig != null)
            {
                WaitForAgentArrivedAtDestination
                    = transferConfig.GetBoolean("wait_for_callback", WaitForAgentArrivedAtDestinationDefault);
                
                MaxTransferDistance = transferConfig.GetInt("max_distance", DefaultMaxTransferDistance);
            }
            else
            {
                MaxTransferDistance = DefaultMaxTransferDistance;
            }

            m_entityTransferStateMachine = new EntityTransferStateMachine(this);

            m_Enabled = true;
        }

        public virtual void PostInitialise()
        {
        }

        public virtual void AddRegion(Scene scene)
        {
            if (!m_Enabled)
                return;

            Scene = scene;

            scene.RegisterModuleInterface<IEntityTransferModule>(this);
            scene.EventManager.OnNewClient += OnNewClient;
        }

        protected virtual void OnNewClient(IClientAPI client)
        {
            client.OnTeleportHomeRequest += TriggerTeleportHome;
            client.OnTeleportLandmarkRequest += RequestTeleportLandmark;
            client.OnTeleportCancel += TeleportCancel;
        }

        public virtual void Close() {}

        public virtual void RemoveRegion(Scene scene) {}

        public virtual void RegionLoaded(Scene scene)
        {
            if (!m_Enabled)
                return;

            m_eqModule = Scene.RequestModuleInterface<IEventQueue>();
        }

        #endregion

        #region Agent Teleports

        public void Teleport(ScenePresence sp, ulong regionHandle, Vector3 position, Vector3 lookAt, uint teleportFlags)
        {
            if (sp.Scene.Permissions.IsGridGod(sp.UUID))
            {
                // This user will be a God in the destination scene, too
                teleportFlags |= (uint)TeleportFlags.Godlike;
            }

            if (!sp.Scene.Permissions.CanTeleport(sp.UUID))
                return;

            string destinationRegionName = "(not found)";

            // Record that this agent is in transit so that we can prevent simultaneous requests and do later detection
            // of whether the destination region completes the teleport.
            if (!m_entityTransferStateMachine.SetInTransit(sp.UUID))
            {
                m_log.DebugFormat(
                    "[ENTITY TRANSFER MODULE]: Ignoring teleport request of {0} {1} to {2}@{3} - agent is already in transit.",
                    sp.Name, sp.UUID, position, regionHandle);
                
                return;
            }

            try
            {
                // Reset animations; the viewer does that in teleports.
                sp.Animator.ResetAnimations();

                if (regionHandle == sp.Scene.RegionInfo.RegionHandle)
                {
                    destinationRegionName = sp.Scene.RegionInfo.RegionName;

                    TeleportAgentWithinRegion(sp, position, lookAt, teleportFlags);
                }
                else // Another region possibly in another simulator
                {
                    GridRegion finalDestination = null;
                    try
                    {
                        TeleportAgentToDifferentRegion(
                            sp, regionHandle, position, lookAt, teleportFlags, out finalDestination);
                    }
                    finally
                    {
                        if (finalDestination != null)
                            destinationRegionName = finalDestination.RegionName;
                    }
                }
            }
            catch (Exception e)
            {
                m_log.ErrorFormat(
                    "[ENTITY TRANSFER MODULE]: Exception on teleport of {0} from {1}@{2} to {3}@{4}: {5}{6}",
                    sp.Name, sp.AbsolutePosition, sp.Scene.RegionInfo.RegionName, position, destinationRegionName,
                    e.Message, e.StackTrace);

                sp.ControllingClient.SendTeleportFailed("Internal error");
            }
            finally
            {
                m_entityTransferStateMachine.ResetFromTransit(sp.UUID);
            }
        }

        /// <summary>
        /// Teleports the agent within its current region.
        /// </summary>
        /// <param name="sp"></param>
        /// <param name="position"></param>
        /// <param name="lookAt"></param>
        /// <param name="teleportFlags"></param>
        private void TeleportAgentWithinRegion(ScenePresence sp, Vector3 position, Vector3 lookAt, uint teleportFlags)
        {
            m_log.DebugFormat(
                "[ENTITY TRANSFER MODULE]: Teleport for {0} to {1} within {2}",
                sp.Name, position, sp.Scene.RegionInfo.RegionName);

            // Teleport within the same region
            if (IsOutsideRegion(sp.Scene, position) || position.Z < 0)
            {
                Vector3 emergencyPos = new Vector3(128, 128, 128);

                m_log.WarnFormat(
                    "[ENTITY TRANSFER MODULE]: RequestTeleportToLocation() was given an illegal position of {0} for avatar {1}, {2}.  Substituting {3}",
                    position, sp.Name, sp.UUID, emergencyPos);

                position = emergencyPos;
            }

            // TODO: Get proper AVG Height
            float localAVHeight = 1.56f;
            float posZLimit = 22;

            // TODO: Check other Scene HeightField
            if (position.X > 0 && position.X <= (int)Constants.RegionSize && position.Y > 0 && position.Y <= (int)Constants.RegionSize)
            {
                posZLimit = (float)sp.Scene.Heightmap[(int)position.X, (int)position.Y];
            }

            float newPosZ = posZLimit + localAVHeight;
            if (posZLimit >= (position.Z - (localAVHeight / 2)) && !(Single.IsInfinity(newPosZ) || Single.IsNaN(newPosZ)))
            {
                position.Z = newPosZ;
            }

            if (sp.Flying)
                teleportFlags |= (uint)TeleportFlags.IsFlying;

            m_entityTransferStateMachine.UpdateInTransit(sp.UUID, AgentTransferState.Transferring);

            sp.ControllingClient.SendTeleportStart(teleportFlags);

            sp.ControllingClient.SendLocalTeleport(position, lookAt, teleportFlags);
            sp.TeleportFlags = (Constants.TeleportFlags)teleportFlags;
            sp.Velocity = Vector3.Zero;
            sp.Teleport(position);

            m_entityTransferStateMachine.UpdateInTransit(sp.UUID, AgentTransferState.ReceivedAtDestination);

            foreach (SceneObjectGroup grp in sp.GetAttachments())
            {
                sp.Scene.EventManager.TriggerOnScriptChangedEvent(grp.LocalId, (uint)Changed.TELEPORT);
            }

            m_entityTransferStateMachine.UpdateInTransit(sp.UUID, AgentTransferState.CleaningUp);
        }

        /// <summary>
        /// Teleports the agent to a different region.
        /// </summary>
        /// <param name='sp'></param>
        /// <param name='regionHandle'>/param>
        /// <param name='position'></param>
        /// <param name='lookAt'></param>
        /// <param name='teleportFlags'></param>
        /// <param name='finalDestination'></param>
        private void TeleportAgentToDifferentRegion(
            ScenePresence sp, ulong regionHandle, Vector3 position,
            Vector3 lookAt, uint teleportFlags, out GridRegion finalDestination)
        {
            uint x = 0, y = 0;
            Utils.LongToUInts(regionHandle, out x, out y);
            GridRegion reg = Scene.GridService.GetRegionByPosition(sp.Scene.RegionInfo.ScopeID, (int)x, (int)y);

            if (reg != null)
            {
                finalDestination = GetFinalDestination(reg);

                if (finalDestination == null)
                {
                    m_log.WarnFormat(
                        "[ENTITY TRANSFER MODULE]: Final destination is having problems. Unable to teleport {0} {1}",
                        sp.Name, sp.UUID);

                    sp.ControllingClient.SendTeleportFailed("Problem at destination");
                    return;
                }

                // Check that these are not the same coordinates
                if (finalDestination.RegionLocX == sp.Scene.RegionInfo.RegionLocX &&
                    finalDestination.RegionLocY == sp.Scene.RegionInfo.RegionLocY)
                {
                    // Can't do. Viewer crashes
                    sp.ControllingClient.SendTeleportFailed("Space warp! You would crash. Move to a different region and try again.");
                    return;
                }

                // Validate assorted conditions
                string reason = string.Empty;
                if (!ValidateGenericConditions(sp, reg, finalDestination, teleportFlags, out reason))
                {
                    sp.ControllingClient.SendTeleportFailed(reason);
                    return;
                }

                //
                // This is it
                //
                DoTeleportInternal(sp, reg, finalDestination, position, lookAt, teleportFlags);
                //
                //
                //
            }
            else
            {
                finalDestination = null;

                // TP to a place that doesn't exist (anymore)
                // Inform the viewer about that
                sp.ControllingClient.SendTeleportFailed("The region you tried to teleport to doesn't exist anymore");

                // and set the map-tile to '(Offline)'
                uint regX, regY;
                Utils.LongToUInts(regionHandle, out regX, out regY);

                MapBlockData block = new MapBlockData();
                block.X = (ushort)(regX / Constants.RegionSize);
                block.Y = (ushort)(regY / Constants.RegionSize);
                block.Access = 254; // == not there

                List<MapBlockData> blocks = new List<MapBlockData>();
                blocks.Add(block);
                sp.ControllingClient.SendMapBlock(blocks, 0);
            }
        }

        // Nothing to validate here
        protected virtual bool ValidateGenericConditions(ScenePresence sp, GridRegion reg, GridRegion finalDestination, uint teleportFlags, out string reason)
        {
            reason = String.Empty;
            return true;
        }

        /// <summary>
        /// Determines whether this instance is within the max transfer distance.
        /// </summary>
        /// <param name="sourceRegion"></param>
        /// <param name="destRegion"></param>
        /// <returns>
        /// <c>true</c> if this instance is within max transfer distance; otherwise, <c>false</c>.
        /// </returns>
        private bool IsWithinMaxTeleportDistance(RegionInfo sourceRegion, GridRegion destRegion)
        {
//                        m_log.DebugFormat("[ENTITY TRANSFER MODULE]: Source co-ords are x={0} y={1}", curRegionX, curRegionY);
//
//                        m_log.DebugFormat("[ENTITY TRANSFER MODULE]: Final dest is x={0} y={1} {2}@{3}",
//                            destRegionX, destRegionY, finalDestination.RegionID, finalDestination.ServerURI);

            // Insanely, RegionLoc on RegionInfo is the 256m map co-ord whilst GridRegion.RegionLoc is the raw meters position.
            return Math.Abs(sourceRegion.RegionLocX - destRegion.RegionCoordX) <= MaxTransferDistance
                && Math.Abs(sourceRegion.RegionLocY - destRegion.RegionCoordY) <= MaxTransferDistance;
        }

        /// <summary>
        /// Wraps DoTeleportInternal() and manages the transfer state.
        /// </summary>
        public void DoTeleport(
            ScenePresence sp, GridRegion reg, GridRegion finalDestination,
            Vector3 position, Vector3 lookAt, uint teleportFlags)
        {
            // Record that this agent is in transit so that we can prevent simultaneous requests and do later detection
            // of whether the destination region completes the teleport.
<<<<<<< HEAD
            m_entityTransferStateMachine.SetInTransit(sp.UUID);
//            if (!m_entityTransferStateMachine.SetInTransit(sp.UUID))
//            {
//                m_log.DebugFormat(
//                    "[ENTITY TRANSFER MODULE]: Ignoring teleport request of {0} {1} to {2} ({3}) {4}/{5} - agent is already in transit.",
//                    sp.Name, sp.UUID, reg.ServerURI, finalDestination.ServerURI, finalDestination.RegionName, position);
//
//                return;
//            }
=======
            if (!m_entityTransferStateMachine.SetInTransit(sp.UUID))
            {
                m_log.DebugFormat(
                    "[ENTITY TRANSFER MODULE]: Ignoring teleport request of {0} {1} to {2} ({3}) {4}/{5} - agent is already in transit.",
                    sp.Name, sp.UUID, reg.ServerURI, finalDestination.ServerURI, finalDestination.RegionName, position);

                return;
            }
            
            try
            {
                DoTeleportInternal(sp, reg, finalDestination, position, lookAt, teleportFlags);
            }
            catch (Exception e)
            {
                m_log.ErrorFormat(
                    "[ENTITY TRANSFER MODULE]: Exception on teleport of {0} from {1}@{2} to {3}@{4}: {5}{6}",
                    sp.Name, sp.AbsolutePosition, sp.Scene.RegionInfo.RegionName, position, finalDestination.RegionName,
                    e.Message, e.StackTrace);
>>>>>>> 6a01683a

                sp.ControllingClient.SendTeleportFailed("Internal error");
            }
            finally
            {
                m_entityTransferStateMachine.ResetFromTransit(sp.UUID);
            }
        }

        /// <summary>
        /// Teleports the agent to another region.
        /// This method doesn't manage the transfer state; the caller must do that.
        /// </summary>
        private void DoTeleportInternal(
            ScenePresence sp, GridRegion reg, GridRegion finalDestination,
            Vector3 position, Vector3 lookAt, uint teleportFlags)
        {
            if (reg == null || finalDestination == null)
            {
                sp.ControllingClient.SendTeleportFailed("Unable to locate destination");
                return;
            }

            m_log.DebugFormat(
                "[ENTITY TRANSFER MODULE]: Teleporting {0} {1} from {2} to {3} ({4}) {5}/{6}",
                sp.Name, sp.UUID, sp.Scene.RegionInfo.RegionName,
                reg.ServerURI, finalDestination.ServerURI, finalDestination.RegionName, position);

            RegionInfo sourceRegion = sp.Scene.RegionInfo;

            if (!IsWithinMaxTeleportDistance(sourceRegion, finalDestination))
            {
                sp.ControllingClient.SendTeleportFailed(
                    string.Format(
                      "Can't teleport to {0} ({1},{2}) from {3} ({4},{5}), destination is more than {6} regions way",
                      finalDestination.RegionName, finalDestination.RegionCoordX, finalDestination.RegionCoordY,
                      sourceRegion.RegionName, sourceRegion.RegionLocX, sourceRegion.RegionLocY,
                      MaxTransferDistance));

                return;
            }

            uint newRegionX = (uint)(reg.RegionHandle >> 40);
            uint newRegionY = (((uint)(reg.RegionHandle)) >> 8);
            uint oldRegionX = (uint)(sp.Scene.RegionInfo.RegionHandle >> 40);
            uint oldRegionY = (((uint)(sp.Scene.RegionInfo.RegionHandle)) >> 8);

            ulong destinationHandle = finalDestination.RegionHandle;

            // Let's do DNS resolution only once in this process, please!
            // This may be a costly operation. The reg.ExternalEndPoint field is not a passive field,
            // it's actually doing a lot of work.
            IPEndPoint endPoint = finalDestination.ExternalEndPoint;
            if (endPoint == null || endPoint.Address == null)
            {
                sp.ControllingClient.SendTeleportFailed("Remote Region appears to be down");

                return;
            }

            if (!sp.ValidateAttachments())
                m_log.DebugFormat(
                    "[ENTITY TRANSFER MODULE]: Failed validation of all attachments for teleport of {0} from {1} to {2}.  Continuing.",
                    sp.Name, sp.Scene.RegionInfo.RegionName, finalDestination.RegionName);

//                if (!sp.ValidateAttachments())
//                {
//                    sp.ControllingClient.SendTeleportFailed("Inconsistent attachment state");
//                    return;
//                }

            string reason;
            string version;
            if (!Scene.SimulationService.QueryAccess(
                finalDestination, sp.ControllingClient.AgentId, Vector3.Zero, out version, out reason))
            {
                sp.ControllingClient.SendTeleportFailed(reason);

                m_log.DebugFormat(
                    "[ENTITY TRANSFER MODULE]: {0} was stopped from teleporting from {1} to {2} because {3}",
                    sp.Name, sp.Scene.RegionInfo.RegionName, finalDestination.RegionName, reason);

                return;
            }

            m_log.DebugFormat("[ENTITY TRANSFER MODULE]: Destination is running version {0}", version);

            // Fixing a bug where teleporting while sitting results in the avatar ending up removed from
            // both regions
            if (sp.ParentID != (uint)0)
                sp.StandUp();
            else if (sp.Flying)
                teleportFlags |= (uint)TeleportFlags.IsFlying;

            // At least on LL 3.3.4, this is not strictly necessary - a teleport will succeed without sending this to
            // the viewer.  However, it might mean that the viewer does not see the black teleport screen (untested).
            sp.ControllingClient.SendTeleportStart(teleportFlags);

            // the avatar.Close below will clear the child region list. We need this below for (possibly)
            // closing the child agents, so save it here (we need a copy as it is Clear()-ed).
            //List<ulong> childRegions = avatar.KnownRegionHandles;
            // Compared to ScenePresence.CrossToNewRegion(), there's no obvious code to handle a teleport
            // failure at this point (unlike a border crossing failure).  So perhaps this can never fail
            // once we reach here...
            //avatar.Scene.RemoveCapsHandler(avatar.UUID);

            string capsPath = String.Empty;

            AgentCircuitData currentAgentCircuit = sp.Scene.AuthenticateHandler.GetAgentCircuitData(sp.ControllingClient.CircuitCode);
            AgentCircuitData agentCircuit = sp.ControllingClient.RequestClientInfo();
            agentCircuit.startpos = position;
            agentCircuit.child = true;
            agentCircuit.Appearance = sp.Appearance;
            if (currentAgentCircuit != null)
            {
                agentCircuit.ServiceURLs = currentAgentCircuit.ServiceURLs;
                agentCircuit.IPAddress = currentAgentCircuit.IPAddress;
                agentCircuit.Viewer = currentAgentCircuit.Viewer;
                agentCircuit.Channel = currentAgentCircuit.Channel;
                agentCircuit.Mac = currentAgentCircuit.Mac;
                agentCircuit.Id0 = currentAgentCircuit.Id0;
            }

            if (NeedsNewAgent(sp.DrawDistance, oldRegionX, newRegionX, oldRegionY, newRegionY))
            {
                // brand new agent, let's create a new caps seed
                agentCircuit.CapsPath = CapsUtil.GetRandomCapsObjectPath();
            }

            // Let's create an agent there if one doesn't exist yet. 
            bool logout = false;
            if (!CreateAgent(sp, reg, finalDestination, agentCircuit, teleportFlags, out reason, out logout))
            {
                sp.ControllingClient.SendTeleportFailed(String.Format("Teleport refused: {0}", reason));

                m_log.DebugFormat(
                    "[ENTITY TRANSFER MODULE]: Teleport of {0} from {1} to {2} was refused because {3}",
                    sp.Name, sp.Scene.RegionInfo.RegionName, finalDestination.RegionName, reason);

                return;
            }

            // Past this point we have to attempt clean up if the teleport fails, so update transfer state.
            m_entityTransferStateMachine.UpdateInTransit(sp.UUID, AgentTransferState.Transferring);

            // OK, it got this agent. Let's close some child agents
            sp.CloseChildAgents(newRegionX, newRegionY);

            IClientIPEndpoint ipepClient;  
            if (NeedsNewAgent(sp.DrawDistance, oldRegionX, newRegionX, oldRegionY, newRegionY))
            {
                //sp.ControllingClient.SendTeleportProgress(teleportFlags, "Creating agent...");
                #region IP Translation for NAT
                // Uses ipepClient above
                if (sp.ClientView.TryGet(out ipepClient))
                {
                    endPoint.Address = NetworkUtil.GetIPFor(ipepClient.EndPoint, endPoint.Address);
                }
                #endregion
                capsPath = finalDestination.ServerURI + CapsUtil.GetCapsSeedPath(agentCircuit.CapsPath);

                if (m_eqModule != null)
                {
                    m_eqModule.EnableSimulator(destinationHandle, endPoint, sp.UUID);

                    // ES makes the client send a UseCircuitCode message to the destination, 
                    // which triggers a bunch of things there.
                    // So let's wait
                    Thread.Sleep(200);

                    // At least on LL 3.3.4 for teleports between different regions on the same simulator this appears
                    // unnecessary - teleport will succeed and SEED caps will be requested without it (though possibly
                    // only on TeleportFinish).  This is untested for region teleport between different simulators
                    // though this probably also works.
                    m_eqModule.EstablishAgentCommunication(sp.UUID, endPoint, capsPath);
                }
                else
                {
                    sp.ControllingClient.InformClientOfNeighbour(destinationHandle, endPoint);
                }
            }
            else
            {
                agentCircuit.CapsPath = sp.Scene.CapsModule.GetChildSeed(sp.UUID, reg.RegionHandle);
                capsPath = finalDestination.ServerURI + CapsUtil.GetCapsSeedPath(agentCircuit.CapsPath);
            }

            // Let's send a full update of the agent. This is a synchronous call.
            AgentData agent = new AgentData();
            sp.CopyTo(agent);
            agent.Position = position;
            SetCallbackURL(agent, sp.Scene.RegionInfo);

            //sp.ControllingClient.SendTeleportProgress(teleportFlags, "Updating agent...");

            if (!UpdateAgent(reg, finalDestination, agent, sp))
            {
                // Region doesn't take it
                m_log.WarnFormat(
                    "[ENTITY TRANSFER MODULE]: UpdateAgent failed on teleport of {0} to {1} from {2}.  Returning avatar to source region.",
                    sp.Name, finalDestination.RegionName, sp.Scene.RegionInfo.RegionName);
                
                Fail(sp, finalDestination, logout);
                return;
            }

            sp.ControllingClient.SendTeleportProgress(teleportFlags | (uint)TeleportFlags.DisableCancel, "sending_dest");

            m_log.DebugFormat(
                "[ENTITY TRANSFER MODULE]: Sending new CAPS seed url {0} from {1} to {2}",
                capsPath, sp.Scene.RegionInfo.RegionName, sp.Name);

            if (m_eqModule != null)
            {
                m_eqModule.TeleportFinishEvent(destinationHandle, 13, endPoint, 0, teleportFlags, capsPath, sp.UUID);
            }
            else
            {
                sp.ControllingClient.SendRegionTeleport(destinationHandle, 13, endPoint, 4,
                                                            teleportFlags, capsPath);
            }

            // Let's set this to true tentatively. This does not trigger OnChildAgent
            sp.IsChildAgent = true;

            // TeleportFinish makes the client send CompleteMovementIntoRegion (at the destination), which
            // trigers a whole shebang of things there, including MakeRoot. So let's wait for confirmation
            // that the client contacted the destination before we close things here.
            if (!m_entityTransferStateMachine.WaitForAgentArrivedAtDestination(sp.UUID))
            {
                m_log.WarnFormat(
                    "[ENTITY TRANSFER MODULE]: Teleport of {0} to {1} from {2} failed due to no callback from destination region.  Returning avatar to source region.",
                    sp.Name, finalDestination.RegionName, sp.Scene.RegionInfo.RegionName);
                
                Fail(sp, finalDestination, logout);
                return;
            }

            m_entityTransferStateMachine.UpdateInTransit(sp.UUID, AgentTransferState.CleaningUp);

            // For backwards compatibility
            if (version == "Unknown" || version == string.Empty)
            {
                // CrossAttachmentsIntoNewRegion is a synchronous call. We shouldn't need to wait after it
                m_log.DebugFormat("[ENTITY TRANSFER MODULE]: Old simulator, sending attachments one by one...");
                CrossAttachmentsIntoNewRegion(finalDestination, sp, true);
            }

            // May need to logout or other cleanup
            AgentHasMovedAway(sp, logout);

            // Well, this is it. The agent is over there.
            KillEntity(sp.Scene, sp.LocalId);

            // Now let's make it officially a child agent
            sp.MakeChildAgent();

//                sp.Scene.CleanDroppedAttachments();

            // Finally, let's close this previously-known-as-root agent, when the jump is outside the view zone

            if (NeedsClosing(sp.DrawDistance, oldRegionX, newRegionX, oldRegionY, newRegionY, reg))
            {
                // We need to delay here because Imprudence viewers, unlike v1 or v3, have a short (<200ms, <500ms) delay before
                // they regard the new region as the current region after receiving the AgentMovementComplete
                // response.  If close is sent before then, it will cause the viewer to quit instead.
                //
                // This sleep can be increased if necessary.  However, whilst it's active,
                // an agent cannot teleport back to this region if it has teleported away.
                Thread.Sleep(3000);

                sp.Scene.IncomingCloseAgent(sp.UUID, false);
            }
            else
            {
                // now we have a child agent in this region. 
                sp.Reset();
            }

            // Commented pending deletion since this method no longer appears to do anything at all
//            // REFACTORING PROBLEM. Well, not a problem, but this method is HORRIBLE!
//            if (sp.Scene.NeedSceneCacheClear(sp.UUID))
//            {
//                m_log.DebugFormat(
//                    "[ENTITY TRANSFER MODULE]: User {0} is going to another region, profile cache removed",
//                    sp.UUID);
//            }
        }

        protected virtual void Fail(ScenePresence sp, GridRegion finalDestination, bool logout)
        {
            m_entityTransferStateMachine.UpdateInTransit(sp.UUID, AgentTransferState.CleaningUp);

            // Client never contacted destination. Let's restore everything back
            sp.ControllingClient.SendTeleportFailed("Problems connecting to destination.");

            // Fail. Reset it back
            sp.IsChildAgent = false;
            ReInstantiateScripts(sp);

            EnableChildAgents(sp);

            // Finally, kill the agent we just created at the destination.
            Scene.SimulationService.CloseAgent(finalDestination, sp.UUID);

            sp.Scene.EventManager.TriggerTeleportFail(sp.ControllingClient, logout);
        }

        protected virtual bool CreateAgent(ScenePresence sp, GridRegion reg, GridRegion finalDestination, AgentCircuitData agentCircuit, uint teleportFlags, out string reason, out bool logout)
        {
            logout = false;
            bool success = Scene.SimulationService.CreateAgent(finalDestination, agentCircuit, teleportFlags, out reason);

            if (success)
                sp.Scene.EventManager.TriggerTeleportStart(sp.ControllingClient, reg, finalDestination, teleportFlags, logout);

            return success;
        }

        protected virtual bool UpdateAgent(GridRegion reg, GridRegion finalDestination, AgentData agent, ScenePresence sp)
        {
            return Scene.SimulationService.UpdateAgent(finalDestination, agent);
        }

        protected virtual void SetCallbackURL(AgentData agent, RegionInfo region)
        {
            agent.CallbackURI = region.ServerURI + "agent/" + agent.AgentID.ToString() + "/" + region.RegionID.ToString() + "/release/";

            m_log.DebugFormat(
                "[ENTITY TRANSFER MODULE]: Set release callback URL to {0} in {1}",
                agent.CallbackURI, region.RegionName);
        }

        /// <summary>
        /// Clean up operations once an agent has moved away through cross or teleport.
        /// </summary>
        /// <param name='sp'></param>
        /// <param name='logout'></param>
        protected virtual void AgentHasMovedAway(ScenePresence sp, bool logout)
        {
            if (sp.Scene.AttachmentsModule != null)
                sp.Scene.AttachmentsModule.DeleteAttachmentsFromScene(sp, true);
        }

        protected void KillEntity(Scene scene, uint localID)
        {
            scene.SendKillObject(new List<uint> { localID });
        }

        protected virtual GridRegion GetFinalDestination(GridRegion region)
        {
            return region;
        }

        protected virtual bool NeedsNewAgent(float drawdist, uint oldRegionX, uint newRegionX, uint oldRegionY, uint newRegionY)
        {
            return Util.IsOutsideView(drawdist, oldRegionX, newRegionX, oldRegionY, newRegionY);
        }

        protected virtual bool NeedsClosing(float drawdist, uint oldRegionX, uint newRegionX, uint oldRegionY, uint newRegionY, GridRegion reg)
        {
            return Util.IsOutsideView(drawdist, oldRegionX, newRegionX, oldRegionY, newRegionY);
        }

        protected virtual bool IsOutsideRegion(Scene s, Vector3 pos)
        {
            if (s.TestBorderCross(pos, Cardinals.N))
                return true;
            if (s.TestBorderCross(pos, Cardinals.S))
                return true;
            if (s.TestBorderCross(pos, Cardinals.E))
                return true;
            if (s.TestBorderCross(pos, Cardinals.W))
                return true;

            return false;
        }

        #endregion

        #region Landmark Teleport
        /// <summary>
        /// Tries to teleport agent to landmark.
        /// </summary>
        /// <param name="remoteClient"></param>
        /// <param name="regionHandle"></param>
        /// <param name="position"></param>
        public virtual void RequestTeleportLandmark(IClientAPI remoteClient, AssetLandmark lm)
        {
            GridRegion info = Scene.GridService.GetRegionByUUID(UUID.Zero, lm.RegionID);

            if (info == null)
            {
                // can't find the region: Tell viewer and abort
                remoteClient.SendTeleportFailed("The teleport destination could not be found.");
                return;
            }
            ((Scene)(remoteClient.Scene)).RequestTeleportLocation(remoteClient, info.RegionHandle, lm.Position, 
                Vector3.Zero, (uint)(Constants.TeleportFlags.SetLastToTarget | Constants.TeleportFlags.ViaLandmark));
        }

        #endregion 

        #region Teleport Home

        public virtual void TriggerTeleportHome(UUID id, IClientAPI client)
        {
            TeleportHome(id, client);
        }

        public virtual bool TeleportHome(UUID id, IClientAPI client)
        {
            m_log.DebugFormat(
                "[ENTITY TRANSFER MODULE]: Request to teleport {0} {1} home", client.Name, client.AgentId);

            //OpenSim.Services.Interfaces.PresenceInfo pinfo = Scene.PresenceService.GetAgent(client.SessionId);
            GridUserInfo uinfo = Scene.GridUserService.GetGridUserInfo(client.AgentId.ToString());

            if (uinfo != null)
            {
                if (uinfo.HomeRegionID == UUID.Zero)
                {
                    // can't find the Home region: Tell viewer and abort
                    client.SendTeleportFailed("You don't have a home position set.");
                    return false;
                }
                GridRegion regionInfo = Scene.GridService.GetRegionByUUID(UUID.Zero, uinfo.HomeRegionID);
                if (regionInfo == null)
                {
                    // can't find the Home region: Tell viewer and abort
                    client.SendTeleportFailed("Your home region could not be found.");
                    return false;
                }
                
                m_log.DebugFormat("[ENTITY TRANSFER MODULE]: Home region of {0} is {1} ({2}-{3})",
                    client.Name, regionInfo.RegionName, regionInfo.RegionCoordX, regionInfo.RegionCoordY);

                // a little eekie that this goes back to Scene and with a forced cast, will fix that at some point...
                ((Scene)(client.Scene)).RequestTeleportLocation(
                    client, regionInfo.RegionHandle, uinfo.HomePosition, uinfo.HomeLookAt,
                    (uint)(Constants.TeleportFlags.SetLastToTarget | Constants.TeleportFlags.ViaHome));
            }
            else
            {
                // can't find the Home region: Tell viewer and abort
                client.SendTeleportFailed("Your home region could not be found.");
                return false;
            }
            return true;
        }

        #endregion


        #region Agent Crossings

        public GridRegion GetDestination(Scene scene, UUID agentID, Vector3 pos, out uint xDest, out uint yDest, out string version, out Vector3 newpos)
        {
            version = String.Empty;
            newpos = new Vector3(pos.X, pos.Y, pos.Z);
            uint neighbourx = scene.RegionInfo.RegionLocX;
            uint neighboury = scene.RegionInfo.RegionLocY;
            const float boundaryDistance = 1.7f;
            Vector3 northCross = new Vector3(0, boundaryDistance, 0);
            Vector3 southCross = new Vector3(0, -1 * boundaryDistance, 0);
            Vector3 eastCross = new Vector3(boundaryDistance, 0, 0);
            Vector3 westCross = new Vector3(-1 * boundaryDistance, 0, 0);

            // distance into new region to place avatar
            const float enterDistance = 0.5f;

            if (scene.TestBorderCross(pos + westCross, Cardinals.W))
            {
                if (scene.TestBorderCross(pos + northCross, Cardinals.N))
                {
                    Border b = scene.GetCrossedBorder(pos + northCross, Cardinals.N);
                    neighboury += (uint)(int)(b.BorderLine.Z / (int)Constants.RegionSize);
                }
                else if (scene.TestBorderCross(pos + southCross, Cardinals.S))
                {
                    neighboury--;
                    newpos.Y = Constants.RegionSize - enterDistance;
                }

                neighbourx--;
                newpos.X = Constants.RegionSize - enterDistance;
            }
            else if (scene.TestBorderCross(pos + eastCross, Cardinals.E))
            {
                Border b = scene.GetCrossedBorder(pos + eastCross, Cardinals.E);
                neighbourx += (uint)(int)(b.BorderLine.Z / (int)Constants.RegionSize);
                newpos.X = enterDistance;

                if (scene.TestBorderCross(pos + southCross, Cardinals.S))
                {
                    neighboury--;
                    newpos.Y = Constants.RegionSize - enterDistance;
                }
                else if (scene.TestBorderCross(pos + northCross, Cardinals.N))
                {
                    Border c = scene.GetCrossedBorder(pos + northCross, Cardinals.N);
                    neighboury += (uint)(int)(c.BorderLine.Z / (int)Constants.RegionSize);
                    newpos.Y = enterDistance;
                }
            }
            else if (scene.TestBorderCross(pos + southCross, Cardinals.S))
            {
                Border b = scene.GetCrossedBorder(pos + southCross, Cardinals.S);
                neighboury--;
                newpos.Y = Constants.RegionSize - enterDistance;
            }
            else if (scene.TestBorderCross(pos + northCross, Cardinals.N))
            {
                Border b = scene.GetCrossedBorder(pos + northCross, Cardinals.N);
                neighboury += (uint)(int)(b.BorderLine.Z / (int)Constants.RegionSize);
                newpos.Y = enterDistance;
            }

            /*

            if (pos.X < boundaryDistance) //West
            {
                neighbourx--;
                newpos.X = Constants.RegionSize - enterDistance;
            }
            else if (pos.X > Constants.RegionSize - boundaryDistance) // East
            {
                neighbourx++;
                newpos.X = enterDistance;
            }

            if (pos.Y < boundaryDistance) // South
            {
                neighboury--;
                newpos.Y = Constants.RegionSize - enterDistance;
            }
            else if (pos.Y > Constants.RegionSize - boundaryDistance) // North
            {
                neighboury++;
                newpos.Y = enterDistance;
            }
            */

            xDest = neighbourx;
            yDest = neighboury;

            int x = (int)(neighbourx * Constants.RegionSize), y = (int)(neighboury * Constants.RegionSize);

            ulong neighbourHandle = Utils.UIntsToLong((uint)x, (uint)y);

            ExpiringCache<ulong, DateTime> r;
            DateTime banUntil;

            if (m_bannedRegions.TryGetValue(agentID, out r))
            {
                if (r.TryGetValue(neighbourHandle, out banUntil))
                {
                    if (DateTime.Now < banUntil)
                        return null;
                    r.Remove(neighbourHandle);
                }
            }
            else
            {
                r = null;
            }

            GridRegion neighbourRegion = scene.GridService.GetRegionByPosition(scene.RegionInfo.ScopeID, (int)x, (int)y);

            string reason;
            if (!scene.SimulationService.QueryAccess(neighbourRegion, agentID, newpos, out version, out reason))
            {
                if (r == null)
                {
                    r = new ExpiringCache<ulong, DateTime>();
                    r.Add(neighbourHandle, DateTime.Now + TimeSpan.FromSeconds(15), TimeSpan.FromSeconds(15));

                    m_bannedRegions.Add(agentID, r, TimeSpan.FromSeconds(45));
                }
                else
                {
                    r.Add(neighbourHandle, DateTime.Now + TimeSpan.FromSeconds(15), TimeSpan.FromSeconds(15));
                }
                return null;
            }

            return neighbourRegion;
        }

        private void TeleportCancel(IClientAPI remoteClient)
        {
            m_entityTransferStateMachine.ResetFromTransit(remoteClient.AgentId);
        }

        public bool Cross(ScenePresence agent, bool isFlying)
        {
            uint x;
            uint y;
            Vector3 newpos;
            string version;

            GridRegion neighbourRegion = GetDestination(agent.Scene, agent.UUID, agent.AbsolutePosition, out x, out y, out version, out newpos);
            if (neighbourRegion == null)
            {
                agent.ControllingClient.SendAlertMessage("Cannot region cross into banned parcel");
                return false;
            }

            agent.IsInTransit = true;

            CrossAgentToNewRegionDelegate d = CrossAgentToNewRegionAsync;
            d.BeginInvoke(agent, newpos, neighbourRegion, isFlying, version, CrossAgentToNewRegionCompleted, d);

            return true;
        }


        public delegate void InformClientToInitateTeleportToLocationDelegate(ScenePresence agent, uint regionX, uint regionY,
                                                            Vector3 position,
                                                            Scene initiatingScene);

        private void InformClientToInitateTeleportToLocation(ScenePresence agent, uint regionX, uint regionY, Vector3 position, Scene initiatingScene)
        {

            // This assumes that we know what our neighbours are.

            InformClientToInitateTeleportToLocationDelegate d = InformClientToInitiateTeleportToLocationAsync;
            d.BeginInvoke(agent, regionX, regionY, position, initiatingScene,
                          InformClientToInitiateTeleportToLocationCompleted,
                          d);
        }

        public void InformClientToInitiateTeleportToLocationAsync(ScenePresence agent, uint regionX, uint regionY, Vector3 position,
            Scene initiatingScene)
        {
            Thread.Sleep(10000);
            
            IMessageTransferModule im = initiatingScene.RequestModuleInterface<IMessageTransferModule>();
            if (im != null)
            {
                UUID gotoLocation = Util.BuildFakeParcelID(
                    Util.UIntsToLong(
                                              (regionX *
                                               (uint)Constants.RegionSize),
                                              (regionY *
                                               (uint)Constants.RegionSize)),
                    (uint)(int)position.X,
                    (uint)(int)position.Y,
                    (uint)(int)position.Z);

                GridInstantMessage m
                    = new GridInstantMessage(
                        initiatingScene,
                        UUID.Zero,
                        "Region",
                        agent.UUID,
                        (byte)InstantMessageDialog.GodLikeRequestTeleport,
                        false,
                        "",
                        gotoLocation,
                        false,
                        new Vector3(127, 0, 0),
                        new Byte[0],
                        false);

                im.SendInstantMessage(m, delegate(bool success)
                {
                    m_log.DebugFormat("[ENTITY TRANSFER MODULE]: Client Initiating Teleport sending IM success = {0}", success);
                });

            }
        }

        private void InformClientToInitiateTeleportToLocationCompleted(IAsyncResult iar)
        {
            InformClientToInitateTeleportToLocationDelegate icon =
                (InformClientToInitateTeleportToLocationDelegate)iar.AsyncState;
            icon.EndInvoke(iar);
        }

        public bool CrossAgentToNewRegionPrep(ScenePresence agent, GridRegion neighbourRegion)
        {
            if (neighbourRegion == null)
                return false;
            
            m_entityTransferStateMachine.SetInTransit(agent.UUID);

            agent.RemoveFromPhysicalScene();

            return true;
        }

        /// <summary>
        /// This Closes child agents on neighbouring regions
        /// Calls an asynchronous method to do so..  so it doesn't lag the sim.
        /// </summary>
        public ScenePresence CrossAgentToNewRegionAsync(
            ScenePresence agent, Vector3 pos, GridRegion neighbourRegion,
            bool isFlying, string version)
        {
            if (!CrossAgentToNewRegionPrep(agent, neighbourRegion))
                return agent;

<<<<<<< HEAD
            if (!CrossAgentIntoNewRegionMain(agent, pos, neighbourRegion, isFlying))
                return agent;
=======
            if (!m_entityTransferStateMachine.SetInTransit(agent.UUID))
            {
                m_log.ErrorFormat(
                    "[ENTITY TRANSFER MODULE]: Problem crossing user {0} to new region {1} from {2} - agent is already in transit",
                    agent.Name, neighbourRegion.RegionName, agent.Scene.RegionInfo.RegionName);
                return agent;
            }

            bool transitWasReset = false;

            try
            {
                ulong neighbourHandle = Utils.UIntsToLong((uint)(neighbourx * Constants.RegionSize), (uint)(neighboury * Constants.RegionSize));

                m_log.DebugFormat(
                    "[ENTITY TRANSFER MODULE]: Crossing agent {0} {1} to {2}-{3} running version {4}",
                    agent.Firstname, agent.Lastname, neighbourx, neighboury, version);

                Scene m_scene = agent.Scene;

                if (!agent.ValidateAttachments())
                    m_log.DebugFormat(
                        "[ENTITY TRANSFER MODULE]: Failed validation of all attachments for region crossing of {0} from {1} to {2}.  Continuing.",
                        agent.Name, agent.Scene.RegionInfo.RegionName, neighbourRegion.RegionName);

                pos = pos + agent.Velocity;
                Vector3 vel2 = new Vector3(agent.Velocity.X, agent.Velocity.Y, 0);
>>>>>>> 6a01683a

            CrossAgentToNewRegionPost(agent, pos, neighbourRegion, isFlying, version);
            return agent;
        }

<<<<<<< HEAD
        public bool CrossAgentIntoNewRegionMain(ScenePresence agent, Vector3 pos, GridRegion neighbourRegion, bool isFlying)
        {
            try
            {
                AgentData cAgent = new AgentData(); 
=======
                AgentData cAgent = new AgentData();
>>>>>>> 6a01683a
                agent.CopyTo(cAgent);
                cAgent.Position = pos + agent.Velocity;
                if (isFlying)
                    cAgent.ControlFlags |= (uint)AgentManager.ControlFlags.AGENT_CONTROL_FLY;

                // We don't need the callback anymnore
                cAgent.CallbackURI = String.Empty;

                // Beyond this point, extra cleanup is needed beyond removing transit state
                m_entityTransferStateMachine.UpdateInTransit(agent.UUID, AgentTransferState.Transferring);

                if (!agent.Scene.SimulationService.UpdateAgent(neighbourRegion, cAgent))
                {
                    // region doesn't take it
                    m_entityTransferStateMachine.UpdateInTransit(agent.UUID, AgentTransferState.CleaningUp);

                    ReInstantiateScripts(agent);
                    agent.AddToPhysicalScene(isFlying);

                    return false;
                }

            }
            catch (Exception e)
            {
                m_log.ErrorFormat(
                    "[ENTITY TRANSFER MODULE]: Problem crossing user {0} to new region {1} from {2}.  Exception {3}{4}",
                    agent.Name, neighbourRegion.RegionName, agent.Scene.RegionInfo.RegionName, e.Message, e.StackTrace);

                // TODO: Might be worth attempting other restoration here such as reinstantiation of scripts, etc.
                return false;
            }

            return true;
        }

        public void CrossAgentToNewRegionPost(ScenePresence agent, Vector3 pos, GridRegion neighbourRegion,
            bool isFlying, string version)
        {
            agent.ControllingClient.RequestClientInfo();

            string agentcaps;
            if (!agent.KnownRegions.TryGetValue(neighbourRegion.RegionHandle, out agentcaps))
            {
                m_log.ErrorFormat("[ENTITY TRANSFER MODULE]: No ENTITY TRANSFER MODULE information for region handle {0}, exiting CrossToNewRegion.",
                                 neighbourRegion.RegionHandle);
                return;
            }

            // No turning back
            agent.IsChildAgent = true;

            string capsPath = neighbourRegion.ServerURI + CapsUtil.GetCapsSeedPath(agentcaps);

            m_log.DebugFormat("[ENTITY TRANSFER MODULE]: Sending new CAPS seed url {0} to client {1}", capsPath, agent.UUID);

            Vector3 vel2 = new Vector3(agent.Velocity.X, agent.Velocity.Y, 0);

<<<<<<< HEAD
            if (m_eqModule != null)
            {
                m_eqModule.CrossRegion(
                    neighbourRegion.RegionHandle, pos + agent.Velocity, vel2 /* agent.Velocity */, neighbourRegion.ExternalEndPoint,
                    capsPath, agent.UUID, agent.ControllingClient.SessionId);
            }
            else
            {
                agent.ControllingClient.CrossRegion(neighbourRegion.RegionHandle, pos + agent.Velocity, agent.Velocity, neighbourRegion.ExternalEndPoint,
                                            capsPath);
            }
=======
                // FIXME: Possibly this should occur lower down after other commands to close other agents,
                // but not sure yet what the side effects would be.
                m_entityTransferStateMachine.ResetFromTransit(agent.UUID);
                transitWasReset = true;
>>>>>>> 6a01683a

            // SUCCESS!
            m_entityTransferStateMachine.UpdateInTransit(agent.UUID, AgentTransferState.ReceivedAtDestination);

            // Unlike a teleport, here we do not wait for the destination region to confirm the receipt.
            m_entityTransferStateMachine.UpdateInTransit(agent.UUID, AgentTransferState.CleaningUp);

            agent.MakeChildAgent();

            // FIXME: Possibly this should occur lower down after other commands to close other agents,
            // but not sure yet what the side effects would be.
            m_entityTransferStateMachine.ResetFromTransit(agent.UUID);

            // now we have a child agent in this region. Request all interesting data about other (root) agents
            agent.SendOtherAgentsAvatarDataToMe();
            agent.SendOtherAgentsAppearanceToMe();

            // Backwards compatibility. Best effort
            if (version == "Unknown" || version == string.Empty)
            {
                m_log.DebugFormat("[ENTITY TRANSFER MODULE]: neighbor with old version, passing attachments one by one...");
                Thread.Sleep(3000); // wait a little now that we're not waiting for the callback
                CrossAttachmentsIntoNewRegion(neighbourRegion, agent, true);
            }
            finally
            {
                if (!transitWasReset)
                    m_entityTransferStateMachine.ResetFromTransit(agent.UUID);
            }

            // Next, let's close the child agent connections that are too far away.
            uint neighbourx;
            uint neighboury;

            Utils.LongToUInts(neighbourRegion.RegionHandle, out neighbourx, out neighboury);

            neighbourx /= Constants.RegionSize;
            neighboury /= Constants.RegionSize;

            agent.CloseChildAgents(neighbourx, neighboury);

            AgentHasMovedAway(agent, false);

            // the user may change their profile information in other region,
            // so the userinfo in UserProfileCache is not reliable any more, delete it
            // REFACTORING PROBLEM. Well, not a problem, but this method is HORRIBLE!
//            if (agent.Scene.NeedSceneCacheClear(agent.UUID))
//            {
//                m_log.DebugFormat(
//                    "[ENTITY TRANSFER MODULE]: User {0} is going to another region", agent.UUID);
//            }

            //m_log.Debug("AFTER CROSS");
            //Scene.DumpChildrenSeeds(UUID);
            //DumpKnownRegions();

            return;
        }
         
        private void CrossAgentToNewRegionCompleted(IAsyncResult iar)
        {
            CrossAgentToNewRegionDelegate icon = (CrossAgentToNewRegionDelegate)iar.AsyncState;
            ScenePresence agent = icon.EndInvoke(iar);

            //// If the cross was successful, this agent is a child agent
            //if (agent.IsChildAgent)
            //    agent.Reset();
            //else // Not successful
            //    agent.RestoreInCurrentScene();

            // In any case
            agent.IsInTransit = false;

            m_log.DebugFormat("[ENTITY TRANSFER MODULE]: Crossing agent {0} {1} completed.", agent.Firstname, agent.Lastname);
        }

        #endregion

        #region Enable Child Agent

        /// <summary>
        /// This informs a single neighbouring region about agent "avatar".
        /// Calls an asynchronous method to do so..  so it doesn't lag the sim.
        /// </summary>
        /// <param name="sp"></param>
        /// <param name="region"></param>
        public void EnableChildAgent(ScenePresence sp, GridRegion region)
        {
            m_log.DebugFormat("[ENTITY TRANSFER]: Enabling child agent in new neighbour {0}", region.RegionName);

            AgentCircuitData currentAgentCircuit = sp.Scene.AuthenticateHandler.GetAgentCircuitData(sp.ControllingClient.CircuitCode);
            AgentCircuitData agent = sp.ControllingClient.RequestClientInfo();
            agent.BaseFolder = UUID.Zero;
            agent.InventoryFolder = UUID.Zero;
            agent.startpos = new Vector3(128, 128, 70);
            agent.child = true;
            agent.Appearance = sp.Appearance;
            agent.CapsPath = CapsUtil.GetRandomCapsObjectPath();

            agent.ChildrenCapSeeds = new Dictionary<ulong, string>(sp.Scene.CapsModule.GetChildrenSeeds(sp.UUID));
            //m_log.DebugFormat("[XXX] Seeds 1 {0}", agent.ChildrenCapSeeds.Count);

            if (!agent.ChildrenCapSeeds.ContainsKey(sp.Scene.RegionInfo.RegionHandle))
                agent.ChildrenCapSeeds.Add(sp.Scene.RegionInfo.RegionHandle, sp.ControllingClient.RequestClientInfo().CapsPath);
            //m_log.DebugFormat("[XXX] Seeds 2 {0}", agent.ChildrenCapSeeds.Count);

            sp.AddNeighbourRegion(region.RegionHandle, agent.CapsPath);
            //foreach (ulong h in agent.ChildrenCapSeeds.Keys)
            //    m_log.DebugFormat("[XXX] --> {0}", h);
            //m_log.DebugFormat("[XXX] Adding {0}", region.RegionHandle);
            agent.ChildrenCapSeeds.Add(region.RegionHandle, agent.CapsPath);

            if (sp.Scene.CapsModule != null)
            {
                sp.Scene.CapsModule.SetChildrenSeed(sp.UUID, agent.ChildrenCapSeeds);
            }

            if (currentAgentCircuit != null)
            {
                agent.ServiceURLs = currentAgentCircuit.ServiceURLs;
                agent.IPAddress = currentAgentCircuit.IPAddress;
                agent.Viewer = currentAgentCircuit.Viewer;
                agent.Channel = currentAgentCircuit.Channel;
                agent.Mac = currentAgentCircuit.Mac;
                agent.Id0 = currentAgentCircuit.Id0;
            }

            IPEndPoint external = region.ExternalEndPoint;
            if (external != null)
            {
                InformClientOfNeighbourDelegate d = InformClientOfNeighbourAsync;
                d.BeginInvoke(sp, agent, region, external, true,
                          InformClientOfNeighbourCompleted,
                          d);
            }
        }
        #endregion

        #region Enable Child Agents

        private delegate void InformClientOfNeighbourDelegate(
            ScenePresence avatar, AgentCircuitData a, GridRegion reg, IPEndPoint endPoint, bool newAgent);

        /// <summary>
        /// This informs all neighbouring regions about agent "avatar".
        /// </summary>
        /// <param name="sp"></param>
        public void EnableChildAgents(ScenePresence sp)
        {
            List<GridRegion> neighbours = new List<GridRegion>();
            RegionInfo m_regionInfo = sp.Scene.RegionInfo;

            if (m_regionInfo != null)
            {
                neighbours = RequestNeighbours(sp, m_regionInfo.RegionLocX, m_regionInfo.RegionLocY);
            }
            else
            {
                m_log.Debug("[ENTITY TRANSFER MODULE]: m_regionInfo was null in EnableChildAgents, is this a NPC?");
            }

            /// We need to find the difference between the new regions where there are no child agents
            /// and the regions where there are already child agents. We only send notification to the former.
            List<ulong> neighbourHandles = NeighbourHandles(neighbours); // on this region
            neighbourHandles.Add(sp.Scene.RegionInfo.RegionHandle);  // add this region too
            List<ulong> previousRegionNeighbourHandles;

            if (sp.Scene.CapsModule != null)
            {
                previousRegionNeighbourHandles =
                    new List<ulong>(sp.Scene.CapsModule.GetChildrenSeeds(sp.UUID).Keys);
            }
            else
            {
                previousRegionNeighbourHandles = new List<ulong>();
            }

            List<ulong> newRegions = NewNeighbours(neighbourHandles, previousRegionNeighbourHandles);
            List<ulong> oldRegions = OldNeighbours(neighbourHandles, previousRegionNeighbourHandles);

            //Dump("Current Neighbors", neighbourHandles);
            //Dump("Previous Neighbours", previousRegionNeighbourHandles);
            //Dump("New Neighbours", newRegions);
            //Dump("Old Neighbours", oldRegions);

            /// Update the scene presence's known regions here on this region
            sp.DropOldNeighbours(oldRegions);

            /// Collect as many seeds as possible
            Dictionary<ulong, string> seeds;
            if (sp.Scene.CapsModule != null)
                seeds
                    = new Dictionary<ulong, string>(sp.Scene.CapsModule.GetChildrenSeeds(sp.UUID));
            else
                seeds = new Dictionary<ulong, string>();

            //m_log.Debug(" !!! No. of seeds: " + seeds.Count);
            if (!seeds.ContainsKey(sp.Scene.RegionInfo.RegionHandle))
                seeds.Add(sp.Scene.RegionInfo.RegionHandle, sp.ControllingClient.RequestClientInfo().CapsPath);

            /// Create the necessary child agents
            List<AgentCircuitData> cagents = new List<AgentCircuitData>();
            foreach (GridRegion neighbour in neighbours)
            {
                if (neighbour.RegionHandle != sp.Scene.RegionInfo.RegionHandle)
                {
                    AgentCircuitData currentAgentCircuit = sp.Scene.AuthenticateHandler.GetAgentCircuitData(sp.ControllingClient.CircuitCode);
                    AgentCircuitData agent = sp.ControllingClient.RequestClientInfo();
                    agent.BaseFolder = UUID.Zero;
                    agent.InventoryFolder = UUID.Zero;
                    agent.startpos = sp.AbsolutePosition + CalculateOffset(sp, neighbour);
                    agent.child = true;
                    agent.Appearance = sp.Appearance;
                    if (currentAgentCircuit != null)
                    {
                        agent.ServiceURLs = currentAgentCircuit.ServiceURLs;
                        agent.IPAddress = currentAgentCircuit.IPAddress;
                        agent.Viewer = currentAgentCircuit.Viewer;
                        agent.Channel = currentAgentCircuit.Channel;
                        agent.Mac = currentAgentCircuit.Mac;
                        agent.Id0 = currentAgentCircuit.Id0;
                    }

                    if (newRegions.Contains(neighbour.RegionHandle))
                    {
                        agent.CapsPath = CapsUtil.GetRandomCapsObjectPath();
                        sp.AddNeighbourRegion(neighbour.RegionHandle, agent.CapsPath);
                        seeds.Add(neighbour.RegionHandle, agent.CapsPath);
                    }
                    else
                    {
                        agent.CapsPath = sp.Scene.CapsModule.GetChildSeed(sp.UUID, neighbour.RegionHandle);
                    }

                    cagents.Add(agent);
                }
            }

            /// Update all child agent with everyone's seeds
            foreach (AgentCircuitData a in cagents)
            {
                a.ChildrenCapSeeds = new Dictionary<ulong, string>(seeds);
            }

            if (sp.Scene.CapsModule != null)
            {
                sp.Scene.CapsModule.SetChildrenSeed(sp.UUID, seeds);
            }
            sp.KnownRegions = seeds;
            //avatar.Scene.DumpChildrenSeeds(avatar.UUID);
            //avatar.DumpKnownRegions();

            bool newAgent = false;
            int count = 0;
            foreach (GridRegion neighbour in neighbours)
            {
                //m_log.WarnFormat("--> Going to send child agent to {0}", neighbour.RegionName);
                // Don't do it if there's already an agent in that region
                if (newRegions.Contains(neighbour.RegionHandle))
                    newAgent = true;
                else
                    newAgent = false;

                if (neighbour.RegionHandle != sp.Scene.RegionInfo.RegionHandle)
                {
                    try
                    {
                        // Let's put this back at sync, so that it doesn't clog 
                        // the network, especially for regions in the same physical server.
                        // We're really not in a hurry here.
                        InformClientOfNeighbourAsync(sp, cagents[count], neighbour, neighbour.ExternalEndPoint, newAgent);
                        //InformClientOfNeighbourDelegate d = InformClientOfNeighbourAsync;
                        //d.BeginInvoke(sp, cagents[count], neighbour, neighbour.ExternalEndPoint, newAgent,
                        //              InformClientOfNeighbourCompleted,
                        //              d);
                    }

                    catch (ArgumentOutOfRangeException)
                    {
                        m_log.ErrorFormat(
                           "[ENTITY TRANSFER MODULE]: Neighbour Regions response included the current region in the neighbour list.  The following region will not display to the client: {0} for region {1} ({2}, {3}).",
                           neighbour.ExternalHostName,
                           neighbour.RegionHandle,
                           neighbour.RegionLocX,
                           neighbour.RegionLocY);
                    }
                    catch (Exception e)
                    {
                        m_log.ErrorFormat(
                            "[ENTITY TRANSFER MODULE]: Could not resolve external hostname {0} for region {1} ({2}, {3}).  {4}",
                            neighbour.ExternalHostName,
                            neighbour.RegionHandle,
                            neighbour.RegionLocX,
                            neighbour.RegionLocY,
                            e);

                        // FIXME: Okay, even though we've failed, we're still going to throw the exception on,
                        // since I don't know what will happen if we just let the client continue

                        // XXX: Well, decided to swallow the exception instead for now.  Let us see how that goes.
                        // throw e;

                    }
                }
                count++;
            }
        }

        Vector3 CalculateOffset(ScenePresence sp, GridRegion neighbour)
        {
            int rRegionX = (int)sp.Scene.RegionInfo.RegionLocX;
            int rRegionY = (int)sp.Scene.RegionInfo.RegionLocY;
            int tRegionX = neighbour.RegionLocX / (int)Constants.RegionSize;
            int tRegionY = neighbour.RegionLocY / (int)Constants.RegionSize;
            int shiftx = (rRegionX - tRegionX) * (int)Constants.RegionSize;
            int shifty = (rRegionY - tRegionY) * (int)Constants.RegionSize;
            return new Vector3(shiftx, shifty, 0f);
        }

        private void InformClientOfNeighbourCompleted(IAsyncResult iar)
        {
            InformClientOfNeighbourDelegate icon = (InformClientOfNeighbourDelegate)iar.AsyncState;
            icon.EndInvoke(iar);
            //m_log.WarnFormat(" --> InformClientOfNeighbourCompleted");
        }

        /// <summary>
        /// Async component for informing client of which neighbours exist
        /// </summary>
        /// <remarks>
        /// This needs to run asynchronously, as a network timeout may block the thread for a long while
        /// </remarks>
        /// <param name="remoteClient"></param>
        /// <param name="a"></param>
        /// <param name="regionHandle"></param>
        /// <param name="endPoint"></param>
        private void InformClientOfNeighbourAsync(ScenePresence sp, AgentCircuitData a, GridRegion reg,
                                                  IPEndPoint endPoint, bool newAgent)
        {
            // Let's wait just a little to give time to originating regions to catch up with closing child agents
            // after a cross here
            Thread.Sleep(500);

            Scene scene = sp.Scene;

            m_log.DebugFormat(
                "[ENTITY TRANSFER MODULE]: Informing {0} {1} about neighbour {2} {3} at ({4},{5})",
                sp.Name, sp.UUID, reg.RegionName, endPoint, reg.RegionCoordX, reg.RegionCoordY);

            string capsPath = reg.ServerURI + CapsUtil.GetCapsSeedPath(a.CapsPath);

            string reason = String.Empty;

            bool regionAccepted = scene.SimulationService.CreateAgent(reg, a, (uint)TeleportFlags.Default, out reason);

            if (regionAccepted && newAgent)
            {
                if (m_eqModule != null)
                {
                    #region IP Translation for NAT
                    IClientIPEndpoint ipepClient;
                    if (sp.ClientView.TryGet(out ipepClient))
                    {
                        endPoint.Address = NetworkUtil.GetIPFor(ipepClient.EndPoint, endPoint.Address);
                    }
                    #endregion

                    m_log.DebugFormat("[ENTITY TRANSFER MODULE]: {0} is sending {1} EnableSimulator for neighbour region {2} @ {3} " +
                        "and EstablishAgentCommunication with seed cap {4}",
                        scene.RegionInfo.RegionName, sp.Name, reg.RegionName, reg.RegionHandle, capsPath);

                    m_eqModule.EnableSimulator(reg.RegionHandle, endPoint, sp.UUID);
                    m_eqModule.EstablishAgentCommunication(sp.UUID, endPoint, capsPath);
                }
                else
                {
                    sp.ControllingClient.InformClientOfNeighbour(reg.RegionHandle, endPoint);
                    // TODO: make Event Queue disablable!
                }

                m_log.DebugFormat("[ENTITY TRANSFER MODULE]: Completed inform {0} {1} about neighbour {2}", sp.Name, sp.UUID, endPoint);
            }

            if (!regionAccepted)
                m_log.WarnFormat(
                    "[ENTITY TRANSFER MODULE]: Region {0} did not accept {1} {2}: {3}",
                    reg.RegionName, sp.Name, sp.UUID, reason);
        }

        /// <summary>
        /// Return the list of regions that are considered to be neighbours to the given scene.
        /// </summary>
        /// <param name="pScene"></param>
        /// <param name="pRegionLocX"></param>
        /// <param name="pRegionLocY"></param>
        /// <returns></returns>        
        protected List<GridRegion> RequestNeighbours(ScenePresence avatar, uint pRegionLocX, uint pRegionLocY)
        {
            Scene pScene = avatar.Scene;
            RegionInfo m_regionInfo = pScene.RegionInfo;

            Border[] northBorders = pScene.NorthBorders.ToArray();
            Border[] southBorders = pScene.SouthBorders.ToArray();
            Border[] eastBorders = pScene.EastBorders.ToArray();
            Border[] westBorders = pScene.WestBorders.ToArray();

            // Leaving this as a "megaregions" computation vs "non-megaregions" computation; it isn't
            // clear what should be done with a "far view" given that megaregions already extended the
            // view to include everything in the megaregion
            if (northBorders.Length <= 1 && southBorders.Length <= 1 && eastBorders.Length <= 1 && westBorders.Length <= 1)
            {
                int dd = avatar.DrawDistance < Constants.RegionSize ? (int)Constants.RegionSize : (int)avatar.DrawDistance;

                int startX = (int)pRegionLocX * (int)Constants.RegionSize - dd + (int)(Constants.RegionSize/2);
                int startY = (int)pRegionLocY * (int)Constants.RegionSize - dd + (int)(Constants.RegionSize/2);

                int endX = (int)pRegionLocX * (int)Constants.RegionSize + dd + (int)(Constants.RegionSize/2);
                int endY = (int)pRegionLocY * (int)Constants.RegionSize + dd + (int)(Constants.RegionSize/2);

                List<GridRegion> neighbours =
                    avatar.Scene.GridService.GetRegionRange(m_regionInfo.ScopeID, startX, endX, startY, endY);

                neighbours.RemoveAll(delegate(GridRegion r) { return r.RegionID == m_regionInfo.RegionID; });
                return neighbours;
            }
            else
            {
                Vector2 extent = Vector2.Zero;
                for (int i = 0; i < eastBorders.Length; i++)
                {
                    extent.X = (eastBorders[i].BorderLine.Z > extent.X) ? eastBorders[i].BorderLine.Z : extent.X;
                }
                for (int i = 0; i < northBorders.Length; i++)
                {
                    extent.Y = (northBorders[i].BorderLine.Z > extent.Y) ? northBorders[i].BorderLine.Z : extent.Y;
                }

                // Loss of fraction on purpose
                extent.X = ((int)extent.X / (int)Constants.RegionSize) + 1;
                extent.Y = ((int)extent.Y / (int)Constants.RegionSize) + 1;

                int startX = (int)(pRegionLocX - 1) * (int)Constants.RegionSize;
                int startY = (int)(pRegionLocY - 1) * (int)Constants.RegionSize;

                int endX = ((int)pRegionLocX + (int)extent.X) * (int)Constants.RegionSize;
                int endY = ((int)pRegionLocY + (int)extent.Y) * (int)Constants.RegionSize;

                List<GridRegion> neighbours = pScene.GridService.GetRegionRange(m_regionInfo.ScopeID, startX, endX, startY, endY);
                neighbours.RemoveAll(delegate(GridRegion r) { return r.RegionID == m_regionInfo.RegionID; });

                return neighbours;
            }
        }

        private List<ulong> NewNeighbours(List<ulong> currentNeighbours, List<ulong> previousNeighbours)
        {
            return currentNeighbours.FindAll(delegate(ulong handle) { return !previousNeighbours.Contains(handle); });
        }

        //        private List<ulong> CommonNeighbours(List<ulong> currentNeighbours, List<ulong> previousNeighbours)
        //        {
        //            return currentNeighbours.FindAll(delegate(ulong handle) { return previousNeighbours.Contains(handle); });
        //        }

        private List<ulong> OldNeighbours(List<ulong> currentNeighbours, List<ulong> previousNeighbours)
        {
            return previousNeighbours.FindAll(delegate(ulong handle) { return !currentNeighbours.Contains(handle); });
        }

        private List<ulong> NeighbourHandles(List<GridRegion> neighbours)
        {
            List<ulong> handles = new List<ulong>();
            foreach (GridRegion reg in neighbours)
            {
                handles.Add(reg.RegionHandle);
            }
            return handles;
        }

//        private void Dump(string msg, List<ulong> handles)
//        {
//            m_log.InfoFormat("-------------- HANDLE DUMP ({0}) ---------", msg);
//            foreach (ulong handle in handles)
//            {
//                uint x, y;
//                Utils.LongToUInts(handle, out x, out y);
//                x = x / Constants.RegionSize;
//                y = y / Constants.RegionSize;
//                m_log.InfoFormat("({0}, {1})", x, y);
//            }
//        }

        #endregion

        #region Agent Arrived

        public void AgentArrivedAtDestination(UUID id)
        {
            m_entityTransferStateMachine.SetAgentArrivedAtDestination(id);
        }

        #endregion

        #region Object Transfers

        /// <summary>
        /// Move the given scene object into a new region depending on which region its absolute position has moved
        /// into.
        ///
        /// This method locates the new region handle and offsets the prim position for the new region
        /// </summary>
        /// <param name="attemptedPosition">the attempted out of region position of the scene object</param>
        /// <param name="grp">the scene object that we're crossing</param>
        public void Cross(SceneObjectGroup grp, Vector3 attemptedPosition, bool silent)
        {
            if (grp == null)
                return;
            if (grp.IsDeleted)
                return;

            Scene scene = grp.Scene;
            if (scene == null)
                return;

            if (grp.RootPart.DIE_AT_EDGE)
            {
                // We remove the object here
                try
                {
                    scene.DeleteSceneObject(grp, false);
                }
                catch (Exception)
                {
                    m_log.Warn("[DATABASE]: exception when trying to remove the prim that crossed the border.");
                }
                return;
            }

            int thisx = (int)scene.RegionInfo.RegionLocX;
            int thisy = (int)scene.RegionInfo.RegionLocY;
            Vector3 EastCross = new Vector3(0.1f, 0, 0);
            Vector3 WestCross = new Vector3(-0.1f, 0, 0);
            Vector3 NorthCross = new Vector3(0, 0.1f, 0);
            Vector3 SouthCross = new Vector3(0, -0.1f, 0);


            // use this if no borders were crossed!
            ulong newRegionHandle
                        = Util.UIntsToLong((uint)((thisx) * Constants.RegionSize),
                                           (uint)((thisy) * Constants.RegionSize));

            Vector3 pos = attemptedPosition;

            int changeX = 1;
            int changeY = 1;

            if (scene.TestBorderCross(attemptedPosition + WestCross, Cardinals.W))
            {
                if (scene.TestBorderCross(attemptedPosition + SouthCross, Cardinals.S))
                {

                    Border crossedBorderx = scene.GetCrossedBorder(attemptedPosition + WestCross, Cardinals.W);

                    if (crossedBorderx.BorderLine.Z > 0)
                    {
                        pos.X = ((pos.X + crossedBorderx.BorderLine.Z));
                        changeX = (int)(crossedBorderx.BorderLine.Z / (int)Constants.RegionSize);
                    }
                    else
                        pos.X = ((pos.X + Constants.RegionSize));

                    Border crossedBordery = scene.GetCrossedBorder(attemptedPosition + SouthCross, Cardinals.S);
                    //(crossedBorderx.BorderLine.Z / (int)Constants.RegionSize)

                    if (crossedBordery.BorderLine.Z > 0)
                    {
                        pos.Y = ((pos.Y + crossedBordery.BorderLine.Z));
                        changeY = (int)(crossedBordery.BorderLine.Z / (int)Constants.RegionSize);
                    }
                    else
                        pos.Y = ((pos.Y + Constants.RegionSize));



                    newRegionHandle
                        = Util.UIntsToLong((uint)((thisx - changeX) * Constants.RegionSize),
                                           (uint)((thisy - changeY) * Constants.RegionSize));
                    // x - 1
                    // y - 1
                }
                else if (scene.TestBorderCross(attemptedPosition + NorthCross, Cardinals.N))
                {
                    Border crossedBorderx = scene.GetCrossedBorder(attemptedPosition + WestCross, Cardinals.W);

                    if (crossedBorderx.BorderLine.Z > 0)
                    {
                        pos.X = ((pos.X + crossedBorderx.BorderLine.Z));
                        changeX = (int)(crossedBorderx.BorderLine.Z / (int)Constants.RegionSize);
                    }
                    else
                        pos.X = ((pos.X + Constants.RegionSize));


                    Border crossedBordery = scene.GetCrossedBorder(attemptedPosition + SouthCross, Cardinals.S);
                    //(crossedBorderx.BorderLine.Z / (int)Constants.RegionSize)

                    if (crossedBordery.BorderLine.Z > 0)
                    {
                        pos.Y = ((pos.Y + crossedBordery.BorderLine.Z));
                        changeY = (int)(crossedBordery.BorderLine.Z / (int)Constants.RegionSize);
                    }
                    else
                        pos.Y = ((pos.Y + Constants.RegionSize));

                    newRegionHandle
                        = Util.UIntsToLong((uint)((thisx - changeX) * Constants.RegionSize),
                                           (uint)((thisy + changeY) * Constants.RegionSize));
                    // x - 1
                    // y + 1
                }
                else
                {
                    Border crossedBorderx = scene.GetCrossedBorder(attemptedPosition + WestCross, Cardinals.W);

                    if (crossedBorderx.BorderLine.Z > 0)
                    {
                        pos.X = ((pos.X + crossedBorderx.BorderLine.Z));
                        changeX = (int)(crossedBorderx.BorderLine.Z / (int)Constants.RegionSize);
                    }
                    else
                        pos.X = ((pos.X + Constants.RegionSize));

                    newRegionHandle
                        = Util.UIntsToLong((uint)((thisx - changeX) * Constants.RegionSize),
                                           (uint)(thisy * Constants.RegionSize));
                    // x - 1
                }
            }
            else if (scene.TestBorderCross(attemptedPosition + EastCross, Cardinals.E))
            {
                if (scene.TestBorderCross(attemptedPosition + SouthCross, Cardinals.S))
                {

                    pos.X = ((pos.X - Constants.RegionSize));
                    Border crossedBordery = scene.GetCrossedBorder(attemptedPosition + SouthCross, Cardinals.S);
                    //(crossedBorderx.BorderLine.Z / (int)Constants.RegionSize)

                    if (crossedBordery.BorderLine.Z > 0)
                    {
                        pos.Y = ((pos.Y + crossedBordery.BorderLine.Z));
                        changeY = (int)(crossedBordery.BorderLine.Z / (int)Constants.RegionSize);
                    }
                    else
                        pos.Y = ((pos.Y + Constants.RegionSize));


                    newRegionHandle
                        = Util.UIntsToLong((uint)((thisx + changeX) * Constants.RegionSize),
                                           (uint)((thisy - changeY) * Constants.RegionSize));
                    // x + 1
                    // y - 1
                }
                else if (scene.TestBorderCross(attemptedPosition + NorthCross, Cardinals.N))
                {
                    pos.X = ((pos.X - Constants.RegionSize));
                    pos.Y = ((pos.Y - Constants.RegionSize));
                    newRegionHandle
                        = Util.UIntsToLong((uint)((thisx + changeX) * Constants.RegionSize),
                                           (uint)((thisy + changeY) * Constants.RegionSize));
                    // x + 1
                    // y + 1
                }
                else
                {
                    pos.X = ((pos.X - Constants.RegionSize));
                    newRegionHandle
                        = Util.UIntsToLong((uint)((thisx + changeX) * Constants.RegionSize),
                                           (uint)(thisy * Constants.RegionSize));
                    // x + 1
                }
            }
            else if (scene.TestBorderCross(attemptedPosition + SouthCross, Cardinals.S))
            {
                Border crossedBordery = scene.GetCrossedBorder(attemptedPosition + SouthCross, Cardinals.S);
                //(crossedBorderx.BorderLine.Z / (int)Constants.RegionSize)

                if (crossedBordery.BorderLine.Z > 0)
                {
                    pos.Y = ((pos.Y + crossedBordery.BorderLine.Z));
                    changeY = (int)(crossedBordery.BorderLine.Z / (int)Constants.RegionSize);
                }
                else
                    pos.Y = ((pos.Y + Constants.RegionSize));

                newRegionHandle
                    = Util.UIntsToLong((uint)(thisx * Constants.RegionSize), (uint)((thisy - changeY) * Constants.RegionSize));
                // y - 1
            }
            else if (scene.TestBorderCross(attemptedPosition + NorthCross, Cardinals.N))
            {

                pos.Y = ((pos.Y - Constants.RegionSize));
                newRegionHandle
                    = Util.UIntsToLong((uint)(thisx * Constants.RegionSize), (uint)((thisy + changeY) * Constants.RegionSize));
                // y + 1
            }

            // Offset the positions for the new region across the border
            Vector3 oldGroupPosition = grp.RootPart.GroupPosition;

            // If we fail to cross the border, then reset the position of the scene object on that border.
            uint x = 0, y = 0;
            Utils.LongToUInts(newRegionHandle, out x, out y);
            GridRegion destination = scene.GridService.GetRegionByPosition(scene.RegionInfo.ScopeID, (int)x, (int)y);

            if (destination != null)
            {
                if (CrossPrimGroupIntoNewRegion(destination, pos, grp, silent))
                    return; // we did it
            }

            // no one or failed lets go back and tell physics to go on
            oldGroupPosition.X = Util.Clamp<float>(oldGroupPosition.X, 0.5f, (float)Constants.RegionSize - 0.5f);
            oldGroupPosition.Y = Util.Clamp<float>(oldGroupPosition.Y, 0.5f, (float)Constants.RegionSize - 0.5f);
            oldGroupPosition.Z = Util.Clamp<float>(oldGroupPosition.Z, 0.5f, 4096.0f);

            grp.AbsolutePosition = oldGroupPosition;
            grp.Velocity = Vector3.Zero;

            if (grp.RootPart.PhysActor != null)
                grp.RootPart.PhysActor.CrossingFailure();

            if (grp.RootPart.KeyframeMotion != null)
                grp.RootPart.KeyframeMotion.CrossingFailure();

            grp.ScheduleGroupForFullUpdate();
        }



        /// <summary>
        /// Move the given scene object into a new region
        /// </summary>
        /// <param name="newRegionHandle"></param>
        /// <param name="grp">Scene Object Group that we're crossing</param>
        /// <returns>
        /// true if the crossing itself was successful, false on failure
        /// FIMXE: we still return true if the crossing object was not successfully deleted from the originating region
        /// </returns>
        protected bool CrossPrimGroupIntoNewRegion(GridRegion destination, Vector3 newPosition, SceneObjectGroup grp, bool silent)
        {
            //m_log.Debug("  >>> CrossPrimGroupIntoNewRegion <<<");

            bool successYN = false;
            grp.RootPart.ClearUpdateSchedule();
            //int primcrossingXMLmethod = 0;

            if (destination != null)
            {
                //string objectState = grp.GetStateSnapshot();

                //successYN
                //    = m_sceneGridService.PrimCrossToNeighboringRegion(
                //        newRegionHandle, grp.UUID, m_serialiser.SaveGroupToXml2(grp), primcrossingXMLmethod);
                //if (successYN && (objectState != "") && m_allowScriptCrossings)
                //{
                //    successYN = m_sceneGridService.PrimCrossToNeighboringRegion(
                //            newRegionHandle, grp.UUID, objectState, 100);
                //}

                //// And the new channel...
                //if (m_interregionCommsOut != null)
                //    successYN = m_interregionCommsOut.SendCreateObject(newRegionHandle, grp, true);
                if (Scene.SimulationService != null)
                    successYN = Scene.SimulationService.CreateObject(destination, newPosition, grp, true);

                if (successYN)
                {
                    // We remove the object here
                    try
                    {
                        grp.Scene.DeleteSceneObject(grp, silent);
                    }
                    catch (Exception e)
                    {
                        m_log.ErrorFormat(
                            "[ENTITY TRANSFER MODULE]: Exception deleting the old object left behind on a border crossing for {0}, {1}",
                            grp, e);
                    }
                }
/*
 * done on caller ( not in attachments crossing for now)
                else
                {

                    if (!grp.IsDeleted)
                    {
                        PhysicsActor pa = grp.RootPart.PhysActor;
                        if (pa != null)
                        {
                            pa.CrossingFailure();
                            if (grp.RootPart.KeyframeMotion != null)
                            {
                                // moved to KeyframeMotion.CrossingFailure
//                                grp.RootPart.Velocity = Vector3.Zero;
                                grp.RootPart.KeyframeMotion.CrossingFailure();
//                                grp.SendGroupRootTerseUpdate();
                            }
                        }
                    }

                    m_log.ErrorFormat("[ENTITY TRANSFER MODULE]: Prim crossing failed for {0}", grp);
                }
 */
            }
            else
            {
                m_log.Error("[ENTITY TRANSFER MODULE]: destination was unexpectedly null in Scene.CrossPrimGroupIntoNewRegion()");
            }

            return successYN;
        }

        /// <summary>
        /// Cross the attachments for an avatar into the destination region.
        /// </summary>
        /// <remarks>
        /// This is only invoked for simulators released prior to April 2011.  Versions of OpenSimulator since then
        /// transfer attachments in one go as part of the ChildAgentDataUpdate data passed in the update agent call.
        /// </remarks>
        /// <param name='destination'></param>
        /// <param name='sp'></param>
        /// <param name='silent'></param>
        protected void CrossAttachmentsIntoNewRegion(GridRegion destination, ScenePresence sp, bool silent)
        {
            List<SceneObjectGroup> attachments = sp.GetAttachments();

//            m_log.DebugFormat(
//                "[ENTITY TRANSFER MODULE]: Crossing {0} attachments into {1} for {2}",
//                m_attachments.Count, destination.RegionName, sp.Name);

            foreach (SceneObjectGroup gobj in attachments)
            {
                // If the prim group is null then something must have happened to it!
                if (gobj != null && !gobj.IsDeleted)
                {
                    SceneObjectGroup clone = (SceneObjectGroup)gobj.CloneForNewScene();
                    clone.RootPart.GroupPosition = gobj.RootPart.AttachedPos;
                    clone.IsAttachment = false;

                    //gobj.RootPart.LastOwnerID = gobj.GetFromAssetID();
                    m_log.DebugFormat(
                        "[ENTITY TRANSFER MODULE]: Sending attachment {0} to region {1}",
                        clone.UUID, destination.RegionName);

                    CrossPrimGroupIntoNewRegion(destination, Vector3.Zero, clone, silent);
                }
            }

            sp.ClearAttachments();
        }

        #endregion

        #region Misc

        public bool IsInTransit(UUID id)
        {
            return m_entityTransferStateMachine.IsInTransit(id);
        }

        protected void ReInstantiateScripts(ScenePresence sp)
        {
            int i = 0;
            if (sp.InTransitScriptStates.Count > 0)
            {
                List<SceneObjectGroup> attachments = sp.GetAttachments();

                foreach (SceneObjectGroup sog in attachments)
                {
                    if (i < sp.InTransitScriptStates.Count)
                    {
                        sog.SetState(sp.InTransitScriptStates[i++], sp.Scene);
                        sog.CreateScriptInstances(0, false, sp.Scene.DefaultScriptEngine, 0);
                        sog.ResumeScripts();
                    }
                    else
                        m_log.ErrorFormat(
                            "[ENTITY TRANSFER MODULE]: InTransitScriptStates.Count={0} smaller than Attachments.Count={1}",
                            sp.InTransitScriptStates.Count, attachments.Count);
                }

                sp.InTransitScriptStates.Clear();
            }
        }
        #endregion

    }
}<|MERGE_RESOLUTION|>--- conflicted
+++ resolved
@@ -412,17 +412,6 @@
         {
             // Record that this agent is in transit so that we can prevent simultaneous requests and do later detection
             // of whether the destination region completes the teleport.
-<<<<<<< HEAD
-            m_entityTransferStateMachine.SetInTransit(sp.UUID);
-//            if (!m_entityTransferStateMachine.SetInTransit(sp.UUID))
-//            {
-//                m_log.DebugFormat(
-//                    "[ENTITY TRANSFER MODULE]: Ignoring teleport request of {0} {1} to {2} ({3}) {4}/{5} - agent is already in transit.",
-//                    sp.Name, sp.UUID, reg.ServerURI, finalDestination.ServerURI, finalDestination.RegionName, position);
-//
-//                return;
-//            }
-=======
             if (!m_entityTransferStateMachine.SetInTransit(sp.UUID))
             {
                 m_log.DebugFormat(
@@ -442,7 +431,6 @@
                     "[ENTITY TRANSFER MODULE]: Exception on teleport of {0} from {1}@{2} to {3}@{4}: {5}{6}",
                     sp.Name, sp.AbsolutePosition, sp.Scene.RegionInfo.RegionName, position, finalDestination.RegionName,
                     e.Message, e.StackTrace);
->>>>>>> 6a01683a
 
                 sp.ControllingClient.SendTeleportFailed("Internal error");
             }
@@ -1146,52 +1134,18 @@
             if (!CrossAgentToNewRegionPrep(agent, neighbourRegion))
                 return agent;
 
-<<<<<<< HEAD
             if (!CrossAgentIntoNewRegionMain(agent, pos, neighbourRegion, isFlying))
                 return agent;
-=======
-            if (!m_entityTransferStateMachine.SetInTransit(agent.UUID))
-            {
-                m_log.ErrorFormat(
-                    "[ENTITY TRANSFER MODULE]: Problem crossing user {0} to new region {1} from {2} - agent is already in transit",
-                    agent.Name, neighbourRegion.RegionName, agent.Scene.RegionInfo.RegionName);
-                return agent;
-            }
-
-            bool transitWasReset = false;
-
-            try
-            {
-                ulong neighbourHandle = Utils.UIntsToLong((uint)(neighbourx * Constants.RegionSize), (uint)(neighboury * Constants.RegionSize));
-
-                m_log.DebugFormat(
-                    "[ENTITY TRANSFER MODULE]: Crossing agent {0} {1} to {2}-{3} running version {4}",
-                    agent.Firstname, agent.Lastname, neighbourx, neighboury, version);
-
-                Scene m_scene = agent.Scene;
-
-                if (!agent.ValidateAttachments())
-                    m_log.DebugFormat(
-                        "[ENTITY TRANSFER MODULE]: Failed validation of all attachments for region crossing of {0} from {1} to {2}.  Continuing.",
-                        agent.Name, agent.Scene.RegionInfo.RegionName, neighbourRegion.RegionName);
-
-                pos = pos + agent.Velocity;
-                Vector3 vel2 = new Vector3(agent.Velocity.X, agent.Velocity.Y, 0);
->>>>>>> 6a01683a
 
             CrossAgentToNewRegionPost(agent, pos, neighbourRegion, isFlying, version);
             return agent;
         }
 
-<<<<<<< HEAD
         public bool CrossAgentIntoNewRegionMain(ScenePresence agent, Vector3 pos, GridRegion neighbourRegion, bool isFlying)
         {
             try
             {
                 AgentData cAgent = new AgentData(); 
-=======
-                AgentData cAgent = new AgentData();
->>>>>>> 6a01683a
                 agent.CopyTo(cAgent);
                 cAgent.Position = pos + agent.Velocity;
                 if (isFlying)
@@ -1250,7 +1204,6 @@
 
             Vector3 vel2 = new Vector3(agent.Velocity.X, agent.Velocity.Y, 0);
 
-<<<<<<< HEAD
             if (m_eqModule != null)
             {
                 m_eqModule.CrossRegion(
@@ -1262,12 +1215,6 @@
                 agent.ControllingClient.CrossRegion(neighbourRegion.RegionHandle, pos + agent.Velocity, agent.Velocity, neighbourRegion.ExternalEndPoint,
                                             capsPath);
             }
-=======
-                // FIXME: Possibly this should occur lower down after other commands to close other agents,
-                // but not sure yet what the side effects would be.
-                m_entityTransferStateMachine.ResetFromTransit(agent.UUID);
-                transitWasReset = true;
->>>>>>> 6a01683a
 
             // SUCCESS!
             m_entityTransferStateMachine.UpdateInTransit(agent.UUID, AgentTransferState.ReceivedAtDestination);
@@ -1291,11 +1238,6 @@
                 m_log.DebugFormat("[ENTITY TRANSFER MODULE]: neighbor with old version, passing attachments one by one...");
                 Thread.Sleep(3000); // wait a little now that we're not waiting for the callback
                 CrossAttachmentsIntoNewRegion(neighbourRegion, agent, true);
-            }
-            finally
-            {
-                if (!transitWasReset)
-                    m_entityTransferStateMachine.ResetFromTransit(agent.UUID);
             }
 
             // Next, let's close the child agent connections that are too far away.
