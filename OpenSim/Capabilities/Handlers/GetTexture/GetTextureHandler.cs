/*
 * Copyright (c) Contributors, http://opensimulator.org/
 * See CONTRIBUTORS.TXT for a full list of copyright holders.
 *
 * Redistribution and use in source and binary forms, with or without
 * modification, are permitted provided that the following conditions are met:
 *     * Redistributions of source code must retain the above copyright
 *       notice, this list of conditions and the following disclaimer.
 *     * Redistributions in binary form must reproduce the above copyright
 *       notice, this list of conditions and the following disclaimer in the
 *       documentation and/or other materials provided with the distribution.
 *     * Neither the name of the OpenSimulator Project nor the
 *       names of its contributors may be used to endorse or promote products
 *       derived from this software without specific prior written permission.
 *
 * THIS SOFTWARE IS PROVIDED BY THE DEVELOPERS ``AS IS'' AND ANY
 * EXPRESS OR IMPLIED WARRANTIES, INCLUDING, BUT NOT LIMITED TO, THE IMPLIED
 * WARRANTIES OF MERCHANTABILITY AND FITNESS FOR A PARTICULAR PURPOSE ARE
 * DISCLAIMED. IN NO EVENT SHALL THE CONTRIBUTORS BE LIABLE FOR ANY
 * DIRECT, INDIRECT, INCIDENTAL, SPECIAL, EXEMPLARY, OR CONSEQUENTIAL DAMAGES
 * (INCLUDING, BUT NOT LIMITED TO, PROCUREMENT OF SUBSTITUTE GOODS OR SERVICES;
 * LOSS OF USE, DATA, OR PROFITS; OR BUSINESS INTERRUPTION) HOWEVER CAUSED AND
 * ON ANY THEORY OF LIABILITY, WHETHER IN CONTRACT, STRICT LIABILITY, OR TORT
 * (INCLUDING NEGLIGENCE OR OTHERWISE) ARISING IN ANY WAY OUT OF THE USE OF THIS
 * SOFTWARE, EVEN IF ADVISED OF THE POSSIBILITY OF SUCH DAMAGE.
 */

using System;
using System.Collections;
using System.Collections.Specialized;
using System.Drawing;
using System.Drawing.Imaging;
using System.Reflection;
using System.IO;
using System.Web;
using log4net;
using Nini.Config;
using OpenMetaverse;
using OpenMetaverse.StructuredData;
using OpenMetaverse.Imaging;
using OpenSim.Framework;
using OpenSim.Framework.Servers;
using OpenSim.Framework.Servers.HttpServer;
using OpenSim.Region.Framework.Interfaces;
using OpenSim.Services.Interfaces;
using Caps = OpenSim.Framework.Capabilities.Caps;

namespace OpenSim.Capabilities.Handlers
{
    public class GetTextureHandler
    {
        private static readonly ILog m_log =
            LogManager.GetLogger(MethodBase.GetCurrentMethod().DeclaringType);

        private IAssetService m_assetService;

        public const string DefaultFormat = "x-j2c";

        public GetTextureHandler(IAssetService assService)
        {
            m_assetService = assService;
        }

        public Hashtable Handle(Hashtable request)
        {
            Hashtable ret = new Hashtable();
            ret["int_response_code"] = (int)System.Net.HttpStatusCode.NotFound;
            ret["content_type"] = "text/plain";
            ret["keepalive"] = false;
            ret["reusecontext"] = false;
            ret["int_bytes"] = 0;
            string textureStr = (string)request["texture_id"];
            string format = (string)request["format"];

            //m_log.DebugFormat("[GETTEXTURE]: called {0}", textureStr);

            if (m_assetService == null)
            {
                m_log.Error("[GETTEXTURE]: Cannot fetch texture " + textureStr + " without an asset service");
            }

            UUID textureID;
            if (!String.IsNullOrEmpty(textureStr) && UUID.TryParse(textureStr, out textureID))
            {
//                m_log.DebugFormat("[GETTEXTURE]: Received request for texture id {0}", textureID);
                
                string[] formats;
                if (format != null && format != string.Empty)
                {
                    formats = new string[1] { format.ToLower() };
                }
                else
                {
                    formats = new string[1] { DefaultFormat }; // default
                    if (((Hashtable)request["headers"])["Accept"] != null)
                        formats = WebUtil.GetPreferredImageTypes((string)((Hashtable)request["headers"])["Accept"]);
                    if (formats.Length == 0)
                        formats = new string[1] { DefaultFormat }; // default

                }
                // OK, we have an array with preferred formats, possibly with only one entry
                bool foundtexture = false;
                foreach (string f in formats)
                {
                    foundtexture = FetchTexture(request, ret, textureID, f);
                    if (foundtexture)
                        break;
                }
                if (!foundtexture)
                {
                    ret["int_response_code"] = 404;
                    ret["error_status_text"] = "not found";
                    ret["str_response_string"] = "not found";
                    ret["content_type"] = "text/plain";
                    ret["keepalive"] = false;
                    ret["reusecontext"] = false;
                    ret["int_bytes"] = 0;
                }
            }
            else
            {
                m_log.Warn("[GETTEXTURE]: Failed to parse a texture_id from GetTexture request: " + (string)request["uri"]);
            }

//            m_log.DebugFormat(
//                "[GETTEXTURE]: For texture {0} sending back response {1}, data length {2}",
//                textureID, httpResponse.StatusCode, httpResponse.ContentLength);
            return ret;
        }

        /// <summary>
        /// 
        /// </summary>
        /// <param name="httpRequest"></param>
        /// <param name="httpResponse"></param>
        /// <param name="textureID"></param>
        /// <param name="format"></param>
        /// <returns>False for "caller try another codec"; true otherwise</returns>
        private bool FetchTexture(Hashtable request, Hashtable response, UUID textureID, string format)
        {
//            m_log.DebugFormat("[GETTEXTURE]: {0} with requested format {1}", textureID, format);
            AssetBase texture;

            string fullID = textureID.ToString();
            if (format != DefaultFormat)
                fullID = fullID + "-" + format;

            // try the cache
            texture = m_assetService.GetCached(fullID);

            if (texture == null)
            {
                //m_log.DebugFormat("[GETTEXTURE]: texture was not in the cache");

                // Fetch locally or remotely. Misses return a 404
                texture = m_assetService.Get(textureID.ToString());

                if (texture != null)
                {
                    if (texture.Type != (sbyte)AssetType.Texture)
                        return true;

                    if (format == DefaultFormat)
                    {
                        WriteTextureData(request, response, texture, format);
                        return true;
                    }
                    else
                    {
<<<<<<< HEAD
                        AssetBase newTexture = new AssetBase(texture.ID + "-" + format, texture.Name, (sbyte)AssetType.Texture, texture.Metadata.CreatorID);
                        newTexture.Data = ConvertTextureData(texture, format);
                        if (newTexture.Data.Length == 0)
                            return false; // !!! Caller try another codec, please!

                        newTexture.Flags = AssetFlags.Collectable;
                        newTexture.Temporary = true;
                        m_assetService.Store(newTexture);
                        WriteTextureData(request, response, newTexture, format);
                        return true;
=======
                        if (texture.Type != (sbyte)AssetType.Texture)
                        {
                            httpResponse.StatusCode = (int)System.Net.HttpStatusCode.NotFound;
                            return true;
                        }
                        if (format == DefaultFormat)
                        {
                            WriteTextureData(httpRequest, httpResponse, texture, format);
                            return true;
                        }
                        else
                        {
                            AssetBase newTexture = new AssetBase(texture.ID + "-" + format, texture.Name, (sbyte)AssetType.Texture, texture.Metadata.CreatorID);
                            newTexture.Data = ConvertTextureData(texture, format);
                            if (newTexture.Data.Length == 0)
                                return false; // !!! Caller try another codec, please!

                            newTexture.Flags = AssetFlags.Collectable;
                            newTexture.Temporary = true;
                            newTexture.Local = true;
                            m_assetService.Store(newTexture);
                            WriteTextureData(httpRequest, httpResponse, newTexture, format);
                            return true;
                        }
>>>>>>> 1c7fbb86
                    }
                }
           }
           else // it was on the cache
           {
               //m_log.DebugFormat("[GETTEXTURE]: texture was in the cache");
               WriteTextureData(request, response, texture, format);
               return true;
           }

            //response = new Hashtable();

           
            //WriteTextureData(request,response,null,format);
            // not found
            //m_log.Warn("[GETTEXTURE]: Texture " + textureID + " not found");
            return false;
        }

        private void WriteTextureData(Hashtable request, Hashtable response, AssetBase texture, string format)
        {
            Hashtable headers = new Hashtable();
            response["headers"] = headers;

            string range = String.Empty;

            if (((Hashtable)request["headers"])["range"] != null)
                range = (string)((Hashtable)request["headers"])["range"];

            else if (((Hashtable)request["headers"])["Range"] != null)
                range = (string)((Hashtable)request["headers"])["Range"];

            if (!String.IsNullOrEmpty(range)) // JP2's only
            {
                // Range request
                int start, end;
                if (TryParseRange(range, out start, out end))
                {
                    // Before clamping start make sure we can satisfy it in order to avoid
                    // sending back the last byte instead of an error status
                    if (start >= texture.Data.Length)
                    {
//                        m_log.DebugFormat(
//                            "[GETTEXTURE]: Client requested range for texture {0} starting at {1} but texture has end of {2}",
//                            texture.ID, start, texture.Data.Length);

                        // Stricly speaking, as per http://www.w3.org/Protocols/rfc2616/rfc2616-sec14.html, we should be sending back
                        // Requested Range Not Satisfiable (416) here.  However, it appears that at least recent implementations
                        // of the Linden Lab viewer (3.2.1 and 3.3.4 and probably earlier), a viewer that has previously
                        // received a very small texture  may attempt to fetch bytes from the server past the
                        // range of data that it received originally.  Whether this happens appears to depend on whether
                        // the viewer's estimation of how large a request it needs to make for certain discard levels
                        // (http://wiki.secondlife.com/wiki/Image_System#Discard_Level_and_Mip_Mapping), chiefly discard
                        // level 2.  If this estimate is greater than the total texture size, returning a RequestedRangeNotSatisfiable
                        // here will cause the viewer to treat the texture as bad and never display the full resolution
                        // However, if we return PartialContent (or OK) instead, the viewer will display that resolution.

//                        response.StatusCode = (int)System.Net.HttpStatusCode.RequestedRangeNotSatisfiable;
                        // viewers don't seem to handle RequestedRangeNotSatisfiable and keep retrying with same parameters
                        response["int_response_code"] = (int)System.Net.HttpStatusCode.NotFound;
                    }
                    else
                    {
                        // Handle the case where no second range value was given.  This is equivalent to requesting
                        // the rest of the entity.
                        if (end == -1)
                            end = int.MaxValue;

                        end = Utils.Clamp(end, 0, texture.Data.Length - 1);
                        start = Utils.Clamp(start, 0, end);
                        int len = end - start + 1;

//                        m_log.Debug("Serving " + start + " to " + end + " of " + texture.Data.Length + " bytes for texture " + texture.ID);

                        response["content-type"] = texture.Metadata.ContentType;

                        if (start == 0 && len == texture.Data.Length) // well redudante maybe
                        {
                            response["int_response_code"] = (int)System.Net.HttpStatusCode.OK;
                            response["bin_response_data"] = texture.Data;
                            response["int_bytes"] = texture.Data.Length;
                        }
                        else
                        {
                            response["int_response_code"] = (int)System.Net.HttpStatusCode.PartialContent;
                            headers["Content-Range"] = String.Format("bytes {0}-{1}/{2}", start, end, texture.Data.Length);

                            byte[] d = new byte[len];
                            Array.Copy(texture.Data, start, d, 0, len);
                            response["bin_response_data"] = d;
                            response["int_bytes"] = len;
                        }
//                        response.Body.Write(texture.Data, start, len);
                    }
                }
                else
                {
                    m_log.Warn("[GETTEXTURE]: Malformed Range header: " + range);
                    response["int_response_code"] = (int)System.Net.HttpStatusCode.BadRequest;
                }
            }
            else // JP2's or other formats
            {
                // Full content request
                response["int_response_code"] = (int)System.Net.HttpStatusCode.OK;
                if (format == DefaultFormat)
                    response["content_type"] = texture.Metadata.ContentType;
                else
                    response["content_type"] = "image/" + format;
                
                response["bin_response_data"] = texture.Data;
                response["int_bytes"] = texture.Data.Length;

//                response.Body.Write(texture.Data, 0, texture.Data.Length);
            }

//            if (response.StatusCode < 200 || response.StatusCode > 299)
//                m_log.WarnFormat(
//                    "[GETTEXTURE]: For texture {0} requested range {1} responded {2} with content length {3} (actual {4})",
//                    texture.FullID, range, response.StatusCode, response.ContentLength, texture.Data.Length);
//            else
//                m_log.DebugFormat(
//                    "[GETTEXTURE]: For texture {0} requested range {1} responded {2} with content length {3} (actual {4})",
//                    texture.FullID, range, response.StatusCode, response.ContentLength, texture.Data.Length);
        }

        /// <summary>
        /// Parse a range header.
        /// </summary>
        /// <remarks>
        /// As per http://www.w3.org/Protocols/rfc2616/rfc2616-sec14.html,
        /// this obeys range headers with two values (e.g. 533-4165) and no second value (e.g. 533-).
        /// Where there is no value, -1 is returned.
        /// FIXME: Need to cover the case where only a second value is specified (e.g. -4165), probably by returning -1
        /// for start.</remarks>
        /// <returns></returns>
        /// <param name='header'></param>
        /// <param name='start'>Start of the range.  Undefined if this was not a number.</param>
        /// <param name='end'>End of the range.  Will be -1 if no end specified.  Undefined if there was a raw string but this was not a number.</param>
        private bool TryParseRange(string header, out int start, out int end)
        {
            start = end = 0;

            if (header.StartsWith("bytes="))
            {
                string[] rangeValues = header.Substring(6).Split('-');

                if (rangeValues.Length == 2)
                {
                    if (!Int32.TryParse(rangeValues[0], out start))
                        return false;

                    string rawEnd = rangeValues[1];

                    if (rawEnd == "")
                    {
                        end = -1;
                        return true;
                    }
                    else if (Int32.TryParse(rawEnd, out end))
                    {
                        return true;
                    }
                }
            }

            start = end = 0;
            return false;
        }

        private byte[] ConvertTextureData(AssetBase texture, string format)
        {
            m_log.DebugFormat("[GETTEXTURE]: Converting texture {0} to {1}", texture.ID, format);
            byte[] data = new byte[0];

            MemoryStream imgstream = new MemoryStream();
            Bitmap mTexture = new Bitmap(1, 1);
            ManagedImage managedImage;
            Image image = (Image)mTexture;

            try
            {
                // Taking our jpeg2000 data, decoding it, then saving it to a byte array with regular data

                imgstream = new MemoryStream();

                // Decode image to System.Drawing.Image
                if (OpenJPEG.DecodeToImage(texture.Data, out managedImage, out image))
                {
                    // Save to bitmap
                    mTexture = new Bitmap(image);

                    EncoderParameters myEncoderParameters = new EncoderParameters();
                    myEncoderParameters.Param[0] = new EncoderParameter(Encoder.Quality, 95L);

                    // Save bitmap to stream
                    ImageCodecInfo codec = GetEncoderInfo("image/" + format);
                    if (codec != null)
                    {
                        mTexture.Save(imgstream, codec, myEncoderParameters);
                        // Write the stream to a byte array for output
                        data = imgstream.ToArray();
                    }
                    else
                        m_log.WarnFormat("[GETTEXTURE]: No such codec {0}", format);

                }
            }
            catch (Exception e)
            {
                m_log.WarnFormat("[GETTEXTURE]: Unable to convert texture {0} to {1}: {2}", texture.ID, format, e.Message);
            }
            finally
            {
                // Reclaim memory, these are unmanaged resources
                // If we encountered an exception, one or more of these will be null
                if (mTexture != null)
                    mTexture.Dispose();

                if (image != null)
                    image.Dispose();

                if (imgstream != null)
                {
                    imgstream.Close();
                    imgstream.Dispose();
                }
            }

            return data;
        }

        // From msdn
        private static ImageCodecInfo GetEncoderInfo(String mimeType)
        {
            ImageCodecInfo[] encoders;
            encoders = ImageCodecInfo.GetImageEncoders();
            for (int j = 0; j < encoders.Length; ++j)
            {
                if (encoders[j].MimeType == mimeType)
                    return encoders[j];
            }
            return null;
        }
    }
}<|MERGE_RESOLUTION|>--- conflicted
+++ resolved
@@ -167,7 +167,6 @@
                     }
                     else
                     {
-<<<<<<< HEAD
                         AssetBase newTexture = new AssetBase(texture.ID + "-" + format, texture.Name, (sbyte)AssetType.Texture, texture.Metadata.CreatorID);
                         newTexture.Data = ConvertTextureData(texture, format);
                         if (newTexture.Data.Length == 0)
@@ -175,35 +174,10 @@
 
                         newTexture.Flags = AssetFlags.Collectable;
                         newTexture.Temporary = true;
+                        newTexture.Local = true;
                         m_assetService.Store(newTexture);
                         WriteTextureData(request, response, newTexture, format);
                         return true;
-=======
-                        if (texture.Type != (sbyte)AssetType.Texture)
-                        {
-                            httpResponse.StatusCode = (int)System.Net.HttpStatusCode.NotFound;
-                            return true;
-                        }
-                        if (format == DefaultFormat)
-                        {
-                            WriteTextureData(httpRequest, httpResponse, texture, format);
-                            return true;
-                        }
-                        else
-                        {
-                            AssetBase newTexture = new AssetBase(texture.ID + "-" + format, texture.Name, (sbyte)AssetType.Texture, texture.Metadata.CreatorID);
-                            newTexture.Data = ConvertTextureData(texture, format);
-                            if (newTexture.Data.Length == 0)
-                                return false; // !!! Caller try another codec, please!
-
-                            newTexture.Flags = AssetFlags.Collectable;
-                            newTexture.Temporary = true;
-                            newTexture.Local = true;
-                            m_assetService.Store(newTexture);
-                            WriteTextureData(httpRequest, httpResponse, newTexture, format);
-                            return true;
-                        }
->>>>>>> 1c7fbb86
                     }
                 }
            }
