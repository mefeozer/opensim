/*
 * Copyright (c) Contributors, http://opensimulator.org/
 * See CONTRIBUTORS.TXT for a full list of copyright holders.
 *
 * Redistribution and use in source and binary forms, with or without
 * modification, are permitted provided that the following conditions are met:
 *     * Redistributions of source code must retain the above copyright
 *       notice, this list of conditions and the following disclaimer.
 *     * Redistributions in binary form must reproduce the above copyright
 *       notice, this list of conditions and the following disclaimer in the
 *       documentation and/or other materials provided with the distribution.
 *     * Neither the name of the OpenSimulator Project nor the
 *       names of its contributors may be used to endorse or promote products
 *       derived from this software without specific prior written permission.
 *
 * THIS SOFTWARE IS PROVIDED BY THE DEVELOPERS ``AS IS'' AND ANY
 * EXPRESS OR IMPLIED WARRANTIES, INCLUDING, BUT NOT LIMITED TO, THE IMPLIED
 * WARRANTIES OF MERCHANTABILITY AND FITNESS FOR A PARTICULAR PURPOSE ARE
 * DISCLAIMED. IN NO EVENT SHALL THE CONTRIBUTORS BE LIABLE FOR ANY
 * DIRECT, INDIRECT, INCIDENTAL, SPECIAL, EXEMPLARY, OR CONSEQUENTIAL DAMAGES
 * (INCLUDING, BUT NOT LIMITED TO, PROCUREMENT OF SUBSTITUTE GOODS OR SERVICES;
 * LOSS OF USE, DATA, OR PROFITS; OR BUSINESS INTERRUPTION) HOWEVER CAUSED AND
 * ON ANY THEORY OF LIABILITY, WHETHER IN CONTRACT, STRICT LIABILITY, OR TORT
 * (INCLUDING NEGLIGENCE OR OTHERWISE) ARISING IN ANY WAY OUT OF THE USE OF THIS
 * SOFTWARE, EVEN IF ADVISED OF THE POSSIBILITY OF SUCH DAMAGE.
 */
using System.Collections.Generic;
using System.Reflection;
using log4net;
using Nini.Config;
using OpenMetaverse;
using OpenSim.Framework;
using OpenSim.Region.Framework.Interfaces;
using OpenSim.Region.Framework.Scenes;
using OpenSim.Services.Interfaces;
using GridRegion = OpenSim.Services.Interfaces.GridRegion;

namespace OpenSim.Region.CoreModules.World.WorldMap
{
    public class MapSearchModule : IRegionModule
    {
        private static readonly ILog m_log =
            LogManager.GetLogger(MethodBase.GetCurrentMethod().DeclaringType);

        Scene m_scene = null; // only need one for communication with GridService
        List<Scene> m_scenes = new List<Scene>();

        #region IRegionModule Members
        public void Initialise(Scene scene, IConfigSource source)
        {
            if (m_scene == null)
            {
                m_scene = scene;
            }

            m_scenes.Add(scene);
            scene.EventManager.OnNewClient += OnNewClient;
        }

        public void PostInitialise()
        {
        }

        public void Close()
        {
            m_scene = null;
            m_scenes.Clear();
        }

        public string Name
        {
            get { return "MapSearchModule"; }
        }

        public bool IsSharedModule
        {
            get { return true; }
        }

        #endregion

        private void OnNewClient(IClientAPI client)
        {
            client.OnMapNameRequest += OnMapNameRequest;
        }

        private void OnMapNameRequest(IClientAPI remoteClient, string mapName)
        {
            if (mapName.Length < 2)
            {
                remoteClient.SendAlertMessage("Use a search string with at least 2 characters");
                return;
            }
            
            // try to fetch from GridServer
            List<GridRegion> regionInfos = m_scene.GridService.GetRegionsByName(m_scene.RegionInfo.ScopeID, mapName, 20);
            if (regionInfos == null)
            {
                m_log.Warn("[MAPSEARCHMODULE]: RequestNamedRegions returned null. Old gridserver?");
                // service wasn't available; maybe still an old GridServer. Try the old API, though it will return only one region
                regionInfos = new List<GridRegion>();
                GridRegion info = m_scene.GridService.GetRegionByName(m_scene.RegionInfo.ScopeID, mapName);
                if (info != null) 
                    regionInfos.Add(info);
            }
<<<<<<< HEAD

=======
            else if (regionInfos.Count == 0 && mapName.StartsWith("http://"))
                remoteClient.SendAlertMessage("Hyperlink could not be established.");

            m_log.DebugFormat("[MAPSEARCHMODULE]: search {0} returned {1} regions", mapName, regionInfos.Count);
>>>>>>> f7ed7fc0
            List<MapBlockData> blocks = new List<MapBlockData>();

            MapBlockData data;
            if (regionInfos.Count > 0)
            {
                foreach (GridRegion info in regionInfos)
                {
                    data = new MapBlockData();
                    data.Agents = 0;
                    data.Access = info.Access;
                    data.MapImageId = UUID.Zero; // could use info.TerrainImage but it seems to break viewer2
                    data.Name = info.RegionName;
                    data.RegionFlags = 0; // TODO not used?
                    data.WaterHeight = 0; // not used
                    data.X = (ushort)(info.RegionLocX / Constants.RegionSize);
                    data.Y = (ushort)(info.RegionLocY / Constants.RegionSize);
                    blocks.Add(data);
                }
            }

            // final block, closing the search result
            data = new MapBlockData();
            data.Agents = 0;
            data.Access = 255;
            data.MapImageId = UUID.Zero;
            data.Name = mapName;
            data.RegionFlags = 0;
            data.WaterHeight = 0; // not used
            data.X = 0;
            data.Y = 0;
            blocks.Add(data);

            remoteClient.SendMapBlock(blocks, 2);
        }

//        private Scene GetClientScene(IClientAPI client)
//        {
//            foreach (Scene s in m_scenes)
//            {
//                if (client.Scene.RegionInfo.RegionHandle == s.RegionInfo.RegionHandle)
//                    return s;
//            }
//            return m_scene;
//        }
    }
}<|MERGE_RESOLUTION|>--- conflicted
+++ resolved
@@ -103,14 +103,10 @@
                 if (info != null) 
                     regionInfos.Add(info);
             }
-<<<<<<< HEAD
-
-=======
             else if (regionInfos.Count == 0 && mapName.StartsWith("http://"))
                 remoteClient.SendAlertMessage("Hyperlink could not be established.");
 
-            m_log.DebugFormat("[MAPSEARCHMODULE]: search {0} returned {1} regions", mapName, regionInfos.Count);
->>>>>>> f7ed7fc0
+            //m_log.DebugFormat("[MAPSEARCHMODULE]: search {0} returned {1} regions", mapName, regionInfos.Count);
             List<MapBlockData> blocks = new List<MapBlockData>();
 
             MapBlockData data;
