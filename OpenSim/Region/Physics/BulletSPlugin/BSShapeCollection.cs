--- conflicted
+++ resolved
@@ -229,87 +229,12 @@
             // Use a simple, single mesh convex hull shape if the object is simple enough
             BSShape potentialHull = null;
 
-<<<<<<< HEAD
-            newShape = PhysicsScene.PE.BuildCapsuleShape(PhysicsScene.World, 1f, 1f, prim.Scale);
-            if (DDetail) DetailLog("{0},BSShapeCollection.BuildPhysicalNativeShape,capsule,scale={1}", prim.LocalID, prim.Scale);
-        }
-        else
-        {
-            // Native shapes are scaled in Bullet so set the scaling to the size
-            newShape = PhysicsScene.PE.BuildNativeShape(PhysicsScene.World, nativeShapeData);
-
-        }
-        if (!newShape.HasPhysicalShape)
-        {
-            PhysicsScene.Logger.ErrorFormat("{0} BuildPhysicalNativeShape failed. ID={1}, shape={2}",
-                                    LogHeader, prim.LocalID, shapeType);
-        }
-        newShape.shapeKey = (System.UInt64)shapeKey;
-        newShape.isNativeShape = true;
-
-        return newShape;
-    }
-
-    // Builds a mesh shape in the physical world and updates prim.BSShape.
-    // Dereferences previous shape in BSShape and adds a reference for this new shape.
-    // Returns 'true' of a mesh was actually built. Otherwise .
-    // Called at taint-time!
-    private bool GetReferenceToMesh(BSPhysObject prim, ShapeDestructionCallback shapeCallback)
-    {
-        BulletShape newShape = new BulletShape();
-
-        float lod;
-        System.UInt64 newMeshKey = ComputeShapeKey(prim.Size, prim.BaseShape, out lod);
-
-        // if this new shape is the same as last time, don't recreate the mesh
-        if (newMeshKey == prim.PhysShape.shapeKey && prim.PhysShape.type == BSPhysicsShapeType.SHAPE_MESH)
-            return false;
-
-        if (DDetail) DetailLog("{0},BSShapeCollection.GetReferenceToMesh,create,oldKey={1},newKey={2},size={3},lod={4}",
-                                prim.LocalID, prim.PhysShape.shapeKey.ToString("X"), newMeshKey.ToString("X"), prim.Size, lod);
-
-        // Since we're recreating new, get rid of the reference to the previous shape
-        DereferenceShape(prim.PhysShape, shapeCallback);
-
-        newShape = CreatePhysicalMesh(prim, newMeshKey, prim.BaseShape, prim.Size, lod);
-        // Take evasive action if the mesh was not constructed.
-        newShape = VerifyMeshCreated(PhysicsScene, newShape, prim);
-
-        ReferenceShape(newShape);
-
-        prim.PhysShape = newShape;
-
-        return true;        // 'true' means a new shape has been added to this prim
-    }
-
-    private BulletShape CreatePhysicalMesh(BSPhysObject prim, System.UInt64 newMeshKey, PrimitiveBaseShape pbs, OMV.Vector3 size, float lod)
-    {
-        BulletShape newShape = new BulletShape();
-
-        MeshDesc meshDesc;
-        if (Meshes.TryGetValue(newMeshKey, out meshDesc))
-        {
-            // If the mesh has already been built just use it.
-            newShape = meshDesc.shape.Clone();
-        }
-        else
-        {
-            IMesh meshData = PhysicsScene.mesher.CreateMesh(prim.PhysObjectName, pbs, size, lod, 
-                                        true,
-                                        false,  // say it is not physical so a bounding box is not built
-                                        false,  // do not cache the mesh and do not use previously built versions
-                                        false   // It's NOT for ODE
-                                        );
-
-            if (meshData != null)
-=======
             PrimitiveBaseShape pbs = prim.BaseShape;
             if (BSParam.ShouldUseSingleConvexHullForPrims
                 && pbs != null
                 && !pbs.SculptEntry
                 && PrimHasNoCuts(pbs)
                 )
->>>>>>> 1ffa69f6
             {
                 potentialHull = BSShapeConvexHull.GetReference(m_physicsScene, false /* forceRebuild */, prim);
             }
@@ -349,116 +274,8 @@
             }
             else
             {
-<<<<<<< HEAD
-                // Build a new hull in the physical world.
-                // Pass true for physicalness as this prevents the creation of bounding box which is not needed
-                IMesh meshData = PhysicsScene.mesher.CreateMesh(prim.PhysObjectName, pbs, size, lod, true /* isPhysical */, false /* shouldCache */, false, false);
-                if (meshData != null)
-                {
-                    int[] indices = meshData.getIndexListAsInt();
-                    List<OMV.Vector3> vertices = meshData.getVertexList();
-
-                    //format conversion from IMesh format to DecompDesc format
-                    List<int> convIndices = new List<int>();
-                    List<float3> convVertices = new List<float3>();
-                    for (int ii = 0; ii < indices.GetLength(0); ii++)
-                    {
-                        convIndices.Add(indices[ii]);
-                    }
-                    foreach (OMV.Vector3 vv in vertices)
-                    {
-                        convVertices.Add(new float3(vv.X, vv.Y, vv.Z));
-                    }
-
-                    uint maxDepthSplit = (uint)BSParam.CSHullMaxDepthSplit;
-                    if (BSParam.CSHullMaxDepthSplit != BSParam.CSHullMaxDepthSplitForSimpleShapes)
-                    {
-                        // Simple primitive shapes we know are convex so they are better implemented with
-                        //    fewer hulls.
-                        // Check for simple shape (prim without cuts) and reduce split parameter if so.
-                        if (PrimHasNoCuts(pbs))
-                        {
-                            maxDepthSplit = (uint)BSParam.CSHullMaxDepthSplitForSimpleShapes;
-                        }
-                    }
-
-                    // setup and do convex hull conversion
-                    m_hulls = new List<ConvexResult>();
-                    DecompDesc dcomp = new DecompDesc();
-                    dcomp.mIndices = convIndices;
-                    dcomp.mVertices = convVertices;
-                    dcomp.mDepth = maxDepthSplit;
-                    dcomp.mCpercent = BSParam.CSHullConcavityThresholdPercent;
-                    dcomp.mPpercent = BSParam.CSHullVolumeConservationThresholdPercent;
-                    dcomp.mMaxVertices = (uint)BSParam.CSHullMaxVertices;
-                    dcomp.mSkinWidth = BSParam.CSHullMaxSkinWidth;
-                    ConvexBuilder convexBuilder = new ConvexBuilder(HullReturn);
-                    // create the hull into the _hulls variable
-                    convexBuilder.process(dcomp);
-
-                    DetailLog("{0},BSShapeCollection.CreatePhysicalHull,key={1},inVert={2},inInd={3},split={4},hulls={5}",
-                                        BSScene.DetailLogZero, newHullKey, indices.GetLength(0), vertices.Count, maxDepthSplit, m_hulls.Count);
-
-                    // Convert the vertices and indices for passing to unmanaged.
-                    // The hull information is passed as a large floating point array.
-                    // The format is:
-                    //  convHulls[0] = number of hulls
-                    //  convHulls[1] = number of vertices in first hull
-                    //  convHulls[2] = hull centroid X coordinate
-                    //  convHulls[3] = hull centroid Y coordinate
-                    //  convHulls[4] = hull centroid Z coordinate
-                    //  convHulls[5] = first hull vertex X
-                    //  convHulls[6] = first hull vertex Y
-                    //  convHulls[7] = first hull vertex Z
-                    //  convHulls[8] = second hull vertex X
-                    //  ...
-                    //  convHulls[n] = number of vertices in second hull
-                    //  convHulls[n+1] = second hull centroid X coordinate
-                    //  ...
-                    //
-                    // TODO: is is very inefficient. Someday change the convex hull generator to return
-                    //   data structures that do not need to be converted in order to pass to Bullet.
-                    //   And maybe put the values directly into pinned memory rather than marshaling.
-                    int hullCount = m_hulls.Count;
-                    int totalVertices = 1;          // include one for the count of the hulls
-                    foreach (ConvexResult cr in m_hulls)
-                    {
-                        totalVertices += 4;                         // add four for the vertex count and centroid
-                        totalVertices += cr.HullIndices.Count * 3;  // we pass just triangles
-                    }
-                    float[] convHulls = new float[totalVertices];
-
-                    convHulls[0] = (float)hullCount;
-                    int jj = 1;
-                    foreach (ConvexResult cr in m_hulls)
-                    {
-                        // copy vertices for index access
-                        float3[] verts = new float3[cr.HullVertices.Count];
-                        int kk = 0;
-                        foreach (float3 ff in cr.HullVertices)
-                        {
-                            verts[kk++] = ff;
-                        }
-
-                        // add to the array one hull's worth of data
-                        convHulls[jj++] = cr.HullIndices.Count;
-                        convHulls[jj++] = 0f;   // centroid x,y,z
-                        convHulls[jj++] = 0f;
-                        convHulls[jj++] = 0f;
-                        foreach (int ind in cr.HullIndices)
-                        {
-                            convHulls[jj++] = verts[ind].x;
-                            convHulls[jj++] = verts[ind].y;
-                            convHulls[jj++] = verts[ind].z;
-                        }
-                    }
-                    // create the hull data structure in Bullet
-                    newShape = PhysicsScene.PE.CreateHullShape(PhysicsScene.World, hullCount, convHulls);
-                }
-=======
                 // We don't need this reference to the mesh that is already being using.
                 potentialMesh.Dereference(m_physicsScene);
->>>>>>> 1ffa69f6
             }
             if (DDetail) DetailLog("{0},BSShapeCollection.CreateGeom,mesh,shape={1}", prim.LocalID, prim.PhysShape);
         }
