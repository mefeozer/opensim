﻿/*
 * Copyright (c) Contributors, http://opensimulator.org/
 * See CONTRIBUTORS.TXT for a full list of copyright holders.
 *
 * Redistribution and use in source and binary forms, with or without
 * modification, are permitted provided that the following conditions are met:
 *     * Redistributions of source code must retain the above copyright
 *       notice, this list of conditions and the following disclaimer.
 *     * Redistributions in binary form must reproduce the above copyright
 *       notice, this list of conditions and the following disclaimer in the
 *       documentation and/or other materials provided with the distribution.
 *     * Neither the name of the OpenSimulator Project nor the
 *       names of its contributors may be used to endorse or promote products
 *       derived from this software without specific prior written permission.
 *
 * THIS SOFTWARE IS PROVIDED BY THE DEVELOPERS ``AS IS'' AND ANY
 * EXPRESS OR IMPLIED WARRANTIES, INCLUDING, BUT NOT LIMITED TO, THE IMPLIED
 * WARRANTIES OF MERCHANTABILITY AND FITNESS FOR A PARTICULAR PURPOSE ARE
 * DISCLAIMED. IN NO EVENT SHALL THE CONTRIBUTORS BE LIABLE FOR ANY
 * DIRECT, INDIRECT, INCIDENTAL, SPECIAL, EXEMPLARY, OR CONSEQUENTIAL DAMAGES
 * (INCLUDING, BUT NOT LIMITED TO, PROCUREMENT OF SUBSTITUTE GOODS OR SERVICES;
 * LOSS OF USE, DATA, OR PROFITS; OR BUSINESS INTERRUPTION) HOWEVER CAUSED AND
 * ON ANY THEORY OF LIABILITY, WHETHER IN CONTRACT, STRICT LIABILITY, OR TORT
 * (INCLUDING NEGLIGENCE OR OTHERWISE) ARISING IN ANY WAY OUT OF THE USE OF THIS
 * SOFTWARE, EVEN IF ADVISED OF THE POSSIBILITY OF SUCH DAMAGE.
 */

using System;
using System.Xml;
using System.Collections.Generic;
using System.Reflection;
using System.Timers;
using OpenMetaverse;
using log4net;
using Nini.Config;
using OpenSim.Framework;
using OpenSim.Framework.Client;
using OpenSim.Region.Framework.Interfaces;
using OpenSim.Region.Framework.Scenes.Animation;
using OpenSim.Region.Framework.Scenes.Types;
using OpenSim.Region.Physics.Manager;
using GridRegion = OpenSim.Services.Interfaces.GridRegion;
using OpenSim.Services.Interfaces;
using TeleportFlags = OpenSim.Framework.Constants.TeleportFlags;

namespace OpenSim.Region.Framework.Scenes
{
    [Flags]
    enum ScriptControlled : uint
    {
        CONTROL_ZERO = 0,
        CONTROL_FWD = 1,
        CONTROL_BACK = 2,
        CONTROL_LEFT = 4,
        CONTROL_RIGHT = 8,
        CONTROL_UP = 16,
        CONTROL_DOWN = 32,
        CONTROL_ROT_LEFT = 256,
        CONTROL_ROT_RIGHT = 512,
        CONTROL_LBUTTON = 268435456,
        CONTROL_ML_LBUTTON = 1073741824
    }

    struct ScriptControllers
    {
        public UUID objectID;
        public UUID itemID;
        public ScriptControlled ignoreControls;
        public ScriptControlled eventControls;
    }

    public delegate void SendCoarseLocationsMethod(UUID scene, ScenePresence presence, List<Vector3> coarseLocations, List<UUID> avatarUUIDs);

    public class ScenePresence : EntityBase, IScenePresence
    {
//        ~ScenePresence()
//        {
//            m_log.DebugFormat("[SCENE PRESENCE]: Destructor called on {0}", Name);
//        }

        private void TriggerScenePresenceUpdated()
        {
            if (m_scene != null)
                m_scene.EventManager.TriggerScenePresenceUpdated(this);
        }

        private static readonly ILog m_log = LogManager.GetLogger(MethodBase.GetCurrentMethod().DeclaringType);

        public PresenceType PresenceType { get; private set; }

//        private static readonly byte[] DEFAULT_TEXTURE = AvatarAppearance.GetDefaultTexture().GetBytes();
        private static readonly Array DIR_CONTROL_FLAGS = Enum.GetValues(typeof(Dir_ControlFlags));
        private static readonly Vector3 HEAD_ADJUSTMENT = new Vector3(0f, 0f, 0.3f);
        
        /// <summary>
        /// Experimentally determined "fudge factor" to make sit-target positions
        /// the same as in SecondLife. Fudge factor was tested for 36 different
        /// test cases including prims of type box, sphere, cylinder, and torus,
        /// with varying parameters for sit target location, prim size, prim
        /// rotation, prim cut, prim twist, prim taper, and prim shear. See mantis
        /// issue #1716
        /// </summary>
        public static readonly Vector3 SIT_TARGET_ADJUSTMENT = new Vector3(0.0f, 0.0f, 0.4f);

        /// <summary>
        /// Movement updates for agents in neighboring regions are sent directly to clients.
        /// This value only affects how often agent positions are sent to neighbor regions
        /// for things such as distance-based update prioritization
        /// </summary>
        public static readonly float SIGNIFICANT_MOVEMENT = 2.0f;

        public UUID currentParcelUUID = UUID.Zero;

        /// <value>
        /// The animator for this avatar
        /// </value>
        public ScenePresenceAnimator Animator { get; private set; }

        /// <summary>
        /// Attachments recorded on this avatar.
        /// </summary>
        /// <remarks>
        /// TODO: For some reason, we effectively have a list both here and in Appearance.  Need to work out if this is
        /// necessary.
        /// </remarks>
        private List<SceneObjectGroup> m_attachments = new List<SceneObjectGroup>();

        public Object AttachmentsSyncLock { get; private set; }

        private Dictionary<UUID, ScriptControllers> scriptedcontrols = new Dictionary<UUID, ScriptControllers>();
        private ScriptControlled IgnoredControls = ScriptControlled.CONTROL_ZERO;
        private ScriptControlled LastCommands = ScriptControlled.CONTROL_ZERO;
        private bool MouseDown = false;
//        private SceneObjectGroup proxyObjectGroup;
        //private SceneObjectPart proxyObjectPart = null;
        public Vector3 lastKnownAllowedPosition;
        public bool sentMessageAboutRestrictedParcelFlyingDown;
        public Vector4 CollisionPlane = Vector4.UnitW;

        private Vector3 m_lastPosition;
        private Quaternion m_lastRotation;
        private Vector3 m_lastVelocity;

        private Vector3? m_forceToApply;
        private int m_userFlags;
        public int UserFlags
        {
            get { return m_userFlags; }
        }

        // Flying
        public bool Flying
        {
            get { return PhysicsActor != null && PhysicsActor.Flying; }
            set { PhysicsActor.Flying = value; }
        }

        // add for fly velocity control
        private bool FlyingOld {get; set;}
        public bool WasFlying
        {
            get; private set;
        }

        public bool IsColliding
        {
            get { return PhysicsActor != null && PhysicsActor.IsColliding; }
            // We would expect setting IsColliding to be private but it's used by a hack in Scene
            set { PhysicsActor.IsColliding = value; }
        }

//        private int m_lastColCount = -1;		//KF: Look for Collision chnages
//        private int m_updateCount = 0;			//KF: Update Anims for a while
//        private static readonly int UPDATE_COUNT = 10;		// how many frames to update for
        private List<uint> m_lastColliders = new List<uint>();

        private TeleportFlags m_teleportFlags;
        public TeleportFlags TeleportFlags
        {
            get { return m_teleportFlags; }
            set { m_teleportFlags = value; }
        }

        private uint m_requestedSitTargetID;
        private UUID m_requestedSitTargetUUID;

        /// <summary>
        /// Are we sitting on the ground?
        /// </summary>
        public bool SitGround { get; private set; }

        private SendCoarseLocationsMethod m_sendCoarseLocationsMethod;

        //private Vector3 m_requestedSitOffset = new Vector3();

        private Vector3 m_LastFinitePos;

        private float m_sitAvatarHeight = 2.0f;

        private Vector3 m_lastChildAgentUpdatePosition;
        private Vector3 m_lastChildAgentUpdateCamPosition;

        private const int LAND_VELOCITYMAG_MAX = 12;

        private float m_health = 100f;

        protected ulong crossingFromRegion;

        private readonly Vector3[] Dir_Vectors = new Vector3[11];

        protected Timer m_reprioritization_timer;
        protected bool m_reprioritizing;
        protected bool m_reprioritization_called;

        private Quaternion m_headrotation = Quaternion.Identity;

        private string m_nextSitAnimation = String.Empty;

        //PauPaw:Proper PID Controler for autopilot************
        public bool MovingToTarget { get; private set; }
        public Vector3 MoveToPositionTarget { get; private set; }

        /// <summary>
        /// Controls whether an avatar automatically moving to a target will land when it gets there (if flying).
        /// </summary>
        public bool LandAtTarget { get; private set; }

        private bool m_followCamAuto;

        private int m_movementUpdateCount;
        private const int NumMovementsBetweenRayCast = 5;

        private bool CameraConstraintActive;
        //private int m_moveToPositionStateStatus;
        //*****************************************************

        private bool m_collisionEventFlag = false;
        private object m_collisionEventLock = new Object();

        private int m_movementAnimationUpdateCounter = 0;

        private Vector3 m_prevSitOffset;

        protected AvatarAppearance m_appearance;

        public AvatarAppearance Appearance
        {
            get { return m_appearance; }
            set
            {
                m_appearance = value;
//                m_log.DebugFormat("[SCENE PRESENCE]: Set appearance for {0} to {1}", Name, value);
            }
        }

        /// <summary>
        /// Copy of the script states while the agent is in transit. This state may
        /// need to be placed back in case of transfer fail.
        /// </summary>
        public List<string> InTransitScriptStates
        {
            get { return m_InTransitScriptStates; }
            private set { m_InTransitScriptStates = value; }
        }
        private List<string> m_InTransitScriptStates = new List<string>();

        /// <summary>
        /// Implemented Control Flags
        /// </summary>
        private enum Dir_ControlFlags
        {
            DIR_CONTROL_FLAG_FORWARD = AgentManager.ControlFlags.AGENT_CONTROL_AT_POS,
            DIR_CONTROL_FLAG_BACK = AgentManager.ControlFlags.AGENT_CONTROL_AT_NEG,
            DIR_CONTROL_FLAG_LEFT = AgentManager.ControlFlags.AGENT_CONTROL_LEFT_POS,
            DIR_CONTROL_FLAG_RIGHT = AgentManager.ControlFlags.AGENT_CONTROL_LEFT_NEG,
            DIR_CONTROL_FLAG_UP = AgentManager.ControlFlags.AGENT_CONTROL_UP_POS,
            DIR_CONTROL_FLAG_DOWN = AgentManager.ControlFlags.AGENT_CONTROL_UP_NEG,
            DIR_CONTROL_FLAG_FORWARD_NUDGE = AgentManager.ControlFlags.AGENT_CONTROL_NUDGE_AT_POS,
            DIR_CONTROL_FLAG_BACKWARD_NUDGE = AgentManager.ControlFlags.AGENT_CONTROL_NUDGE_AT_NEG,
            DIR_CONTROL_FLAG_LEFT_NUDGE = AgentManager.ControlFlags.AGENT_CONTROL_NUDGE_LEFT_POS,
            DIR_CONTROL_FLAG_RIGHT_NUDGE = AgentManager.ControlFlags.AGENT_CONTROL_NUDGE_LEFT_NEG,
            DIR_CONTROL_FLAG_DOWN_NUDGE = AgentManager.ControlFlags.AGENT_CONTROL_NUDGE_UP_NEG
        }
        
        /// <summary>
        /// Position at which a significant movement was made
        /// </summary>
        private Vector3 posLastSignificantMove;

        // For teleports and crossings callbacks
        string m_callbackURI;
        UUID m_originRegionID;

        /// <value>
        /// Script engines present in the scene
        /// </value>
        private IScriptModule[] m_scriptEngines;

        #region Properties

        /// <summary>
        /// Physical scene representation of this Avatar.
        /// </summary>
        public PhysicsActor PhysicsActor { get; private set; }

        /// <summary>
        /// Record user movement inputs.
        /// </summary>
        public byte MovementFlag { get; private set; }

        private bool m_updateflag;

        public bool Updated
        {
            set { m_updateflag = value; }
            get { return m_updateflag; }
        }

        private bool m_invulnerable = true;

        public bool Invulnerable
        {
            set { m_invulnerable = value; }
            get { return m_invulnerable; }
        }

        private int m_userLevel;

        public int UserLevel
        {
            get { return m_userLevel; }
            private set { m_userLevel = value; }
        }

        private int m_godLevel;

        public int GodLevel
        {
            get { return m_godLevel; }
            private set { m_godLevel = value; }
        }

        private ulong m_rootRegionHandle;

        public ulong RegionHandle
        {
            get { return m_rootRegionHandle; }
            private set { m_rootRegionHandle = value; }
        }

        #region Client Camera

        /// <summary>
        /// Position of agent's camera in world (region cordinates)
        /// </summary>
        protected Vector3 m_lastCameraPosition;

        public Vector3 CameraPosition { get; set; }

        public Quaternion CameraRotation
        {
            get { return Util.Axes2Rot(CameraAtAxis, CameraLeftAxis, CameraUpAxis); }
        }

        // Use these three vectors to figure out what the agent is looking at
        // Convert it to a Matrix and/or Quaternion
        //
        public Vector3 CameraAtAxis { get; set; }
        public Vector3 CameraLeftAxis { get; set; }
        public Vector3 CameraUpAxis { get; set; }

        public Vector3 Lookat
        {
            get
            {
                Vector3 a = new Vector3(CameraAtAxis.X, CameraAtAxis.Y, 0);

                if (a == Vector3.Zero)
                    return a;

                return Util.GetNormalizedVector(a);
            }
        }
        #endregion        

        public string Firstname { get; private set; }
        public string Lastname { get; private set; }

        public string Grouptitle { get; set; }

        // Agent's Draw distance.
        public float DrawDistance { get; set; }

        public bool AllowMovement { get; set; }

        private bool m_setAlwaysRun;
        
        public bool SetAlwaysRun
        {
            get
            {
                if (PhysicsActor != null)
                {
                    return PhysicsActor.SetAlwaysRun;
                }
                else
                {
                    return m_setAlwaysRun;
                }
            }
            set
            {
                m_setAlwaysRun = value;
                if (PhysicsActor != null)
                {
                    PhysicsActor.SetAlwaysRun = value;
                }
            }
        }

        public byte State { get; set; }

        private AgentManager.ControlFlags m_AgentControlFlags;

        public uint AgentControlFlags
        {
            get { return (uint)m_AgentControlFlags; }
            set { m_AgentControlFlags = (AgentManager.ControlFlags)value; }
        }

        public IClientAPI ControllingClient { get; set; }

        public IClientCore ClientView
        {
            get { return (IClientCore)ControllingClient; }
        }

//        public Vector3 ParentPosition { get; set; }

        /// <summary>
        /// Position of this avatar relative to the region the avatar is in
        /// </summary>
        public override Vector3 AbsolutePosition
        {
            get
            {
                if (PhysicsActor != null)
                {
                    m_pos = PhysicsActor.Position;

                    //m_log.DebugFormat(
                    //    "[SCENE PRESENCE]: Set position {0} for {1} in {2} via getting AbsolutePosition!",
                    //    m_pos, Name, Scene.RegionInfo.RegionName);
                }
                else
                {
                    // Obtain the correct position of a seated avatar.
                    // In addition to providing the correct position while
                    // the avatar is seated, this value will also
                    // be used as the location to unsit to.
                    //
                    // If ParentID is not 0, assume we are a seated avatar
                    // and we should return the position based on the sittarget
                    // offset and rotation of the prim we are seated on.
                    //
                    // Generally, m_pos will contain the position of the avatar
                    // in the sim unless the avatar is on a sit target. While
                    // on a sit target, m_pos will contain the desired offset
                    // without the parent rotation applied.
                    SceneObjectPart sitPart = ParentPart;

                    if (sitPart != null)
                        return sitPart.AbsolutePosition + (m_pos * sitPart.GetWorldRotation());
                }
                
                return m_pos;
            }
            set
            {
                if (PhysicsActor != null)
                {
                    try
                    {
                        PhysicsActor.Position = value;
                    }
                    catch (Exception e)
                    {
                        m_log.Error("[SCENE PRESENCE]: ABSOLUTE POSITION " + e.Message);
                    }
                }

                // Don't update while sitting.  The PhysicsActor above is null whilst sitting.
                if (ParentID == 0)
                {
                    m_pos = value;
//                    ParentPosition = Vector3.Zero;
                }

                //m_log.DebugFormat(
                //    "[ENTITY BASE]: In {0} set AbsolutePosition of {1} to {2}",
                //    Scene.RegionInfo.RegionName, Name, m_pos);
                TriggerScenePresenceUpdated();
            }
        }

        /// <summary>
        /// If sitting, returns the offset position from the prim the avatar is sitting on.
        /// Otherwise, returns absolute position in the scene.
        /// </summary>
        public Vector3 OffsetPosition
        {
            get { return m_pos; }
            // Don't remove setter. It's not currently used in core but
            // upcoming Avination code needs it.
            set
            {
                // There is no offset position when not seated
                if (ParentID == 0)
                    return;

                m_pos = value;
                TriggerScenePresenceUpdated();
            }
        }

        /// <summary>
        /// Current velocity of the avatar.
        /// </summary>
        public override Vector3 Velocity
        {
            get
            {
                if (PhysicsActor != null)
                {
                    m_velocity = PhysicsActor.Velocity;

//                    m_log.DebugFormat(
//                        "[SCENE PRESENCE]: Set velocity {0} for {1} in {2} via getting Velocity!",
//                        m_velocity, Name, Scene.RegionInfo.RegionName);
                }

                return m_velocity;
            }
            set
            {
                if (PhysicsActor != null)
                {
                    try
                    {
                        PhysicsActor.Velocity = value;
                    }
                    catch (Exception e)
                    {
                        m_log.Error("[SCENE PRESENCE]: VELOCITY " + e.Message);
                    }
                }

                m_velocity = value;

//                m_log.DebugFormat(
//                    "[SCENE PRESENCE]: In {0} set velocity of {1} to {2}",
//                    Scene.RegionInfo.RegionName, Name, m_velocity);
            }
        }

        private Quaternion m_bodyRot = Quaternion.Identity;

        public Quaternion Rotation
        {
            get { return m_bodyRot; }
            set
            {
                m_bodyRot = value;
//                m_log.DebugFormat("[SCENE PRESENCE]: Body rot for {0} set to {1}", Name, m_bodyRot);
            }
        }

        public bool IsChildAgent { get; set; }

        /// <summary>
        /// If the avatar is sitting, the local ID of the prim that it's sitting on.  If not sitting then zero.
        /// </summary>
        public uint ParentID { get; set; }

        public UUID ParentUUID
        {
            get { return m_parentUUID; }
            set { m_parentUUID = value; }
        }
        private UUID m_parentUUID = UUID.Zero;

        /// <summary>
        /// Are we sitting on an object?
        /// </summary>
        /// <remarks>A more readable way of testing presence sit status than ParentID == 0</remarks>
        public bool IsSatOnObject { get { return ParentID != 0; } }

        /// <summary>
        /// If the avatar is sitting, the prim that it's sitting on.  If not sitting then null.
        /// </summary>
        /// <remarks>
        /// If you use this property then you must take a reference since another thread could set it to null.
        /// </remarks>
        public SceneObjectPart ParentPart { get; set; }

        public float Health
        {
            get { return m_health; }
            set { m_health = value; }
        }

        public void AdjustKnownSeeds()
        {
            Dictionary<ulong, string> seeds;

            if (Scene.CapsModule != null)
                seeds = Scene.CapsModule.GetChildrenSeeds(UUID);
            else
                seeds = new Dictionary<ulong, string>();

            List<ulong> old = new List<ulong>();
            foreach (ulong handle in seeds.Keys)
            {
                uint x, y;
                Utils.LongToUInts(handle, out x, out y);
                x = x / Constants.RegionSize;
                y = y / Constants.RegionSize;
                if (Util.IsOutsideView(DrawDistance, x, Scene.RegionInfo.RegionLocX, y, Scene.RegionInfo.RegionLocY))
                {
                    old.Add(handle);
                }
            }
            DropOldNeighbours(old);
            
            if (Scene.CapsModule != null)
                Scene.CapsModule.SetChildrenSeed(UUID, seeds);
            
            KnownRegions = seeds;
            //m_log.Debug(" ++++++++++AFTER+++++++++++++ ");
            //DumpKnownRegions();
        }

        public void DumpKnownRegions()
        {
            m_log.Info("================ KnownRegions "+Scene.RegionInfo.RegionName+" ================");
            foreach (KeyValuePair<ulong, string> kvp in KnownRegions)
            {
                uint x, y;
                Utils.LongToUInts(kvp.Key, out x, out y);
                x = x / Constants.RegionSize;
                y = y / Constants.RegionSize;
                m_log.Info(" >> "+x+", "+y+": "+kvp.Value);
            }
        }

        private bool m_mouseLook;
        private bool m_leftButtonDown;

        private bool m_inTransit;

        public bool IsInTransit
        {
            get { return m_inTransit; }
            set { 
                if(value)
                {
                    if (Flying)
                        m_AgentControlFlags |= AgentManager.ControlFlags.AGENT_CONTROL_FLY;
                    else
                        m_AgentControlFlags &= ~AgentManager.ControlFlags.AGENT_CONTROL_FLY;
                }
                m_inTransit = value;
            }
        }

        private float m_speedModifier = 1.0f;

        public float SpeedModifier
        {
            get { return m_speedModifier; }
            set { m_speedModifier = value; }
        }

        private bool m_forceFly;

        public bool ForceFly
        {
            get { return m_forceFly; }
            set { m_forceFly = value; }
        }

        private bool m_flyDisabled;

        public bool FlyDisabled
        {
            get { return m_flyDisabled; }
            set { m_flyDisabled = value; }
        }

        public string Viewer
        {
            get { return m_scene.AuthenticateHandler.GetAgentCircuitData(ControllingClient.CircuitCode).Viewer; }
        }

        #endregion

        #region Constructor(s)

        public ScenePresence(
            IClientAPI client, Scene world, AvatarAppearance appearance, PresenceType type)
        {
            AttachmentsSyncLock = new Object();
            AllowMovement = true;
            IsChildAgent = true;
            m_sendCoarseLocationsMethod = SendCoarseLocationsDefault;
            Animator = new ScenePresenceAnimator(this);
            PresenceType = type;
            DrawDistance = world.DefaultDrawDistance;
            RegionHandle = world.RegionInfo.RegionHandle;
            ControllingClient = client;
            Firstname = ControllingClient.FirstName;
            Lastname = ControllingClient.LastName;
            m_name = String.Format("{0} {1}", Firstname, Lastname);
            m_scene = world;
            m_uuid = client.AgentId;
            LocalId = m_scene.AllocateLocalId();

            UserAccount account = m_scene.UserAccountService.GetUserAccount(m_scene.RegionInfo.ScopeID, m_uuid);
            if (account != null)
                m_userFlags = account.UserFlags;
            else
                m_userFlags = 0;

            if (account != null)
                UserLevel = account.UserLevel;

            IGroupsModule gm = m_scene.RequestModuleInterface<IGroupsModule>();
            if (gm != null)
                Grouptitle = gm.GetGroupTitle(m_uuid);

            m_scriptEngines = m_scene.RequestModuleInterfaces<IScriptModule>();
            
            AbsolutePosition = posLastSignificantMove = CameraPosition =
                m_lastCameraPosition = ControllingClient.StartPos;

            m_reprioritization_timer = new Timer(world.ReprioritizationInterval);
            m_reprioritization_timer.Elapsed += new ElapsedEventHandler(Reprioritize);
            m_reprioritization_timer.AutoReset = false;

            AdjustKnownSeeds();

            RegisterToEvents();
            SetDirectionVectors();

            Appearance = appearance;
        }

        private void RegionHeartbeatEnd(Scene scene)
        {
            if (IsChildAgent)
                return;

            m_movementAnimationUpdateCounter ++;
            if (m_movementAnimationUpdateCounter >= 2)
            {
                m_movementAnimationUpdateCounter = 0;
                if (Animator != null)
                {
                    // If the parentID == 0 we are not sitting
                    // if !SitGournd then we are not sitting on the ground
                    // Fairly straightforward, now here comes the twist
                    // if ParentUUID is NOT UUID.Zero, we are looking to
                    // be sat on an object that isn't there yet. Should
                    // be treated as if sat.
                    if(ParentID == 0 && !SitGround && ParentUUID == UUID.Zero) // skip it if sitting
                        Animator.UpdateMovementAnimations();
                }
                else
                {
                    m_scene.EventManager.OnRegionHeartbeatEnd -= RegionHeartbeatEnd;
                }
            }
        }

        public void RegisterToEvents()
        {
            ControllingClient.OnCompleteMovementToRegion += CompleteMovement;
            ControllingClient.OnAgentUpdate += HandleAgentUpdate;
            ControllingClient.OnAgentRequestSit += HandleAgentRequestSit;
            ControllingClient.OnAgentSit += HandleAgentSit;
            ControllingClient.OnSetAlwaysRun += HandleSetAlwaysRun;
            ControllingClient.OnStartAnim += HandleStartAnim;
            ControllingClient.OnStopAnim += HandleStopAnim;
            ControllingClient.OnChangeAnim += avnHandleChangeAnim;
            ControllingClient.OnForceReleaseControls += HandleForceReleaseControls;
            ControllingClient.OnAutoPilotGo += MoveToTarget;

            // ControllingClient.OnChildAgentStatus += new StatusChange(this.ChildStatusChange);
            // ControllingClient.OnStopMovement += new GenericCall2(this.StopMovement);
        }

        private void SetDirectionVectors()
        {
            Dir_Vectors[0] = Vector3.UnitX; //FORWARD
            Dir_Vectors[1] = -Vector3.UnitX; //BACK
            Dir_Vectors[2] = Vector3.UnitY; //LEFT
            Dir_Vectors[3] = -Vector3.UnitY; //RIGHT
            Dir_Vectors[4] = Vector3.UnitZ; //UP
            Dir_Vectors[5] = -Vector3.UnitZ; //DOWN
            Dir_Vectors[6] = new Vector3(0.5f, 0f, 0f); //FORWARD_NUDGE
            Dir_Vectors[7] = new Vector3(-0.5f, 0f, 0f);  //BACK_NUDGE
            Dir_Vectors[8] = new Vector3(0f, 0.5f, 0f);  //LEFT_NUDGE
            Dir_Vectors[9] = new Vector3(0f, -0.5f, 0f);  //RIGHT_NUDGE
            Dir_Vectors[10] = new Vector3(0f, 0f, -0.5f); //DOWN_Nudge
        }

        private Vector3[] GetWalkDirectionVectors()
        {
            Vector3[] vector = new Vector3[11];
            vector[0] = new Vector3(CameraUpAxis.Z, 0f, -CameraAtAxis.Z); //FORWARD
            vector[1] = new Vector3(-CameraUpAxis.Z, 0f, CameraAtAxis.Z); //BACK
            vector[2] = Vector3.UnitY; //LEFT
            vector[3] = -Vector3.UnitY; //RIGHT
            vector[4] = new Vector3(CameraAtAxis.Z, 0f, CameraUpAxis.Z); //UP
            vector[5] = new Vector3(-CameraAtAxis.Z, 0f, -CameraUpAxis.Z); //DOWN
            vector[6] = new Vector3(CameraUpAxis.Z, 0f, -CameraAtAxis.Z); //FORWARD_NUDGE
            vector[7] = new Vector3(-CameraUpAxis.Z, 0f, CameraAtAxis.Z); //BACK_NUDGE
            vector[8] = Vector3.UnitY; //LEFT_NUDGE
            vector[9] = -Vector3.UnitY; //RIGHT_NUDGE
            vector[10] = new Vector3(-CameraAtAxis.Z, 0f, -CameraUpAxis.Z); //DOWN_NUDGE
            return vector;
        }

        #endregion

        #region Status Methods

        /// <summary>
        /// Turns a child agent into a root agent.
        /// </summary>
        /// Child agents are logged into neighbouring sims largely to observe changes.  Root agents exist when the
        /// avatar is actual in the sim.  They can perform all actions.
        /// This change is made whenever an avatar enters a region, whether by crossing over from a neighbouring sim,
        /// teleporting in or on initial login.
        ///
        /// This method is on the critical path for transferring an avatar from one region to another.  Delay here
        /// delays that crossing.
        /// </summary>
        public void MakeRootAgent(Vector3 pos, bool isFlying)
        {
            m_log.DebugFormat(
                "[SCENE]: Upgrading child to root agent for {0} in {1}",
                Name, m_scene.RegionInfo.RegionName);

            bool wasChild = IsChildAgent;

            if (ParentUUID != UUID.Zero)
            {
                m_log.DebugFormat("[SCENE PRESENCE]: Sitting avatar back on prim {0}", ParentUUID);
                SceneObjectPart part = m_scene.GetSceneObjectPart(ParentUUID);
                if (part == null)
                {
                    m_log.ErrorFormat("[SCENE PRESENCE]: Can't find prim {0} to sit on", ParentUUID);
                }
                else
                {
                    part.ParentGroup.AddAvatar(UUID);
                    if (part.SitTargetPosition != Vector3.Zero)
                        part.SitTargetAvatar = UUID;
//                    ParentPosition = part.GetWorldPosition();
                    ParentID = part.LocalId;
                    ParentPart = part;
                    m_pos = m_prevSitOffset;
//                    pos = ParentPosition;
                    pos = part.GetWorldPosition();
                }
                ParentUUID = UUID.Zero;

                IsChildAgent = false;

//                Animator.TrySetMovementAnimation("SIT");
            }
            else
            {
                IsChildAgent = false;
            }


            IGroupsModule gm = m_scene.RequestModuleInterface<IGroupsModule>();
            if (gm != null)
                Grouptitle = gm.GetGroupTitle(m_uuid);

            RegionHandle = m_scene.RegionInfo.RegionHandle;

            m_scene.EventManager.TriggerSetRootAgentScene(m_uuid, m_scene);

            if (ParentID == 0)
            {
                // Moved this from SendInitialData to ensure that Appearance is initialized
                // before the inventory is processed in MakeRootAgent. This fixes a race condition
                // related to the handling of attachments
                //m_scene.GetAvatarAppearance(ControllingClient, out Appearance);
                if (m_scene.TestBorderCross(pos, Cardinals.E))
                {
                    Border crossedBorder = m_scene.GetCrossedBorder(pos, Cardinals.E);
                    pos.X = crossedBorder.BorderLine.Z - 1;
                }

                if (m_scene.TestBorderCross(pos, Cardinals.N))
                {
                    Border crossedBorder = m_scene.GetCrossedBorder(pos, Cardinals.N);
                    pos.Y = crossedBorder.BorderLine.Z - 1;
                }

                CheckAndAdjustLandingPoint(ref pos);

                if (pos.X < 0f || pos.Y < 0f || pos.Z < 0f)
                {
                    m_log.WarnFormat(
                        "[SCENE PRESENCE]: MakeRootAgent() was given an illegal position of {0} for avatar {1}, {2}. Clamping",
                        pos, Name, UUID);

                    if (pos.X < 0f) pos.X = 0f;
                    if (pos.Y < 0f) pos.Y = 0f;
                    if (pos.Z < 0f) pos.Z = 0f;
                }

                float localAVHeight = 1.56f;
                if (Appearance.AvatarHeight > 0)
                    localAVHeight = Appearance.AvatarHeight;

                float posZLimit = 0;

                if (pos.X < Constants.RegionSize && pos.Y < Constants.RegionSize)
                    posZLimit = (float)m_scene.Heightmap[(int)pos.X, (int)pos.Y];
                
                float newPosZ = posZLimit + localAVHeight / 2;
                if (posZLimit >= (pos.Z - (localAVHeight / 2)) && !(Single.IsInfinity(newPosZ) || Single.IsNaN(newPosZ)))
                {
                    pos.Z = newPosZ;
                }
                AbsolutePosition = pos;

                if (m_teleportFlags == TeleportFlags.Default)
                {
                    Vector3 vel = Velocity;
                    AddToPhysicalScene(isFlying);
                    if (PhysicsActor != null)
                        PhysicsActor.SetMomentum(vel);
                }
                else
                    AddToPhysicalScene(isFlying);

                if (ForceFly)
                {
                    Flying = true;
                }
                else if (FlyDisabled)
                {
                    Flying = false;
                }
            }
            // Don't send an animation pack here, since on a region crossing this will sometimes cause a flying 
            // avatar to return to the standing position in mid-air.  On login it looks like this is being sent
            // elsewhere anyway
            // Animator.SendAnimPack();

            m_scene.SwapRootAgentCount(false);

            // The initial login scene presence is already root when it gets here
            // and it has already rezzed the attachments and started their scripts.
            // We do the following only for non-login agents, because their scripts
            // haven't started yet.
            lock (m_attachments)
            {
                if (wasChild && HasAttachments())
                {
                    m_log.DebugFormat(
                        "[SCENE PRESENCE]: Restarting scripts in attachments for {0} in {1}", Name, Scene.Name);
                    
                    // Resume scripts
                    Util.FireAndForget(delegate(object x) {
                        foreach (SceneObjectGroup sog in m_attachments)
                        {
                            sog.ScheduleGroupForFullUpdate();
                            sog.RootPart.ParentGroup.CreateScriptInstances(0, false, m_scene.DefaultScriptEngine, GetStateSource());
                            sog.ResumeScripts();
                        }
                    });
                }
            }

            SendAvatarDataToAllAgents();

            // send the animations of the other presences to me
            m_scene.ForEachRootScenePresence(delegate(ScenePresence presence)
            {
                if (presence != this)
                    presence.Animator.SendAnimPackToClient(ControllingClient);
            });

            // If we don't reset the movement flag here, an avatar that crosses to a neighbouring sim and returns will
            // stall on the border crossing since the existing child agent will still have the last movement
            // recorded, which stops the input from being processed.

            MovementFlag = 0;

            m_scene.EventManager.TriggerOnMakeRootAgent(this);

            m_scene.EventManager.OnRegionHeartbeatEnd += RegionHeartbeatEnd;
        }

        public int GetStateSource()
        {
            AgentCircuitData aCircuit = m_scene.AuthenticateHandler.GetAgentCircuitData(UUID);

            if (aCircuit != null && (aCircuit.teleportFlags != (uint)TeleportFlags.Default))
            {
                // This will get your attention
                //m_log.Error("[XXX] Triggering CHANGED_TELEPORT");

                return 5; // StateSource.Teleporting
            }
            return 2; // StateSource.PrimCrossing
        }

        /// <summary>
        /// This turns a root agent into a child agent
        /// </summary>
        /// <remarks>
        /// when an agent departs this region for a neighbor, this gets called.
        ///
        /// It doesn't get called for a teleport.  Reason being, an agent that
        /// teleports out may not end up anywhere near this region
        /// </remarks>
        public void MakeChildAgent()
        {
            m_scene.EventManager.OnRegionHeartbeatEnd -= RegionHeartbeatEnd;

            m_log.DebugFormat("[SCENE PRESENCE]: Making {0} a child agent in {1}", Name, Scene.RegionInfo.RegionName);

            // Reset these so that teleporting in and walking out isn't seen
            // as teleporting back
            TeleportFlags = TeleportFlags.Default;

            MovementFlag = 0;

            // It looks like Animator is set to null somewhere, and MakeChild
            // is called after that. Probably in aborted teleports.
            if (Animator == null)
                Animator = new ScenePresenceAnimator(this);
            else
                Animator.ResetAnimations();

            
//            m_log.DebugFormat(
//                 "[SCENE PRESENCE]: Downgrading root agent {0}, {1} to a child agent in {2}",
//                 Name, UUID, m_scene.RegionInfo.RegionName);

            // Don't zero out the velocity since this can cause problems when an avatar is making a region crossing,
            // depending on the exact timing.  This shouldn't matter anyway since child agent positions are not updated.
            //Velocity = new Vector3(0, 0, 0);
            
            IsChildAgent = true;
            m_scene.SwapRootAgentCount(true);
            RemoveFromPhysicalScene();
            ParentID = 0; // Child agents can't be sitting

            // FIXME: Set RegionHandle to the region handle of the scene this agent is moving into
            
            m_scene.EventManager.TriggerOnMakeChildAgent(this);
        }

        /// <summary>
        /// Removes physics plugin scene representation of this agent if it exists.
        /// </summary>
        public void RemoveFromPhysicalScene()
        {
            if (PhysicsActor != null)
            {
//                PhysicsActor.OnRequestTerseUpdate -= SendTerseUpdateToAllClients;
                PhysicsActor.OnOutOfBounds -= OutOfBoundsCall;
                PhysicsActor.OnCollisionUpdate -= PhysicsCollisionUpdate;
                PhysicsActor.UnSubscribeEvents();
                m_scene.PhysicsScene.RemoveAvatar(PhysicsActor);
                PhysicsActor = null;
            }
//            else
//            {
//                m_log.ErrorFormat(
//                    "[SCENE PRESENCE]: Attempt to remove physics actor for {0} on {1} but this scene presence has no physics actor",
//                    Name, Scene.RegionInfo.RegionName);
//            }
        }

        /// <summary>
        /// Do not call this directly.  Call Scene.RequestTeleportLocation() instead.
        /// </summary>
        /// <param name="pos"></param>
        public void Teleport(Vector3 pos)
        {
            TeleportWithMomentum(pos, Vector3.Zero);
        }

        public void TeleportWithMomentum(Vector3 pos, Vector3? v)
        {
            if (ParentID != (uint)0)
                StandUp();
            bool isFlying = Flying;
            Vector3 vel = Velocity;
            RemoveFromPhysicalScene();
            CheckLandingPoint(ref pos);
            AbsolutePosition = pos;
            AddToPhysicalScene(isFlying);
            if (PhysicsActor != null)
            {
                if (v.HasValue)
                    PhysicsActor.SetMomentum((Vector3)v);
                else
                    PhysicsActor.SetMomentum(vel);
            }

            SendTerseUpdateToAllClients();
        }

        public void avnLocalTeleport(Vector3 newpos, Vector3? newvel, bool rotateToVelXY)
        {
            CheckLandingPoint(ref newpos);
            AbsolutePosition = newpos;

            if (newvel.HasValue)
            {
                if ((Vector3)newvel == Vector3.Zero)
                {
                    if (PhysicsActor != null)
                        PhysicsActor.SetMomentum(Vector3.Zero);
                    m_velocity = Vector3.Zero;
                }
                else
                {
                    if (PhysicsActor != null)
                        PhysicsActor.SetMomentum((Vector3)newvel);
                    m_velocity = (Vector3)newvel;

                    if (rotateToVelXY)
                    {
                        Vector3 lookAt = (Vector3)newvel;
                        lookAt.Z = 0;
                        lookAt.Normalize();
                        ControllingClient.SendLocalTeleport(newpos, lookAt, (uint)TeleportFlags.ViaLocation);
                        return;
                    }
                }
            }

            SendTerseUpdateToAllClients();
        }



        public void StopFlying()
        {
            ControllingClient.StopFlying(this);
        }

        // neighbouring regions we have enabled a child agent in
        // holds the seed cap for the child agent in that region
        private Dictionary<ulong, string> m_knownChildRegions = new Dictionary<ulong, string>();

        public void AddNeighbourRegion(ulong regionHandle, string cap)
        {
            lock (m_knownChildRegions)
            {
                if (!m_knownChildRegions.ContainsKey(regionHandle))
                {
                    uint x, y;
                    Utils.LongToUInts(regionHandle, out x, out y);
                    m_knownChildRegions.Add(regionHandle, cap);
                }
            }
        }

        public void RemoveNeighbourRegion(ulong regionHandle)
        {
            lock (m_knownChildRegions)
            {
                // Checking ContainsKey is redundant as Remove works either way and returns a bool
                // This is here to allow the Debug output to be conditional on removal
                //if (m_knownChildRegions.ContainsKey(regionHandle))
                //    m_log.DebugFormat(" !!! removing known region {0} in {1}. Count = {2}", regionHandle, Scene.RegionInfo.RegionName, m_knownChildRegions.Count);
                m_knownChildRegions.Remove(regionHandle);
            }
        }

        public void DropOldNeighbours(List<ulong> oldRegions)
        {
            foreach (ulong handle in oldRegions)
            {
                RemoveNeighbourRegion(handle);
                Scene.CapsModule.DropChildSeed(UUID, handle);
            }
        }

        public Dictionary<ulong, string> KnownRegions
        {
            get
            {
                lock (m_knownChildRegions)
                    return new Dictionary<ulong, string>(m_knownChildRegions);
            }
            set
            {
                // Replacing the reference is atomic but we still need to lock on
                // the original dictionary object which may be in use elsewhere
                lock (m_knownChildRegions)
                    m_knownChildRegions = value;
            }
        }

        public List<ulong> KnownRegionHandles
        {
            get
            {
                return new List<ulong>(KnownRegions.Keys);
            }
        }

        public int KnownRegionCount
        {
            get
            {
                lock (m_knownChildRegions)
                    return m_knownChildRegions.Count;
            }
        }

        #endregion

        #region Event Handlers

        /// <summary>
        /// Sets avatar height in the physics plugin
        /// </summary>
        /// <param name="height">New height of avatar</param>
        public void SetHeight(float height)
        {
            if (PhysicsActor != null && !IsChildAgent)
                PhysicsActor.Size = new Vector3(0.45f, 0.6f, height);
        }

        /// <summary>
        /// Complete Avatar's movement into the region.
        /// </summary>
        /// <param name="client"></param>
        /// <param name="openChildAgents">
        /// If true, send notification to neighbour regions to expect
        /// a child agent from the client.  These neighbours can be some distance away, depending right now on the
        /// configuration of DefaultDrawDistance in the [Startup] section of config
        /// </param>
        public void CompleteMovement(IClientAPI client, bool openChildAgents)
        {
//            DateTime startTime = DateTime.Now;

            m_log.DebugFormat(
                "[SCENE PRESENCE]: Completing movement of {0} into region {1} in position {2}",
                client.Name, Scene.RegionInfo.RegionName, AbsolutePosition);

            Vector3 look = Velocity;

            //            if ((look.X == 0) && (look.Y == 0) && (look.Z == 0))
            if ((Math.Abs(look.X) < 0.1) && (Math.Abs(look.Y) < 0.1) && (Math.Abs(look.Z) < 0.1))
            {
                look = new Vector3(0.99f, 0.042f, 0);
            }

            // Prevent teleporting to an underground location
            // (may crash client otherwise)
            //
            Vector3 pos = AbsolutePosition;
            float ground = m_scene.GetGroundHeight(pos.X, pos.Y);
            if (pos.Z < ground + 1.5f)
            {
                pos.Z = ground + 1.5f;
                AbsolutePosition = pos;
            }

            bool flying = ((m_AgentControlFlags & AgentManager.ControlFlags.AGENT_CONTROL_FLY) != 0);
            MakeRootAgent(AbsolutePosition, flying);
            ControllingClient.MoveAgentIntoRegion(m_scene.RegionInfo, AbsolutePosition, look);

//            m_log.DebugFormat("[SCENE PRESENCE] Completed movement");

            if ((m_callbackURI != null) && !m_callbackURI.Equals(""))
            {
                // We cannot sleep here since this would hold up the inbound packet processing thread, as
                // CompleteMovement() is executed synchronously.  However, it might be better to delay the release
                // here until we know for sure that the agent is active in this region.  Sending AgentMovementComplete
                // is not enough for Imprudence clients - there appears to be a small delay (<200ms, <500ms) until they regard this
                // region as the current region, meaning that a close sent before then will fail the teleport.
//                System.Threading.Thread.Sleep(2000);

                m_log.DebugFormat(
                    "[SCENE PRESENCE]: Releasing {0} {1} with callback to {2}",
                    client.Name, client.AgentId, m_callbackURI);

                Scene.SimulationService.ReleaseAgent(m_originRegionID, UUID, m_callbackURI);
                m_callbackURI = null;
            }
//            else
//            {
//                m_log.DebugFormat(
//                    "[SCENE PRESENCE]: No callback provided on CompleteMovement of {0} {1} to {2}",
//                    client.Name, client.AgentId, m_scene.RegionInfo.RegionName);
//            }

            ValidateAndSendAppearanceAndAgentData();

            // Create child agents in neighbouring regions
            if (openChildAgents && !IsChildAgent)
            {

                IEntityTransferModule m_agentTransfer = m_scene.RequestModuleInterface<IEntityTransferModule>();
                if (m_agentTransfer != null)
                    m_agentTransfer.EnableChildAgents(this);

                IFriendsModule friendsModule = m_scene.RequestModuleInterface<IFriendsModule>();
                if (friendsModule != null)
                    friendsModule.SendFriendsOnlineIfNeeded(ControllingClient);

            }

//            m_log.DebugFormat(
//                "[SCENE PRESENCE]: Completing movement of {0} into region {1} took {2}ms", 
//                client.Name, Scene.RegionInfo.RegionName, (DateTime.Now - startTime).Milliseconds);
        }

        /// <summary>
        /// Callback for the Camera view block check.  Gets called with the results of the camera view block test
        /// hitYN is true when there's something in the way.
        /// </summary>
        /// <param name="hitYN"></param>
        /// <param name="collisionPoint"></param>
        /// <param name="localid"></param>
        /// <param name="distance"></param>
        public void RayCastCameraCallback(bool hitYN, Vector3 collisionPoint, uint localid, float distance, Vector3 pNormal)
        {
            const float POSITION_TOLERANCE = 0.02f;
            const float VELOCITY_TOLERANCE = 0.02f;
            const float ROTATION_TOLERANCE = 0.02f;

            if (m_followCamAuto)
            {
                if (hitYN)
                {
                    CameraConstraintActive = true;
                    //m_log.DebugFormat("[RAYCASTRESULT]: {0}, {1}, {2}, {3}", hitYN, collisionPoint, localid, distance);
                    
                    Vector3 normal = Vector3.Normalize(new Vector3(0f, 0f, collisionPoint.Z) - collisionPoint);
                    ControllingClient.SendCameraConstraint(new Vector4(normal.X, normal.Y, normal.Z, -1 * Vector3.Distance(new Vector3(0,0,collisionPoint.Z),collisionPoint)));
                }
                else
                {
                    if (!m_pos.ApproxEquals(m_lastPosition, POSITION_TOLERANCE) ||
                        !Velocity.ApproxEquals(m_lastVelocity, VELOCITY_TOLERANCE) ||
                        !Rotation.ApproxEquals(m_lastRotation, ROTATION_TOLERANCE))
                    {
                        if (CameraConstraintActive)
                        {
                            ControllingClient.SendCameraConstraint(new Vector4(0f, 0.5f, 0.9f, -3000f));
                            CameraConstraintActive = false;
                        }
                    }
                }
            }
        }

        /// <summary>
        /// This is the event handler for client movement. If a client is moving, this event is triggering.
        /// </summary>
        public void HandleAgentUpdate(IClientAPI remoteClient, AgentUpdateArgs agentData)
        {
//            m_log.DebugFormat(
//                "[SCENE PRESENCE]: In {0} received agent update from {1}, flags {2}",
//                Scene.RegionInfo.RegionName, remoteClient.Name, (AgentManager.ControlFlags)agentData.ControlFlags);

            if (IsChildAgent)
            {
            //    // m_log.Debug("DEBUG: HandleAgentUpdate: child agent");
                return;
            }

            ++m_movementUpdateCount;
            if (m_movementUpdateCount < 1)
                m_movementUpdateCount = 1;

            #region Sanity Checking

            // This is irritating.  Really.
            if (!AbsolutePosition.IsFinite())
            {
                RemoveFromPhysicalScene();
                m_log.Error("[AVATAR]: NonFinite Avatar position detected... Reset Position. Mantis this please. Error #9999902");

                m_pos = m_LastFinitePos;
                if (!m_pos.IsFinite())
                {
                    m_pos.X = 127f;
                    m_pos.Y = 127f;
                    m_pos.Z = 127f;
                    m_log.Error("[AVATAR]: NonFinite Avatar position detected... Reset Position. Mantis this please. Error #9999903");
                }

                AddToPhysicalScene(false);
            }
            else
            {
                m_LastFinitePos = m_pos;
            }

            #endregion Sanity Checking

            #region Inputs

            AgentManager.ControlFlags flags = (AgentManager.ControlFlags)agentData.ControlFlags;

            // Camera location in world.  We'll need to raytrace
            // from this location from time to time.
            CameraPosition = agentData.CameraCenter;
            if (Vector3.Distance(m_lastCameraPosition, CameraPosition) >= Scene.RootReprioritizationDistance)
            {
                ReprioritizeUpdates();
                m_lastCameraPosition = CameraPosition;
            }

            // Use these three vectors to figure out what the agent is looking at
            // Convert it to a Matrix and/or Quaternion
            CameraAtAxis = agentData.CameraAtAxis;
            CameraLeftAxis = agentData.CameraLeftAxis;
            CameraUpAxis = agentData.CameraUpAxis;

            // The Agent's Draw distance setting
            // When we get to the point of re-computing neighbors everytime this
            // changes, then start using the agent's drawdistance rather than the 
            // region's draw distance.
            // DrawDistance = agentData.Far;
            DrawDistance = Scene.DefaultDrawDistance;

            // Check if Client has camera in 'follow cam' or 'build' mode.
            Vector3 camdif = (Vector3.One * Rotation - Vector3.One * CameraRotation);

            m_followCamAuto = ((CameraUpAxis.Z > 0.959f && CameraUpAxis.Z < 0.98f)
               && (Math.Abs(camdif.X) < 0.4f && Math.Abs(camdif.Y) < 0.4f)) ? true : false;

            m_mouseLook = (flags & AgentManager.ControlFlags.AGENT_CONTROL_MOUSELOOK) != 0;
            m_leftButtonDown = (flags & AgentManager.ControlFlags.AGENT_CONTROL_LBUTTON_DOWN) != 0;

            #endregion Inputs

//            // Make anims work for client side autopilot
//            if ((flags & AgentManager.ControlFlags.AGENT_CONTROL_AT_POS) != 0)
//                m_updateCount = UPDATE_COUNT;
//
//            // Make turning in place work
//            if ((flags & AgentManager.ControlFlags.AGENT_CONTROL_YAW_POS) != 0 ||
//                (flags & AgentManager.ControlFlags.AGENT_CONTROL_YAW_NEG) != 0)
//                m_updateCount = UPDATE_COUNT;

            if ((flags & AgentManager.ControlFlags.AGENT_CONTROL_STAND_UP) != 0)
            {
                StandUp();
            }

            //m_log.DebugFormat("[FollowCam]: {0}", m_followCamAuto);
            // Raycast from the avatar's head to the camera to see if there's anything blocking the view
            if ((m_movementUpdateCount % NumMovementsBetweenRayCast) == 0 && m_scene.PhysicsScene.SupportsRayCast())
            {
                if (m_followCamAuto)
                {
                    //                    Vector3 posAdjusted = m_pos + HEAD_ADJUSTMENT;
                    //                    m_scene.PhysicsScene.RaycastWorld(m_pos, Vector3.Normalize(CameraPosition - posAdjusted), Vector3.Distance(CameraPosition, posAdjusted) + 0.3f, RayCastCameraCallback);
                    
                    Vector3 posAdjusted = AbsolutePosition + HEAD_ADJUSTMENT;
                    Vector3 distTocam = CameraPosition - posAdjusted;
                    float distTocamlen = distTocam.Length();
                    if (distTocamlen > 0)
                    {
                        distTocam *= 1.0f / distTocamlen;
                        m_scene.PhysicsScene.RaycastWorld(posAdjusted, distTocam, distTocamlen + 0.3f, RayCastCameraCallback);
                    }
                    
                }
            }

            uint flagsForScripts = (uint)flags;
            flags = RemoveIgnoredControls(flags, IgnoredControls);

            if ((flags & AgentManager.ControlFlags.AGENT_CONTROL_SIT_ON_GROUND) != 0)
                HandleAgentSitOnGround();

            // In the future, these values might need to go global.
            // Here's where you get them.
            m_AgentControlFlags = flags;
            m_headrotation = agentData.HeadRotation;
            State = agentData.State;

            PhysicsActor actor = PhysicsActor;
            if (actor == null)
            {
                SendControlsToScripts(flagsForScripts);
                return;
            }

            if (AllowMovement && !SitGround)
            {
                Quaternion bodyRotation = agentData.BodyRotation;
                bool update_rotation = false;

                if (bodyRotation != Rotation)
                {
                    Rotation = bodyRotation;
                    update_rotation = true;
                }

                bool update_movementflag = false;

                if (agentData.UseClientAgentPosition)
                {
                    MovingToTarget = (agentData.ClientAgentPosition - AbsolutePosition).Length() > 0.2f;
                    MoveToPositionTarget = agentData.ClientAgentPosition;
                }

                int i = 0;
                bool DCFlagKeyPressed = false;
                Vector3 agent_control_v3 = Vector3.Zero;

                bool newFlying = actor.Flying;

                if (ForceFly)
                    newFlying = true;
                else if (FlyDisabled)
                    newFlying = false;
                else
                    newFlying = ((flags & AgentManager.ControlFlags.AGENT_CONTROL_FLY) != 0);

                if (actor.Flying != newFlying)
                {
                    // Note: ScenePresence.Flying is actually fetched from the physical actor
                    //     so setting PhysActor.Flying here also sets the ScenePresence's value.
                    actor.Flying = newFlying;
                    update_movementflag = true;
                }

                if (ParentID == 0)
                {
                    bool bAllowUpdateMoveToPosition = false;

                    Vector3[] dirVectors;

                    // use camera up angle when in mouselook and not flying or when holding the left mouse button down and not flying
                    // this prevents 'jumping' in inappropriate situations.
                    if (!Flying && (m_mouseLook || m_leftButtonDown))
                        dirVectors = GetWalkDirectionVectors();
                    else
                        dirVectors = Dir_Vectors;

                    // The fact that MovementFlag is a byte needs to be fixed
                    // it really should be a uint
                    // A DIR_CONTROL_FLAG occurs when the user is trying to move in a particular direction.
                    uint nudgehack = 250;
                    foreach (Dir_ControlFlags DCF in DIR_CONTROL_FLAGS)
                    {
                        if (((uint)flags & (uint)DCF) != 0)
                        {
                            DCFlagKeyPressed = true;

                            try
                            {
                                agent_control_v3 += dirVectors[i];
                                //m_log.DebugFormat("[Motion]: {0}, {1}",i, dirVectors[i]);
                            }
                            catch (IndexOutOfRangeException)
                            {
                                // Why did I get this?
                            }

                            if ((MovementFlag & (byte)(uint)DCF) == 0)
                            {
                                if (DCF == Dir_ControlFlags.DIR_CONTROL_FLAG_FORWARD_NUDGE || DCF == Dir_ControlFlags.DIR_CONTROL_FLAG_BACKWARD_NUDGE ||
                                    DCF == Dir_ControlFlags.DIR_CONTROL_FLAG_LEFT_NUDGE || DCF == Dir_ControlFlags.DIR_CONTROL_FLAG_RIGHT_NUDGE)
                                {
                                    MovementFlag |= (byte)nudgehack;
                                }

                                //m_log.DebugFormat("[SCENE PRESENCE]: Updating MovementFlag for {0} with {1}", Name, DCF);
                                MovementFlag += (byte)(uint)DCF;
                                update_movementflag = true;
                            }
                        }
                        else
                        {
                            if ((MovementFlag & (byte)(uint)DCF) != 0 ||
                                ((DCF == Dir_ControlFlags.DIR_CONTROL_FLAG_FORWARD_NUDGE || DCF == Dir_ControlFlags.DIR_CONTROL_FLAG_BACKWARD_NUDGE ||
                                DCF == Dir_ControlFlags.DIR_CONTROL_FLAG_LEFT_NUDGE || DCF == Dir_ControlFlags.DIR_CONTROL_FLAG_RIGHT_NUDGE)
                                && ((MovementFlag & (byte)nudgehack) == nudgehack))
                                ) // This or is for Nudge forward
                            {
                                //m_log.DebugFormat("[SCENE PRESENCE]: Updating MovementFlag for {0} with lack of {1}", Name, DCF);
                                MovementFlag -= ((byte)(uint)DCF);
                                update_movementflag = true;

                                /*
                                    if ((DCF == Dir_ControlFlags.DIR_CONTROL_FLAG_FORWARD_NUDGE || DCF == Dir_ControlFlags.DIR_CONTROL_FLAG_BACKWARD_NUDGE)
                                    && ((MovementFlag & (byte)nudgehack) == nudgehack))
                                    {
                                        m_log.Debug("Removed Hack flag");
                                    }
                                */
                            }
                            else
                            {
                                bAllowUpdateMoveToPosition = true;
                            }
                        }

                        i++;
                    }

                    if (MovingToTarget)
                    {
                        // If the user has pressed a key then we want to cancel any move to target.
                        if (DCFlagKeyPressed)
                        {
                            ResetMoveToTarget();
                            update_movementflag = true;
                        }
                        else if (bAllowUpdateMoveToPosition)
                        {
                            // The UseClientAgentPosition is set if parcel ban is forcing the avatar to move to a
                            // certain position.  It's only check for tolerance on returning to that position is 0.2
                            // rather than 1, at which point it removes its force target.
                            if (HandleMoveToTargetUpdate(agentData.UseClientAgentPosition ? 0.2 : 1, ref agent_control_v3))
                                update_movementflag = true;
                        }
                    }
                }

                // Cause the avatar to stop flying if it's colliding
                // with something with the down arrow pressed.

                // Only do this if we're flying
                if (Flying && !ForceFly)
                {
                    // Landing detection code

                    // Are the landing controls requirements filled?
                    bool controlland = (((flags & AgentManager.ControlFlags.AGENT_CONTROL_UP_NEG) != 0) ||
                                        ((flags & AgentManager.ControlFlags.AGENT_CONTROL_NUDGE_UP_NEG) != 0));

                    if (Flying && IsColliding && controlland)
                    {
                        // nesting this check because LengthSquared() is expensive and we don't 
                        // want to do it every step when flying.
                        if ((Velocity.LengthSquared() <= LAND_VELOCITYMAG_MAX))
                            StopFlying();
                    }
                }

                // If the agent update does move the avatar, then calculate the force ready for the velocity update,
                // which occurs later in the main scene loop
                if (update_movementflag || (update_rotation && DCFlagKeyPressed))
                {
//                    m_log.DebugFormat(
//                        "[SCENE PRESENCE]: In {0} adding velocity of {1} to {2}, umf = {3}, ur = {4}",
//                        m_scene.RegionInfo.RegionName, agent_control_v3, Name, update_movementflag, update_rotation);

                    AddNewMovement(agent_control_v3);
                }
//                else
//                {
//                    if (!update_movementflag)
//                    {
//                        m_log.DebugFormat(
//                            "[SCENE PRESENCE]: In {0} ignoring requested update of {1} for {2} as update_movementflag = false",
//                            m_scene.RegionInfo.RegionName, agent_control_v3, Name);
//                    }
//                }

                if (update_movementflag && ParentID == 0)
                    Animator.UpdateMovementAnimations();

                SendControlsToScripts(flagsForScripts);
            }

            m_scene.EventManager.TriggerOnClientMovement(this);
            TriggerScenePresenceUpdated();
        }

        /// <summary>
        /// Calculate an update to move the presence to the set target.
        /// </summary>
        /// <remarks>
        /// This doesn't actually perform the movement.  Instead, it adds its vector to agent_control_v3.
        /// </remarks>
        /// <param value="agent_control_v3">Cumulative agent movement that this method will update.</param>
        /// <returns>True if movement has been updated in some way.  False otherwise.</returns>
        public bool HandleMoveToTargetUpdate(double tolerance, ref Vector3 agent_control_v3)
        {
//            m_log.DebugFormat("[SCENE PRESENCE]: Called HandleMoveToTargetUpdate() for {0}", Name);

            bool updated = false;

//            m_log.DebugFormat(
//                "[SCENE PRESENCE]: bAllowUpdateMoveToPosition {0}, m_moveToPositionInProgress {1}, m_autopilotMoving {2}",
//                allowUpdate, m_moveToPositionInProgress, m_autopilotMoving);

            double distanceToTarget = Util.GetDistanceTo(AbsolutePosition, MoveToPositionTarget);

//                        m_log.DebugFormat(
//                            "[SCENE PRESENCE]: Abs pos of {0} is {1}, target {2}, distance {3}",
//                            Name, AbsolutePosition, MoveToPositionTarget, distanceToTarget);

            // Check the error term of the current position in relation to the target position
            if (distanceToTarget <= tolerance)
            {
                // We are close enough to the target
                AbsolutePosition = MoveToPositionTarget;
                ResetMoveToTarget();
                updated = true;
            }
            else
            {
                try
                {
                    // move avatar in 3D at one meter/second towards target, in avatar coordinate frame.
                    // This movement vector gets added to the velocity through AddNewMovement().
                    // Theoretically we might need a more complex PID approach here if other
                    // unknown forces are acting on the avatar and we need to adaptively respond
                    // to such forces, but the following simple approach seems to works fine.
                    Vector3 LocalVectorToTarget3D =
                        (MoveToPositionTarget - AbsolutePosition) // vector from cur. pos to target in global coords
                        * Matrix4.CreateFromQuaternion(Quaternion.Inverse(Rotation)); // change to avatar coords
                    // Ignore z component of vector
//                        Vector3 LocalVectorToTarget2D = new Vector3((float)(LocalVectorToTarget3D.X), (float)(LocalVectorToTarget3D.Y), 0f);
                    LocalVectorToTarget3D.Normalize();

                    // update avatar movement flags. the avatar coordinate system is as follows:
                    //
                    //                        +X (forward)
                    //
                    //                        ^
                    //                        |
                    //                        |
                    //                        |
                    //                        |
                    //     (left) +Y <--------o--------> -Y
                    //                       avatar
                    //                        |
                    //                        |
                    //                        |
                    //                        |
                    //                        v
                    //                        -X
                    //

                    // based on the above avatar coordinate system, classify the movement into
                    // one of left/right/back/forward.
                    if (LocalVectorToTarget3D.X < 0) //MoveBack
                    {
                        MovementFlag += (byte)(uint)Dir_ControlFlags.DIR_CONTROL_FLAG_BACK;
                        AgentControlFlags |= (uint)Dir_ControlFlags.DIR_CONTROL_FLAG_BACK;
                        updated = true;
                    }
                    else if (LocalVectorToTarget3D.X > 0) //Move Forward
                    {
                        MovementFlag += (byte)(uint)Dir_ControlFlags.DIR_CONTROL_FLAG_FORWARD;
                        AgentControlFlags |= (uint)Dir_ControlFlags.DIR_CONTROL_FLAG_FORWARD;
                        updated = true;
                    }

                    if (LocalVectorToTarget3D.Y > 0) //MoveLeft
                    {
                        MovementFlag += (byte)(uint)Dir_ControlFlags.DIR_CONTROL_FLAG_LEFT;
                        AgentControlFlags |= (uint)Dir_ControlFlags.DIR_CONTROL_FLAG_LEFT;
                        updated = true;
                    }
                    else if (LocalVectorToTarget3D.Y < 0) //MoveRight
                    {
                        MovementFlag += (byte)(uint)Dir_ControlFlags.DIR_CONTROL_FLAG_RIGHT;
                        AgentControlFlags |= (uint)Dir_ControlFlags.DIR_CONTROL_FLAG_RIGHT;
                        updated = true;
                    }

                    if (LocalVectorToTarget3D.Z > 0) //Up
                    {
                        // Don't set these flags for up or down - doing so will make the avatar crouch or
                        // keep trying to jump even if walking along level ground
                        //MovementFlag += (byte)(uint)Dir_ControlFlags.DIR_CONTROL_FLAG_UP;
                        //AgentControlFlags
                        //AgentControlFlags |= (uint)Dir_ControlFlags.DIR_CONTROL_FLAG_UP;
                        updated = true;
                    }
                    else if (LocalVectorToTarget3D.Z < 0) //Down
                    {
                        //MovementFlag += (byte)(uint)Dir_ControlFlags.DIR_CONTROL_FLAG_DOWN;
                        //AgentControlFlags |= (uint)Dir_ControlFlags.DIR_CONTROL_FLAG_DOWN;
                        updated = true;
                    }

//                        m_log.DebugFormat(
//                            "[SCENE PRESENCE]: HandleMoveToTargetUpdate adding {0} to move vector {1} for {2}",
//                            LocalVectorToTarget3D, agent_control_v3, Name);

                    agent_control_v3 += LocalVectorToTarget3D;
                }
                catch (Exception e)
                {
                    //Avoid system crash, can be slower but...
                    m_log.DebugFormat("Crash! {0}", e.ToString());
                }
            }

            return updated;
        }

        /// <summary>
        /// Move to the given target over time.
        /// </summary>
        /// <param name="pos"></param>
        /// <param name="noFly">
        /// If true, then don't allow the avatar to fly to the target, even if it's up in the air.
        /// This is to allow movement to targets that are known to be on an elevated platform with a continuous path
        /// from start to finish.
        /// </param>
        /// <param name="landAtTarget">
        /// If true and the avatar starts flying during the move then land at the target.
        /// </param>
        public void MoveToTarget(Vector3 pos, bool noFly, bool landAtTarget)
        {
            if (SitGround)
                StandUp();

//            m_log.DebugFormat(
//                "[SCENE PRESENCE]: Avatar {0} received request to move to position {1} in {2}",
//                Name, pos, m_scene.RegionInfo.RegionName);

            if (pos.X < 0 || pos.X >= Constants.RegionSize
                || pos.Y < 0 || pos.Y >= Constants.RegionSize
                || pos.Z < 0)
                return;

//            Vector3 heightAdjust = new Vector3(0, 0, Appearance.AvatarHeight / 2);
//            pos += heightAdjust;
//
//            // Anti duck-walking measure
//            if (Math.Abs(pos.Z - AbsolutePosition.Z) < 0.2f)
//            {
////                m_log.DebugFormat("[SCENE PRESENCE]: Adjusting MoveToPosition from {0} to {1}", pos, AbsolutePosition);
//                pos.Z = AbsolutePosition.Z;
//            }

            float terrainHeight = (float)m_scene.Heightmap[(int)pos.X, (int)pos.Y];
            pos.Z = Math.Max(terrainHeight, pos.Z);

            // Fudge factor.  It appears that if one clicks "go here" on a piece of ground, the go here request is
            // always slightly higher than the actual terrain height.
            // FIXME: This constrains NPC movements as well, so should be somewhere else.
            if (pos.Z - terrainHeight < 0.2)
                pos.Z = terrainHeight;

//            m_log.DebugFormat(
//                "[SCENE PRESENCE]: Avatar {0} set move to target {1} (terrain height {2}) in {3}",
//                Name, pos, terrainHeight, m_scene.RegionInfo.RegionName);

            if (noFly)
                Flying = false;
            else if (pos.Z > terrainHeight)
                Flying = true;

            LandAtTarget = landAtTarget;
            MovingToTarget = true;
            MoveToPositionTarget = pos;

            // Rotate presence around the z-axis to point in same direction as movement.
            // Ignore z component of vector
            Vector3 localVectorToTarget3D = pos - AbsolutePosition;
            Vector3 localVectorToTarget2D = new Vector3((float)(localVectorToTarget3D.X), (float)(localVectorToTarget3D.Y), 0f);

//            m_log.DebugFormat("[SCENE PRESENCE]: Local vector to target is {0}", localVectorToTarget2D);

            // Calculate the yaw.
            Vector3 angle = new Vector3(0, 0, (float)(Math.Atan2(localVectorToTarget2D.Y, localVectorToTarget2D.X)));

//            m_log.DebugFormat("[SCENE PRESENCE]: Angle is {0}", angle);

            Rotation = Quaternion.CreateFromEulers(angle);
//            m_log.DebugFormat("[SCENE PRESENCE]: Body rot for {0} set to {1}", Name, Rotation);
            
            Vector3 agent_control_v3 = new Vector3();
            HandleMoveToTargetUpdate(1, ref agent_control_v3);
            AddNewMovement(agent_control_v3);
        }

        /// <summary>
        /// Reset the move to target.
        /// </summary>
        public void ResetMoveToTarget()
        {
//            m_log.DebugFormat("[SCENE PRESENCE]: Resetting move to target for {0}", Name);

            MovingToTarget = false;
            MoveToPositionTarget = Vector3.Zero;

            // We need to reset the control flag as the ScenePresenceAnimator uses this to determine the correct
            // resting animation (e.g. hover or stand).  NPCs don't have a client that will quickly reset this flag.
            // However, the line is here rather than in the NPC module since it also appears necessary to stop a
            // viewer that uses "go here" from juddering on all subsequent avatar movements.
            AgentControlFlags = (uint)AgentManager.ControlFlags.NONE;
        }

        /// <summary>
        /// Perform the logic necessary to stand the avatar up.  This method also executes
        /// the stand animation.
        /// </summary>
        public void StandUp()
        {
//            m_log.DebugFormat("[SCENE PRESENCE]: StandUp() for {0}", Name);

            SitGround = false;

/* move this down so avatar gets physical in the new position and not where it is siting
            if (PhysicsActor == null)
                AddToPhysicalScene(false);
 */

            if (ParentID != 0)
            {
                SceneObjectPart part = ParentPart;
                UnRegisterSeatControls(part.ParentGroup.UUID);

                TaskInventoryDictionary taskIDict = part.TaskInventory;
                if (taskIDict != null)
                {
                    lock (taskIDict)
                    {
                        foreach (UUID taskID in taskIDict.Keys)
                        {
                            UnRegisterControlEventsToScript(LocalId, taskID);
                            taskIDict[taskID].PermsMask &= ~(
                                2048 | //PERMISSION_CONTROL_CAMERA
                                4); // PERMISSION_TAKE_CONTROLS
                        }
                    }
                }

                part.ParentGroup.DeleteAvatar(UUID);
//                ParentPosition = part.GetWorldPosition();
                ControllingClient.SendClearFollowCamProperties(part.ParentUUID);

//                m_pos += ParentPosition + new Vector3(0.0f, 0.0f, 2.0f * m_sitAvatarHeight);
//                ParentPosition = Vector3.Zero;
                m_pos = part.AbsolutePosition + (m_pos * part.GetWorldRotation()) + new Vector3(0.0f, 0.0f, 2.0f * m_sitAvatarHeight);
                if (part.SitTargetAvatar == UUID)
                    m_bodyRot = part.GetWorldRotation() * part.SitTargetOrientation;

                ParentID = 0;
                ParentPart = null;

                if (PhysicsActor == null)
                    AddToPhysicalScene(false);

                SendAvatarDataToAllAgents();
                m_requestedSitTargetID = 0;

                part.RemoveSittingAvatar(UUID);

                if (part != null)
                    part.ParentGroup.TriggerScriptChangedEvent(Changed.LINK);
            }

            else if (PhysicsActor == null)
                AddToPhysicalScene(false);

            Animator.TrySetMovementAnimation("STAND");
        }

        private SceneObjectPart FindNextAvailableSitTarget(UUID targetID)
        {
            SceneObjectPart targetPart = m_scene.GetSceneObjectPart(targetID);
            if (targetPart == null)
                return null;

            // If the primitive the player clicked on has a sit target and that sit target is not full, that sit target is used.
            // If the primitive the player clicked on has no sit target, and one or more other linked objects have sit targets that are not full, the sit target of the object with the lowest link number will be used.

            // Get our own copy of the part array, and sort into the order we want to test
            SceneObjectPart[] partArray = targetPart.ParentGroup.Parts;
            Array.Sort(partArray, delegate(SceneObjectPart p1, SceneObjectPart p2)
                       {
                           // we want the originally selected part first, then the rest in link order -- so make the selected part link num (-1)
                           int linkNum1 = p1==targetPart ? -1 : p1.LinkNum;
                           int linkNum2 = p2==targetPart ? -1 : p2.LinkNum;
                           return linkNum1 - linkNum2;
                       }
                );

            //look for prims with explicit sit targets that are available
            foreach (SceneObjectPart part in partArray)
            {
                if (part.IsSitTargetSet && part.SitTargetAvatar == UUID.Zero)
                {
                    //switch the target to this prim
                    return part;
                }
            }

            // no explicit sit target found - use original target
            return targetPart;
        }

        private void SendSitResponse(UUID targetID, Vector3 offset, Quaternion sitOrientation)
        {
            Vector3 cameraEyeOffset = Vector3.Zero;
            Vector3 cameraAtOffset = Vector3.Zero;
            bool forceMouselook = false;

            SceneObjectPart part = FindNextAvailableSitTarget(targetID);
            if (part == null)
                return;

            // TODO: determine position to sit at based on scene geometry; don't trust offset from client
            // see http://wiki.secondlife.com/wiki/User:Andrew_Linden/Office_Hours/2007_11_06 for details on how LL does it

            if (PhysicsActor != null)
                m_sitAvatarHeight = PhysicsActor.Size.Z * 0.5f;

            bool canSit = false;
            Vector3 pos = part.AbsolutePosition + offset;

            if (part.IsSitTargetSet && part.SitTargetAvatar == UUID.Zero)
            {
//                    m_log.DebugFormat(
//                        "[SCENE PRESENCE]: Sitting {0} on {1} {2} because sit target is set and unoccupied",
//                        Name, part.Name, part.LocalId);

                offset = part.SitTargetPosition;
                sitOrientation = part.SitTargetOrientation;
                canSit = true;
            }
            else
            {
                if (Util.GetDistanceTo(AbsolutePosition, pos) <= 10)
                {
//                    m_log.DebugFormat(
//                        "[SCENE PRESENCE]: Sitting {0} on {1} {2} because sit target is unset and within 10m",
//                        Name, part.Name, part.LocalId);

                    AbsolutePosition = pos + new Vector3(0.0f, 0.0f, m_sitAvatarHeight);
                    canSit = true;
                }
//                else
//                {
//                    m_log.DebugFormat(
//                        "[SCENE PRESENCE]: Ignoring sit request of {0} on {1} {2} because sit target is unset and outside 10m",
//                        Name, part.Name, part.LocalId);
//                }
            }

            if (canSit)
            {
                if (PhysicsActor != null)
                {
                    // We can remove the physicsActor until they stand up.
                    RemoveFromPhysicalScene();
                }

                part.AddSittingAvatar(UUID);

                cameraAtOffset = part.GetCameraAtOffset();
                cameraEyeOffset = part.GetCameraEyeOffset();
                forceMouselook = part.GetForceMouselook();

                ControllingClient.SendSitResponse(
                    part.UUID, offset, sitOrientation, false, cameraAtOffset, cameraEyeOffset, forceMouselook);

                m_requestedSitTargetUUID = targetID;

                HandleAgentSit(ControllingClient, UUID);

                // Moved here to avoid a race with default sit anim
                // The script event needs to be raised after the default sit anim is set.
                part.ParentGroup.TriggerScriptChangedEvent(Changed.LINK);
            }
        }

        public void HandleAgentRequestSit(IClientAPI remoteClient, UUID agentID, UUID targetID, Vector3 offset)
        {
            if (IsChildAgent)
                return;

            if (ParentID != 0)
            {
                StandUp();
            }

//            if (!String.IsNullOrEmpty(sitAnimation))
//            {
//                m_nextSitAnimation = sitAnimation;
//            }
//            else
//            {
            m_nextSitAnimation = "SIT";
//            }

            //SceneObjectPart part = m_scene.GetSceneObjectPart(targetID);
            SceneObjectPart part = FindNextAvailableSitTarget(targetID);

            if (part != null)
            {
                if (!String.IsNullOrEmpty(part.SitAnimation))
                {
                    m_nextSitAnimation = part.SitAnimation;
                }

                m_requestedSitTargetID = part.LocalId;
                m_requestedSitTargetUUID = targetID;

//                m_log.DebugFormat("[SIT]: Client requested Sit Position: {0}", offset);

                if (m_scene.PhysicsScene.SupportsRayCast())
                {
                    //m_scene.PhysicsScene.RaycastWorld(Vector3.Zero,Vector3.Zero, 0.01f,new RaycastCallback());
                    //SitRayCastAvatarPosition(part);
                    //return;
                }
            }
            else
            {
                m_log.Warn("Sit requested on unknown object: " + targetID.ToString());
            }

            SendSitResponse(targetID, offset, Quaternion.Identity);
        }

        /*
        public void SitRayCastAvatarPosition(SceneObjectPart part)
        {
            Vector3 EndRayCastPosition = part.AbsolutePosition + m_requestedSitOffset;
            Vector3 StartRayCastPosition = AbsolutePosition;
            Vector3 direction = Vector3.Normalize(EndRayCastPosition - StartRayCastPosition);
            float distance = Vector3.Distance(EndRayCastPosition, StartRayCastPosition);
            m_scene.PhysicsScene.RaycastWorld(StartRayCastPosition, direction, distance, SitRayCastAvatarPositionResponse);
        }

        public void SitRayCastAvatarPositionResponse(bool hitYN, Vector3 collisionPoint, uint localid, float pdistance, Vector3 normal)
        {
            SceneObjectPart part =  FindNextAvailableSitTarget(m_requestedSitTargetUUID);
            if (part != null)
            {
                if (hitYN)
                {
                    if (collisionPoint.ApproxEquals(m_requestedSitOffset + part.AbsolutePosition, 0.2f))
                    {
                        SitRaycastFindEdge(collisionPoint, normal);
                        m_log.DebugFormat("[SIT]: Raycast Avatar Position succeeded at point: {0}, normal:{1}", collisionPoint, normal);
                    }
                    else
                    {
                        SitRayCastAvatarPositionCameraZ(part);
                    }
                }
                else
                {
                    SitRayCastAvatarPositionCameraZ(part);
                }
            }
            else
            {
                ControllingClient.SendAlertMessage("Sit position no longer exists");
                m_requestedSitTargetUUID = UUID.Zero;
                m_requestedSitTargetID = 0;
                m_requestedSitOffset = Vector3.Zero;
            }

        }

        public void SitRayCastAvatarPositionCameraZ(SceneObjectPart part)
        {
            // Next, try to raycast from the camera Z position
            Vector3 EndRayCastPosition = part.AbsolutePosition + m_requestedSitOffset;
            Vector3 StartRayCastPosition = AbsolutePosition; StartRayCastPosition.Z = CameraPosition.Z;
            Vector3 direction = Vector3.Normalize(EndRayCastPosition - StartRayCastPosition);
            float distance = Vector3.Distance(EndRayCastPosition, StartRayCastPosition);
            m_scene.PhysicsScene.RaycastWorld(StartRayCastPosition, direction, distance, SitRayCastAvatarPositionCameraZResponse);
        }

        public void SitRayCastAvatarPositionCameraZResponse(bool hitYN, Vector3 collisionPoint, uint localid, float pdistance, Vector3 normal)
        {
            SceneObjectPart part = FindNextAvailableSitTarget(m_requestedSitTargetUUID);
            if (part != null)
            {
                if (hitYN)
                {
                    if (collisionPoint.ApproxEquals(m_requestedSitOffset + part.AbsolutePosition, 0.2f))
                    {
                        SitRaycastFindEdge(collisionPoint, normal);
                        m_log.DebugFormat("[SIT]: Raycast Avatar Position + CameraZ succeeded at point: {0}, normal:{1}", collisionPoint, normal);
                    }
                    else
                    {
                        SitRayCastCameraPosition(part);
                    }
                }
                else
                {
                    SitRayCastCameraPosition(part);
                }
            }
            else
            {
                ControllingClient.SendAlertMessage("Sit position no longer exists");
                m_requestedSitTargetUUID = UUID.Zero;
                m_requestedSitTargetID = 0;
                m_requestedSitOffset = Vector3.Zero;
            }

        }

        public void SitRayCastCameraPosition(SceneObjectPart part)
        {
            // Next, try to raycast from the camera position
            Vector3 EndRayCastPosition = part.AbsolutePosition + m_requestedSitOffset;
            Vector3 StartRayCastPosition = CameraPosition;
            Vector3 direction = Vector3.Normalize(EndRayCastPosition - StartRayCastPosition);
            float distance = Vector3.Distance(EndRayCastPosition, StartRayCastPosition);
            m_scene.PhysicsScene.RaycastWorld(StartRayCastPosition, direction, distance, SitRayCastCameraPositionResponse);
        }

        public void SitRayCastCameraPositionResponse(bool hitYN, Vector3 collisionPoint, uint localid, float pdistance, Vector3 normal)
        {
            SceneObjectPart part = FindNextAvailableSitTarget(m_requestedSitTargetUUID);
            if (part != null)
            {
                if (hitYN)
                {
                    if (collisionPoint.ApproxEquals(m_requestedSitOffset + part.AbsolutePosition, 0.2f))
                    {
                        SitRaycastFindEdge(collisionPoint, normal);
                        m_log.DebugFormat("[SIT]: Raycast Camera Position succeeded at point: {0}, normal:{1}", collisionPoint, normal);
                    }
                    else
                    {
                        SitRayHorizontal(part);
                    }
                }
                else
                {
                    SitRayHorizontal(part);
                }
            }
            else
            {
                ControllingClient.SendAlertMessage("Sit position no longer exists");
                m_requestedSitTargetUUID = UUID.Zero;
                m_requestedSitTargetID = 0;
                m_requestedSitOffset = Vector3.Zero;
            }

        }

        public void SitRayHorizontal(SceneObjectPart part)
        {
            // Next, try to raycast from the avatar position to fwd
            Vector3 EndRayCastPosition = part.AbsolutePosition + m_requestedSitOffset;
            Vector3 StartRayCastPosition = CameraPosition;
            Vector3 direction = Vector3.Normalize(EndRayCastPosition - StartRayCastPosition);
            float distance = Vector3.Distance(EndRayCastPosition, StartRayCastPosition);
            m_scene.PhysicsScene.RaycastWorld(StartRayCastPosition, direction, distance, SitRayCastHorizontalResponse);
        }

        public void SitRayCastHorizontalResponse(bool hitYN, Vector3 collisionPoint, uint localid, float pdistance, Vector3 normal)
        {
            SceneObjectPart part = FindNextAvailableSitTarget(m_requestedSitTargetUUID);
            if (part != null)
            {
                if (hitYN)
                {
                    if (collisionPoint.ApproxEquals(m_requestedSitOffset + part.AbsolutePosition, 0.2f))
                    {
                        SitRaycastFindEdge(collisionPoint, normal);
                        m_log.DebugFormat("[SIT]: Raycast Horizontal Position succeeded at point: {0}, normal:{1}", collisionPoint, normal);
                        // Next, try to raycast from the camera position
                        Vector3 EndRayCastPosition = part.AbsolutePosition + m_requestedSitOffset;
                        Vector3 StartRayCastPosition = CameraPosition;
                        Vector3 direction = Vector3.Normalize(EndRayCastPosition - StartRayCastPosition);
                        float distance = Vector3.Distance(EndRayCastPosition, StartRayCastPosition);
                        //m_scene.PhysicsScene.RaycastWorld(StartRayCastPosition, direction, distance, SitRayCastResponseAvatarPosition);
                    }
                    else
                    {
                        ControllingClient.SendAlertMessage("Sit position not accessable.");
                        m_requestedSitTargetUUID = UUID.Zero;
                        m_requestedSitTargetID = 0;
                        m_requestedSitOffset = Vector3.Zero;
                    }
                }
                else
                {
                    ControllingClient.SendAlertMessage("Sit position not accessable.");
                    m_requestedSitTargetUUID = UUID.Zero;
                    m_requestedSitTargetID = 0;
                    m_requestedSitOffset = Vector3.Zero;
                }
            }
            else
            {
                ControllingClient.SendAlertMessage("Sit position no longer exists");
                m_requestedSitTargetUUID = UUID.Zero;
                m_requestedSitTargetID = 0;
                m_requestedSitOffset = Vector3.Zero;
            }

        }

        private void SitRaycastFindEdge(Vector3 collisionPoint, Vector3 collisionNormal)
        {
            int i = 0;
            //throw new NotImplementedException();
            //m_requestedSitTargetUUID = UUID.Zero;
            //m_requestedSitTargetID = 0;
            //m_requestedSitOffset = Vector3.Zero;

            SendSitResponse(ControllingClient, m_requestedSitTargetUUID, collisionPoint - m_requestedSitOffset, Quaternion.Identity);
        }
        */

        public void HandleAgentSit(IClientAPI remoteClient, UUID agentID)
        {
            if (!String.IsNullOrEmpty(m_nextSitAnimation))
            {
                HandleAgentSit(remoteClient, agentID, m_nextSitAnimation);
            }
            else
            {
                HandleAgentSit(remoteClient, agentID, "SIT");
            }
        }

        public void HandleAgentSit(IClientAPI remoteClient, UUID agentID, string sitAnimation)
        {
            SceneObjectPart part = m_scene.GetSceneObjectPart(m_requestedSitTargetID);

            if (part != null)
            {
                if (part.ParentGroup.IsAttachment)
                {
                    m_log.WarnFormat(
                        "[SCENE PRESENCE]: Avatar {0} tried to sit on part {1} from object {2} in {3} but this is an attachment for avatar id {4}",
                        Name, part.Name, part.ParentGroup.Name, Scene.Name, part.ParentGroup.AttachedAvatar);

                    return;
                }

                if (part.SitTargetAvatar == UUID)
                {
                    Vector3 sitTargetPos = part.SitTargetPosition;
                    Quaternion sitTargetOrient = part.SitTargetOrientation;

//                        m_log.DebugFormat(
//                            "[SCENE PRESENCE]: Sitting {0} at sit target {1}, {2} on {3} {4}",
//                            Name, sitTargetPos, sitTargetOrient, part.Name, part.LocalId);

                    //Quaternion vq = new Quaternion(sitTargetPos.X, sitTargetPos.Y+0.2f, sitTargetPos.Z+0.2f, 0);
                    //Quaternion nq = new Quaternion(-sitTargetOrient.X, -sitTargetOrient.Y, -sitTargetOrient.Z, sitTargetOrient.w);

                    //Quaternion result = (sitTargetOrient * vq) * nq;

                    double x, y, z, m;

                    Quaternion r = sitTargetOrient;
                    m = r.X * r.X + r.Y * r.Y + r.Z * r.Z + r.W * r.W;

                    if (Math.Abs(1.0 - m) > 0.000001)
                    {
                        m = 1.0 / Math.Sqrt(m);
                        r.X *= (float)m;
                        r.Y *= (float)m;
                        r.Z *= (float)m;
                        r.W *= (float)m;
                    }

                    x = 2 * (r.X * r.Z + r.Y * r.W);
                    y = 2 * (-r.X * r.W + r.Y * r.Z);
                    z = -r.X * r.X - r.Y * r.Y + r.Z * r.Z + r.W * r.W;

                    Vector3 up = new Vector3((float)x, (float)y, (float)z);
                    Vector3 sitOffset = up * Appearance.AvatarHeight * 0.02638f;

                    m_pos = sitTargetPos + sitOffset + SIT_TARGET_ADJUSTMENT;

//                    m_pos = sitTargetPos + SIT_TARGET_ADJUSTMENT - sitOffset;
                    Rotation = sitTargetOrient;
//                    ParentPosition = part.AbsolutePosition;
                    part.ParentGroup.AddAvatar(UUID);
                }
                else
                {
                    m_pos -= part.AbsolutePosition;
//                    ParentPosition = part.AbsolutePosition;
                    part.ParentGroup.AddAvatar(UUID);

//                        m_log.DebugFormat(
//                            "[SCENE PRESENCE]: Sitting {0} at position {1} ({2} + {3}) on part {4} {5} without sit target",
//                            Name, part.AbsolutePosition, m_pos, ParentPosition, part.Name, part.LocalId);
                }

                ParentPart = m_scene.GetSceneObjectPart(m_requestedSitTargetID);
                ParentID = m_requestedSitTargetID;

                Velocity = Vector3.Zero;
                RemoveFromPhysicalScene();
        
                Animator.TrySetMovementAnimation(sitAnimation);
                SendAvatarDataToAllAgents();
            }
        }

        public void HandleAgentSitOnGround()
        {
//            m_updateCount = 0;  // Kill animation update burst so that the SIT_G.. will stick.
            Animator.TrySetMovementAnimation("SIT_GROUND_CONSTRAINED");
            SitGround = true;
            RemoveFromPhysicalScene();
        }

        /// <summary>
        /// Event handler for the 'Always run' setting on the client
        /// Tells the physics plugin to increase speed of movement.
        /// </summary>
        public void HandleSetAlwaysRun(IClientAPI remoteClient, bool pSetAlwaysRun)
        {
            SetAlwaysRun = pSetAlwaysRun;
        }

        public void HandleStartAnim(IClientAPI remoteClient, UUID animID)
        {
            Animator.AddAnimation(animID, UUID.Zero);
        }

        public void HandleStopAnim(IClientAPI remoteClient, UUID animID)
        {
            Animator.RemoveAnimation(animID);
        }

        public void avnHandleChangeAnim(UUID animID, bool addRemove,bool sendPack)
        {
            Animator.avnChangeAnim(animID, addRemove, sendPack);
        }



        /// <summary>
        /// Rotate the avatar to the given rotation and apply a movement in the given relative vector
        /// </summary>
        /// <param name="vec">The vector in which to move.  This is relative to the rotation argument</param>
        public void AddNewMovement(Vector3 vec)
        {
//            m_log.DebugFormat("[SCENE PRESENCE]: Adding new movement {0} for {1}", vec, Name);

            Vector3 direc = vec * Rotation;
            direc.Normalize();

            if (Flying != FlyingOld)                // add for fly velocity control
            {
                FlyingOld = Flying;                 // add for fly velocity control
                if (!Flying)
                    WasFlying = true;      // add for fly velocity control
            }

            if (IsColliding)
                WasFlying = false;        // add for fly velocity control

            if ((vec.Z == 0f) && !Flying)
                direc.Z = 0f; // Prevent camera WASD up.

            direc *= 0.03f * 128f * SpeedModifier;

            if (PhysicsActor != null)
            {
                if (Flying)
                {
                    direc *= 4.0f;
                    //bool controlland = (((m_AgentControlFlags & (uint)AgentManager.ControlFlags.AGENT_CONTROL_UP_NEG) != 0) || ((m_AgentControlFlags & (uint)AgentManager.ControlFlags.AGENT_CONTROL_NUDGE_UP_NEG) != 0));
                    //if (controlland)
                    //    m_log.Info("[AGENT]: landCommand");
                    //if (IsColliding)
                    //    m_log.Info("[AGENT]: colliding");
                    //if (Flying && IsColliding && controlland)
                    //{
                    //    StopFlying();
                    //    m_log.Info("[AGENT]: Stop Flying");
                    //}
                }
                if (Animator.Falling && WasFlying)    // if falling from flying, disable motion add
                {
                    direc *= 0.0f;
                }
                else if (!Flying && IsColliding)
                {
                    if (direc.Z > 2.0f)
                    {
                        direc.Z *= 2.6f;

                        // TODO: PreJump and jump happen too quickly.  Many times prejump gets ignored.
//                        Animator.TrySetMovementAnimation("PREJUMP");
//                        Animator.TrySetMovementAnimation("JUMP");
                    }
                }
            }

            // TODO: Add the force instead of only setting it to support multiple forces per frame?
            m_forceToApply = direc;
            Animator.UpdateMovementAnimations();
        }

        #endregion

        #region Overridden Methods

        public override void Update()
        {
            const float ROTATION_TOLERANCE = 0.01f;
            const float VELOCITY_TOLERANCE = 0.001f;
            const float POSITION_TOLERANCE = 0.05f;

            if (IsChildAgent == false)
            {
                // NOTE: Velocity is not the same as m_velocity. Velocity will attempt to
                // grab the latest PhysicsActor velocity, whereas m_velocity is often
                // storing a requested force instead of an actual traveling velocity

                // Throw away duplicate or insignificant updates
                if (!Rotation.ApproxEquals(m_lastRotation, ROTATION_TOLERANCE) ||
                    !Velocity.ApproxEquals(m_lastVelocity, VELOCITY_TOLERANCE) ||
                    !m_pos.ApproxEquals(m_lastPosition, POSITION_TOLERANCE))
                {
                    SendTerseUpdateToAllClients();

                    // Update the "last" values
                    m_lastPosition = m_pos;
                    m_lastRotation = Rotation;
                    m_lastVelocity = Velocity;
                }

                CheckForBorderCrossing();

                CheckForSignificantMovement(); // sends update to the modules.
            }
        }

        #endregion

        #region Update Client(s)


        /// <summary>
        /// Sends a location update to the client connected to this scenePresence
        /// </summary>
        /// <param name="remoteClient"></param>
        public void SendTerseUpdateToClient(IClientAPI remoteClient)
        {
            // If the client is inactive, it's getting its updates from another
            // server.
            if (remoteClient.IsActive)
            {
                //m_log.DebugFormat("[SCENE PRESENCE]: " + Name + " sending TerseUpdate to " + remoteClient.Name + " : Pos={0} Rot={1} Vel={2}", m_pos, Rotation, m_velocity);

                remoteClient.SendEntityUpdate(
                    this,
                    PrimUpdateFlags.Position | PrimUpdateFlags.Rotation | PrimUpdateFlags.Velocity
                    | PrimUpdateFlags.Acceleration | PrimUpdateFlags.AngularVelocity);

                m_scene.StatsReporter.AddAgentUpdates(1);
            }
        }


        // vars to support reduced update frequency when velocity is unchanged
        private Vector3 lastVelocitySentToAllClients = Vector3.Zero;
        private Vector3 lastPositionSentToAllClients = Vector3.Zero;
        private int lastTerseUpdateToAllClientsTick = Util.EnvironmentTickCount();

        /// <summary>
        /// Send a location/velocity/accelleration update to all agents in scene
        /// </summary>
        public void SendTerseUpdateToAllClients()
        {
            int currentTick = Util.EnvironmentTickCount();

            // Decrease update frequency when avatar is moving but velocity is
            // not changing.
            // If there is a mismatch between distance travelled and expected
            // distance based on last velocity sent and velocity hasnt changed,
            // then send a new terse update

            float timeSinceLastUpdate = (currentTick - lastTerseUpdateToAllClientsTick) * 0.001f;

            Vector3 expectedPosition = lastPositionSentToAllClients + lastVelocitySentToAllClients * timeSinceLastUpdate;

            float distanceError = Vector3.Distance(OffsetPosition, expectedPosition);

            float speed = Velocity.Length();
            float velocidyDiff = Vector3.Distance(lastVelocitySentToAllClients, Velocity);

            // assuming 5 ms. worst case precision for timer, use 2x that 
            // for distance error threshold
            float distanceErrorThreshold = speed * 0.01f;

            if (speed < 0.01f // allow rotation updates if avatar position is unchanged
                || Math.Abs(distanceError) > distanceErrorThreshold
                || velocidyDiff > 0.01f) // did velocity change from last update?
            {
                lastVelocitySentToAllClients = Velocity;
                lastTerseUpdateToAllClientsTick = currentTick;
                lastPositionSentToAllClients = OffsetPosition;

                m_scene.ForEachClient(SendTerseUpdateToClient);
            }
            TriggerScenePresenceUpdated();
        }

        public void SendCoarseLocations(List<Vector3> coarseLocations, List<UUID> avatarUUIDs)
        {
            SendCoarseLocationsMethod d = m_sendCoarseLocationsMethod;
            if (d != null)
            {
                d.Invoke(m_scene.RegionInfo.originRegionID, this, coarseLocations, avatarUUIDs);
            }
        }

        public void SetSendCoarseLocationMethod(SendCoarseLocationsMethod d)
        {
            if (d != null)
                m_sendCoarseLocationsMethod = d;
        }

        public void SendCoarseLocationsDefault(UUID sceneId, ScenePresence p, List<Vector3> coarseLocations, List<UUID> avatarUUIDs)
        {
            ControllingClient.SendCoarseLocationUpdate(avatarUUIDs, coarseLocations);
        }

        public void SendInitialDataToMe()
        {
            // Send all scene object to the new client
            Util.FireAndForget(delegate
            {
                // we created a new ScenePresence (a new child agent) in a fresh region.
                // Request info about all the (root) agents in this region
                // Note: This won't send data *to* other clients in that region (children don't send)
                SendOtherAgentsAvatarDataToMe();
                SendOtherAgentsAppearanceToMe();

                EntityBase[] entities = Scene.Entities.GetEntities();
                foreach(EntityBase e in entities)
                {
                    if (e != null && e is SceneObjectGroup)
                        ((SceneObjectGroup)e).SendFullUpdateToClient(ControllingClient);
                }
            });
        }

        /// <summary>
        /// Do everything required once a client completes its movement into a region and becomes
        /// a root agent.
        /// </summary>
        private void ValidateAndSendAppearanceAndAgentData()
        {
            //m_log.DebugFormat("[SCENE PRESENCE] SendInitialData: {0} ({1})", Name, UUID);
            // Moved this into CompleteMovement to ensure that Appearance is initialized before
            // the inventory arrives
            // m_scene.GetAvatarAppearance(ControllingClient, out Appearance);

            bool cachedappearance = false;

            // We have an appearance but we may not have the baked textures. Check the asset cache 
            // to see if all the baked textures are already here. 
            if (m_scene.AvatarFactory != null)
                cachedappearance = m_scene.AvatarFactory.ValidateBakedTextureCache(this);
            
            // If we aren't using a cached appearance, then clear out the baked textures
            if (!cachedappearance)
            {
                Appearance.ResetAppearance();
                if (m_scene.AvatarFactory != null)
                    m_scene.AvatarFactory.QueueAppearanceSave(UUID);
            }
            
            // This agent just became root. We are going to tell everyone about it. The process of
            // getting other avatars information was initiated elsewhere immediately after the child circuit connected... don't do it
            // again here... this comes after the cached appearance check because the avatars
            // appearance goes into the avatar update packet
            SendAvatarDataToAllAgents();
            SendAppearanceToAgent(this);

            // If we are using the the cached appearance then send it out to everyone
            if (cachedappearance)
            {
                m_log.DebugFormat("[SCENE PRESENCE]: baked textures are in the cache for {0}", Name);

                // If the avatars baked textures are all in the cache, then we have a 
                // complete appearance... send it out, if not, then we'll send it when
                // the avatar finishes updating its appearance
                SendAppearanceToAllOtherAgents();
            }
        }

        /// <summary>
        /// Send this agent's avatar data to all other root and child agents in the scene
        /// This agent must be root. This avatar will receive its own update. 
        /// </summary>
        public void SendAvatarDataToAllAgents()
        {
            //m_log.DebugFormat("[SCENE PRESENCE] SendAvatarDataToAllAgents: {0} ({1})", Name, UUID);
            // only send update from root agents to other clients; children are only "listening posts"
            if (IsChildAgent)
            {
                m_log.WarnFormat(
                    "[SCENE PRESENCE]: Attempt to send avatar data from a child agent for {0} in {1}",
                    Name, Scene.RegionInfo.RegionName);

                return;
            }

            int count = 0;
            m_scene.ForEachScenePresence(delegate(ScenePresence scenePresence)
                                         {
                                             SendAvatarDataToAgent(scenePresence);
                                             count++;
                                         });

            m_scene.StatsReporter.AddAgentUpdates(count);
        }

        /// <summary>
        /// Send avatar data for all other root agents to this agent, this agent
        /// can be either a child or root
        /// </summary>
        public void SendOtherAgentsAvatarDataToMe()
        {
            int count = 0;
            m_scene.ForEachRootScenePresence(delegate(ScenePresence scenePresence)
                        {
                            // only send information about other root agents
                            if (scenePresence.UUID == UUID)
                                return;
                                             
                            scenePresence.SendAvatarDataToAgent(this);
                            count++;
                        });

            m_scene.StatsReporter.AddAgentUpdates(count);
        }

        /// <summary>
        /// Send avatar data to an agent.
        /// </summary>
        /// <param name="avatar"></param>
        public void SendAvatarDataToAgent(ScenePresence avatar)
        {
            //m_log.DebugFormat("[SCENE PRESENCE] SendAvatarDataToAgent from {0} ({1}) to {2} ({3})", Name, UUID, avatar.Name, avatar.UUID);

            avatar.ControllingClient.SendAvatarDataImmediate(this);
            Animator.SendAnimPackToClient(avatar.ControllingClient);
        }

        /// <summary>
        /// Send this agent's appearance to all other root and child agents in the scene
        /// This agent must be root.
        /// </summary>
        public void SendAppearanceToAllOtherAgents()
        {
//            m_log.DebugFormat("[SCENE PRESENCE] SendAppearanceToAllOtherAgents: {0} {1}", Name, UUID);

            // only send update from root agents to other clients; children are only "listening posts"
            if (IsChildAgent)
            {
                m_log.WarnFormat(
                    "[SCENE PRESENCE]: Attempt to send avatar data from a child agent for {0} in {1}",
                    Name, Scene.RegionInfo.RegionName);

                return;
            }
            
            int count = 0;
            m_scene.ForEachScenePresence(delegate(ScenePresence scenePresence)
                        {
                            // only send information to other root agents
                            if (scenePresence.UUID == UUID)
                                return;

                            SendAppearanceToAgent(scenePresence);
                            count++;
                        });

            m_scene.StatsReporter.AddAgentUpdates(count);
        }

        /// <summary>
        /// Send appearance from all other root agents to this agent. this agent
        /// can be either root or child
        /// </summary>
        public void SendOtherAgentsAppearanceToMe()
        {
//            m_log.DebugFormat("[SCENE PRESENCE] SendOtherAgentsAppearanceToMe: {0} {1}", Name, UUID);

            int count = 0;
            m_scene.ForEachRootScenePresence(delegate(ScenePresence scenePresence)
                        {
                            // only send information about other root agents
                            if (scenePresence.UUID == UUID)
                                return;
                                             
                            scenePresence.SendAppearanceToAgent(this);
                            count++;
                        });

            m_scene.StatsReporter.AddAgentUpdates(count);
        }

        /// <summary>
        /// Send appearance data to an agent.
        /// </summary>
        /// <param name="avatar"></param>
        public void SendAppearanceToAgent(ScenePresence avatar)
        {
//            m_log.DebugFormat(
//                "[SCENE PRESENCE]: Sending appearance data from {0} {1} to {2} {3}", Name, m_uuid, avatar.Name, avatar.UUID);

            avatar.ControllingClient.SendAppearance(
                UUID, Appearance.VisualParams, Appearance.Texture.GetBytes());
        }

        #endregion

        #region Significant Movement Method

        /// <summary>
        /// This checks for a significant movement and sends a coarselocationchange update
        /// </summary>
        protected void CheckForSignificantMovement()
        {
            if (Util.GetDistanceTo(AbsolutePosition, posLastSignificantMove) > SIGNIFICANT_MOVEMENT)
            {
                posLastSignificantMove = AbsolutePosition;
                m_scene.EventManager.TriggerSignificantClientMovement(this);
            }

            // Minimum Draw distance is 64 meters, the Radius of the draw distance sphere is 32m
            if (Util.GetDistanceTo(AbsolutePosition, m_lastChildAgentUpdatePosition) >= Scene.ChildReprioritizationDistance ||
                Util.GetDistanceTo(CameraPosition, m_lastChildAgentUpdateCamPosition) >= Scene.ChildReprioritizationDistance)
            {
                m_lastChildAgentUpdatePosition = AbsolutePosition;
                m_lastChildAgentUpdateCamPosition = CameraPosition;

                ChildAgentDataUpdate cadu = new ChildAgentDataUpdate();
                cadu.ActiveGroupID = UUID.Zero.Guid;
                cadu.AgentID = UUID.Guid;
                cadu.alwaysrun = SetAlwaysRun;
                cadu.AVHeight = Appearance.AvatarHeight;
                cadu.cameraPosition = CameraPosition;
                cadu.drawdistance = DrawDistance;
                cadu.GroupAccess = 0;
                cadu.Position = AbsolutePosition;
                cadu.regionHandle = RegionHandle;

                // Throttles 
                float multiplier = 1;
                int childRegions = KnownRegionCount;
                if (childRegions != 0)
                    multiplier = 1f / childRegions;

                // Minimum throttle for a child region is 1/4 of the root region throttle
                if (multiplier <= 0.25f)
                    multiplier = 0.25f;

                cadu.throttles = ControllingClient.GetThrottlesPacked(multiplier);
                cadu.Velocity = Velocity;

                AgentPosition agentpos = new AgentPosition();
                agentpos.CopyFrom(cadu);

                // Let's get this out of the update loop
                Util.FireAndForget(delegate { m_scene.SendOutChildAgentUpdates(agentpos, this); });
            }
        }

        #endregion

        #region Border Crossing Methods

        /// <summary>
        /// Starts the process of moving an avatar into another region if they are crossing the border.
        /// </summary>
        /// <remarks>
        /// Also removes the avatar from the physical scene if transit has started.
        /// </remarks>
        protected void CheckForBorderCrossing()
        {
            // Check that we we are not a child
            if (IsChildAgent) 
                return;

            // If we don't have a PhysActor, we can't cross anyway
            // Also don't do this while sat, sitting avatars cross with the
            // object they sit on. ParentUUID denoted a pending sit, don't
            // interfere with it.
            if (ParentID != 0 || PhysicsActor == null || ParentUUID != UUID.Zero)
                return;

            if (!IsInTransit)
            {
                Vector3 pos2 = AbsolutePosition;
                Vector3 vel = Velocity;
                int neighbor = 0;
                int[] fix = new int[2];

                float timeStep = 0.1f;
                pos2.X = pos2.X + (vel.X * timeStep);
                pos2.Y = pos2.Y + (vel.Y * timeStep);
                pos2.Z = pos2.Z + (vel.Z * timeStep);

                if (!IsInTransit)
                {
                    // Checks if where it's headed exists a region
                    bool needsTransit = false;
                    if (m_scene.TestBorderCross(pos2, Cardinals.W))
                    {
                        if (m_scene.TestBorderCross(pos2, Cardinals.S))
                        {
                            needsTransit = true;
                            neighbor = m_scene.HaveNeighbor(Cardinals.SW, ref fix);
                        }
                        else if (m_scene.TestBorderCross(pos2, Cardinals.N))
                        {
                            needsTransit = true;
                            neighbor = m_scene.HaveNeighbor(Cardinals.NW, ref fix);
                        }
                        else
                        {
                            needsTransit = true;
                            neighbor = m_scene.HaveNeighbor(Cardinals.W, ref fix);
                        }
                    }
                    else if (m_scene.TestBorderCross(pos2, Cardinals.E))
                    {
                        if (m_scene.TestBorderCross(pos2, Cardinals.S))
                        {
                            needsTransit = true;
                            neighbor = m_scene.HaveNeighbor(Cardinals.SE, ref fix);
                        }
                        else if (m_scene.TestBorderCross(pos2, Cardinals.N))
                        {
                            needsTransit = true;
                            neighbor = m_scene.HaveNeighbor(Cardinals.NE, ref fix);
                        }
                        else
                        {
                            needsTransit = true;
                            neighbor = m_scene.HaveNeighbor(Cardinals.E, ref fix);
                        }
                    }
                    else if (m_scene.TestBorderCross(pos2, Cardinals.S))
                    {
                        needsTransit = true;
                        neighbor = m_scene.HaveNeighbor(Cardinals.S, ref fix);
                    }
                    else if (m_scene.TestBorderCross(pos2, Cardinals.N))
                    {
                        needsTransit = true;
                        neighbor = m_scene.HaveNeighbor(Cardinals.N, ref fix);
                    }

                    // Makes sure avatar does not end up outside region
                    if (neighbor <= 0)
                    {
                        if (needsTransit)
                        {
                            if (m_requestedSitTargetUUID == UUID.Zero)
                            {
                                bool isFlying = Flying;
                                RemoveFromPhysicalScene();

                                Vector3 pos = AbsolutePosition;
                                if (AbsolutePosition.X < 0)
                                    pos.X += Velocity.X * 2;
                                else if (AbsolutePosition.X > Constants.RegionSize)
                                    pos.X -= Velocity.X * 2;
                                if (AbsolutePosition.Y < 0)
                                    pos.Y += Velocity.Y * 2;
                                else if (AbsolutePosition.Y > Constants.RegionSize)
                                    pos.Y -= Velocity.Y * 2;
                                Velocity = Vector3.Zero;
                                AbsolutePosition = pos;

//                                m_log.DebugFormat("[SCENE PRESENCE]: Prevented flyoff for {0} at {1}", Name, AbsolutePosition);

                                AddToPhysicalScene(isFlying);
                            }
                        }
                    }
                    else if (neighbor > 0)
                    {
                        if (!CrossToNewRegion())
                        {
                            if (m_requestedSitTargetUUID == UUID.Zero)
                            {
                                bool isFlying = Flying;
                                RemoveFromPhysicalScene();

                                Vector3 pos = AbsolutePosition;
                                if (AbsolutePosition.X < 0)
                                    pos.X += Velocity.X * 2;
                                else if (AbsolutePosition.X > Constants.RegionSize)
                                    pos.X -= Velocity.X * 2;
                                if (AbsolutePosition.Y < 0)
                                    pos.Y += Velocity.Y * 2;
                                else if (AbsolutePosition.Y > Constants.RegionSize)
                                    pos.Y -= Velocity.Y * 2;
                                Velocity = Vector3.Zero;
                                AbsolutePosition = pos;

                                AddToPhysicalScene(isFlying);
                            }
                        }
                    }
                }
                else
                {
                    // This constant has been inferred from experimentation
                    // I'm not sure what this value should be, so I tried a few values.
                    timeStep = 0.04f;
                    pos2 = AbsolutePosition;
                    pos2.X = pos2.X + (vel.X * timeStep);
                    pos2.Y = pos2.Y + (vel.Y * timeStep);
                    // Don't touch the Z
                    m_pos = pos2;
                    m_log.DebugFormat("[SCENE PRESENCE]: In transit m_pos={0}", m_pos);
                }
            }   
        }

        /// <summary>
        /// Moves the agent outside the region bounds
        /// Tells neighbor region that we're crossing to it
        /// If the neighbor accepts, remove the agent's viewable avatar from this scene
        /// set them to a child agent.
        /// </summary>
        protected bool CrossToNewRegion()
        {
            try
            {
                return m_scene.CrossAgentToNewRegion(this, Flying);
            }
            catch
            {
                return m_scene.CrossAgentToNewRegion(this, false);
            }
        }

        public void RestoreInCurrentScene()
        {
            AddToPhysicalScene(false); // not exactly false
        }

        public void Reset()
        {
//            m_log.DebugFormat("[SCENE PRESENCE]: Resetting {0} in {1}", Name, Scene.RegionInfo.RegionName);

            // Put the child agent back at the center
            AbsolutePosition 
                = new Vector3(((float)Constants.RegionSize * 0.5f), ((float)Constants.RegionSize * 0.5f), 70);

            Animator.ResetAnimations();
        }

        /// <summary>
        /// Computes which child agents to close when the scene presence moves to another region.
        /// Removes those regions from m_knownRegions.
        /// </summary>
        /// <param name="newRegionX">The new region's x on the map</param>
        /// <param name="newRegionY">The new region's y on the map</param>
        /// <returns></returns>
        public void CloseChildAgents(uint newRegionX, uint newRegionY)
        {
            List<ulong> byebyeRegions = new List<ulong>();
            List<ulong> knownRegions = KnownRegionHandles;
            m_log.DebugFormat(
                "[SCENE PRESENCE]: Closing child agents. Checking {0} regions in {1}", 
                knownRegions.Count, Scene.RegionInfo.RegionName);
            //DumpKnownRegions();

            foreach (ulong handle in knownRegions)
            {
                // Don't close the agent on this region yet
                if (handle != Scene.RegionInfo.RegionHandle)
                {
                    uint x, y;
                    Utils.LongToUInts(handle, out x, out y);
                    x = x / Constants.RegionSize;
                    y = y / Constants.RegionSize;

//                    m_log.Debug("---> x: " + x + "; newx:" + newRegionX + "; Abs:" + (int)Math.Abs((int)(x - newRegionX)));
//                    m_log.Debug("---> y: " + y + "; newy:" + newRegionY + "; Abs:" + (int)Math.Abs((int)(y - newRegionY)));
                    if (Util.IsOutsideView(DrawDistance, x, newRegionX, y, newRegionY))
                    {
                        byebyeRegions.Add(handle);
                    }
                }
            }
            
            if (byebyeRegions.Count > 0)
            {
                m_log.Debug("[SCENE PRESENCE]: Closing " + byebyeRegions.Count + " child agents");
                Util.FireAndForget(delegate 
                { 
                    m_scene.SceneGridService.SendCloseChildAgentConnections(ControllingClient.AgentId, byebyeRegions); 
                });
            }
            
            foreach (ulong handle in byebyeRegions)
            {
                RemoveNeighbourRegion(handle);
            }
        }

        #endregion

        /// <summary>
        /// This allows the Sim owner the abiility to kick users from their sim currently.
        /// It tells the client that the agent has permission to do so.
        /// </summary>
        public void GrantGodlikePowers(UUID agentID, UUID sessionID, UUID token, bool godStatus)
        {
            if (godStatus)
            {
                // For now, assign god level 200 to anyone
                // who is granted god powers, but has no god level set.
                //
                UserAccount account = m_scene.UserAccountService.GetUserAccount(m_scene.RegionInfo.ScopeID, agentID);
                if (account != null)
                {
                    if (account.UserLevel > 0)
                        GodLevel = account.UserLevel;
                    else
                        GodLevel = 200;
                }
            }
            else
            {
                GodLevel = 0;
            }

            ControllingClient.SendAdminResponse(token, (uint)GodLevel);
        }

        #region Child Agent Updates

        public void ChildAgentDataUpdate(AgentData cAgentData)
        {
//            m_log.Debug("   >>> ChildAgentDataUpdate <<< " + Scene.RegionInfo.RegionName);
            if (!IsChildAgent)
                return;

            CopyFrom(cAgentData);
        }

        private static Vector3 marker = new Vector3(-1f, -1f, -1f);
        /// <summary>
        /// This updates important decision making data about a child agent
        /// The main purpose is to figure out what objects to send to a child agent that's in a neighboring region
        /// </summary>
        public void ChildAgentDataUpdate(AgentPosition cAgentData, uint tRegionX, uint tRegionY, uint rRegionX, uint rRegionY)
        {
            if (!IsChildAgent)
                return;

            //m_log.Debug("   >>> ChildAgentPositionUpdate <<< " + rRegionX + "-" + rRegionY);
            int shiftx = ((int)rRegionX - (int)tRegionX) * (int)Constants.RegionSize;
            int shifty = ((int)rRegionY - (int)tRegionY) * (int)Constants.RegionSize;

            Vector3 offset = new Vector3(shiftx, shifty, 0f);

            // When we get to the point of re-computing neighbors everytime this
            // changes, then start using the agent's drawdistance rather than the 
            // region's draw distance.
            // DrawDistance = cAgentData.Far;
            DrawDistance = Scene.DefaultDrawDistance;

            if (cAgentData.Position != marker) // UGH!!
                m_pos = cAgentData.Position + offset;

            if (Vector3.Distance(AbsolutePosition, posLastSignificantMove) >= Scene.ChildReprioritizationDistance)
            {
                posLastSignificantMove = AbsolutePosition;
                ReprioritizeUpdates();
            }

            CameraPosition = cAgentData.Center + offset;

            if ((cAgentData.Throttles != null) && cAgentData.Throttles.Length > 0)
                ControllingClient.SetChildAgentThrottle(cAgentData.Throttles);

            //cAgentData.AVHeight;
            RegionHandle = cAgentData.RegionHandle;
            //m_velocity = cAgentData.Velocity;
        }

        public void CopyTo(AgentData cAgent)
        {
            cAgent.CallbackURI = m_callbackURI;

            cAgent.AgentID = UUID;
            cAgent.RegionID = Scene.RegionInfo.RegionID;

            cAgent.Position = AbsolutePosition;
            cAgent.Velocity = m_velocity;
            cAgent.Center = CameraPosition;
            cAgent.AtAxis = CameraAtAxis;
            cAgent.LeftAxis = CameraLeftAxis;
            cAgent.UpAxis = CameraUpAxis;

            cAgent.Far = DrawDistance;

            // Throttles 
            float multiplier = 1;
            int childRegions = KnownRegionCount;
            if (childRegions != 0)
                multiplier = 1f / childRegions;

            // Minimum throttle for a child region is 1/4 of the root region throttle
            if (multiplier <= 0.25f)
                multiplier = 0.25f;

            cAgent.Throttles = ControllingClient.GetThrottlesPacked(multiplier);

            cAgent.HeadRotation = m_headrotation;
            cAgent.BodyRotation = Rotation;
            cAgent.ControlFlags = (uint)m_AgentControlFlags;

            if (m_scene.Permissions.IsGod(new UUID(cAgent.AgentID)))
                cAgent.GodLevel = (byte)GodLevel;
            else 
                cAgent.GodLevel = (byte) 0;

            cAgent.AlwaysRun = SetAlwaysRun;

            cAgent.Appearance = new AvatarAppearance(Appearance);

            cAgent.ParentPart = ParentUUID;
            cAgent.SitOffset = m_pos;
            
            lock (scriptedcontrols)
            {
                ControllerData[] controls = new ControllerData[scriptedcontrols.Count];
                int i = 0;

                foreach (ScriptControllers c in scriptedcontrols.Values)
                {
                    controls[i++] = new ControllerData(c.objectID, c.itemID, (uint)c.ignoreControls, (uint)c.eventControls);
                }
                cAgent.Controllers = controls;
            }

            // Animations
            try
            {
                cAgent.Anims = Animator.Animations.ToArray();
            }
            catch { }
<<<<<<< HEAD
            cAgent.DefaultAnim = Animator.Animations.ImplicitDefaultAnimation;
=======
            cAgent.DefaultAnim = Animator.Animations.DefaultAnimation;
            cAgent.AnimState = Animator.Animations.ImplicitDefaultAnimation;
>>>>>>> 3388534f

            if (Scene.AttachmentsModule != null)
                Scene.AttachmentsModule.CopyAttachments(this, cAgent);
        }

        private void CopyFrom(AgentData cAgent)
        {
            m_originRegionID = cAgent.RegionID;

            m_callbackURI = cAgent.CallbackURI;
//            m_log.DebugFormat(
//                "[SCENE PRESENCE]: Set callback for {0} in {1} to {2} in CopyFrom()",
//                Name, m_scene.RegionInfo.RegionName, m_callbackURI);

            m_pos = cAgent.Position;
            m_velocity = cAgent.Velocity;
            CameraPosition = cAgent.Center;
            CameraAtAxis = cAgent.AtAxis;
            CameraLeftAxis = cAgent.LeftAxis;
            CameraUpAxis = cAgent.UpAxis;
            ParentUUID = cAgent.ParentPart;
            m_prevSitOffset = cAgent.SitOffset;

            // When we get to the point of re-computing neighbors everytime this
            // changes, then start using the agent's drawdistance rather than the 
            // region's draw distance.
            // DrawDistance = cAgent.Far;
            DrawDistance = Scene.DefaultDrawDistance;

            if ((cAgent.Throttles != null) && cAgent.Throttles.Length > 0)
                ControllingClient.SetChildAgentThrottle(cAgent.Throttles);

            m_headrotation = cAgent.HeadRotation;
            Rotation = cAgent.BodyRotation;
            m_AgentControlFlags = (AgentManager.ControlFlags)cAgent.ControlFlags; 

            if (m_scene.Permissions.IsGod(new UUID(cAgent.AgentID)))
                GodLevel = cAgent.GodLevel;
            SetAlwaysRun = cAgent.AlwaysRun;

            Appearance = new AvatarAppearance(cAgent.Appearance);
            if (PhysicsActor != null)
            {
                bool isFlying = Flying;
                RemoveFromPhysicalScene();
                AddToPhysicalScene(isFlying);
            }
            
            try
            {
                lock (scriptedcontrols)
                {
                    if (cAgent.Controllers != null)
                    {
                        scriptedcontrols.Clear();

                        foreach (ControllerData c in cAgent.Controllers)
                        {
                            ScriptControllers sc = new ScriptControllers();
                            sc.objectID = c.ObjectID;
                            sc.itemID = c.ItemID;
                            sc.ignoreControls = (ScriptControlled)c.IgnoreControls;
                            sc.eventControls = (ScriptControlled)c.EventControls;

                            scriptedcontrols[sc.itemID] = sc;
                        }
                    }
                }
            }
            catch { }

            // FIXME: Why is this null check necessary?  Where are the cases where we get a null Anims object?
            if (cAgent.Anims != null)
                Animator.Animations.FromArray(cAgent.Anims);
            if (cAgent.DefaultAnim != null)
                Animator.Animations.SetDefaultAnimation(cAgent.DefaultAnim.AnimID, cAgent.DefaultAnim.SequenceNum, UUID.Zero);
<<<<<<< HEAD
=======
            if (cAgent.AnimState != null)
                Animator.Animations.SetImplicitDefaultAnimation(cAgent.AnimState.AnimID, cAgent.AnimState.SequenceNum, UUID.Zero);
>>>>>>> 3388534f

            if (Scene.AttachmentsModule != null)
                Scene.AttachmentsModule.CopyAttachments(cAgent, this);
        }

        public bool CopyAgent(out IAgentData agent)
        {
            agent = new CompleteAgentData();
            CopyTo((AgentData)agent);
            return true;
        }

        #endregion Child Agent Updates

        /// <summary>
        /// Handles part of the PID controller function for moving an avatar.
        /// </summary>
        public void UpdateMovement()
        {
            if (m_forceToApply.HasValue)
            {
                Vector3 force = m_forceToApply.Value;

                Updated = true;

                Velocity = force;

                m_forceToApply = null;
                TriggerScenePresenceUpdated();
            }
        }

        /// <summary>
        /// Adds a physical representation of the avatar to the Physics plugin
        /// </summary>
        public void AddToPhysicalScene(bool isFlying)
        {
//            m_log.DebugFormat(
//                "[SCENE PRESENCE]: Adding physics actor for {0}, ifFlying = {1} in {2}",
//                Name, isFlying, Scene.RegionInfo.RegionName);

            if (PhysicsActor != null)
            {
                m_log.ErrorFormat(
                    "[SCENE PRESENCE]: Adding physics actor for {0} to {1} but this scene presence already has a physics actor",
                    Name, Scene.RegionInfo.RegionName);
            }

            if (Appearance.AvatarHeight == 0)
                Appearance.SetHeight();

            PhysicsScene scene = m_scene.PhysicsScene;

            Vector3 pVec = AbsolutePosition;

            PhysicsActor = scene.AddAvatar(
                LocalId, Firstname + "." + Lastname, pVec,
                new Vector3(0f, 0f, Appearance.AvatarHeight), isFlying);

            //PhysicsActor.OnRequestTerseUpdate += SendTerseUpdateToAllClients;
            PhysicsActor.OnCollisionUpdate += PhysicsCollisionUpdate;
            PhysicsActor.OnOutOfBounds += OutOfBoundsCall; // Called for PhysicsActors when there's something wrong
            PhysicsActor.SubscribeEvents(100);
            PhysicsActor.LocalID = LocalId;
        }

        private void OutOfBoundsCall(Vector3 pos)
        {
            //bool flying = Flying;
            //RemoveFromPhysicalScene();

            //AddToPhysicalScene(flying);
            if (ControllingClient != null)
                ControllingClient.SendAgentAlertMessage("Physics is having a problem with your avatar.  You may not be able to move until you relog.", true);
        }

        /// <summary>
        /// Event called by the physics plugin to tell the avatar about a collision.
        /// </summary>
        /// <remarks>
        /// This function is called continuously, even when there are no collisions.  If the avatar is walking on the
        /// ground or a prim then there will be collision information between the avatar and the surface.
        ///
        /// FIXME: However, we can't safely avoid calling this yet where there are no collisions without analyzing whether
        /// any part of this method is relying on an every-frame call.
        /// </remarks>
        /// <param name="e"></param>
        public void PhysicsCollisionUpdate(EventArgs e)
        {
            if (IsChildAgent || Animator == null)
                return;
            
            //if ((Math.Abs(Velocity.X) > 0.1e-9f) || (Math.Abs(Velocity.Y) > 0.1e-9f))
            // The Physics Scene will send updates every 500 ms grep: PhysicsActor.SubscribeEvents(
            // as of this comment the interval is set in AddToPhysicalScene

//                if (m_updateCount > 0)
//                {
            Animator.UpdateMovementAnimations();
//                    m_updateCount--;
//                }

            CollisionEventUpdate collisionData = (CollisionEventUpdate)e;
            Dictionary<uint, ContactPoint> coldata = collisionData.m_objCollisionList;

            CollisionPlane = Vector4.UnitW;

//            // No collisions at all means we may be flying. Update always
//            // to make falling work
//            if (m_lastColCount != coldata.Count || coldata.Count == 0)
//            {
//                m_updateCount = UPDATE_COUNT;
//                m_lastColCount = coldata.Count;
//            }

            if (coldata.Count != 0)
            {
                switch (Animator.CurrentMovementAnimation)
                {
                    case "STAND":
                    case "WALK":
                    case "RUN":
                    case "CROUCH":
                    case "CROUCHWALK":
                        {
                            ContactPoint lowest;
                            lowest.SurfaceNormal = Vector3.Zero;
                            lowest.Position = Vector3.Zero;
                            lowest.Position.Z = Single.NaN;

                            foreach (ContactPoint contact in coldata.Values)
                            {
                                if (Single.IsNaN(lowest.Position.Z) || contact.Position.Z < lowest.Position.Z)
                                {
                                    lowest = contact;
                                }
                            }

                            CollisionPlane = new Vector4(-lowest.SurfaceNormal, -Vector3.Dot(lowest.Position, lowest.SurfaceNormal));
                        }
                        break;
                }
            }

            RaiseCollisionScriptEvents(coldata);

            // Gods do not take damage and Invulnerable is set depending on parcel/region flags
            if (Invulnerable || GodLevel > 0)
                return;

            // The following may be better in the ICombatModule
            // probably tweaking of the values for ground and normal prim collisions will be needed
            float starthealth = Health;
            uint killerObj = 0;
            SceneObjectPart part = null;
            foreach (uint localid in coldata.Keys)
            {
                if (localid == 0)
                {
                    part = null;
                }
                else
                {
                    part = Scene.GetSceneObjectPart(localid);
                }
                if (part != null)
                {
                    // Ignore if it has been deleted or volume detect
                    if (!part.ParentGroup.IsDeleted && !part.ParentGroup.IsVolumeDetect)
                    {
                        if (part.ParentGroup.Damage > 0.0f)
                        {
                            // Something with damage...
                            Health -= part.ParentGroup.Damage;
                            part.ParentGroup.Scene.DeleteSceneObject(part.ParentGroup, false);
                        }
                        else
                        {
                            // An ordinary prim
                            if (coldata[localid].PenetrationDepth >= 0.10f)
                                Health -= coldata[localid].PenetrationDepth * 5.0f;
                        }
                    }
                }
                else
                {
                    // 0 is the ground
                    // what about collisions with other avatars?
                    if (localid == 0 && coldata[localid].PenetrationDepth >= 0.10f)
                        Health -= coldata[localid].PenetrationDepth * 5.0f;
                }


                if (Health <= 0.0f)
                {
                    if (localid != 0)
                        killerObj = localid;
                }
                //m_log.Debug("[AVATAR]: Collision with localid: " + localid.ToString() + " at depth: " + coldata[localid].ToString());
            }
            //Health = 100;
            if (!Invulnerable)
            {
                if (starthealth != Health)
                {
                    ControllingClient.SendHealth(Health);
                }
                if (Health <= 0)
                {
                    m_scene.EventManager.TriggerAvatarKill(killerObj, this);
                }
                if (starthealth == Health && Health < 100.0f)
                {
                    Health += 0.03f;
                    if (Health > 100.0f)
                        Health = 100.0f;
                    ControllingClient.SendHealth(Health);
                }
            }
        }

        public void setHealthWithUpdate(float health)
        {
            Health = health;
            ControllingClient.SendHealth(Health);
        }

        protected internal void Close()
        {
            // Clear known regions
            KnownRegions = new Dictionary<ulong, string>();

            lock (m_reprioritization_timer)
            {
                m_reprioritization_timer.Enabled = false;
                m_reprioritization_timer.Elapsed -= new ElapsedEventHandler(Reprioritize);
            }
            
            // I don't get it but mono crashes when you try to dispose of this timer,
            // unsetting the elapsed callback should be enough to allow for cleanup however.
            // m_reprioritizationTimer.Dispose(); 

            RemoveFromPhysicalScene();
          
            m_scene.EventManager.OnRegionHeartbeatEnd -= RegionHeartbeatEnd;

//            if (Animator != null)
//                Animator.Close();
            Animator = null;

        }

        public void AddAttachment(SceneObjectGroup gobj)
        {
            lock (m_attachments)
            {
                // This may be true when the attachment comes back
                // from serialization after login. Clear it.
                gobj.IsDeleted = false;

                m_attachments.Add(gobj);
            }
        }

        /// <summary>
        /// Get all the presence's attachments.
        /// </summary>
        /// <returns>A copy of the list which contains the attachments.</returns>
        public List<SceneObjectGroup> GetAttachments()
        {
            lock (m_attachments)
                return new List<SceneObjectGroup>(m_attachments);
        }

        /// <summary>
        /// Get the scene objects attached to the given point.
        /// </summary>
        /// <param name="attachmentPoint"></param>
        /// <returns>Returns an empty list if there were no attachments at the point.</returns>
        public List<SceneObjectGroup> GetAttachments(uint attachmentPoint)
        {
            List<SceneObjectGroup> attachments = new List<SceneObjectGroup>();

            if (attachmentPoint >= 0)
            {
                lock (m_attachments)
                {
                    foreach (SceneObjectGroup so in m_attachments)
                    {
                        if (attachmentPoint == so.AttachmentPoint)
                            attachments.Add(so);
                    }
                }
            }
            
            return attachments;
        }

        public bool HasAttachments()
        {
            lock (m_attachments)
                return m_attachments.Count > 0;
        }

        /// <summary>
        /// Returns the total count of scripts in all parts inventories.
        /// </summary>
        public int ScriptCount()
        {
            int count = 0;
            lock (m_attachments)
            {
                foreach (SceneObjectGroup gobj in m_attachments)
                {
                    if (gobj != null)
                    {
                        count += gobj.ScriptCount();
                    }
                }
            }
            return count;
        }

        /// <summary>
        /// A float the value is a representative execution time in milliseconds of all scripts in all attachments.
        /// </summary>
        public float ScriptExecutionTime()
        {
            float time = 0.0f;
            lock (m_attachments)
            {
                foreach (SceneObjectGroup gobj in m_attachments)
                {
                    if (gobj != null)
                    {
                        time += gobj.ScriptExecutionTime();
                    }
                }
            }
            return time;
        }

        /// <summary>
        /// Returns the total count of running scripts in all parts.
        /// </summary>
        public int RunningScriptCount()
        {
            int count = 0;
            lock (m_attachments)
            {
                foreach (SceneObjectGroup gobj in m_attachments)
                {
                    if (gobj != null)
                    {
                        count += gobj.RunningScriptCount();
                    }
                }
            }
            return count;
        }

        public bool HasScriptedAttachments()
        {
            lock (m_attachments)
            {
                foreach (SceneObjectGroup gobj in m_attachments)
                {
                    if (gobj != null)
                    {
                        if (gobj.RootPart.Inventory.ContainsScripts())
                            return true;
                    }
                }
            }
            return false;
        }

        public void RemoveAttachment(SceneObjectGroup gobj)
        {
            lock (m_attachments)
                m_attachments.Remove(gobj);
        }

        /// <summary>
        /// Clear all attachments
        /// </summary>
        public void ClearAttachments()
        {
            lock (m_attachments)
                m_attachments.Clear();
        }

        /// <summary>
        /// This is currently just being done for information.
        /// </summary>
        public bool ValidateAttachments()
        {
            bool validated = true;

            lock (m_attachments)
            {
                // Validate
                foreach (SceneObjectGroup gobj in m_attachments)
                {
                    if (gobj == null)
                    {
                        m_log.WarnFormat(
                            "[SCENE PRESENCE]: Failed to validate an attachment for {0} since it was null.  Continuing", Name);

                        validated = false;
                    }
                    else if (gobj.IsDeleted)
                    {
                        m_log.WarnFormat(
                            "[SCENE PRESENCE]: Failed to validate attachment {0} {1} for {2} since it had been deleted.  Continuing",
                            gobj.Name, gobj.UUID, Name);

                        validated = false;
                    }
                }
            }

            return validated;
        }

        /// <summary>
        /// Send a script event to this scene presence's attachments
        /// </summary>
        /// <param name="eventName">The name of the event</param>
        /// <param name="args">The arguments for the event</param>
        public void SendScriptEventToAttachments(string eventName, Object[] args)
        {
            Util.FireAndForget(delegate(object x)
            {
                if (m_scriptEngines.Length == 0)
                    return;

                lock (m_attachments)
                {
                    foreach (SceneObjectGroup grp in m_attachments)
                    {
                        // 16384 is CHANGED_ANIMATION
                        //
                        // Send this to all attachment root prims
                        //
                        foreach (IScriptModule m in m_scriptEngines)
                        {
                            if (m == null) // No script engine loaded
                                continue;

                            m.PostObjectEvent(grp.RootPart.UUID, "changed", new Object[] { (int)Changed.ANIMATION });
                        }
                    }
                }
            });
        }

        /// <summary>
        /// Gets the mass.
        /// </summary>
        /// <returns>
        /// The mass.
        /// </returns>
        public float GetMass()
        {
            PhysicsActor pa = PhysicsActor;

            if (pa != null)
                return pa.Mass;
            else
                return 0;
        }

        internal void PushForce(Vector3 impulse)
        {
            if (PhysicsActor != null)
            {
                PhysicsActor.AddForce(impulse,true);
            }
        }

        public void RegisterControlEventsToScript(int controls, int accept, int pass_on, uint Obj_localID, UUID Script_item_UUID)
        {
            SceneObjectPart p = m_scene.GetSceneObjectPart(Obj_localID);
            if (p == null)
                return;

            ControllingClient.SendTakeControls(controls, false, false);
            ControllingClient.SendTakeControls(controls, true, false);

            ScriptControllers obj = new ScriptControllers();
            obj.ignoreControls = ScriptControlled.CONTROL_ZERO;
            obj.eventControls = ScriptControlled.CONTROL_ZERO;

            obj.objectID = p.ParentGroup.UUID;
            obj.itemID = Script_item_UUID;
            if (pass_on == 0 && accept == 0)
            {
                IgnoredControls |= (ScriptControlled)controls;
                obj.ignoreControls = (ScriptControlled)controls;
            }

            if (pass_on == 0 && accept == 1)
            {
                IgnoredControls |= (ScriptControlled)controls;
                obj.ignoreControls = (ScriptControlled)controls;
                obj.eventControls = (ScriptControlled)controls;
            }

            if (pass_on == 1 && accept == 1)
            {
                IgnoredControls = ScriptControlled.CONTROL_ZERO;
                obj.eventControls = (ScriptControlled)controls;
                obj.ignoreControls = ScriptControlled.CONTROL_ZERO;
            }

            lock (scriptedcontrols)
            {
                if (pass_on == 1 && accept == 0)
                {
                    IgnoredControls &= ~(ScriptControlled)controls;
                    if (scriptedcontrols.ContainsKey(Script_item_UUID))
                        scriptedcontrols.Remove(Script_item_UUID);
                }
                else
                {
                    scriptedcontrols[Script_item_UUID] = obj;
                }
            }

            ControllingClient.SendTakeControls(controls, pass_on == 1 ? true : false, true);
        }

        public void HandleForceReleaseControls(IClientAPI remoteClient, UUID agentID)
        {
            IgnoredControls = ScriptControlled.CONTROL_ZERO;
            lock (scriptedcontrols)
            {
                scriptedcontrols.Clear();
            }
            ControllingClient.SendTakeControls(int.MaxValue, false, false);
        }

        private void UnRegisterSeatControls(UUID obj)
        {
            List<UUID> takers = new List<UUID>();

            foreach (ScriptControllers c in scriptedcontrols.Values)
            {
                if (c.objectID == obj)
                    takers.Add(c.itemID);
            }
            foreach (UUID t in takers)
            {
                UnRegisterControlEventsToScript(0, t);
            }
        }

        public void UnRegisterControlEventsToScript(uint Obj_localID, UUID Script_item_UUID)
        {
            ScriptControllers takecontrols;

            lock (scriptedcontrols)
            {
                if (scriptedcontrols.TryGetValue(Script_item_UUID, out takecontrols))
                {
                    ScriptControlled sctc = takecontrols.eventControls;

                    ControllingClient.SendTakeControls((int)sctc, false, false);
                    ControllingClient.SendTakeControls((int)sctc, true, false);

                    scriptedcontrols.Remove(Script_item_UUID);
                    IgnoredControls = ScriptControlled.CONTROL_ZERO;
                    foreach (ScriptControllers scData in scriptedcontrols.Values)
                    {
                        IgnoredControls |= scData.ignoreControls;
                    }
                }
            }
        }

        private void SendControlsToScripts(uint flags)
        {
            // Notify the scripts only after calling UpdateMovementAnimations(), so that if a script
            // (e.g., a walking script) checks which animation is active it will be the correct animation.
            lock (scriptedcontrols)
            {
                if (scriptedcontrols.Count <= 0)
                    return;

                ScriptControlled allflags = ScriptControlled.CONTROL_ZERO;
    
                if (MouseDown)
                {
                    allflags = LastCommands & (ScriptControlled.CONTROL_ML_LBUTTON | ScriptControlled.CONTROL_LBUTTON);
                    if ((flags & (uint)AgentManager.ControlFlags.AGENT_CONTROL_LBUTTON_UP) != 0 || (flags & unchecked((uint)AgentManager.ControlFlags.AGENT_CONTROL_ML_LBUTTON_UP)) != 0)
                    {
                        allflags = ScriptControlled.CONTROL_ZERO;
                        MouseDown = true;
                    }
                }
    
                if ((flags & (uint)AgentManager.ControlFlags.AGENT_CONTROL_ML_LBUTTON_DOWN) != 0)
                {
                    allflags |= ScriptControlled.CONTROL_ML_LBUTTON;
                    MouseDown = true;
                }
    
                if ((flags & (uint)AgentManager.ControlFlags.AGENT_CONTROL_LBUTTON_DOWN) != 0)
                {
                    allflags |= ScriptControlled.CONTROL_LBUTTON;
                    MouseDown = true;
                }
    
                // find all activated controls, whether the scripts are interested in them or not
                if ((flags & (uint)AgentManager.ControlFlags.AGENT_CONTROL_AT_POS) != 0 || (flags & (uint)AgentManager.ControlFlags.AGENT_CONTROL_NUDGE_AT_POS) != 0)
                {
                    allflags |= ScriptControlled.CONTROL_FWD;
                }
    
                if ((flags & (uint)AgentManager.ControlFlags.AGENT_CONTROL_AT_NEG) != 0 || (flags & (uint)AgentManager.ControlFlags.AGENT_CONTROL_NUDGE_AT_NEG) != 0)
                {
                    allflags |= ScriptControlled.CONTROL_BACK;
                }
    
                if ((flags & (uint)AgentManager.ControlFlags.AGENT_CONTROL_UP_POS) != 0 || (flags & (uint)AgentManager.ControlFlags.AGENT_CONTROL_NUDGE_UP_POS) != 0)
                {
                    allflags |= ScriptControlled.CONTROL_UP;
                }
    
                if ((flags & (uint)AgentManager.ControlFlags.AGENT_CONTROL_UP_NEG) != 0 || (flags & (uint)AgentManager.ControlFlags.AGENT_CONTROL_NUDGE_UP_NEG) != 0)
                {
                    allflags |= ScriptControlled.CONTROL_DOWN;
                }

                if ((flags & (uint)AgentManager.ControlFlags.AGENT_CONTROL_LEFT_POS) != 0 || (flags & (uint)AgentManager.ControlFlags.AGENT_CONTROL_NUDGE_LEFT_POS) != 0)
                {
                    allflags |= ScriptControlled.CONTROL_LEFT;
                }
    
                if ((flags & (uint)AgentManager.ControlFlags.AGENT_CONTROL_LEFT_NEG) != 0 || (flags & (uint)AgentManager.ControlFlags.AGENT_CONTROL_NUDGE_LEFT_NEG) != 0)
                {
                    allflags |= ScriptControlled.CONTROL_RIGHT;
                }
    
                if ((flags & (uint)AgentManager.ControlFlags.AGENT_CONTROL_YAW_NEG) != 0)
                {
                    allflags |= ScriptControlled.CONTROL_ROT_RIGHT;
                }
    
                if ((flags & (uint)AgentManager.ControlFlags.AGENT_CONTROL_YAW_POS) != 0)
                {
                    allflags |= ScriptControlled.CONTROL_ROT_LEFT;
                }

                // optimization; we have to check per script, but if nothing is pressed and nothing changed, we can skip that
                if (allflags != ScriptControlled.CONTROL_ZERO || allflags != LastCommands)
                {
                    foreach (KeyValuePair<UUID, ScriptControllers> kvp in scriptedcontrols)
                    {
                        UUID scriptUUID = kvp.Key;
                        ScriptControllers scriptControlData = kvp.Value;
    
                        ScriptControlled localHeld = allflags & scriptControlData.eventControls;     // the flags interesting for us
                        ScriptControlled localLast = LastCommands & scriptControlData.eventControls; // the activated controls in the last cycle
                        ScriptControlled localChange = localHeld ^ localLast;                        // the changed bits

                        if (localHeld != ScriptControlled.CONTROL_ZERO || localChange != ScriptControlled.CONTROL_ZERO)
                        {
                            // only send if still pressed or just changed
                            m_scene.EventManager.TriggerControlEvent(scriptUUID, UUID, (uint)localHeld, (uint)localChange);
                        }
                    }
                }
    
                LastCommands = allflags;
            }
        }

        internal static AgentManager.ControlFlags RemoveIgnoredControls(AgentManager.ControlFlags flags, ScriptControlled ignored)
        {
            if (ignored == ScriptControlled.CONTROL_ZERO)
                return flags;

            if ((ignored & ScriptControlled.CONTROL_BACK) != 0)
                flags &= ~(AgentManager.ControlFlags.AGENT_CONTROL_AT_NEG | AgentManager.ControlFlags.AGENT_CONTROL_NUDGE_AT_NEG);
            if ((ignored & ScriptControlled.CONTROL_FWD) != 0)
                flags &= ~(AgentManager.ControlFlags.AGENT_CONTROL_NUDGE_AT_POS | AgentManager.ControlFlags.AGENT_CONTROL_AT_POS);
            if ((ignored & ScriptControlled.CONTROL_DOWN) != 0)
                flags &= ~(AgentManager.ControlFlags.AGENT_CONTROL_UP_NEG | AgentManager.ControlFlags.AGENT_CONTROL_NUDGE_UP_NEG);
            if ((ignored & ScriptControlled.CONTROL_UP) != 0)
                flags &= ~(AgentManager.ControlFlags.AGENT_CONTROL_NUDGE_UP_POS | AgentManager.ControlFlags.AGENT_CONTROL_UP_POS);
            if ((ignored & ScriptControlled.CONTROL_LEFT) != 0)
                flags &= ~(AgentManager.ControlFlags.AGENT_CONTROL_LEFT_POS | AgentManager.ControlFlags.AGENT_CONTROL_NUDGE_LEFT_POS);
            if ((ignored & ScriptControlled.CONTROL_RIGHT) != 0)
                flags &= ~(AgentManager.ControlFlags.AGENT_CONTROL_NUDGE_LEFT_NEG | AgentManager.ControlFlags.AGENT_CONTROL_LEFT_NEG);
            if ((ignored & ScriptControlled.CONTROL_ROT_LEFT) != 0)
                flags &= ~(AgentManager.ControlFlags.AGENT_CONTROL_YAW_NEG);
            if ((ignored & ScriptControlled.CONTROL_ROT_RIGHT) != 0)
                flags &= ~(AgentManager.ControlFlags.AGENT_CONTROL_YAW_POS);
            if ((ignored & ScriptControlled.CONTROL_ML_LBUTTON) != 0)
                flags &= ~(AgentManager.ControlFlags.AGENT_CONTROL_ML_LBUTTON_DOWN);
            if ((ignored & ScriptControlled.CONTROL_LBUTTON) != 0)
                flags &= ~(AgentManager.ControlFlags.AGENT_CONTROL_LBUTTON_UP | AgentManager.ControlFlags.AGENT_CONTROL_LBUTTON_DOWN);

            //DIR_CONTROL_FLAG_FORWARD = AgentManager.ControlFlags.AGENT_CONTROL_AT_POS,
            //DIR_CONTROL_FLAG_BACK = AgentManager.ControlFlags.AGENT_CONTROL_AT_NEG,
            //DIR_CONTROL_FLAG_LEFT = AgentManager.ControlFlags.AGENT_CONTROL_LEFT_POS,
            //DIR_CONTROL_FLAG_RIGHT = AgentManager.ControlFlags.AGENT_CONTROL_LEFT_NEG,
            //DIR_CONTROL_FLAG_UP = AgentManager.ControlFlags.AGENT_CONTROL_UP_POS,
            //DIR_CONTROL_FLAG_DOWN = AgentManager.ControlFlags.AGENT_CONTROL_UP_NEG,
            //DIR_CONTROL_FLAG_DOWN_NUDGE = AgentManager.ControlFlags.AGENT_CONTROL_NUDGE_UP_NEG

            return flags;
        }

        private void ReprioritizeUpdates()
        {
            if (Scene.IsReprioritizationEnabled && Scene.UpdatePrioritizationScheme != UpdatePrioritizationSchemes.Time)
            {
                lock (m_reprioritization_timer)
                {
                    if (!m_reprioritizing)
                        m_reprioritization_timer.Enabled = m_reprioritizing = true;
                    else
                        m_reprioritization_called = true;
                }
            }
        }

        private void Reprioritize(object sender, ElapsedEventArgs e)
        {
            ControllingClient.ReprioritizeUpdates();

            lock (m_reprioritization_timer)
            {
                m_reprioritization_timer.Enabled = m_reprioritizing = m_reprioritization_called;
                m_reprioritization_called = false;
            }
        }

        private void CheckLandingPoint(ref Vector3 pos)
        {
            // Never constrain lures
            if ((TeleportFlags & TeleportFlags.ViaLure) != 0)
                return;

            if (m_scene.RegionInfo.EstateSettings.AllowDirectTeleport)
                return;

            ILandObject land = m_scene.LandChannel.GetLandObject(pos.X, pos.Y);

            if (land.LandData.LandingType == (byte)LandingType.LandingPoint &&
                land.LandData.UserLocation != Vector3.Zero &&
                land.LandData.OwnerID != m_uuid &&
                (!m_scene.Permissions.IsGod(m_uuid)) &&
                (!m_scene.RegionInfo.EstateSettings.IsEstateManagerOrOwner(m_uuid)))
            {
                float curr = Vector3.Distance(AbsolutePosition, pos);
                if (Vector3.Distance(land.LandData.UserLocation, pos) < curr)
                    pos = land.LandData.UserLocation;
                else
                    ControllingClient.SendAlertMessage("Can't teleport closer to destination");
            }
        }

        private void CheckAndAdjustTelehub(SceneObjectGroup telehub, ref Vector3 pos)
        {
            if ((m_teleportFlags & (TeleportFlags.ViaLogin | TeleportFlags.ViaRegionID)) ==
                (TeleportFlags.ViaLogin | TeleportFlags.ViaRegionID) ||
                (m_scene.TelehubAllowLandmarks == true ? false : ((m_teleportFlags & TeleportFlags.ViaLandmark) != 0 )) ||
                (m_teleportFlags & TeleportFlags.ViaLocation) != 0 ||
                (m_teleportFlags & Constants.TeleportFlags.ViaHGLogin) != 0)
            {
                if (GodLevel < 200 &&
                    ((!m_scene.Permissions.IsGod(m_uuid) &&
                    !m_scene.RegionInfo.EstateSettings.IsEstateManagerOrOwner(m_uuid)) || 
                    (m_teleportFlags & TeleportFlags.ViaLocation) != 0 ||
                    (m_teleportFlags & Constants.TeleportFlags.ViaHGLogin) != 0))
                {
                    SpawnPoint[] spawnPoints = m_scene.RegionInfo.RegionSettings.SpawnPoints().ToArray();
                    if (spawnPoints.Length == 0)
                        return;

                    int index;
                    bool selected = false;

                    switch (m_scene.SpawnPointRouting)
                    {
                        case "random":

                            do
                            {
                                index = Util.RandomClass.Next(spawnPoints.Length - 1);
                                
                                Vector3 spawnPosition = spawnPoints[index].GetLocation(
                                    telehub.AbsolutePosition,
                                    telehub.GroupRotation
                                );
                                // SpawnPoint sp = spawnPoints[index];

                                ILandObject land = m_scene.LandChannel.GetLandObject(spawnPosition.X, spawnPosition.Y);
                                if (land == null || land.IsEitherBannedOrRestricted(UUID))
                                    selected = false;
                                else
                                    selected = true;

                            } while ( selected == false);

                            pos = spawnPoints[index].GetLocation(
                                telehub.AbsolutePosition,
                                telehub.GroupRotation
                            );
                            return;

                        case "sequence":

                            do
                            {
                                index = m_scene.SpawnPoint();
                                
                                Vector3 spawnPosition = spawnPoints[index].GetLocation(
                                    telehub.AbsolutePosition,
                                    telehub.GroupRotation
                                );
                                // SpawnPoint sp = spawnPoints[index];

                                ILandObject land = m_scene.LandChannel.GetLandObject(spawnPosition.X, spawnPosition.Y);
                                if (land == null || land.IsEitherBannedOrRestricted(UUID))
                                    selected = false;
                                else
                                    selected = true;

                            } while (selected == false);

                            pos = spawnPoints[index].GetLocation(telehub.AbsolutePosition, telehub.GroupRotation);
                            ;
                            return;

                        default:
                        case "closest":

                            float distance = 9999;
                            int closest = -1;
        
                            for (int i = 0; i < spawnPoints.Length; i++)
                            {
                                Vector3 spawnPosition = spawnPoints[i].GetLocation(
                                    telehub.AbsolutePosition,
                                    telehub.GroupRotation
                                );
                                Vector3 offset = spawnPosition - pos;
                                float d = Vector3.Mag(offset);
                                if (d >= distance)
                                    continue;
                                ILandObject land = m_scene.LandChannel.GetLandObject(spawnPosition.X, spawnPosition.Y);
                                if (land == null)
                                    continue;
                                if (land.IsEitherBannedOrRestricted(UUID))
                                    continue;
                                distance = d;
                                closest = i;
                            }
                            if (closest == -1)
                                return;
                            
                            pos = spawnPoints[closest].GetLocation(telehub.AbsolutePosition, telehub.GroupRotation);
                            return;

                    }
                }
            }
        }

        private void CheckAndAdjustLandingPoint(ref Vector3 pos)
        {
            string reason;

            // Honor bans
            if (!m_scene.TestLandRestrictions(UUID, out reason, ref pos.X, ref pos.Y))
                return;

            SceneObjectGroup telehub = null;
            if (m_scene.RegionInfo.RegionSettings.TelehubObject != UUID.Zero && (telehub = m_scene.GetSceneObjectGroup(m_scene.RegionInfo.RegionSettings.TelehubObject)) != null)
            {
                if (!m_scene.RegionInfo.EstateSettings.AllowDirectTeleport)
                {
                    CheckAndAdjustTelehub(telehub, ref pos);
                    return;
                }
            }

            ILandObject land = m_scene.LandChannel.GetLandObject(pos.X, pos.Y);
            if (land != null)
            {
                if (Scene.DebugTeleporting)
                    TeleportFlagsDebug();

                // If we come in via login, landmark or map, we want to
                // honor landing points. If we come in via Lure, we want
                // to ignore them.
                if ((m_teleportFlags & (TeleportFlags.ViaLogin | TeleportFlags.ViaRegionID)) ==
                    (TeleportFlags.ViaLogin | TeleportFlags.ViaRegionID) ||
                    (m_teleportFlags & TeleportFlags.ViaLandmark) != 0 ||
                    (m_teleportFlags & TeleportFlags.ViaLocation) != 0 ||
                    (m_teleportFlags & Constants.TeleportFlags.ViaHGLogin) != 0)
                {
                    // Don't restrict gods, estate managers, or land owners to
                    // the TP point. This behaviour mimics agni.
                    if (land.LandData.LandingType == (byte)LandingType.LandingPoint &&
                        land.LandData.UserLocation != Vector3.Zero &&
                        GodLevel < 200 &&
                        ((land.LandData.OwnerID != m_uuid && 
                          !m_scene.Permissions.IsGod(m_uuid) &&
                          !m_scene.RegionInfo.EstateSettings.IsEstateManagerOrOwner(m_uuid)) || 
                         (m_teleportFlags & TeleportFlags.ViaLocation) != 0 ||
                         (m_teleportFlags & Constants.TeleportFlags.ViaHGLogin) != 0))
                    {
                        pos = land.LandData.UserLocation;
                    }
                }
                
                land.SendLandUpdateToClient(ControllingClient);
            }
        }

        private DetectedObject CreateDetObject(SceneObjectPart obj)
        {
            DetectedObject detobj = new DetectedObject();
            detobj.keyUUID = obj.UUID;
            detobj.nameStr = obj.Name;
            detobj.ownerUUID = obj.OwnerID;
            detobj.posVector = obj.AbsolutePosition;
            detobj.rotQuat = obj.GetWorldRotation();
            detobj.velVector = obj.Velocity;
            detobj.colliderType = 0;
            detobj.groupUUID = obj.GroupID;

            return detobj;
        }

        private DetectedObject CreateDetObject(ScenePresence av)
        {
            DetectedObject detobj = new DetectedObject();
            detobj.keyUUID = av.UUID;
            detobj.nameStr = av.ControllingClient.Name;
            detobj.ownerUUID = av.UUID;
            detobj.posVector = av.AbsolutePosition;
            detobj.rotQuat = av.Rotation;
            detobj.velVector = av.Velocity;
            detobj.colliderType = 0;
            detobj.groupUUID = av.ControllingClient.ActiveGroupId;

            return detobj;
        }

        private DetectedObject CreateDetObjectForGround()
        {
            DetectedObject detobj = new DetectedObject();
            detobj.keyUUID = UUID.Zero;
            detobj.nameStr = "";
            detobj.ownerUUID = UUID.Zero;
            detobj.posVector = AbsolutePosition;
            detobj.rotQuat = Quaternion.Identity;
            detobj.velVector = Vector3.Zero;
            detobj.colliderType = 0;
            detobj.groupUUID = UUID.Zero;

            return detobj;
        }

        private ColliderArgs CreateColliderArgs(SceneObjectPart dest, List<uint> colliders)
        {
            ColliderArgs colliderArgs = new ColliderArgs();
            List<DetectedObject> colliding = new List<DetectedObject>();
            foreach (uint localId in colliders)
            {
                if (localId == 0)
                    continue;

                SceneObjectPart obj = m_scene.GetSceneObjectPart(localId);
                if (obj != null)
                {
                    if (!dest.CollisionFilteredOut(obj.UUID, obj.Name))
                        colliding.Add(CreateDetObject(obj));
                }
                else
                {
                    ScenePresence av = m_scene.GetScenePresence(localId);
                    if (av != null && (!av.IsChildAgent))
                    {
                        if (!dest.CollisionFilteredOut(av.UUID, av.Name))
                            colliding.Add(CreateDetObject(av));
                    }
                }
            }

            colliderArgs.Colliders = colliding;

            return colliderArgs;
        }

        private delegate void ScriptCollidingNotification(uint localID, ColliderArgs message);

        private void SendCollisionEvent(SceneObjectGroup dest, scriptEvents ev, List<uint> colliders, ScriptCollidingNotification notify)
        {
            ColliderArgs CollidingMessage;

            if (colliders.Count > 0)
            {
                if ((dest.RootPart.ScriptEvents & ev) != 0)
                {
                    CollidingMessage = CreateColliderArgs(dest.RootPart, colliders);

                    if (CollidingMessage.Colliders.Count > 0)
                        notify(dest.RootPart.LocalId, CollidingMessage);
                }
            }
        }

        private void SendLandCollisionEvent(SceneObjectGroup dest, scriptEvents ev, ScriptCollidingNotification notify)
        {
            if ((dest.RootPart.ScriptEvents & ev) != 0)
            {
                ColliderArgs LandCollidingMessage = new ColliderArgs();
                List<DetectedObject> colliding = new List<DetectedObject>();

                colliding.Add(CreateDetObjectForGround());
                LandCollidingMessage.Colliders = colliding;

                notify(dest.RootPart.LocalId, LandCollidingMessage);
            }
        }

        private void RaiseCollisionScriptEvents(Dictionary<uint, ContactPoint> coldata)
        {
            try
            {
                List<uint> thisHitColliders = new List<uint>();
                List<uint> endedColliders = new List<uint>();
                List<uint> startedColliders = new List<uint>();
                List<CollisionForSoundInfo> soundinfolist = new List<CollisionForSoundInfo>();
                CollisionForSoundInfo soundinfo;
                ContactPoint curcontact;

                if (coldata.Count == 0)
                {
                    if (m_lastColliders.Count == 0)
                        return; // nothing to do

                    foreach (uint localID in m_lastColliders)
                    {
                        endedColliders.Add(localID);
                    }
                    m_lastColliders.Clear();
                }

                else
                {
                    foreach (uint id in coldata.Keys)
                    {
                        thisHitColliders.Add(id);
                        if (!m_lastColliders.Contains(id))
                        {
                            startedColliders.Add(id);
                            curcontact = coldata[id];
                            if (Math.Abs(curcontact.RelativeSpeed) > 0.2)
                            {
                                soundinfo = new CollisionForSoundInfo();
                                soundinfo.colliderID = id;
                                soundinfo.position = curcontact.Position;
                                soundinfo.relativeVel = curcontact.RelativeSpeed;
                                soundinfolist.Add(soundinfo);
                            }
                        }
                        //m_log.Debug("[SCENE PRESENCE]: Collided with:" + localid.ToString() + " at depth of: " + collissionswith[localid].ToString());
                    }

                    // calculate things that ended colliding
                    foreach (uint localID in m_lastColliders)
                    {
                        if (!thisHitColliders.Contains(localID))
                        {
                            endedColliders.Add(localID);
                        }
                    }
                    //add the items that started colliding this time to the last colliders list.
                    foreach (uint localID in startedColliders)
                    {
                        m_lastColliders.Add(localID);
                    }
                    // remove things that ended colliding from the last colliders list
                    foreach (uint localID in endedColliders)
                    {
                        m_lastColliders.Remove(localID);
                    }

                    if (soundinfolist.Count > 0)
                        CollisionSounds.AvatarCollisionSound(this, soundinfolist);
                }

                foreach (SceneObjectGroup att in GetAttachments())
                {
                    SendCollisionEvent(att, scriptEvents.collision_start, startedColliders, m_scene.EventManager.TriggerScriptCollidingStart);
                    SendCollisionEvent(att, scriptEvents.collision      , m_lastColliders , m_scene.EventManager.TriggerScriptColliding);
                    SendCollisionEvent(att, scriptEvents.collision_end  , endedColliders  , m_scene.EventManager.TriggerScriptCollidingEnd);

                    if (startedColliders.Contains(0))
                        SendLandCollisionEvent(att, scriptEvents.land_collision_start, m_scene.EventManager.TriggerScriptLandCollidingStart);
                    if (m_lastColliders.Contains(0))
                        SendLandCollisionEvent(att, scriptEvents.land_collision, m_scene.EventManager.TriggerScriptLandColliding);
                    if (endedColliders.Contains(0))
                        SendLandCollisionEvent(att, scriptEvents.land_collision_end, m_scene.EventManager.TriggerScriptLandCollidingEnd);
                }
            }
            finally
            {
                m_collisionEventFlag = false;
            }
        }

        private void TeleportFlagsDebug() {
    
            // Some temporary debugging help to show all the TeleportFlags we have...
            bool HG = false;
            if((m_teleportFlags & TeleportFlags.ViaHGLogin) == TeleportFlags.ViaHGLogin)
                HG = true;
    
            m_log.InfoFormat("[SCENE PRESENCE]: TELEPORT ******************");
    
            uint i = 0u;
            for (int x = 0; x <= 30 ; x++, i = 1u << x)
            {
                i = 1u << x;
    
                if((m_teleportFlags & (TeleportFlags)i) == (TeleportFlags)i)
                    if (HG == false)
                        m_log.InfoFormat("[SCENE PRESENCE]: Teleport Flags include {0}", ((TeleportFlags) i).ToString());
                    else
                        m_log.InfoFormat("[SCENE PRESENCE]: HG Teleport Flags include {0}", ((TeleportFlags)i).ToString());
            }
    
            m_log.InfoFormat("[SCENE PRESENCE]: TELEPORT ******************");
    
        }
    }
}<|MERGE_RESOLUTION|>--- conflicted
+++ resolved
@@ -3276,12 +3276,8 @@
                 cAgent.Anims = Animator.Animations.ToArray();
             }
             catch { }
-<<<<<<< HEAD
-            cAgent.DefaultAnim = Animator.Animations.ImplicitDefaultAnimation;
-=======
             cAgent.DefaultAnim = Animator.Animations.DefaultAnimation;
             cAgent.AnimState = Animator.Animations.ImplicitDefaultAnimation;
->>>>>>> 3388534f
 
             if (Scene.AttachmentsModule != null)
                 Scene.AttachmentsModule.CopyAttachments(this, cAgent);
@@ -3358,11 +3354,8 @@
                 Animator.Animations.FromArray(cAgent.Anims);
             if (cAgent.DefaultAnim != null)
                 Animator.Animations.SetDefaultAnimation(cAgent.DefaultAnim.AnimID, cAgent.DefaultAnim.SequenceNum, UUID.Zero);
-<<<<<<< HEAD
-=======
             if (cAgent.AnimState != null)
                 Animator.Animations.SetImplicitDefaultAnimation(cAgent.AnimState.AnimID, cAgent.AnimState.SequenceNum, UUID.Zero);
->>>>>>> 3388534f
 
             if (Scene.AttachmentsModule != null)
                 Scene.AttachmentsModule.CopyAttachments(cAgent, this);
