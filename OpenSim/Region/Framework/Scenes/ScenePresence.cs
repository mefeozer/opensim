--- conflicted
+++ resolved
@@ -1069,15 +1069,7 @@
         /// <param name="pos"></param>
         public void Teleport(Vector3 pos)
         {
-<<<<<<< HEAD
-            bool isFlying = false;
-            if (PhysicsActor != null)
-                isFlying = PhysicsActor.Flying;
-            
-            m_log.DebugFormat("[SCENE PRESENCCE]: Local teleport, flying = {0}", isFlying);
-=======
             bool isFlying = Flying;
->>>>>>> c34ab0ee
             RemoveFromPhysicalScene();
             Velocity = Vector3.Zero;
             CheckLandingPoint(ref pos);
