/*
 * Copyright (c) Contributors, http://opensimulator.org/
 * See CONTRIBUTORS.TXT for a full list of copyright holders.
 *
 * Redistribution and use in source and binary forms, with or without
 * modification, are permitted provided that the following conditions are met:
 *     * Redistributions of source code must retain the above copyright
 *       notice, this list of conditions and the following disclaimer.
 *     * Redistributions in binary form must reproduce the above copyright
 *       notice, this list of conditions and the following disclaimer in the
 *       documentation and/or other materials provided with the distribution.
 *     * Neither the name of the OpenSimulator Project nor the
 *       names of its contributors may be used to endorse or promote products
 *       derived from this software without specific prior written permission.
 *
 * THIS SOFTWARE IS PROVIDED BY THE DEVELOPERS ``AS IS'' AND ANY
 * EXPRESS OR IMPLIED WARRANTIES, INCLUDING, BUT NOT LIMITED TO, THE IMPLIED
 * WARRANTIES OF MERCHANTABILITY AND FITNESS FOR A PARTICULAR PURPOSE ARE
 * DISCLAIMED. IN NO EVENT SHALL THE CONTRIBUTORS BE LIABLE FOR ANY
 * DIRECT, INDIRECT, INCIDENTAL, SPECIAL, EXEMPLARY, OR CONSEQUENTIAL DAMAGES
 * (INCLUDING, BUT NOT LIMITED TO, PROCUREMENT OF SUBSTITUTE GOODS OR SERVICES;
 * LOSS OF USE, DATA, OR PROFITS; OR BUSINESS INTERRUPTION) HOWEVER CAUSED AND
 * ON ANY THEORY OF LIABILITY, WHETHER IN CONTRACT, STRICT LIABILITY, OR TORT
 * (INCLUDING NEGLIGENCE OR OTHERWISE) ARISING IN ANY WAY OUT OF THE USE OF THIS
 * SOFTWARE, EVEN IF ADVISED OF THE POSSIBILITY OF SUCH DAMAGE.
 */

using System;
using System.Collections.Generic;
using System.Drawing;
using System.IO;
using System.Threading;
using System.Xml;
using System.Xml.Serialization;
using OpenMetaverse;
using OpenMetaverse.Packets;
using OpenSim.Framework;
using OpenSim.Region.Framework.Interfaces;
using OpenSim.Region.Physics.Manager;
using OpenSim.Region.Framework.Scenes.Serialization;

namespace OpenSim.Region.Framework.Scenes
{
    [Flags]
    public enum scriptEvents
    {
        None = 0,
        attach = 1,
        collision = 16,
        collision_end = 32,
        collision_start = 64,
        control = 128,
        dataserver = 256,
        email = 512,
        http_response = 1024,
        land_collision = 2048,
        land_collision_end = 4096,
        land_collision_start = 8192,
        at_target = 16384,
        at_rot_target = 16777216,
        listen = 32768,
        money = 65536,
        moving_end = 131072,
        moving_start = 262144,
        not_at_rot_target = 524288,
        not_at_target = 1048576,
        remote_data = 8388608,
        run_time_permissions = 268435456,
        state_entry = 1073741824,
        state_exit = 2,
        timer = 4,
        touch = 8,
        touch_end = 536870912,
        touch_start = 2097152,
        object_rez = 4194304
    }

    struct scriptPosTarget
    {
        public Vector3 targetPos;
        public float tolerance;
        public uint handle;
    }

    struct scriptRotTarget
    {
        public Quaternion targetRot;
        public float tolerance;
        public uint handle;
    }

    public delegate void PrimCountTaintedDelegate();

    /// <summary>
    /// A scene object group is conceptually an object in the scene.  The object is constituted of SceneObjectParts
    /// (often known as prims), one of which is considered the root part.
    /// </summary>
    public partial class SceneObjectGroup : EntityBase, ISceneObject
    {
        // private PrimCountTaintedDelegate handlerPrimCountTainted = null;

        /// <summary>
        /// Signal whether the non-inventory attributes of any prims in the group have changed
        /// since the group's last persistent backup
        /// </summary>
        private bool m_hasGroupChanged = false;
        private long timeFirstChanged;
        private long timeLastChanged;
        private System.Threading.ReaderWriterLockSlim m_partsLock = new System.Threading.ReaderWriterLockSlim();

        public void lockPartsForRead(bool locked)
        {
            if (locked)
            {
                if (m_partsLock.RecursiveReadCount > 0)
                {
                    m_log.Error("[SceneObjectGroup.m_parts] Recursive read lock requested. This should not happen and means something needs to be fixed. For now though, it's safe to continue.");
                    m_partsLock.ExitReadLock();
                }
                if (m_partsLock.RecursiveWriteCount > 0)
                {
                    m_log.Error("[SceneObjectGroup.m_parts] Recursive read lock requested. This should not happen and means something needs to be fixed.");
                    m_partsLock.ExitWriteLock();
                }

                while (!m_partsLock.TryEnterReadLock(60000))
                {
                    m_log.Error("[SceneObjectGroup.m_parts] Thread lock detected while trying to aquire READ lock of m_parts in SceneObjectGroup. I'm going to try to solve the thread lock automatically to preserve region stability, but this needs to be fixed.");
                    if (m_partsLock.IsWriteLockHeld)
                    {
                        m_partsLock = new System.Threading.ReaderWriterLockSlim();
                    }
                }
            }
            else
            {
                if (m_partsLock.RecursiveReadCount > 0)
                {
                    m_partsLock.ExitReadLock();
                }
            }
        }
        public void lockPartsForWrite(bool locked)
        {
            if (locked)
            {
                if (m_partsLock.RecursiveReadCount > 0)
                {
                    m_log.Error("[SceneObjectGroup.m_parts] Recursive write lock requested. This should not happen and means something needs to be fixed. For now though, it's safe to continue.");
                    m_partsLock.ExitReadLock();
                }
                if (m_partsLock.RecursiveWriteCount > 0)
                {
                    m_log.Error("[SceneObjectGroup.m_parts] Recursive write lock requested. This should not happen and means something needs to be fixed.");
                    m_partsLock.ExitWriteLock();
                }

                while (!m_partsLock.TryEnterWriteLock(60000))
                {
                    m_log.Error("[SceneObjectGroup.m_parts] Thread lock detected while trying to aquire WRITE lock of m_scripts in XEngine. I'm going to try to solve the thread lock automatically to preserve region stability, but this needs to be fixed.");
                    if (m_partsLock.IsWriteLockHeld)
                    {
                        m_partsLock = new System.Threading.ReaderWriterLockSlim();
                    }
                }
            }
            else
            {
                if (m_partsLock.RecursiveWriteCount > 0)
                {
                    m_partsLock.ExitWriteLock();
                }
            }
        }

        public bool HasGroupChanged
        {
            set
            {
                if (value)
                {
                    timeLastChanged = DateTime.Now.Ticks;
                    if (!m_hasGroupChanged)
                        timeFirstChanged = DateTime.Now.Ticks;
                }
                m_hasGroupChanged = value;
            }

            get { return m_hasGroupChanged; }
        }

        private bool isTimeToPersist()
        {
            if (IsSelected || IsDeleted || IsAttachment)
                return false;
            if (!m_hasGroupChanged)
                return false;
            if (m_scene.ShuttingDown)
                return true;
            long currentTime = DateTime.Now.Ticks;
            if (currentTime - timeLastChanged > m_scene.m_dontPersistBefore || currentTime - timeFirstChanged > m_scene.m_persistAfter)
                return true;
            return false;
        }
        
        /// <value>
        /// Is this scene object acting as an attachment?
        /// 
        /// We return false if the group has already been deleted.
        ///
        /// TODO: At the moment set must be done on the part itself.  There may be a case for doing it here since I
        /// presume either all or no parts in a linkset can be part of an attachment (in which
        /// case the value would get proprogated down into all the descendent parts).
        /// </value>
        public bool IsAttachment
        {
            get
            {
                if (!IsDeleted)
                    return m_rootPart.IsAttachment;
                
                return false;
            }
        }

        public float scriptScore = 0f;

        private Vector3 lastPhysGroupPos;
        private Quaternion lastPhysGroupRot;

        private bool m_isBackedUp = false;

        /// <summary>
        /// The constituent parts of this group
        /// </summary>
        protected Dictionary<UUID, SceneObjectPart> m_parts = new Dictionary<UUID, SceneObjectPart>();

        protected ulong m_regionHandle;
        protected SceneObjectPart m_rootPart;
        // private Dictionary<UUID, scriptEvents> m_scriptEvents = new Dictionary<UUID, scriptEvents>();

        private Dictionary<uint, scriptPosTarget> m_targets = new Dictionary<uint, scriptPosTarget>();
        private Dictionary<uint, scriptRotTarget> m_rotTargets = new Dictionary<uint, scriptRotTarget>();

        private bool m_scriptListens_atTarget = false;
        private bool m_scriptListens_notAtTarget = false;

        private bool m_scriptListens_atRotTarget = false;
        private bool m_scriptListens_notAtRotTarget = false;

        internal Dictionary<UUID, string> m_savedScriptState = null;

        #region Properties

        /// <summary>
        /// The name of an object grouping is always the same as its root part
        /// </summary>
        public override string Name
        {
            get {
                if (RootPart == null)
                    return "";
                return RootPart.Name;
            }
            set { RootPart.Name = value; }
        }

        /// <summary>
        /// Added because the Parcel code seems to use it
        /// but not sure a object should have this
        /// as what does it tell us? that some avatar has selected it (but not what Avatar/user)
        /// think really there should be a list (or whatever) in each scenepresence
        /// saying what prim(s) that user has selected.
        /// </summary>
        protected bool m_isSelected = false;

        /// <summary>
        /// Number of prims in this group
        /// </summary>
        public int PrimCount
        {
            get { return m_parts.Count; }
        }

        protected Quaternion m_rotation = Quaternion.Identity;

        public virtual Quaternion Rotation
        {
            get { return m_rotation; }
            set { m_rotation = value; }
        }

        public Quaternion GroupRotation
        {
            get { return m_rootPart.RotationOffset; }
        }

        public UUID GroupID
        {
            get { return m_rootPart.GroupID; }
            set { m_rootPart.GroupID = value; }
        }

        /// <value>
        /// The parts of this scene object group.  You must lock this property before using it.
        /// </value>
        public Dictionary<UUID, SceneObjectPart> Children
        {
            get { return m_parts; }
            set { m_parts = value; }
        }

        /// <value>
        /// The root part of this scene object
        /// </value>
        public SceneObjectPart RootPart
        {
            get { return m_rootPart; }
        }

        public ulong RegionHandle
        {
            get { return m_regionHandle; }
            set
            {
                m_regionHandle = value;
                lockPartsForRead(true);
                {
                    foreach (SceneObjectPart part in m_parts.Values)
                    {
                        
                        part.RegionHandle = m_regionHandle;
                        
                    }
                }
                lockPartsForRead(false);
            }
        }

        /// <summary>
        /// Check both the attachment property and the relevant properties of the underlying root part.
        /// </summary>
        /// This is necessary in some cases, particularly when a scene object has just crossed into a region and doesn't
        /// have the IsAttachment property yet checked.
        /// 
        /// FIXME: However, this should be fixed so that this property
        /// propertly reflects the underlying status.
        /// <returns></returns>
        public bool IsAttachmentCheckFull()
        {
            return (IsAttachment || (m_rootPart.Shape.PCode == 9 && m_rootPart.Shape.State != 0));
        }
        
        /// <summary>
        /// The absolute position of this scene object in the scene
        /// </summary>
        public override Vector3 AbsolutePosition
        {
            get { return m_rootPart.GroupPosition; }
            set
            {
                Vector3 val = value;

                if ((m_scene.TestBorderCross(val - Vector3.UnitX, Cardinals.E) || m_scene.TestBorderCross(val + Vector3.UnitX, Cardinals.W)
                    || m_scene.TestBorderCross(val - Vector3.UnitY, Cardinals.N) || m_scene.TestBorderCross(val + Vector3.UnitY, Cardinals.S)) 
                    && !IsAttachmentCheckFull())
                {
                    m_scene.CrossPrimGroupIntoNewRegion(val, this, true);
                }

                lockPartsForRead(true);

                if (RootPart.GetStatusSandbox())
                {
                    if (Util.GetDistanceTo(RootPart.StatusSandboxPos, value) > 10)
                    {
                        RootPart.ScriptSetPhysicsStatus(false);
                        Scene.SimChat(Utils.StringToBytes("Hit Sandbox Limit"),
                              ChatTypeEnum.DebugChannel, 0x7FFFFFFF, RootPart.AbsolutePosition, Name, UUID, false);
                        lockPartsForRead(false);
                        return;
                    }
                }

                foreach (SceneObjectPart part in m_parts.Values)
                {
                    part.GroupPosition = val;
                }

                lockPartsForRead(false);

                //if (m_rootPart.PhysActor != null)
                //{
                //m_rootPart.PhysActor.Position =
                //new PhysicsVector(m_rootPart.GroupPosition.X, m_rootPart.GroupPosition.Y,
                //m_rootPart.GroupPosition.Z);
                //m_scene.PhysicsScene.AddPhysicsActorTaint(m_rootPart.PhysActor);
                //}
            }
        }

        public override uint LocalId
        {
            get { return m_rootPart.LocalId; }
            set { m_rootPart.LocalId = value; }
        }

        public override UUID UUID
        {
            get { return m_rootPart.UUID; }
            set { m_rootPart.UUID = value; }
        }

        public UUID OwnerID
        {
            get { return m_rootPart.OwnerID; }
            set { m_rootPart.OwnerID = value; }
        }

        public float Damage
        {
            get { return m_rootPart.Damage; }
            set { m_rootPart.Damage = value; }
        }

        public Color Color
        {
            get { return m_rootPart.Color; }
            set { m_rootPart.Color = value; }
        }

        public string Text
        {
            get {
                string returnstr = m_rootPart.Text;
                if (returnstr.Length  > 255)
                {
                    returnstr = returnstr.Substring(0, 255);
                }
                return returnstr;
            }
            set { m_rootPart.Text = value; }
        }

        protected virtual bool InSceneBackup
        {
            get { return true; }
        }
        
        private bool m_passCollision;
        public bool PassCollision
        {
            get { return m_passCollision; }
            set
            {
                m_passCollision = value;
                HasGroupChanged = true;
            }
        }

        public bool IsSelected
        {
            get { return m_isSelected; }
            set
            {
                m_isSelected = value;
                // Tell physics engine that group is selected
                if (m_rootPart.PhysActor != null)
                {
                    m_rootPart.PhysActor.Selected = value;
                    // Pass it on to the children.
                    foreach (SceneObjectPart child in Children.Values)
                    {
                        if (child.PhysActor != null)
                        {
                            child.PhysActor.Selected = value;
                        }
                    }
                }
            }
        }

        private SceneObjectPart m_PlaySoundMasterPrim = null;
        public SceneObjectPart PlaySoundMasterPrim
        {
            get { return m_PlaySoundMasterPrim; }
            set { m_PlaySoundMasterPrim = value; }
        }

        private List<SceneObjectPart> m_PlaySoundSlavePrims = new List<SceneObjectPart>();
        public List<SceneObjectPart> PlaySoundSlavePrims
        {
            get { return m_PlaySoundSlavePrims; }
            set { m_PlaySoundSlavePrims = value; }
        }

        private SceneObjectPart m_LoopSoundMasterPrim = null;
        public SceneObjectPart LoopSoundMasterPrim
        {
            get { return m_LoopSoundMasterPrim; }
            set { m_LoopSoundMasterPrim = value; }
        }

        private List<SceneObjectPart> m_LoopSoundSlavePrims = new List<SceneObjectPart>();
        public List<SceneObjectPart> LoopSoundSlavePrims
        {
            get { return m_LoopSoundSlavePrims; }
            set { m_LoopSoundSlavePrims = value; }
        }

        // The UUID for the Region this Object is in.
        public UUID RegionUUID
        {
            get
            {
                if (m_scene != null)
                {
                    return m_scene.RegionInfo.RegionID;
                }
                return UUID.Zero;
            }
        }

        #endregion

        #region Constructors

        /// <summary>
        /// Constructor
        /// </summary>
        public SceneObjectGroup()
        {
        }

        /// <summary>
        /// This constructor creates a SceneObjectGroup using a pre-existing SceneObjectPart.
        /// The original SceneObjectPart will be used rather than a copy, preserving
        /// its existing localID and UUID.
        /// </summary>
        public SceneObjectGroup(SceneObjectPart part)
        {
            SetRootPart(part);
        }

        /// <summary>
        /// Constructor.  This object is added to the scene later via AttachToScene()
        /// </summary>
        public SceneObjectGroup(UUID ownerID, Vector3 pos, Quaternion rot, PrimitiveBaseShape shape)
        { 
            SetRootPart(new SceneObjectPart(ownerID, shape, pos, rot, Vector3.Zero));
        }

        /// <summary>
        /// Constructor.
        /// </summary>
        public SceneObjectGroup(UUID ownerID, Vector3 pos, PrimitiveBaseShape shape)
            : this(ownerID, pos, Quaternion.Identity, shape)
        {
        }

        public void LoadScriptState(XmlDocument doc)
        {
            XmlNodeList nodes = doc.GetElementsByTagName("SavedScriptState");
            if (nodes.Count > 0)
            {
                m_savedScriptState = new Dictionary<UUID, string>();
                foreach (XmlNode node in nodes)
                {
                    if (node.Attributes["UUID"] != null)
                    {
                        UUID itemid = new UUID(node.Attributes["UUID"].Value);
                        m_savedScriptState.Add(itemid, node.InnerXml);
                    }
                } 
            }
        }

        public void SetFromItemID(UUID AssetId)
        {
            lockPartsForRead(true);
            {
                foreach (SceneObjectPart part in m_parts.Values)
                {
                    
                    part.FromItemID = AssetId;
                    
                }
            }
            lockPartsForRead(false);
        }

        public UUID GetFromItemID()
        {
            return m_rootPart.FromItemID;
        }

        /// <summary>
        /// Hooks this object up to the backup event so that it is persisted to the database when the update thread executes.
        /// </summary>
        public virtual void AttachToBackup()
        {
            if (InSceneBackup)
            {
                //m_log.DebugFormat(
                //    "[SCENE OBJECT GROUP]: Attaching object {0} {1} to scene presistence sweep", Name, UUID);

                if (!m_isBackedUp)
                    m_scene.EventManager.OnBackup += ProcessBackup;
                
                m_isBackedUp = true;
            }
        }
        
        /// <summary>
        /// Attach this object to a scene.  It will also now appear to agents.
        /// </summary>
        /// <param name="scene"></param>
        public void AttachToScene(Scene scene)
        {
            m_scene = scene;
            RegionHandle = m_scene.RegionInfo.RegionHandle;

            if (m_rootPart.Shape.PCode != 9 || m_rootPart.Shape.State == 0)
                m_rootPart.ParentID = 0;
            if (m_rootPart.LocalId == 0)
                m_rootPart.LocalId = m_scene.AllocateLocalId();

            // No need to lock here since the object isn't yet in a scene
            foreach (SceneObjectPart part in m_parts.Values)
            {
                if (Object.ReferenceEquals(part, m_rootPart))
                {
                    continue;
                }

                if (part.LocalId == 0)
                {
                    part.LocalId = m_scene.AllocateLocalId();
                }

                part.ParentID = m_rootPart.LocalId;
                //m_log.DebugFormat("[SCENE]: Given local id {0} to part {1}, linknum {2}, parent {3} {4}", part.LocalId, part.UUID, part.LinkNum, part.ParentID, part.ParentUUID);
            }
            
            ApplyPhysics(m_scene.m_physicalPrim);

            // Don't trigger the update here - otherwise some client issues occur when multiple updates are scheduled
            // for the same object with very different properties.  The caller must schedule the update.
            //ScheduleGroupForFullUpdate();
        }

        public Vector3 GroupScale()
        {
            Vector3 minScale = new Vector3(Constants.RegionSize, Constants.RegionSize, Constants.RegionSize);
            Vector3 maxScale = Vector3.Zero;
            Vector3 finalScale = new Vector3(0.5f, 0.5f, 0.5f);

            lockPartsForRead(true);
            {
                foreach (SceneObjectPart part in m_parts.Values)
                {
                    
                    Vector3 partscale = part.Scale;
                    Vector3 partoffset = part.OffsetPosition;

                    minScale.X = (partscale.X + partoffset.X < minScale.X) ? partscale.X + partoffset.X : minScale.X;
                    minScale.Y = (partscale.Y + partoffset.Y < minScale.Y) ? partscale.Y + partoffset.Y : minScale.Y;
                    minScale.Z = (partscale.Z + partoffset.Z < minScale.Z) ? partscale.Z + partoffset.Z : minScale.Z;

                    maxScale.X = (partscale.X + partoffset.X > maxScale.X) ? partscale.X + partoffset.X : maxScale.X;
                    maxScale.Y = (partscale.Y + partoffset.Y > maxScale.Y) ? partscale.Y + partoffset.Y : maxScale.Y;
                    maxScale.Z = (partscale.Z + partoffset.Z > maxScale.Z) ? partscale.Z + partoffset.Z : maxScale.Z;
                    
                }
            }
            lockPartsForRead(false);

            finalScale.X = (minScale.X > maxScale.X) ? minScale.X : maxScale.X;
            finalScale.Y = (minScale.Y > maxScale.Y) ? minScale.Y : maxScale.Y;
            finalScale.Z = (minScale.Z > maxScale.Z) ? minScale.Z : maxScale.Z;
            return finalScale;

        }
        public EntityIntersection TestIntersection(Ray hRay, bool frontFacesOnly, bool faceCenters)
        {
            // We got a request from the inner_scene to raytrace along the Ray hRay
            // We're going to check all of the prim in this group for intersection with the ray
            // If we get a result, we're going to find the closest result to the origin of the ray
            // and send back the intersection information back to the innerscene.

            EntityIntersection result = new EntityIntersection();

            lockPartsForRead(true);
            {
                foreach (SceneObjectPart part in m_parts.Values)
                {
                    
                    // Temporary commented to stop compiler warning
                    //Vector3 partPosition =
                    //    new Vector3(part.AbsolutePosition.X, part.AbsolutePosition.Y, part.AbsolutePosition.Z);
                    Quaternion parentrotation = GroupRotation;

                    // Telling the prim to raytrace.
                    //EntityIntersection inter = part.TestIntersection(hRay, parentrotation);

                    EntityIntersection inter = part.TestIntersectionOBB(hRay, parentrotation,frontFacesOnly, faceCenters);

                    // This may need to be updated to the maximum draw distance possible..
                    // We might (and probably will) be checking for prim creation from other sims
                    // when the camera crosses the border.
                    float idist = Constants.RegionSize;

                    if (inter.HitTF)
                    {
                        // We need to find the closest prim to return to the testcaller along the ray
                        if (inter.distance < idist)
                        {
                            result.HitTF = true;
                            result.ipoint = inter.ipoint;
                            result.obj = part;
                            result.normal = inter.normal;
                            result.distance = inter.distance;
                        }
                    }
                    
                }
            }
            lockPartsForRead(false);
            return result;
        }

        /// <summary>
        /// Gets a vector representing the size of the bounding box containing all the prims in the group
        /// Treats all prims as rectangular, so no shape (cut etc) is taken into account
        /// offsetHeight is the offset in the Z axis from the centre of the bounding box to the centre of the root prim
        /// </summary>
        /// <returns></returns>
        public Vector3 GetAxisAlignedBoundingBox(out float offsetHeight)
        {
            float maxX = -256f, maxY = -256f, maxZ = -256f, minX = 256f, minY = 256f, minZ = 256f;
            lockPartsForRead(true);
            {
                foreach (SceneObjectPart part in m_parts.Values)
                {
                    
                    Vector3 worldPos = part.GetWorldPosition();
                    Vector3 offset = worldPos - AbsolutePosition;
                    Quaternion worldRot;
                    if (part.ParentID == 0)
                    {
                        worldRot = part.RotationOffset;
                    }
                    else
                    {
                        worldRot = part.GetWorldRotation();
                    }

                    Vector3 frontTopLeft;
                    Vector3 frontTopRight;
                    Vector3 frontBottomLeft;
                    Vector3 frontBottomRight;

                    Vector3 backTopLeft;
                    Vector3 backTopRight;
                    Vector3 backBottomLeft;
                    Vector3 backBottomRight;

                   // Vector3[] corners = new Vector3[8];

                    Vector3 orig = Vector3.Zero;

                    frontTopLeft.X = orig.X - (part.Scale.X / 2);
                    frontTopLeft.Y = orig.Y - (part.Scale.Y / 2);
                    frontTopLeft.Z = orig.Z + (part.Scale.Z / 2);

                    frontTopRight.X = orig.X - (part.Scale.X / 2);
                    frontTopRight.Y = orig.Y + (part.Scale.Y / 2);
                    frontTopRight.Z = orig.Z + (part.Scale.Z / 2);

                    frontBottomLeft.X = orig.X - (part.Scale.X / 2);
                    frontBottomLeft.Y = orig.Y - (part.Scale.Y / 2);
                    frontBottomLeft.Z = orig.Z - (part.Scale.Z / 2);

                    frontBottomRight.X = orig.X - (part.Scale.X / 2);
                    frontBottomRight.Y = orig.Y + (part.Scale.Y / 2);
                    frontBottomRight.Z = orig.Z - (part.Scale.Z / 2);

                    backTopLeft.X = orig.X + (part.Scale.X / 2);
                    backTopLeft.Y = orig.Y - (part.Scale.Y / 2);
                    backTopLeft.Z = orig.Z + (part.Scale.Z / 2);

                    backTopRight.X = orig.X + (part.Scale.X / 2);
                    backTopRight.Y = orig.Y + (part.Scale.Y / 2);
                    backTopRight.Z = orig.Z + (part.Scale.Z / 2);

                    backBottomLeft.X = orig.X + (part.Scale.X / 2);
                    backBottomLeft.Y = orig.Y - (part.Scale.Y / 2);
                    backBottomLeft.Z = orig.Z - (part.Scale.Z / 2);

                    backBottomRight.X = orig.X + (part.Scale.X / 2);
                    backBottomRight.Y = orig.Y + (part.Scale.Y / 2);
                    backBottomRight.Z = orig.Z - (part.Scale.Z / 2);

                    

                    //m_log.InfoFormat("pre corner 1 is {0} {1} {2}", frontTopLeft.X, frontTopLeft.Y, frontTopLeft.Z);
                    //m_log.InfoFormat("pre corner 2 is {0} {1} {2}", frontTopRight.X, frontTopRight.Y, frontTopRight.Z);
                    //m_log.InfoFormat("pre corner 3 is {0} {1} {2}", frontBottomRight.X, frontBottomRight.Y, frontBottomRight.Z);
                    //m_log.InfoFormat("pre corner 4 is {0} {1} {2}", frontBottomLeft.X, frontBottomLeft.Y, frontBottomLeft.Z);
                    //m_log.InfoFormat("pre corner 5 is {0} {1} {2}", backTopLeft.X, backTopLeft.Y, backTopLeft.Z);
                    //m_log.InfoFormat("pre corner 6 is {0} {1} {2}", backTopRight.X, backTopRight.Y, backTopRight.Z);
                    //m_log.InfoFormat("pre corner 7 is {0} {1} {2}", backBottomRight.X, backBottomRight.Y, backBottomRight.Z);
                    //m_log.InfoFormat("pre corner 8 is {0} {1} {2}", backBottomLeft.X, backBottomLeft.Y, backBottomLeft.Z);

                    //for (int i = 0; i < 8; i++)
                    //{
                    //    corners[i] = corners[i] * worldRot;
                    //    corners[i] += offset;

                    //    if (corners[i].X > maxX)
                    //        maxX = corners[i].X;
                    //    if (corners[i].X < minX)
                    //        minX = corners[i].X;

                    //    if (corners[i].Y > maxY)
                    //        maxY = corners[i].Y;
                    //    if (corners[i].Y < minY)
                    //        minY = corners[i].Y;

                    //    if (corners[i].Z > maxZ)
                    //        maxZ = corners[i].Y;
                    //    if (corners[i].Z < minZ)
                    //        minZ = corners[i].Z;
                    //}

                    frontTopLeft = frontTopLeft * worldRot;
                    frontTopRight = frontTopRight * worldRot;
                    frontBottomLeft = frontBottomLeft * worldRot;
                    frontBottomRight = frontBottomRight * worldRot;

                    backBottomLeft = backBottomLeft * worldRot;
                    backBottomRight = backBottomRight * worldRot;
                    backTopLeft = backTopLeft * worldRot;
                    backTopRight = backTopRight * worldRot;


                    frontTopLeft += offset;
                    frontTopRight += offset;
                    frontBottomLeft += offset;
                    frontBottomRight += offset;

                    backBottomLeft += offset;
                    backBottomRight += offset;
                    backTopLeft += offset;
                    backTopRight += offset;

                    //m_log.InfoFormat("corner 1 is {0} {1} {2}", frontTopLeft.X, frontTopLeft.Y, frontTopLeft.Z);
                    //m_log.InfoFormat("corner 2 is {0} {1} {2}", frontTopRight.X, frontTopRight.Y, frontTopRight.Z);
                    //m_log.InfoFormat("corner 3 is {0} {1} {2}", frontBottomRight.X, frontBottomRight.Y, frontBottomRight.Z);
                    //m_log.InfoFormat("corner 4 is {0} {1} {2}", frontBottomLeft.X, frontBottomLeft.Y, frontBottomLeft.Z);
                    //m_log.InfoFormat("corner 5 is {0} {1} {2}", backTopLeft.X, backTopLeft.Y, backTopLeft.Z);
                    //m_log.InfoFormat("corner 6 is {0} {1} {2}", backTopRight.X, backTopRight.Y, backTopRight.Z);
                    //m_log.InfoFormat("corner 7 is {0} {1} {2}", backBottomRight.X, backBottomRight.Y, backBottomRight.Z);
                    //m_log.InfoFormat("corner 8 is {0} {1} {2}", backBottomLeft.X, backBottomLeft.Y, backBottomLeft.Z);

                    if (frontTopRight.X > maxX)
                        maxX = frontTopRight.X;
                    if (frontTopLeft.X > maxX)
                        maxX = frontTopLeft.X;
                    if (frontBottomRight.X > maxX)
                        maxX = frontBottomRight.X;
                    if (frontBottomLeft.X > maxX)
                        maxX = frontBottomLeft.X;

                    if (backTopRight.X > maxX)
                        maxX = backTopRight.X;
                    if (backTopLeft.X > maxX)
                        maxX = backTopLeft.X;
                    if (backBottomRight.X > maxX)
                        maxX = backBottomRight.X;
                    if (backBottomLeft.X > maxX)
                        maxX = backBottomLeft.X;

                    if (frontTopRight.X < minX)
                        minX = frontTopRight.X;
                    if (frontTopLeft.X < minX)
                        minX = frontTopLeft.X;
                    if (frontBottomRight.X < minX)
                        minX = frontBottomRight.X;
                    if (frontBottomLeft.X < minX)
                        minX = frontBottomLeft.X;

                    if (backTopRight.X < minX)
                        minX = backTopRight.X;
                    if (backTopLeft.X < minX)
                        minX = backTopLeft.X;
                    if (backBottomRight.X < minX)
                        minX = backBottomRight.X;
                    if (backBottomLeft.X < minX)
                        minX = backBottomLeft.X;

                    //
                    if (frontTopRight.Y > maxY)
                        maxY = frontTopRight.Y;
                    if (frontTopLeft.Y > maxY)
                        maxY = frontTopLeft.Y;
                    if (frontBottomRight.Y > maxY)
                        maxY = frontBottomRight.Y;
                    if (frontBottomLeft.Y > maxY)
                        maxY = frontBottomLeft.Y;

                    if (backTopRight.Y > maxY)
                        maxY = backTopRight.Y;
                    if (backTopLeft.Y > maxY)
                        maxY = backTopLeft.Y;
                    if (backBottomRight.Y > maxY)
                        maxY = backBottomRight.Y;
                    if (backBottomLeft.Y > maxY)
                        maxY = backBottomLeft.Y;

                    if (frontTopRight.Y < minY)
                        minY = frontTopRight.Y;
                    if (frontTopLeft.Y < minY)
                        minY = frontTopLeft.Y;
                    if (frontBottomRight.Y < minY)
                        minY = frontBottomRight.Y;
                    if (frontBottomLeft.Y < minY)
                        minY = frontBottomLeft.Y;

                    if (backTopRight.Y < minY)
                        minY = backTopRight.Y;
                    if (backTopLeft.Y < minY)
                        minY = backTopLeft.Y;
                    if (backBottomRight.Y < minY)
                        minY = backBottomRight.Y;
                    if (backBottomLeft.Y < minY)
                        minY = backBottomLeft.Y;

                    //
                    if (frontTopRight.Z > maxZ)
                        maxZ = frontTopRight.Z;
                    if (frontTopLeft.Z > maxZ)
                        maxZ = frontTopLeft.Z;
                    if (frontBottomRight.Z > maxZ)
                        maxZ = frontBottomRight.Z;
                    if (frontBottomLeft.Z > maxZ)
                        maxZ = frontBottomLeft.Z;

                    if (backTopRight.Z > maxZ)
                        maxZ = backTopRight.Z;
                    if (backTopLeft.Z > maxZ)
                        maxZ = backTopLeft.Z;
                    if (backBottomRight.Z > maxZ)
                        maxZ = backBottomRight.Z;
                    if (backBottomLeft.Z > maxZ)
                        maxZ = backBottomLeft.Z;

                    if (frontTopRight.Z < minZ)
                        minZ = frontTopRight.Z;
                    if (frontTopLeft.Z < minZ)
                        minZ = frontTopLeft.Z;
                    if (frontBottomRight.Z < minZ)
                        minZ = frontBottomRight.Z;
                    if (frontBottomLeft.Z < minZ)
                        minZ = frontBottomLeft.Z;

                    if (backTopRight.Z < minZ)
                        minZ = backTopRight.Z;
                    if (backTopLeft.Z < minZ)
                        minZ = backTopLeft.Z;
                    if (backBottomRight.Z < minZ)
                        minZ = backBottomRight.Z;
                    if (backBottomLeft.Z < minZ)
                        minZ = backBottomLeft.Z;
                }
            }
            lockPartsForRead(false);

            Vector3 boundingBox = new Vector3(maxX - minX, maxY - minY, maxZ - minZ);

            offsetHeight = 0;
            float lower = (minZ * -1);
            if (lower > maxZ)
            {
                offsetHeight = lower - (boundingBox.Z / 2);

            }
            else if (maxZ > lower)
            {
                offsetHeight = maxZ - (boundingBox.Z / 2);
                offsetHeight *= -1;
            }

           // m_log.InfoFormat("BoundingBox is {0} , {1} , {2} ", boundingBox.X, boundingBox.Y, boundingBox.Z);
            return boundingBox;
        }

        #endregion

        public void SaveScriptedState(XmlTextWriter writer)
        {
            XmlDocument doc = new XmlDocument();
            Dictionary<UUID,string> states = new Dictionary<UUID,string>();

            // Capture script state while holding the lock
            lockPartsForRead(true);
            {
                foreach (SceneObjectPart part in m_parts.Values)
                {
                    
                    Dictionary<UUID,string> pstates = part.Inventory.GetScriptStates();
                    foreach (UUID itemid in pstates.Keys)
                    {
                        states.Add(itemid, pstates[itemid]);
                    }
                    
                }
            }
            lockPartsForRead(false);

            if (states.Count > 0)
            {
                // Now generate the necessary XML wrappings
                writer.WriteStartElement(String.Empty, "GroupScriptStates", String.Empty);
                foreach (UUID itemid in states.Keys)
                {
                    doc.LoadXml(states[itemid]);
                    writer.WriteStartElement(String.Empty, "SavedScriptState", String.Empty);
                    writer.WriteAttributeString(String.Empty, "UUID", String.Empty, itemid.ToString());
                    writer.WriteRaw(doc.DocumentElement.OuterXml); // Writes ScriptState element
                    writer.WriteEndElement(); // End of SavedScriptState
                }
                writer.WriteEndElement(); // End of GroupScriptStates
            }
        }

        /// <summary>
        /// Attach this scene object to the given avatar.
        /// </summary>
        /// <param name="agentID"></param>
        /// <param name="attachmentpoint"></param>
        /// <param name="AttachOffset"></param>
        public void AttachToAgent(UUID agentID, uint attachmentpoint, Vector3 AttachOffset, bool silent)
        {
            ScenePresence avatar = m_scene.GetScenePresence(agentID);
            if (avatar != null)
            {
                // don't attach attachments to child agents
                if (avatar.IsChildAgent) return;

//                m_log.DebugFormat("[SOG]: Adding attachment {0} to avatar {1}", Name, avatar.Name);
                                  
                DetachFromBackup();

                // Remove from database and parcel prim count
                m_scene.DeleteFromStorage(UUID);
                m_scene.EventManager.TriggerParcelPrimCountTainted();

                m_rootPart.AttachedAvatar = agentID;

                //Anakin Lohner bug #3839 
                foreach (SceneObjectPart p in m_parts.Values)
                {
                    p.AttachedAvatar = agentID;
                }

                if (m_rootPart.PhysActor != null)
                {
                    m_scene.PhysicsScene.RemovePrim(m_rootPart.PhysActor);
                    m_rootPart.PhysActor = null;
                }

                AbsolutePosition = AttachOffset;
                m_rootPart.AttachedPos = AttachOffset;
                m_rootPart.IsAttachment = true;

                m_rootPart.SetParentLocalId(avatar.LocalId);
                SetAttachmentPoint(Convert.ToByte(attachmentpoint));

                avatar.AddAttachment(this);

                if (!silent)
                {
                    // Killing it here will cause the client to deselect it
                    // It then reappears on the avatar, deselected
                    // through the full update below
                    //
                    if (IsSelected)
                    {
                        m_scene.SendKillObject(m_rootPart.LocalId);
                    }

                    IsSelected = false; // fudge....
                    ScheduleGroupForFullUpdate();
                }
            }
            else
            {
                m_log.WarnFormat(
                    "[SOG]: Tried to add attachment {0} to avatar with UUID {1} in region {2} but the avatar is not present", 
                    UUID, agentID, Scene.RegionInfo.RegionName);
            }
        }

        public byte GetAttachmentPoint()
        {
            return m_rootPart.Shape.State;
        }

        public void ClearPartAttachmentData()
        {
            SetAttachmentPoint((Byte)0);
        }

        public void DetachToGround()
        {
            ScenePresence avatar = m_scene.GetScenePresence(m_rootPart.AttachedAvatar);
            if (avatar == null)
                return;

            avatar.RemoveAttachment(this);

            Vector3 detachedpos = new Vector3(127f,127f,127f);
            if (avatar == null)
                return;

            detachedpos = avatar.AbsolutePosition;

            AbsolutePosition = detachedpos;
            m_rootPart.AttachedAvatar = UUID.Zero;
            //Anakin Lohner bug #3839 
            foreach (SceneObjectPart p in m_parts.Values)
            {
                p.AttachedAvatar = UUID.Zero;
            }

            m_rootPart.SetParentLocalId(0);
            SetAttachmentPoint((byte)0);
            m_rootPart.ApplyPhysics(m_rootPart.GetEffectiveObjectFlags(), m_rootPart.VolumeDetectActive, m_scene.m_physicalPrim);
            HasGroupChanged = true;
            RootPart.Rezzed = DateTime.Now;
            RootPart.RemFlag(PrimFlags.TemporaryOnRez);
            AttachToBackup();
            m_scene.EventManager.TriggerParcelPrimCountTainted();
            m_rootPart.ScheduleFullUpdate();
            m_rootPart.ClearUndoState();
        }

        public void DetachToInventoryPrep()
        {
            ScenePresence avatar = m_scene.GetScenePresence(m_rootPart.AttachedAvatar);
            //Vector3 detachedpos = new Vector3(127f, 127f, 127f);
            if (avatar != null)
            {
                //detachedpos = avatar.AbsolutePosition;
                avatar.RemoveAttachment(this);
            }

            m_rootPart.AttachedAvatar = UUID.Zero;
            //Anakin Lohner bug #3839 
            foreach (SceneObjectPart p in m_parts.Values)
            {
                p.AttachedAvatar = UUID.Zero;
            }

            m_rootPart.SetParentLocalId(0);
            //m_rootPart.SetAttachmentPoint((byte)0);
            m_rootPart.IsAttachment = false;
            AbsolutePosition = m_rootPart.AttachedPos;
            //m_rootPart.ApplyPhysics(m_rootPart.GetEffectiveObjectFlags(), m_scene.m_physicalPrim);
            //AttachToBackup();
            //m_rootPart.ScheduleFullUpdate();
        }

        /// <summary>
        ///
        /// </summary>
        /// <param name="part"></param>
        private void SetPartAsNonRoot(SceneObjectPart part)
        {
            part.ParentID = m_rootPart.LocalId;
            part.ClearUndoState();
        }

        public override void UpdateMovement()
        {
            lockPartsForRead(true);
            {
                foreach (SceneObjectPart part in m_parts.Values)
                {
                    
                    part.UpdateMovement();
                    
                }
            }
            lockPartsForRead(false);
        }

        public ushort GetTimeDilation()
        {
            return Utils.FloatToUInt16(m_scene.TimeDilation, 0.0f, 1.0f);
        }

        /// <summary>
        /// Added as a way for the storage provider to reset the scene,
        /// most likely a better way to do this sort of thing but for now...
        /// </summary>
        /// <param name="scene"></param>
        public void SetScene(Scene scene)
        {
            m_scene = scene;
        }
        
        /// <summary>
        /// Set a part to act as the root part for this scene object
        /// </summary>
        /// <param name="part"></param>
        public void SetRootPart(SceneObjectPart part)
        {
            if (part == null)
                throw new ArgumentNullException("Cannot give SceneObjectGroup a null root SceneObjectPart");

            part.SetParent(this);
            m_rootPart = part;
            if (!IsAttachment)
                part.ParentID = 0;
            part.LinkNum = 0;
            
            // No locking required since the SOG should not be in the scene yet - one can't change root parts after
            // the scene object has been attached to the scene
            m_parts.Add(m_rootPart.UUID, m_rootPart);
        }

        /// <summary>
        /// Add a new part to this scene object.  The part must already be correctly configured.
        /// </summary>
        /// <param name="part"></param>
        public void AddPart(SceneObjectPart part)
        {
            lockPartsForWrite(true);
            {
                part.SetParent(this);
                m_parts.Add(part.UUID, part);

                part.LinkNum = m_parts.Count;

                if (part.LinkNum == 2 && RootPart != null)
                    RootPart.LinkNum = 1;
            }
            lockPartsForWrite(false);
        }

        /// <summary>
        /// Make sure that every non root part has the proper parent root part local id
        /// </summary>
        private void UpdateParentIDs()
        {
            lockPartsForRead(true);
            {
                foreach (SceneObjectPart part in m_parts.Values)
                {
                    
                    if (part.UUID != m_rootPart.UUID)
                    {
                        part.ParentID = m_rootPart.LocalId;
                    }
                    
                }
            }
            lockPartsForRead(false);
        }

        public void RegenerateFullIDs()
        {
            lockPartsForRead(true);
            {
                foreach (SceneObjectPart part in m_parts.Values)
                {
                    
                    part.UUID = UUID.Random();
                    
                }
            }
            lockPartsForRead(false);
        }

        // helper provided for parts.
        public int GetSceneMaxUndo()
        {
            if (m_scene != null)
                return m_scene.MaxUndoCount;
            return 5;
        }

        // justincc: I don't believe this hack is needed any longer, especially since the physics
        // parts of set AbsolutePosition were already commented out.  By changing HasGroupChanged to false
        // this method was preventing proper reload of scene objects.
        
        // dahlia: I had to uncomment it, without it meshing was failing on some prims and objects
        // at region startup
        
        // teravus: After this was removed from the linking algorithm, Linked prims no longer collided 
        // properly when non-physical if they havn't been moved.   This breaks ALL builds.
        // see: http://opensimulator.org/mantis/view.php?id=3108
        
        // Here's the deal, this is ABSOLUTELY CRITICAL so the physics scene gets the update about the 
        // position of linkset prims.  IF YOU CHANGE THIS, YOU MUST TEST colliding with just linked and 
        // unmoved prims!  As soon as you move a Prim/group, it will collide properly because Absolute 
        // Position has been set!
        
        public void ResetChildPrimPhysicsPositions()
        {
            AbsolutePosition = AbsolutePosition; // could someone in the know please explain how this works?

            // teravus: AbsolutePosition is NOT a normal property!
            // the code in the getter of AbsolutePosition is significantly different then the code in the setter!
            
        }

        public UUID GetPartsFullID(uint localID)
        {
            SceneObjectPart part = GetChildPart(localID);
            if (part != null)
            {
                return part.UUID;
            }
            return UUID.Zero;
        }

        public void ObjectGrabHandler(uint localId, Vector3 offsetPos, IClientAPI remoteClient)
        {
            if (m_rootPart.LocalId == localId)
            {
                OnGrabGroup(offsetPos, remoteClient);
            }
            else
            {
                SceneObjectPart part = GetChildPart(localId);
                OnGrabPart(part, offsetPos, remoteClient);
            }
        }

        public virtual void OnGrabPart(SceneObjectPart part, Vector3 offsetPos, IClientAPI remoteClient)
        {
            part.StoreUndoState();
            part.OnGrab(offsetPos, remoteClient);
        }

        public virtual void OnGrabGroup(Vector3 offsetPos, IClientAPI remoteClient)
        {
            m_scene.EventManager.TriggerGroupGrab(UUID, offsetPos, remoteClient.AgentId);
        }

        /// <summary>
        /// Delete this group from its scene and tell all the scene presences about that deletion.
        /// </summary>
        /// <param name="silent">Broadcast deletions to all clients.</param>
        public void DeleteGroup(bool silent)
        {
            // We need to keep track of this state in case this group is still queued for backup.
            m_isDeleted = true;

            DetachFromBackup();

            lockPartsForRead(true);
            List<SceneObjectPart> values = new List<SceneObjectPart>(m_parts.Values);
            lockPartsForRead(false);
            
            foreach (SceneObjectPart part in values)
            {
//                    part.Inventory.RemoveScriptInstances();
<<<<<<< HEAD
                
                ScenePresence[] avatars = Scene.GetScenePresences();
                for (int i = 0; i < avatars.Length; i++)
                {
                    if (avatars[i].ParentID == LocalId)
                    {
                        avatars[i].StandUp();
                    }

                    if (!silent)
                    {
                        part.UpdateFlag = 0;
                        if (part == m_rootPart)
                            avatars[i].ControllingClient.SendKillObject(m_regionHandle, part.LocalId);
                    }
=======
                    Scene.ForEachScenePresence(delegate(ScenePresence avatar)
                    {
                        if (avatar.ParentID == LocalId)
                        {
                            avatar.StandUp();
                        }

                        if (!silent)
                        {
                            part.UpdateFlag = 0;
                            if (part == m_rootPart)
                                avatar.ControllingClient.SendKillObject(m_regionHandle, part.LocalId);
                        }
                    });
>>>>>>> e0289bb4
                }
                
            }
            
          
        }

        public void AddScriptLPS(int count)
        {
            if (scriptScore + count >= float.MaxValue - count)
                scriptScore = 0;

            scriptScore += (float)count;
            SceneGraph d = m_scene.SceneGraph;
            d.AddToScriptLPS(count);
        }

        public void AddActiveScriptCount(int count)
        {
            SceneGraph d = m_scene.SceneGraph;
            d.AddActiveScripts(count);
        }

        public void aggregateScriptEvents()
        {
            uint objectflagupdate=(uint)RootPart.GetEffectiveObjectFlags();

            scriptEvents aggregateScriptEvents=0;

            lockPartsForRead(true);
            {
                foreach (SceneObjectPart part in m_parts.Values)
                {
                    
                    if (part == null)
                        continue;
                    if (part != RootPart)
                        part.ObjectFlags = objectflagupdate;
                    aggregateScriptEvents |= part.AggregateScriptEvents;
                    
                }
            }
            lockPartsForRead(false);

            m_scriptListens_atTarget = ((aggregateScriptEvents & scriptEvents.at_target) != 0);
            m_scriptListens_notAtTarget = ((aggregateScriptEvents & scriptEvents.not_at_target) != 0);

            if (!m_scriptListens_atTarget && !m_scriptListens_notAtTarget)
            {
                lock (m_targets)
                    m_targets.Clear();
                m_scene.RemoveGroupTarget(this);
            }
            m_scriptListens_atRotTarget = ((aggregateScriptEvents & scriptEvents.at_rot_target) != 0);
            m_scriptListens_notAtRotTarget = ((aggregateScriptEvents & scriptEvents.not_at_rot_target) != 0);

            if (!m_scriptListens_atRotTarget && !m_scriptListens_notAtRotTarget)
            {
                lock (m_rotTargets)
                    m_rotTargets.Clear();
                m_scene.RemoveGroupTarget(this);
            }

            ScheduleGroupForFullUpdate();
        }

        public override void SetText(string text, Vector3 color, double alpha)
        {
            Color = Color.FromArgb(0xff - (int) (alpha * 0xff),
                                   (int) (color.X * 0xff),
                                   (int) (color.Y * 0xff),
                                   (int) (color.Z * 0xff));
            Text = text;

            HasGroupChanged = true;
            m_rootPart.ScheduleFullUpdate();
        }

        /// <summary>
        /// Apply physics to this group
        /// </summary>
        /// <param name="m_physicalPrim"></param>
        public void ApplyPhysics(bool m_physicalPrim)
        {
            lockPartsForRead(true);
            
            if (m_parts.Count > 1)
            {
                List<SceneObjectPart> values = new List<SceneObjectPart>(m_parts.Values);
                lockPartsForRead(false);
                m_rootPart.ApplyPhysics(m_rootPart.GetEffectiveObjectFlags(), m_rootPart.VolumeDetectActive, m_physicalPrim);
                foreach (SceneObjectPart part in values)
                {
                    
                    if (part.LocalId != m_rootPart.LocalId)
                    {
                        part.ApplyPhysics(m_rootPart.GetEffectiveObjectFlags(), part.VolumeDetectActive, m_physicalPrim);
                    }
                    
                }
                // Hack to get the physics scene geometries in the right spot
                ResetChildPrimPhysicsPositions();
            }
            else
            {
                lockPartsForRead(false);
                m_rootPart.ApplyPhysics(m_rootPart.GetEffectiveObjectFlags(), m_rootPart.VolumeDetectActive, m_physicalPrim);
            }
        }

        public void SetOwnerId(UUID userId)
        {
                ForEachPart(delegate(SceneObjectPart part) 
                {
                    
                    part.OwnerID = userId;
                    
                });
        }

        public void ForEachPart(Action<SceneObjectPart> whatToDo)
        {
            lockPartsForRead(true);
            List<SceneObjectPart> values = new List<SceneObjectPart>(m_parts.Values);
            lockPartsForRead(false);    
            foreach (SceneObjectPart part in values)
            {
                
                whatToDo(part);
                
            }
        }

        #region Events

        /// <summary>
        /// Processes backup.
        /// </summary>
        /// <param name="datastore"></param>
        public virtual void ProcessBackup(IRegionDataStore datastore, bool forcedBackup)
        {
            if (!m_isBackedUp)
                return;

            // Since this is the top of the section of call stack for backing up a particular scene object, don't let
            // any exception propogate upwards.

            if (IsDeleted || UUID == UUID.Zero)
                return;

            try
            {
                if (!m_scene.ShuttingDown) // if shutting down then there will be nothing to handle the return so leave till next restart
                {
                    ILandObject parcel = m_scene.LandChannel.GetLandObject(
                            m_rootPart.GroupPosition.X, m_rootPart.GroupPosition.Y);

                    if (parcel != null && parcel.LandData != null &&
                            parcel.LandData.OtherCleanTime != 0)
                    {
                        if (parcel.LandData.OwnerID != OwnerID &&
                                (parcel.LandData.GroupID != GroupID ||
                                parcel.LandData.GroupID == UUID.Zero))
                        {
                            if ((DateTime.UtcNow - RootPart.Rezzed).TotalMinutes >
                                    parcel.LandData.OtherCleanTime)
                            {
                                DetachFromBackup();
                                m_log.InfoFormat("[SCENE]: Returning object {0} due to parcel auto return", RootPart.UUID.ToString());
                                m_scene.AddReturn(OwnerID, Name, AbsolutePosition, "parcel auto return");
                                m_scene.DeRezObject(null, RootPart.LocalId,
                                    RootPart.GroupID, DeRezAction.Return, UUID.Zero);

                                return;
                            }
                        }
                    }
                }

                if (HasGroupChanged)
                {
                    // don't backup while it's selected or you're asking for changes mid stream.
                    if ((isTimeToPersist()) || (forcedBackup))
                    {
                        m_log.DebugFormat(
                            "[SCENE]: Storing {0}, {1} in {2}",
                            Name, UUID, m_scene.RegionInfo.RegionName);

                        SceneObjectGroup backup_group = Copy(OwnerID, GroupID, false);
                        backup_group.RootPart.Velocity = RootPart.Velocity;
                        backup_group.RootPart.Acceleration = RootPart.Acceleration;
                        backup_group.RootPart.AngularVelocity = RootPart.AngularVelocity;
                        backup_group.RootPart.ParticleSystem = RootPart.ParticleSystem;
                        HasGroupChanged = false;

                        datastore.StoreObject(backup_group, m_scene.RegionInfo.RegionID);

                        backup_group.ForEachPart(delegate(SceneObjectPart part) 
                        { 
                            part.Inventory.ProcessInventoryBackup(datastore); 
                        });

                        backup_group = null;
                    }
    //                else
    //                {
    //                    m_log.DebugFormat(
    //                        "[SCENE]: Did not update persistence of object {0} {1}, selected = {2}",
    //                        Name, UUID, IsSelected);
    //                }
                }
            }
            catch (Exception e)
            {
                m_log.ErrorFormat(
                    "[SCENE]: Storing of {0}, {1} in {2} failed with exception {3}\n\t{4}", 
                    Name, UUID, m_scene.RegionInfo.RegionName, e, e.StackTrace);
            }
        }

        #endregion

        public void SendFullUpdateToClient(IClientAPI remoteClient)
        {
            RootPart.SendFullUpdate(
                remoteClient, m_scene.Permissions.GenerateClientFlags(remoteClient.AgentId, RootPart.UUID));

            lockPartsForRead(true);
            {
                foreach (SceneObjectPart part in m_parts.Values)
                {
                    
                    if (part != RootPart)
                        part.SendFullUpdate(
                            remoteClient, m_scene.Permissions.GenerateClientFlags(remoteClient.AgentId, part.UUID));
                }
            }
        }

        #region Copying

        /// <summary>
        /// Duplicates this object, including operations such as physics set up and attaching to the backup event.
        /// </summary>
        /// <returns></returns>
        public SceneObjectGroup Copy(UUID cAgentID, UUID cGroupID, bool userExposed)
        {
            SceneObjectGroup dupe = (SceneObjectGroup)MemberwiseClone();
            dupe.m_isBackedUp = false;
            dupe.m_parts = new Dictionary<UUID, SceneObjectPart>();

            // Warning, The following code related to previousAttachmentStatus is needed so that clones of 
            // attachments do not bordercross while they're being duplicated.  This is hacktastic!
            // Normally, setting AbsolutePosition will bordercross a prim if it's outside the region!
            // unless IsAttachment is true!, so to prevent border crossing, we save it's attachment state 
            // (which should be false anyway) set it as an Attachment and then set it's Absolute Position, 
            // then restore it's attachment state

            // This is only necessary when userExposed is false!

            bool previousAttachmentStatus = dupe.RootPart.IsAttachment;
            
            if (!userExposed)
                dupe.RootPart.IsAttachment = true;

            dupe.AbsolutePosition = new Vector3(AbsolutePosition.X, AbsolutePosition.Y, AbsolutePosition.Z);

            if (!userExposed)
                dupe.RootPart.IsAttachment = previousAttachmentStatus;

            dupe.CopyRootPart(m_rootPart, OwnerID, GroupID, userExposed);
            dupe.m_rootPart.LinkNum = m_rootPart.LinkNum;

            if (userExposed)
                dupe.m_rootPart.TrimPermissions();

            /// may need to create a new Physics actor.
            if (dupe.RootPart.PhysActor != null && userExposed)
            {
                PrimitiveBaseShape pbs = dupe.RootPart.Shape;

                dupe.RootPart.PhysActor = m_scene.PhysicsScene.AddPrimShape(
                    dupe.RootPart.Name,
                    pbs,
                    dupe.RootPart.AbsolutePosition,
                    dupe.RootPart.Scale,
                    dupe.RootPart.RotationOffset,
                    dupe.RootPart.PhysActor.IsPhysical);

                dupe.RootPart.PhysActor.LocalID = dupe.RootPart.LocalId;
                dupe.RootPart.DoPhysicsPropertyUpdate(dupe.RootPart.PhysActor.IsPhysical, true);
            }

            // Now we've made a copy that replaces this one, we need to
            // switch the owner to the person who did the copying
            // Second Life copies an object and duplicates the first one in it's place
            // So, we have to make a copy of this one, set it in it's place then set the owner on this one
            if (userExposed)
            {
                SetRootPartOwner(m_rootPart, cAgentID, cGroupID);
                m_rootPart.ScheduleFullUpdate();
            }
            
            List<SceneObjectPart> partList;

            lockPartsForRead(true);
            
            partList = new List<SceneObjectPart>(m_parts.Values);
            
            lockPartsForRead(false);
            
            partList.Sort(delegate(SceneObjectPart p1, SceneObjectPart p2)
                {
                    return p1.LinkNum.CompareTo(p2.LinkNum);
                }
            );

            foreach (SceneObjectPart part in partList)
            {
                if (part.UUID != m_rootPart.UUID)
                {
                    SceneObjectPart newPart = dupe.CopyPart(part, OwnerID, GroupID, userExposed);

                    newPart.LinkNum = part.LinkNum;

                    if (userExposed)
                    {
                        SetPartOwner(newPart, cAgentID, cGroupID);
                        newPart.ScheduleFullUpdate();
                    }
                }
            }

            if (userExposed)
            {
                dupe.UpdateParentIDs();
                dupe.HasGroupChanged = true;
                dupe.AttachToBackup();

                ScheduleGroupForFullUpdate();
            }

            return dupe;
        }

        /// <summary>
        ///
        /// </summary>
        /// <param name="part"></param>
        /// <param name="cAgentID"></param>
        /// <param name="cGroupID"></param>
        public void CopyRootPart(SceneObjectPart part, UUID cAgentID, UUID cGroupID, bool userExposed)
        {
            SetRootPart(part.Copy(m_scene.AllocateLocalId(), OwnerID, GroupID, m_parts.Count, userExposed));
        }

        public void ScriptSetPhysicsStatus(bool UsePhysics)
        {
            bool IsTemporary = ((RootPart.Flags & PrimFlags.TemporaryOnRez) != 0);
            bool IsPhantom = ((RootPart.Flags & PrimFlags.Phantom) != 0);
            bool IsVolumeDetect = RootPart.VolumeDetectActive;
            UpdatePrimFlags(RootPart.LocalId, UsePhysics, IsTemporary, IsPhantom, IsVolumeDetect);
        }

        public void ScriptSetTemporaryStatus(bool TemporaryStatus)
        {
            bool UsePhysics = ((RootPart.Flags & PrimFlags.Physics) != 0);
            bool IsPhantom = ((RootPart.Flags & PrimFlags.Phantom) != 0);
            bool IsVolumeDetect = RootPart.VolumeDetectActive;
            UpdatePrimFlags(RootPart.LocalId, UsePhysics, TemporaryStatus, IsPhantom, IsVolumeDetect);
        }

        public void ScriptSetPhantomStatus(bool PhantomStatus)
        {
            bool UsePhysics = ((RootPart.Flags & PrimFlags.Physics) != 0);
            bool IsTemporary = ((RootPart.Flags & PrimFlags.TemporaryOnRez) != 0);
            bool IsVolumeDetect = RootPart.VolumeDetectActive;
            UpdatePrimFlags(RootPart.LocalId, UsePhysics, IsTemporary, PhantomStatus, IsVolumeDetect);
        }

        public void ScriptSetVolumeDetect(bool VDStatus)
        {
            bool UsePhysics = ((RootPart.Flags & PrimFlags.Physics) != 0);
            bool IsTemporary = ((RootPart.Flags & PrimFlags.TemporaryOnRez) != 0);
            bool IsPhantom = ((RootPart.Flags & PrimFlags.Phantom) != 0);
            UpdatePrimFlags(RootPart.LocalId, UsePhysics, IsTemporary, IsPhantom, VDStatus);

            /*
            ScriptSetPhantomStatus(false);  // What ever it was before, now it's not phantom anymore

            if (PhysActor != null) // Should always be the case now
            {
                PhysActor.SetVolumeDetect(param);
            }
            if (param != 0)
                AddFlag(PrimFlags.Phantom);

            ScheduleFullUpdate();
            */
        }

        public void applyImpulse(Vector3 impulse)
        {
            // We check if rootpart is null here because scripts don't delete if you delete the host.
            // This means that unfortunately, we can pass a null physics actor to Simulate!
            // Make sure we don't do that!
            SceneObjectPart rootpart = m_rootPart;
            if (rootpart != null)
            {
                if (IsAttachment)
                {
                    ScenePresence avatar = m_scene.GetScenePresence(rootpart.AttachedAvatar);
                    if (avatar != null)
                    {
                        avatar.PushForce(impulse);
                    }
                }
                else
                {
                    if (rootpart.PhysActor != null)
                    {
                        rootpart.PhysActor.AddForce(impulse, true);
                        m_scene.PhysicsScene.AddPhysicsActorTaint(rootpart.PhysActor);
                    }
                }
            }
        }

        public void applyAngularImpulse(Vector3 impulse)
        {
            // We check if rootpart is null here because scripts don't delete if you delete the host.
            // This means that unfortunately, we can pass a null physics actor to Simulate!
            // Make sure we don't do that!
            SceneObjectPart rootpart = m_rootPart;
            if (rootpart != null)
            {
                if (rootpart.PhysActor != null)
                {
                    if (!IsAttachment)
                    {
                        rootpart.PhysActor.AddAngularForce(impulse, true);
                        m_scene.PhysicsScene.AddPhysicsActorTaint(rootpart.PhysActor);
                    }
                }
            }
        }

        public void setAngularImpulse(Vector3 impulse)
        {
            // We check if rootpart is null here because scripts don't delete if you delete the host.
            // This means that unfortunately, we can pass a null physics actor to Simulate!
            // Make sure we don't do that!
            SceneObjectPart rootpart = m_rootPart;
            if (rootpart != null)
            {
                if (rootpart.PhysActor != null)
                {
                    if (!IsAttachment)
                    {
                        rootpart.PhysActor.Torque = impulse;
                        m_scene.PhysicsScene.AddPhysicsActorTaint(rootpart.PhysActor);
                    }
                }
            }
        }

        public Vector3 GetTorque()
        {
            // We check if rootpart is null here because scripts don't delete if you delete the host.
            // This means that unfortunately, we can pass a null physics actor to Simulate!
            // Make sure we don't do that!
            SceneObjectPart rootpart = m_rootPart;
            if (rootpart != null)
            {
                if (rootpart.PhysActor != null)
                {
                    if (!IsAttachment)
                    {
                        Vector3 torque = rootpart.PhysActor.Torque;
                        return torque;
                    }
                }
            }
            return Vector3.Zero;
        }

        public void moveToTarget(Vector3 target, float tau)
        {
            SceneObjectPart rootpart = m_rootPart;
            if (rootpart != null)
            {
                if (IsAttachment)
                {
                    ScenePresence avatar = m_scene.GetScenePresence(rootpart.AttachedAvatar);
                    if (avatar != null)
                    {
                        List<string> coords = new List<string>();
                        uint regionX = 0;
                        uint regionY = 0;
                        Utils.LongToUInts(Scene.RegionInfo.RegionHandle, out regionX, out regionY);
                        target.X += regionX;
                        target.Y += regionY;
                        coords.Add(target.X.ToString());
                        coords.Add(target.Y.ToString());
                        coords.Add(target.Z.ToString());
                        avatar.DoMoveToPosition(avatar, "", coords);
                    }
                }
                else
                {
                    if (rootpart.PhysActor != null)
                    {
                        rootpart.PhysActor.PIDTarget = target;
                        rootpart.PhysActor.PIDTau = tau;
                        rootpart.PhysActor.PIDActive = true;
                    }
                }
            }
        }

        public void stopMoveToTarget()
        {
            SceneObjectPart rootpart = m_rootPart;
            if (rootpart != null)
            {
                if (rootpart.PhysActor != null)
                {
                    rootpart.PhysActor.PIDActive = false;
                }
            }
        }
        
        public void rotLookAt(Quaternion target, float strength, float damping)
        {
            SceneObjectPart rootpart = m_rootPart;
            if (rootpart != null)
            {
                if (IsAttachment)
                {
                /*
                    ScenePresence avatar = m_scene.GetScenePresence(rootpart.AttachedAvatar);
                    if (avatar != null)
                    {
                    Rotate the Av?
                    } */
                }
                else
                {
                    if (rootpart.PhysActor != null)
                    {									// APID must be implemented in your physics system for this to function.
                        rootpart.PhysActor.APIDTarget = new Quaternion(target.X, target.Y, target.Z, target.W);
                        rootpart.PhysActor.APIDStrength = strength;
                        rootpart.PhysActor.APIDDamping = damping;
                        rootpart.PhysActor.APIDActive = true;
                    }
                }
            }
        }

        public void stopLookAt()
        {
            SceneObjectPart rootpart = m_rootPart;
            if (rootpart != null)
            {
                if (rootpart.PhysActor != null)
                {							// APID must be implemented in your physics system for this to function.
                    rootpart.PhysActor.APIDActive = false;
                }
            }
        
        }

        /// <summary>
        /// Uses a PID to attempt to clamp the object on the Z axis at the given height over tau seconds.
        /// </summary>
        /// <param name="height">Height to hover.  Height of zero disables hover.</param>
        /// <param name="hoverType">Determines what the height is relative to </param>
        /// <param name="tau">Number of seconds over which to reach target</param>
        public void SetHoverHeight(float height, PIDHoverType hoverType, float tau)
        {
            SceneObjectPart rootpart = m_rootPart;
            if (rootpart != null)
            {
                if (rootpart.PhysActor != null)
                {
                    if (height != 0f)
                    {
                        rootpart.PhysActor.PIDHoverHeight = height;
                        rootpart.PhysActor.PIDHoverType = hoverType;
                        rootpart.PhysActor.PIDTau = tau;
                        rootpart.PhysActor.PIDHoverActive = true;
                    }
                    else
                    {
                        rootpart.PhysActor.PIDHoverActive = false;
                    }
                }
            }
        }

        /// <summary>
        /// Set the owner of the root part.
        /// </summary>
        /// <param name="part"></param>
        /// <param name="cAgentID"></param>
        /// <param name="cGroupID"></param>
        public void SetRootPartOwner(SceneObjectPart part, UUID cAgentID, UUID cGroupID)
        {
            part.LastOwnerID = part.OwnerID;
            part.OwnerID = cAgentID;
            part.GroupID = cGroupID;

            if (part.OwnerID != cAgentID)
            {
                // Apply Next Owner Permissions if we're not bypassing permissions
                if (!m_scene.Permissions.BypassPermissions())
                    ApplyNextOwnerPermissions();
            }

            part.ScheduleFullUpdate();
        }

        /// <summary>
        /// Make a copy of the given part.
        /// </summary>
        /// <param name="part"></param>
        /// <param name="cAgentID"></param>
        /// <param name="cGroupID"></param>
        public SceneObjectPart CopyPart(SceneObjectPart part, UUID cAgentID, UUID cGroupID, bool userExposed)
        {
            SceneObjectPart newPart = part.Copy(m_scene.AllocateLocalId(), OwnerID, GroupID, m_parts.Count, userExposed);
            newPart.SetParent(this);

            lockPartsForWrite(true);
            {
                m_parts.Add(newPart.UUID, newPart);
            }
            lockPartsForWrite(false);

            SetPartAsNonRoot(newPart);

            return newPart;
        }

        /// <summary>
        /// Reset the UUIDs for all the prims that make up this group.
        ///
        /// This is called by methods which want to add a new group to an existing scene, in order
        /// to ensure that there are no clashes with groups already present.
        /// </summary>
        public void ResetIDs()
        {
            // As this is only ever called for prims which are not currently part of the scene (and hence
            // not accessible by clients), there should be no need to lock
            List<SceneObjectPart> partsList = new List<SceneObjectPart>(m_parts.Values);
            m_parts.Clear();
            foreach (SceneObjectPart part in partsList)
            {
                part.ResetIDs(part.LinkNum); // Don't change link nums
                m_parts.Add(part.UUID, part);
            }
        }

        /// <summary>
        ///
        /// </summary>
        /// <param name="part"></param>
        public void ServiceObjectPropertiesFamilyRequest(IClientAPI remoteClient, UUID AgentID, uint RequestFlags)
        {

            remoteClient.SendObjectPropertiesFamilyData(RequestFlags, RootPart.UUID, RootPart.OwnerID, RootPart.GroupID, RootPart.BaseMask,
                                                        RootPart.OwnerMask, RootPart.GroupMask, RootPart.EveryoneMask, RootPart.NextOwnerMask,
                                                        RootPart.OwnershipCost, RootPart.ObjectSaleType, RootPart.SalePrice, RootPart.Category,
                                                        RootPart.CreatorID, RootPart.Name, RootPart.Description);
        }

        public void SetPartOwner(SceneObjectPart part, UUID cAgentID, UUID cGroupID)
        {
            part.OwnerID = cAgentID;
            part.GroupID = cGroupID;
        }

        #endregion

        #region Scheduling

        public override void Update()
        {
            // Check that the group was not deleted before the scheduled update
            // FIXME: This is merely a temporary measure to reduce the incidence of failure when
            // an object has been deleted from a scene before update was processed.
            // A more fundamental overhaul of the update mechanism is required to eliminate all
            // the race conditions.
            if (m_isDeleted)
                return;

            // Even temporary objects take part in physics (e.g. temp-on-rez bullets)
            //if ((RootPart.Flags & PrimFlags.TemporaryOnRez) != 0)
            //    return;

            lockPartsForRead(true);
            {
                bool UsePhysics = ((RootPart.Flags & PrimFlags.Physics) != 0);

                if (UsePhysics && !AbsolutePosition.ApproxEquals(lastPhysGroupPos, 0.02f))
                {
                    m_rootPart.UpdateFlag = 1;
                    lastPhysGroupPos = AbsolutePosition;
                }

                if (UsePhysics && !GroupRotation.ApproxEquals(lastPhysGroupRot, 0.1f))
                {
                    m_rootPart.UpdateFlag = 1;
                    lastPhysGroupRot = GroupRotation;
                }

                foreach (SceneObjectPart part in m_parts.Values)
                {
                    if (!IsSelected)
                        part.UpdateLookAt();

                    part.SendScheduledUpdates();
                    
                }
            }
            lockPartsForRead(false);
        }

        public void ScheduleFullUpdateToAvatar(ScenePresence presence)
        {
//            m_log.DebugFormat("[SOG]: Scheduling full update for {0} {1} just to avatar {2}", Name, UUID, presence.Name);
            
            RootPart.AddFullUpdateToAvatar(presence);

            lockPartsForRead(true);
            {
                foreach (SceneObjectPart part in m_parts.Values)
                {
                    
                    if (part != RootPart)
                        part.AddFullUpdateToAvatar(presence);
                    
                }
            }
            lockPartsForRead(false);
        }

        public void ScheduleTerseUpdateToAvatar(ScenePresence presence)
        {
            lockPartsForRead(true);

            foreach (SceneObjectPart part in m_parts.Values)
            {
                part.AddTerseUpdateToAvatar(presence);
            }

            lockPartsForRead(false);
        }

        /// <summary>
        /// Schedule a full update for this scene object
        /// </summary>
        public void ScheduleGroupForFullUpdate()
        {
//            m_log.DebugFormat("[SOG]: Scheduling full update for {0} {1}", Name, UUID);
            
            checkAtTargets();
            RootPart.ScheduleFullUpdate();

            lockPartsForRead(true);
            {
                foreach (SceneObjectPart part in m_parts.Values)
                {
                    
                    if (part != RootPart)
                        part.ScheduleFullUpdate();
                    
                }
            }
            lockPartsForRead(false);
        }

        /// <summary>
        /// Schedule a terse update for this scene object
        /// </summary>
        public void ScheduleGroupForTerseUpdate()
        {
            lockPartsForRead(true);

            foreach (SceneObjectPart part in m_parts.Values)
            {
                part.ScheduleTerseUpdate();
            }

            lockPartsForRead(false);
        }

        /// <summary>
        /// Immediately send a full update for this scene object.
        /// </summary>
        public void SendGroupFullUpdate()
        {
            if (IsDeleted)
                return;

//            m_log.DebugFormat("[SOG]: Sending immediate full group update for {0} {1}", Name, UUID);
            
            RootPart.SendFullUpdateToAllClients();

            lockPartsForRead(true);
            {
                foreach (SceneObjectPart part in m_parts.Values)
                {
                    
                    if (part != RootPart)
                        part.SendFullUpdateToAllClients();
                    
                }
            }
            lockPartsForRead(false);
        }

        /// <summary>
        /// Immediately send an update for this scene object's root prim only.
        /// This is for updates regarding the object as a whole, and none of its parts in particular.
        /// Note: this may not be used by opensim (it probably should) but it's used by
        /// external modules.
        /// </summary>
        public void SendGroupRootTerseUpdate()
        {
            if (IsDeleted)
                return;

            RootPart.SendTerseUpdateToAllClients();
        }

        public void QueueForUpdateCheck()
        {
            if (m_scene == null) // Need to check here as it's null during object creation
                return;
            
            m_scene.SceneGraph.AddToUpdateList(this);
        }

        /// <summary>
        /// Immediately send a terse update for this scene object.
        /// </summary>
        public void SendGroupTerseUpdate()
        {
            if (IsDeleted)
                return;

            lockPartsForRead(true);
            {
                foreach (SceneObjectPart part in m_parts.Values)
                {
                    part.SendTerseUpdateToAllClients();
                }
            }
            lockPartsForRead(false);
        }

        #endregion

        #region SceneGroupPart Methods

        /// <summary>
        /// Get the child part by LinkNum
        /// </summary>
        /// <param name="linknum"></param>
        /// <returns>null if no child part with that linknum or child part</returns>
        public SceneObjectPart GetLinkNumPart(int linknum)
        {
            lockPartsForRead(true);
            {
                foreach (SceneObjectPart part in m_parts.Values)
                {
                    if (part.LinkNum == linknum)
                    {
                        lockPartsForRead(false);
                        return part;
                    }
                }
            }
            lockPartsForRead(false);

            return null;
        }

        /// <summary>
        /// Get a part with a given UUID
        /// </summary>
        /// <param name="primID"></param>
        /// <returns>null if a child part with the primID was not found</returns>
        public SceneObjectPart GetChildPart(UUID primID)
        {
            SceneObjectPart childPart = null;
            if (m_parts.ContainsKey(primID))
            {
                childPart = m_parts[primID];
            }
            return childPart;
        }

        /// <summary>
        /// Get a part with a given local ID
        /// </summary>
        /// <param name="localID"></param>
        /// <returns>null if a child part with the local ID was not found</returns>
        public SceneObjectPart GetChildPart(uint localID)
        {
            //m_log.DebugFormat("Entered looking for {0}", localID);
            lockPartsForRead(true);
            {
                foreach (SceneObjectPart part in m_parts.Values)
                {
                    //m_log.DebugFormat("Found {0}", part.LocalId);
                    if (part.LocalId == localID)
                    {
                        lockPartsForRead(false);
                        return part;
                    }
                }
            }
            lockPartsForRead(false);

            return null;
        }

        /// <summary>
        /// Does this group contain the child prim
        /// should be able to remove these methods once we have a entity index in scene
        /// </summary>
        /// <param name="primID"></param>
        /// <returns></returns>
        public bool HasChildPrim(UUID primID)
        {
            if (m_parts.ContainsKey(primID))
            {
                return true;
            }

            return false;
        }

        /// <summary>
        /// Does this group contain the child prim
        /// should be able to remove these methods once we have a entity index in scene
        /// </summary>
        /// <param name="localID"></param>
        /// <returns></returns>
        public bool HasChildPrim(uint localID)
        {
            //m_log.DebugFormat("Entered HasChildPrim looking for {0}", localID);
            lockPartsForRead(true);
            {
                foreach (SceneObjectPart part in m_parts.Values)
                {
                    //m_log.DebugFormat("Found {0}", part.LocalId);
                    if (part.LocalId == localID)
                    {
                        lockPartsForRead(false);
                        return true;
                    }
                }
            }
            lockPartsForRead(false);

            return false;
        }

        #endregion

        #region Packet Handlers

        /// <summary>
        /// Link the prims in a given group to this group
        /// </summary>
        /// <param name="objectGroup">The group of prims which should be linked to this group</param>
        public void LinkToGroup(SceneObjectGroup objectGroup)
        {
            // Make sure we have sent any pending unlinks or stuff.
            //if (objectGroup.RootPart.UpdateFlag > 0)
            //{
            //    m_log.WarnFormat(
            //        "[SCENE OBJECT GROUP]: Forcing send of linkset {0}, {1} to {2}, {3} as its still waiting.",
            //        objectGroup.RootPart.Name, objectGroup.RootPart.UUID, RootPart.Name, RootPart.UUID);

            //    objectGroup.RootPart.SendScheduledUpdates();
            //}

//            m_log.DebugFormat(
//                "[SCENE OBJECT GROUP]: Linking group with root part {0}, {1} to group with root part {2}, {3}",
//                objectGroup.RootPart.Name, objectGroup.RootPart.UUID, RootPart.Name, RootPart.UUID);

            SceneObjectPart linkPart = objectGroup.m_rootPart;

            Vector3 oldGroupPosition = linkPart.GroupPosition;
            Quaternion oldRootRotation = linkPart.RotationOffset;

            linkPart.OffsetPosition = linkPart.GroupPosition - AbsolutePosition;
            linkPart.GroupPosition = AbsolutePosition;
            Vector3 axPos = linkPart.OffsetPosition;

            Quaternion parentRot = m_rootPart.RotationOffset;
            axPos *= Quaternion.Inverse(parentRot);

            linkPart.OffsetPosition = axPos;
            Quaternion oldRot = linkPart.RotationOffset;
            Quaternion newRot = Quaternion.Inverse(parentRot) * oldRot;
            linkPart.RotationOffset = newRot;

            linkPart.ParentID = m_rootPart.LocalId;
            if (m_rootPart.LinkNum == 0)
                m_rootPart.LinkNum = 1;

            lockPartsForWrite(true);
            
            m_parts.Add(linkPart.UUID, linkPart);

            lockPartsForWrite(false);

            // Insert in terms of link numbers, the new links
            // before the current ones (with the exception of 
            // the root prim. Shuffle the old ones up
            lockPartsForRead(true);
            foreach (KeyValuePair<UUID, SceneObjectPart> kvp in m_parts) 
            {
                if (kvp.Value.LinkNum != 1)
                {
                    // Don't update root prim link number
                    kvp.Value.LinkNum += objectGroup.PrimCount;
                }
            }
            lockPartsForRead(false);

            linkPart.LinkNum = 2;

            linkPart.SetParent(this);
            linkPart.AddFlag(PrimFlags.CreateSelected);

            //if (linkPart.PhysActor != null)
            //{
            // m_scene.PhysicsScene.RemovePrim(linkPart.PhysActor);
    
            //linkPart.PhysActor = null;
            //}

            //TODO: rest of parts
            int linkNum = 3;
            foreach (SceneObjectPart part in objectGroup.Children.Values)
            {
                if (part.UUID != objectGroup.m_rootPart.UUID)
                {
                    LinkNonRootPart(part, oldGroupPosition, oldRootRotation, linkNum++);
                }
                part.ClearUndoState();
            }

            m_scene.UnlinkSceneObject(objectGroup.UUID, true);
            objectGroup.m_isDeleted = true;

            objectGroup.lockPartsForWrite(true);
            
            objectGroup.m_parts.Clear();
            
            objectGroup.lockPartsForWrite(false);
            
            // Can't do this yet since backup still makes use of the root part without any synchronization
//            objectGroup.m_rootPart = null;

            AttachToBackup();

            // Here's the deal, this is ABSOLUTELY CRITICAL so the physics scene gets the update about the 
            // position of linkset prims.  IF YOU CHANGE THIS, YOU MUST TEST colliding with just linked and 
            // unmoved prims!
            ResetChildPrimPhysicsPositions();

            //HasGroupChanged = true;
            //ScheduleGroupForFullUpdate();
        }

        /// <summary>
        /// Delink the given prim from this group.  The delinked prim is established as
        /// an independent SceneObjectGroup.
        /// </summary>
        /// <param name="partID"></param>
        /// <returns>The object group of the newly delinked prim.  Null if part could not be found</returns>
        public SceneObjectGroup DelinkFromGroup(uint partID)
        {
            return DelinkFromGroup(partID, true);
        }

        /// <summary>
        /// Delink the given prim from this group.  The delinked prim is established as
        /// an independent SceneObjectGroup.
        /// </summary>
        /// <param name="partID"></param>
        /// <param name="sendEvents"></param>
        /// <returns>The object group of the newly delinked prim.  Null if part could not be found</returns>
        public SceneObjectGroup DelinkFromGroup(uint partID, bool sendEvents)
        {
            SceneObjectPart linkPart = GetChildPart(partID);

            if (linkPart != null)
            {
                return DelinkFromGroup(linkPart, sendEvents);
            }
            else
            {
                m_log.WarnFormat("[SCENE OBJECT GROUP]: " +
                                 "DelinkFromGroup(): Child prim {0} not found in object {1}, {2}",
                                 partID, LocalId, UUID);

                return null;
            }
        }

        /// <summary>
        /// Delink the given prim from this group.  The delinked prim is established as
        /// an independent SceneObjectGroup.
        /// </summary>
        /// <param name="partID"></param>
        /// <param name="sendEvents"></param>
        /// <returns>The object group of the newly delinked prim.</returns>
        public SceneObjectGroup DelinkFromGroup(SceneObjectPart linkPart, bool sendEvents)
        {
//                m_log.DebugFormat(
//                    "[SCENE OBJECT GROUP]: Delinking part {0}, {1} from group with root part {2}, {3}",
//                    linkPart.Name, linkPart.UUID, RootPart.Name, RootPart.UUID);
            
            linkPart.ClearUndoState();

            Quaternion worldRot = linkPart.GetWorldRotation();

            // Remove the part from this object
            lockPartsForWrite(true);
            {
                m_parts.Remove(linkPart.UUID);
            }
            lockPartsForWrite(false);
            lockPartsForRead(true);
            if (m_parts.Count == 1 && RootPart != null) //Single prim is left
                RootPart.LinkNum = 0;
            else
            {
                foreach (SceneObjectPart p in m_parts.Values)
                {
                    if (p.LinkNum > linkPart.LinkNum)
                        p.LinkNum--;
                }
            }
            lockPartsForRead(false);

            linkPart.ParentID = 0;
            linkPart.LinkNum = 0;

            if (linkPart.PhysActor != null)
            {
                m_scene.PhysicsScene.RemovePrim(linkPart.PhysActor);
            }

            // We need to reset the child part's position
            // ready for life as a separate object after being a part of another object
            Quaternion parentRot = m_rootPart.RotationOffset;

            Vector3 axPos = linkPart.OffsetPosition;

            axPos *= parentRot;
            linkPart.OffsetPosition = new Vector3(axPos.X, axPos.Y, axPos.Z);
            linkPart.GroupPosition = AbsolutePosition + linkPart.OffsetPosition;
            linkPart.OffsetPosition = new Vector3(0, 0, 0);

            linkPart.RotationOffset = worldRot;

            SceneObjectGroup objectGroup = new SceneObjectGroup(linkPart);

            m_scene.AddNewSceneObject(objectGroup, true);

            if (sendEvents)
                linkPart.TriggerScriptChangedEvent(Changed.LINK);

            linkPart.Rezzed = RootPart.Rezzed;

            //HasGroupChanged = true;
            //ScheduleGroupForFullUpdate();

            return objectGroup;
        }

        /// <summary>
        /// Stop this object from being persisted over server restarts.
        /// </summary>
        /// <param name="objectGroup"></param>
        public virtual void DetachFromBackup()
        {
            if (m_isBackedUp)
                m_scene.EventManager.OnBackup -= ProcessBackup;
            
            m_isBackedUp = false;
        }

        private void LinkNonRootPart(SceneObjectPart part, Vector3 oldGroupPosition, Quaternion oldGroupRotation, int linkNum)
        {
            Quaternion parentRot = oldGroupRotation;
            Quaternion oldRot = part.RotationOffset;
            Quaternion worldRot = parentRot * oldRot;

            parentRot = oldGroupRotation;

            Vector3 axPos = part.OffsetPosition;

            axPos *= parentRot;
            part.OffsetPosition = axPos;
            part.GroupPosition = oldGroupPosition + part.OffsetPosition;
            part.OffsetPosition = Vector3.Zero;
            part.RotationOffset = worldRot;

            part.SetParent(this);
            part.ParentID = m_rootPart.LocalId;

            // Caller locks m_parts for us
            m_parts.Add(part.UUID, part);

            part.LinkNum = linkNum;

            part.OffsetPosition = part.GroupPosition - AbsolutePosition;

            Quaternion rootRotation = m_rootPart.RotationOffset;

            Vector3 pos = part.OffsetPosition;
            pos *= Quaternion.Inverse(rootRotation);
            part.OffsetPosition = pos;

            parentRot = m_rootPart.RotationOffset;
            oldRot = part.RotationOffset;
            Quaternion newRot = Quaternion.Inverse(parentRot) * oldRot;
            part.RotationOffset = newRot;
        }

        /// <summary>
        /// If object is physical, apply force to move it around
        /// If object is not physical, just put it at the resulting location
        /// </summary>
        /// <param name="offset">Always seems to be 0,0,0, so ignoring</param>
        /// <param name="pos">New position.  We do the math here to turn it into a force</param>
        /// <param name="remoteClient"></param>
        public void GrabMovement(Vector3 offset, Vector3 pos, IClientAPI remoteClient)
        {
            if (m_scene.EventManager.TriggerGroupMove(UUID, pos))
            {
                if (m_rootPart.PhysActor != null)
                {
                    if (m_rootPart.PhysActor.IsPhysical)
                    {
                        if (!m_rootPart.BlockGrab)
                        {
                            Vector3 llmoveforce = pos - AbsolutePosition;
                            Vector3 grabforce = llmoveforce;
                            grabforce = (grabforce / 10) * m_rootPart.PhysActor.Mass;
                            m_rootPart.PhysActor.AddForce(grabforce, true);
                            m_scene.PhysicsScene.AddPhysicsActorTaint(m_rootPart.PhysActor);
                        }
                    }
                    else
                    {
                        //NonPhysicalGrabMovement(pos);
                    }
                }
                else
                {
                    //NonPhysicalGrabMovement(pos);
                }
            }
        }

        public void NonPhysicalGrabMovement(Vector3 pos)
        {
            AbsolutePosition = pos;
            m_rootPart.SendTerseUpdateToAllClients();
        }

        /// <summary>
        /// If object is physical, prepare for spinning torques (set flag to save old orientation)
        /// </summary>
        /// <param name="rotation">Rotation.  We do the math here to turn it into a torque</param>
        /// <param name="remoteClient"></param>
        public void SpinStart(IClientAPI remoteClient)
        {
            if (m_scene.EventManager.TriggerGroupSpinStart(UUID))
            {
                if (m_rootPart.PhysActor != null)
                {
                    if (m_rootPart.PhysActor.IsPhysical)
                    {
                        m_rootPart.IsWaitingForFirstSpinUpdatePacket = true;
                    }
                }
            }
        }

        /// <summary>
        /// If object is physical, apply torque to spin it around
        /// </summary>
        /// <param name="rotation">Rotation.  We do the math here to turn it into a torque</param>
        /// <param name="remoteClient"></param>
        public void SpinMovement(Quaternion newOrientation, IClientAPI remoteClient)
        {
            // The incoming newOrientation, sent by the client, "seems" to be the 
            // desired target orientation. This needs further verification; in particular, 
            // one would expect that the initial incoming newOrientation should be
            // fairly close to the original prim's physical orientation, 
            // m_rootPart.PhysActor.Orientation. This however does not seem to be the
            // case (might just be an issue with different quaternions representing the
            // same rotation, or it might be a coordinate system issue).
            //
            // Since it's not clear what the relationship is between the PhysActor.Orientation
            // and the incoming orientations sent by the client, we take an alternative approach
            // of calculating the delta rotation between the orientations being sent by the 
            // client. (Since a spin is invoked by ctrl+shift+drag in the client, we expect
            // a steady stream of several new orientations coming in from the client.)
            // This ensures that the delta rotations are being calculated from self-consistent
            // pairs of old/new rotations. Given the delta rotation, we apply a torque around
            // the delta rotation axis, scaled by the object mass times an arbitrary scaling
            // factor (to ensure the resulting torque is not "too strong" or "too weak").
            // 
            // Ideally we need to calculate (probably iteratively) the exact torque or series
            // of torques needed to arrive exactly at the destination orientation. However, since 
            // it is not yet clear how to map the destination orientation (provided by the viewer)
            // into PhysActor orientations (needed by the physics engine), we omit this step. 
            // This means that the resulting torque will at least be in the correct direction, 
            // but it will result in over-shoot or under-shoot of the target orientation.
            // For the end user, this means that ctrl+shift+drag can be used for relative,
            // but not absolute, adjustments of orientation for physical prims.
          
            if (m_scene.EventManager.TriggerGroupSpin(UUID, newOrientation))
            {
                if (m_rootPart.PhysActor != null)
                {
                    if (m_rootPart.PhysActor.IsPhysical)
                    {
                        if (m_rootPart.IsWaitingForFirstSpinUpdatePacket)
                        {
                            // first time initialization of "old" orientation for calculation of delta rotations
                            m_rootPart.SpinOldOrientation = newOrientation;
                            m_rootPart.IsWaitingForFirstSpinUpdatePacket = false;
                        }
                        else
                        {
                          // save and update old orientation
                          Quaternion old = m_rootPart.SpinOldOrientation;
                          m_rootPart.SpinOldOrientation = newOrientation;
                          //m_log.Error("[SCENE OBJECT GROUP]: Old orientation is " + old);
                          //m_log.Error("[SCENE OBJECT GROUP]: Incoming new orientation is " + newOrientation);

                          // compute difference between previous old rotation and new incoming rotation
                          Quaternion minimalRotationFromQ1ToQ2 = Quaternion.Inverse(old) * newOrientation;

                          float rotationAngle;
                          Vector3 rotationAxis;
                          minimalRotationFromQ1ToQ2.GetAxisAngle(out rotationAxis, out rotationAngle);
                          rotationAxis.Normalize();

                          //m_log.Error("SCENE OBJECT GROUP]: rotation axis is " + rotationAxis);
                          Vector3 spinforce = new Vector3(rotationAxis.X, rotationAxis.Y, rotationAxis.Z);
                          spinforce = (spinforce/8) * m_rootPart.PhysActor.Mass; // 8 is an arbitrary torque scaling factor
                          m_rootPart.PhysActor.AddAngularForce(spinforce,true);
                          m_scene.PhysicsScene.AddPhysicsActorTaint(m_rootPart.PhysActor);
                        }
                    }
                    else
                    {
                        //NonPhysicalSpinMovement(pos);
                    }
                }
                else
                {
                    //NonPhysicalSpinMovement(pos);
                }
            }
        }

        /// <summary>
        /// Return metadata about a prim (name, description, sale price, etc.)
        /// </summary>
        /// <param name="client"></param>
        public void GetProperties(IClientAPI client)
        {
            m_rootPart.GetProperties(client);
        }

        /// <summary>
        /// Set the name of a prim
        /// </summary>
        /// <param name="name"></param>
        /// <param name="localID"></param>
        public void SetPartName(string name, uint localID)
        {
            SceneObjectPart part = GetChildPart(localID);
            if (part != null)
            {
                part.Name = name;
            }
        }

        public void SetPartDescription(string des, uint localID)
        {
            SceneObjectPart part = GetChildPart(localID);
            if (part != null)
            {
                part.Description = des;
            }
        }

        public void SetPartText(string text, uint localID)
        {
            SceneObjectPart part = GetChildPart(localID);
            if (part != null)
            {
                part.SetText(text);
            }
        }

        public void SetPartText(string text, UUID partID)
        {
            SceneObjectPart part = GetChildPart(partID);
            if (part != null)
            {
                part.SetText(text);
            }
        }

        public string GetPartName(uint localID)
        {
            SceneObjectPart part = GetChildPart(localID);
            if (part != null)
            {
                return part.Name;
            }
            return String.Empty;
        }

        public string GetPartDescription(uint localID)
        {
            SceneObjectPart part = GetChildPart(localID);
            if (part != null)
            {
                return part.Description;
            }
            return String.Empty;
        }

        /// <summary>
        /// Update prim flags for this group.
        /// </summary>
        /// <param name="localID"></param>
        /// <param name="type"></param>
        /// <param name="inUse"></param>
        /// <param name="data"></param>
        public void UpdatePrimFlags(uint localID, bool UsePhysics, bool IsTemporary, bool IsPhantom, bool IsVolumeDetect)
        {
            SceneObjectPart selectionPart = GetChildPart(localID);

            if (IsTemporary)
            {
                DetachFromBackup();
                // Remove from database and parcel prim count
                //
                m_scene.DeleteFromStorage(UUID);
                m_scene.EventManager.TriggerParcelPrimCountTainted();
            }

            if (selectionPart != null)
            {
                lockPartsForRead(true);
                List<SceneObjectPart> parts = new List<SceneObjectPart>(m_parts.Values);
                lockPartsForRead(false);
                foreach (SceneObjectPart part in parts)
                {
                    if (part.Scale.X > 10.0 || part.Scale.Y > 10.0 || part.Scale.Z > 10.0)
                    {
                        if (part.Scale.X > m_scene.RegionInfo.PhysPrimMax || 
                            part.Scale.Y > m_scene.RegionInfo.PhysPrimMax ||
                            part.Scale.Z > m_scene.RegionInfo.PhysPrimMax)
                        {
                            UsePhysics = false; // Reset physics
                            break;
                        }
                    }
                }

                foreach (SceneObjectPart part in parts)
                {
                    part.UpdatePrimFlags(UsePhysics, IsTemporary, IsPhantom, IsVolumeDetect);
                }
                
            }
        }

        public void UpdateExtraParam(uint localID, ushort type, bool inUse, byte[] data)
        {
            SceneObjectPart part = GetChildPart(localID);
            if (part != null)
            {
                part.UpdateExtraParam(type, inUse, data);
            }
        }

        /// <summary>
        /// Get the parts of this scene object
        /// </summary>
        /// <returns></returns>
        public SceneObjectPart[] GetParts()
        {
            int numParts = Children.Count;
            SceneObjectPart[] partArray = new SceneObjectPart[numParts];
            Children.Values.CopyTo(partArray, 0);
            return partArray;
        }

        /// <summary>
        /// Update the texture entry for this part
        /// </summary>
        /// <param name="localID"></param>
        /// <param name="textureEntry"></param>
        public void UpdateTextureEntry(uint localID, byte[] textureEntry)
        {
            SceneObjectPart part = GetChildPart(localID);
            if (part != null)
            {
                part.UpdateTextureEntry(textureEntry);
            }
        }

        public void UpdatePermissions(UUID AgentID, byte field, uint localID,
                uint mask, byte addRemTF)
        {
            foreach (SceneObjectPart part in m_parts.Values)
                part.UpdatePermissions(AgentID, field, localID, mask,
                        addRemTF);

            HasGroupChanged = true;
        }

        #endregion

        #region Shape

        /// <summary>
        ///
        /// </summary>
        /// <param name="shapeBlock"></param>
        public void UpdateShape(ObjectShapePacket.ObjectDataBlock shapeBlock, uint localID)
        {
            SceneObjectPart part = GetChildPart(localID);
            if (part != null)
            {
                part.UpdateShape(shapeBlock);

                if (part.PhysActor != null)
                    m_scene.PhysicsScene.AddPhysicsActorTaint(part.PhysActor);
            }
        }

        #endregion

        #region Resize

        /// <summary>
        /// Resize the given part
        /// </summary>
        /// <param name="scale"></param>
        /// <param name="localID"></param>
        public void Resize(Vector3 scale, uint localID)
        {
            if (scale.X > m_scene.m_maxNonphys)
                scale.X = m_scene.m_maxNonphys;
            if (scale.Y > m_scene.m_maxNonphys)
                scale.Y = m_scene.m_maxNonphys;
            if (scale.Z > m_scene.m_maxNonphys)
                scale.Z = m_scene.m_maxNonphys;
            SceneObjectPart part = GetChildPart(localID);
            if (part != null)
            {
                if (part.PhysActor != null)
                {
                    if (part.PhysActor.IsPhysical)
                    {
                        if (scale.X > m_scene.m_maxPhys)
                            scale.X = m_scene.m_maxPhys;
                        if (scale.Y > m_scene.m_maxPhys)
                            scale.Y = m_scene.m_maxPhys;
                        if (scale.Z > m_scene.m_maxPhys)
                            scale.Z = m_scene.m_maxPhys;
                    }
                    part.PhysActor.Size = scale;
                    m_scene.PhysicsScene.AddPhysicsActorTaint(part.PhysActor);
                }
                part.Resize(scale);

                HasGroupChanged = true;
                ScheduleGroupForFullUpdate();

                //if (part.UUID == m_rootPart.UUID)
                //{
                //if (m_rootPart.PhysActor != null)
                //{
                //m_rootPart.PhysActor.Size =
                //new PhysicsVector(m_rootPart.Scale.X, m_rootPart.Scale.Y, m_rootPart.Scale.Z);
                //m_scene.PhysicsScene.AddPhysicsActorTaint(m_rootPart.PhysActor);
                //}
                //}
            }
        }

        public void GroupResize(Vector3 scale, uint localID)
        {
            SceneObjectPart part = GetChildPart(localID);
            if (part != null)
            {
                part.IgnoreUndoUpdate = true;
                if (scale.X > m_scene.m_maxNonphys)
                    scale.X = m_scene.m_maxNonphys;
                if (scale.Y > m_scene.m_maxNonphys)
                    scale.Y = m_scene.m_maxNonphys;
                if (scale.Z > m_scene.m_maxNonphys)
                    scale.Z = m_scene.m_maxNonphys;
                if (part.PhysActor != null && part.PhysActor.IsPhysical)
                {
                    if (scale.X > m_scene.m_maxPhys)
                        scale.X = m_scene.m_maxPhys;
                    if (scale.Y > m_scene.m_maxPhys)
                        scale.Y = m_scene.m_maxPhys;
                    if (scale.Z > m_scene.m_maxPhys)
                        scale.Z = m_scene.m_maxPhys;
                }
                float x = (scale.X / part.Scale.X);
                float y = (scale.Y / part.Scale.Y);
                float z = (scale.Z / part.Scale.Z);

                lockPartsForRead(true);
                if (x > 1.0f || y > 1.0f || z > 1.0f)
                {
                    foreach (SceneObjectPart obPart in m_parts.Values)
                    {
                        if (obPart.UUID != m_rootPart.UUID)
                        {
                            Vector3 oldSize = new Vector3(obPart.Scale);
                            obPart.IgnoreUndoUpdate = true;

                            float f = 1.0f;
                            float a = 1.0f;

                            if (part.PhysActor != null && part.PhysActor.IsPhysical)
                            {
                                if (oldSize.X*x > m_scene.m_maxPhys)
                                {
                                    f = m_scene.m_maxPhys / oldSize.X;
                                    a = f / x;
                                    x *= a;
                                    y *= a;
                                    z *= a;
                                }
                                if (oldSize.Y*y > m_scene.m_maxPhys)
                                {
                                    f = m_scene.m_maxPhys / oldSize.Y;
                                    a = f / y;
                                    x *= a;
                                    y *= a;
                                    z *= a;
                                }
                                if (oldSize.Z*z > m_scene.m_maxPhys)
                                {
                                    f = m_scene.m_maxPhys / oldSize.Z;
                                    a = f / z;
                                    x *= a;
                                    y *= a;
                                    z *= a;
                                }
                            }
                            else
                            {
                                if (oldSize.X*x > m_scene.m_maxNonphys)
                                {
                                    f = m_scene.m_maxNonphys / oldSize.X;
                                    a = f / x;
                                    x *= a;
                                    y *= a;
                                    z *= a;
                                }
                                if (oldSize.Y*y > m_scene.m_maxNonphys)
                                {
                                    f = m_scene.m_maxNonphys / oldSize.Y;
                                    a = f / y;
                                    x *= a;
                                    y *= a;
                                    z *= a;
                                }
                                if (oldSize.Z*z > m_scene.m_maxNonphys)
                                {
                                    f = m_scene.m_maxNonphys / oldSize.Z;
                                    a = f / z;
                                    x *= a;
                                    y *= a;
                                    z *= a;
                                }
                                obPart.IgnoreUndoUpdate = false;
                                obPart.StoreUndoState();
                            }
                        }
                    }
                }
                lockPartsForRead(false);

                Vector3 prevScale = part.Scale;
                prevScale.X *= x;
                prevScale.Y *= y;
                prevScale.Z *= z;
                part.Resize(prevScale);

                lockPartsForRead(true);
                {
                    foreach (SceneObjectPart obPart in m_parts.Values)
                    {
                        obPart.IgnoreUndoUpdate = true;
                        if (obPart.UUID != m_rootPart.UUID)
                        {
                            Vector3 currentpos = new Vector3(obPart.OffsetPosition);
                            currentpos.X *= x;
                            currentpos.Y *= y;
                            currentpos.Z *= z;
                            Vector3 newSize = new Vector3(obPart.Scale);
                            newSize.X *= x;
                            newSize.Y *= y;
                            newSize.Z *= z;
                            obPart.Resize(newSize);
                            obPart.UpdateOffSet(currentpos);
                        }
                        obPart.IgnoreUndoUpdate = false;
                        obPart.StoreUndoState();
                    }
                }
                lockPartsForRead(false);

                if (part.PhysActor != null)
                {
                    part.PhysActor.Size = prevScale;
                    m_scene.PhysicsScene.AddPhysicsActorTaint(part.PhysActor);
                }

                part.IgnoreUndoUpdate = false;
                part.StoreUndoState();
                HasGroupChanged = true;
                ScheduleGroupForTerseUpdate();
            }
        }

        #endregion

        #region Position

        /// <summary>
        /// Move this scene object
        /// </summary>
        /// <param name="pos"></param>
        public void UpdateGroupPosition(Vector3 pos)
        {
            foreach (SceneObjectPart part in Children.Values)
            {
                part.StoreUndoState();
            }
            if (m_scene.EventManager.TriggerGroupMove(UUID, pos))
            {
                if (IsAttachment)
                {
                    m_rootPart.AttachedPos = pos;
                }
                if (RootPart.GetStatusSandbox())
                {
                    if (Util.GetDistanceTo(RootPart.StatusSandboxPos, pos) > 10)
                    {
                        RootPart.ScriptSetPhysicsStatus(false);
                        pos = AbsolutePosition;
                        Scene.SimChat(Utils.StringToBytes("Hit Sandbox Limit"),
                              ChatTypeEnum.DebugChannel, 0x7FFFFFFF, RootPart.AbsolutePosition, Name, UUID, false);
                    }
                }
                AbsolutePosition = pos;

                HasGroupChanged = true;
            }

            //we need to do a terse update even if the move wasn't allowed
            // so that the position is reset in the client (the object snaps back)
            ScheduleGroupForTerseUpdate();
        }

        /// <summary>
        /// Update the position of a single part of this scene object
        /// </summary>
        /// <param name="pos"></param>
        /// <param name="localID"></param>
        public void UpdateSinglePosition(Vector3 pos, uint localID)
        {
            SceneObjectPart part = GetChildPart(localID);
            foreach (SceneObjectPart parts in Children.Values)
            {
                parts.StoreUndoState();
            }
            if (part != null)
            {
                if (part.UUID == m_rootPart.UUID)
                {
                    UpdateRootPosition(pos);
                }
                else
                {
                    part.UpdateOffSet(pos);
                }

                HasGroupChanged = true;
            }
        }

        /// <summary>
        ///
        /// </summary>
        /// <param name="pos"></param>
        private void UpdateRootPosition(Vector3 pos)
        {
            foreach (SceneObjectPart part in Children.Values)
            {
                part.StoreUndoState();
            }
            Vector3 newPos = new Vector3(pos.X, pos.Y, pos.Z);
            Vector3 oldPos =
                new Vector3(AbsolutePosition.X + m_rootPart.OffsetPosition.X,
                              AbsolutePosition.Y + m_rootPart.OffsetPosition.Y,
                              AbsolutePosition.Z + m_rootPart.OffsetPosition.Z);
            Vector3 diff = oldPos - newPos;
            Vector3 axDiff = new Vector3(diff.X, diff.Y, diff.Z);
            Quaternion partRotation = m_rootPart.RotationOffset;
            axDiff *= Quaternion.Inverse(partRotation);
            diff = axDiff;

            lockPartsForRead(true);
            {
                foreach (SceneObjectPart obPart in m_parts.Values)
                {
                    if (obPart.UUID != m_rootPart.UUID)
                    {
                        obPart.OffsetPosition = obPart.OffsetPosition + diff;
                    }
                }
            }
            lockPartsForRead(false);

            AbsolutePosition = newPos;

            HasGroupChanged = true;
            ScheduleGroupForTerseUpdate();
        }

        public void OffsetForNewRegion(Vector3 offset)
        {
            m_rootPart.GroupPosition = offset;
        }

        #endregion

        #region Rotation

        /// <summary>
        ///
        /// </summary>
        /// <param name="rot"></param>
        public void UpdateGroupRotationR(Quaternion rot)
        {
            foreach (SceneObjectPart parts in Children.Values)
            {
                parts.StoreUndoState();
            }
            m_rootPart.UpdateRotation(rot);

            PhysicsActor actor = m_rootPart.PhysActor;
            if (actor != null)
            {
                actor.Orientation = m_rootPart.RotationOffset;
                m_scene.PhysicsScene.AddPhysicsActorTaint(actor);
            }

            HasGroupChanged = true;
            ScheduleGroupForTerseUpdate();
        }

        /// <summary>
        ///
        /// </summary>
        /// <param name="pos"></param>
        /// <param name="rot"></param>
        public void UpdateGroupRotationPR(Vector3 pos, Quaternion rot)
        {
            foreach (SceneObjectPart parts in Children.Values)
            {
                parts.StoreUndoState();
            }
            m_rootPart.UpdateRotation(rot);

            PhysicsActor actor = m_rootPart.PhysActor;
            if (actor != null)
            {
                actor.Orientation = m_rootPart.RotationOffset;
                m_scene.PhysicsScene.AddPhysicsActorTaint(actor);
            }

            AbsolutePosition = pos;

            HasGroupChanged = true;
            ScheduleGroupForTerseUpdate();
        }

        /// <summary>
        ///
        /// </summary>
        /// <param name="rot"></param>
        /// <param name="localID"></param>
        public void UpdateSingleRotation(Quaternion rot, uint localID)
        {
            SceneObjectPart part = GetChildPart(localID);
            foreach (SceneObjectPart parts in Children.Values)
            {
                parts.StoreUndoState();
            }
            if (part != null)
            {
                if (part.UUID == m_rootPart.UUID)
                {
                    UpdateRootRotation(rot);
                }
                else
                {
                    part.UpdateRotation(rot);
                }
            }
        }

        /// <summary>
        ///
        /// </summary>
        /// <param name="rot"></param>
        /// <param name="localID"></param>
        public void UpdateSingleRotation(Quaternion rot, Vector3 pos, uint localID)
        {
            SceneObjectPart part = GetChildPart(localID);
            if (part != null)
            {
                if (part.UUID == m_rootPart.UUID)
                {
                    UpdateRootRotation(rot);
                    AbsolutePosition = pos;
                }
                else
                {
                    part.IgnoreUndoUpdate = true;
                    part.UpdateRotation(rot);
                    part.OffsetPosition = pos;
                    part.IgnoreUndoUpdate = false;
                    part.StoreUndoState();
                }
            }
        }

        /// <summary>
        ///
        /// </summary>
        /// <param name="rot"></param>
        private void UpdateRootRotation(Quaternion rot)
        {
            Quaternion axRot = rot;
            Quaternion oldParentRot = m_rootPart.RotationOffset;

            m_rootPart.StoreUndoState();
            m_rootPart.UpdateRotation(rot);
            if (m_rootPart.PhysActor != null)
            {
                m_rootPart.PhysActor.Orientation = m_rootPart.RotationOffset;
                m_scene.PhysicsScene.AddPhysicsActorTaint(m_rootPart.PhysActor);
            }

            lockPartsForRead(true);

            foreach (SceneObjectPart prim in m_parts.Values)
            {
                if (prim.UUID != m_rootPart.UUID)
                {
                    prim.IgnoreUndoUpdate = true;
                    Vector3 axPos = prim.OffsetPosition;
                    axPos *= oldParentRot;
                    axPos *= Quaternion.Inverse(axRot);
                    prim.OffsetPosition = axPos;
                    Quaternion primsRot = prim.RotationOffset;
                    Quaternion newRot = primsRot * oldParentRot;
                    newRot *= Quaternion.Inverse(axRot);
                    prim.RotationOffset = newRot;
                    prim.ScheduleTerseUpdate();
                }
            }

            foreach (SceneObjectPart childpart in Children.Values)
            {
                if (childpart != m_rootPart)
                {
                    childpart.IgnoreUndoUpdate = false;
                    childpart.StoreUndoState();
                }
            }

            lockPartsForRead(false);

            m_rootPart.ScheduleTerseUpdate();
        }

        #endregion

        internal void SetAxisRotation(int axis, int rotate10)
        {
            bool setX = false;
            bool setY = false;
            bool setZ = false;

            int xaxis = 2;
            int yaxis = 4;
            int zaxis = 8;

            if (m_rootPart != null)
            {
                setX = ((axis & xaxis) != 0) ? true : false;
                setY = ((axis & yaxis) != 0) ? true : false;
                setZ = ((axis & zaxis) != 0) ? true : false;

                float setval = (rotate10 > 0) ? 1f : 0f;

                if (setX)
                    m_rootPart.RotationAxis.X = setval;
                if (setY)
                    m_rootPart.RotationAxis.Y = setval;
                if (setZ)
                    m_rootPart.RotationAxis.Z = setval;

                if (setX || setY || setZ)
                {
                    m_rootPart.SetPhysicsAxisRotation();
                }

            }
        }
        public int registerRotTargetWaypoint(Quaternion target, float tolerance)
        {
            scriptRotTarget waypoint = new scriptRotTarget();
            waypoint.targetRot = target;
            waypoint.tolerance = tolerance;
            uint handle = m_scene.AllocateLocalId();
            waypoint.handle = handle;
            lock (m_rotTargets)
            {
                m_rotTargets.Add(handle, waypoint);
            }
            m_scene.AddGroupTarget(this);
            return (int)handle;
        }

        public void unregisterRotTargetWaypoint(int handle)
        {
            lock (m_targets)
            {
                m_rotTargets.Remove((uint)handle);
                if (m_targets.Count == 0)
                    m_scene.RemoveGroupTarget(this);
            }
        }

        public int registerTargetWaypoint(Vector3 target, float tolerance)
        {
            scriptPosTarget waypoint = new scriptPosTarget();
            waypoint.targetPos = target;
            waypoint.tolerance = tolerance;
            uint handle = m_scene.AllocateLocalId();
            waypoint.handle = handle;
            lock (m_targets)
            {
                m_targets.Add(handle, waypoint);
            }
            m_scene.AddGroupTarget(this);
            return (int)handle;
        }
        
        public void unregisterTargetWaypoint(int handle)
        {
            lock (m_targets)
            {
                m_targets.Remove((uint)handle);
                if (m_targets.Count == 0)
                    m_scene.RemoveGroupTarget(this);
            }
        }

        public void checkAtTargets()
        {
            if (m_scriptListens_atTarget || m_scriptListens_notAtTarget)
            {
                if (m_targets.Count > 0)
                {
                    bool at_target = false;
                    //Vector3 targetPos;
                    //uint targetHandle;
                    Dictionary<uint, scriptPosTarget> atTargets = new Dictionary<uint, scriptPosTarget>();
                    lock (m_targets)
                    {
                        foreach (uint idx in m_targets.Keys)
                        {
                            scriptPosTarget target = m_targets[idx];
                            if (Util.GetDistanceTo(target.targetPos, m_rootPart.GroupPosition) <= target.tolerance)
                            {
                                // trigger at_target
                                if (m_scriptListens_atTarget)
                                {
                                    at_target = true;
                                    scriptPosTarget att = new scriptPosTarget();
                                    att.targetPos = target.targetPos;
                                    att.tolerance = target.tolerance;
                                    att.handle = target.handle;
                                    atTargets.Add(idx, att);
                                }
                            }
                        }
                    }
                    
                    if (atTargets.Count > 0)
                    {
                        uint[] localids = new uint[0];
                        lockPartsForRead(true);
                        {
                            localids = new uint[m_parts.Count];
                            int cntr = 0;
                            foreach (SceneObjectPart part in m_parts.Values)
                            {
                                localids[cntr] = part.LocalId;
                                cntr++;
                            }
                        }
                        lockPartsForRead(false);
                        
                        for (int ctr = 0; ctr < localids.Length; ctr++)
                        {
                            foreach (uint target in atTargets.Keys)
                            {
                                scriptPosTarget att = atTargets[target];
                                m_scene.EventManager.TriggerAtTargetEvent(
                                    localids[ctr], att.handle, att.targetPos, m_rootPart.GroupPosition);
                            }
                        }
                        
                        return;
                    }
                    
                    if (m_scriptListens_notAtTarget && !at_target)
                    {
                        //trigger not_at_target
                        uint[] localids = new uint[0];
                        lockPartsForRead(true);
                        {
                            localids = new uint[m_parts.Count];
                            int cntr = 0;
                            foreach (SceneObjectPart part in m_parts.Values)
                            {
                                localids[cntr] = part.LocalId;
                                cntr++;
                            }
                        }
                        lockPartsForRead(false);    

                        for (int ctr = 0; ctr < localids.Length; ctr++)
                        {
                            m_scene.EventManager.TriggerNotAtTargetEvent(localids[ctr]);
                        }
                    }
                }
            }
            if (m_scriptListens_atRotTarget || m_scriptListens_notAtRotTarget)
            {
                if (m_rotTargets.Count > 0)
                {
                    bool at_Rottarget = false;
                    Dictionary<uint, scriptRotTarget> atRotTargets = new Dictionary<uint, scriptRotTarget>();
                    lock (m_rotTargets)
                    {
                        foreach (uint idx in m_rotTargets.Keys)
                        {
                            scriptRotTarget target = m_rotTargets[idx];
                            double angle = Math.Acos(target.targetRot.X * m_rootPart.RotationOffset.X + target.targetRot.Y * m_rootPart.RotationOffset.Y + target.targetRot.Z * m_rootPart.RotationOffset.Z + target.targetRot.W * m_rootPart.RotationOffset.W) * 2;
                            if (angle < 0) angle = -angle;
                            if (angle > Math.PI) angle = (Math.PI * 2 - angle);
                            if (angle <= target.tolerance)
                            {
                                // trigger at_rot_target
                                if (m_scriptListens_atRotTarget)
                                {
                                    at_Rottarget = true;
                                    scriptRotTarget att = new scriptRotTarget();
                                    att.targetRot = target.targetRot;
                                    att.tolerance = target.tolerance;
                                    att.handle = target.handle;
                                    atRotTargets.Add(idx, att);
                                }
                            }
                        }
                    }

                    if (atRotTargets.Count > 0)
                    {
                        uint[] localids = new uint[0];
                        lock (m_parts)
                        {
                            localids = new uint[m_parts.Count];
                            int cntr = 0;
                            foreach (SceneObjectPart part in m_parts.Values)
                            {
                                localids[cntr] = part.LocalId;
                                cntr++;
                            }
                        }

                        for (int ctr = 0; ctr < localids.Length; ctr++)
                        {
                            foreach (uint target in atRotTargets.Keys)
                            {
                                scriptRotTarget att = atRotTargets[target];
                                m_scene.EventManager.TriggerAtRotTargetEvent(
                                    localids[ctr], att.handle, att.targetRot, m_rootPart.RotationOffset);
                            }
                        }

                        return;
                    }

                    if (m_scriptListens_notAtRotTarget && !at_Rottarget)
                    {
                        //trigger not_at_target
                        uint[] localids = new uint[0];
                        lock (m_parts)
                        {
                            localids = new uint[m_parts.Count];
                            int cntr = 0;
                            foreach (SceneObjectPart part in m_parts.Values)
                            {
                                localids[cntr] = part.LocalId;
                                cntr++;
                            }
                        }

                        for (int ctr = 0; ctr < localids.Length; ctr++)
                        {
                            m_scene.EventManager.TriggerNotAtRotTargetEvent(localids[ctr]);
                        }
                    }
                }
            }
        }
        
        public float GetMass()
        {
            float retmass = 0f;
            lockPartsForRead(true);
            {
                foreach (SceneObjectPart part in m_parts.Values)
                {
                    retmass += part.GetMass();
                }
            }
            lockPartsForRead(false);
            return retmass;
        }
        
        public void CheckSculptAndLoad()
        {
            lockPartsForRead(true);
            {
                if (!IsDeleted)
                {
                    if ((RootPart.GetEffectiveObjectFlags() & (uint)PrimFlags.Phantom) == 0)
                    {
                        foreach (SceneObjectPart part in m_parts.Values)
                        {
                            if (part.Shape.SculptEntry && part.Shape.SculptTexture != UUID.Zero)
                            {
                                // check if a previously decoded sculpt map has been cached
                                if (File.Exists(System.IO.Path.Combine("j2kDecodeCache", "smap_" + part.Shape.SculptTexture.ToString())))
                                {
                                    part.SculptTextureCallback(part.Shape.SculptTexture, null);
                                }
                                else
                                {
                                    m_scene.AssetService.Get(
                                        part.Shape.SculptTexture.ToString(), part, AssetReceived);
                                }
                            }
                        }
                    }
                }
            }
            lockPartsForRead(false);
        }

        protected void AssetReceived(string id, Object sender, AssetBase asset)
        {
            SceneObjectPart sop = (SceneObjectPart)sender;

            if (sop != null)
            {
                if (asset != null)
                    sop.SculptTextureCallback(asset.FullID, asset);
            }
        }

        /// <summary>
        /// Set the user group to which this scene object belongs.
        /// </summary>
        /// <param name="GroupID"></param>
        /// <param name="client"></param>
        public void SetGroup(UUID GroupID, IClientAPI client)
        {
            lockPartsForRead(true);
            {
                foreach (SceneObjectPart part in m_parts.Values)
                {
                    part.SetGroup(GroupID, client);
                    part.Inventory.ChangeInventoryGroup(GroupID);
                }

                HasGroupChanged = true;
            }
            lockPartsForRead(false);

            // Don't trigger the update here - otherwise some client issues occur when multiple updates are scheduled
            // for the same object with very different properties.  The caller must schedule the update.
            //ScheduleGroupForFullUpdate();
        }

        public void TriggerScriptChangedEvent(Changed val)
        {
            foreach (SceneObjectPart part in Children.Values)
            {
                part.TriggerScriptChangedEvent(val);
            }
        }
        
        public override string ToString()
        {
            return String.Format("{0} {1} ({2})", Name, UUID, AbsolutePosition);
        }

        public void SetAttachmentPoint(byte point)
        {
            lockPartsForRead(true);
            {
                foreach (SceneObjectPart part in m_parts.Values)
                    part.SetAttachmentPoint(point);
            }
            lockPartsForRead(false);
        }

        #region ISceneObject
        
        public virtual ISceneObject CloneForNewScene()
        {
            SceneObjectGroup sog = Copy(this.OwnerID, this.GroupID, false);
            sog.m_isDeleted = false;
            return sog;
        }

        public virtual string ToXml2()
        {
            return SceneObjectSerializer.ToXml2Format(this);
        }

        public virtual string ExtraToXmlString()
        {
            return "<ExtraFromItemID>" + GetFromItemID().ToString() + "</ExtraFromItemID>";
        }

        public virtual void ExtraFromXmlString(string xmlstr)
        {
            string id = xmlstr.Substring(xmlstr.IndexOf("<ExtraFromItemID>"));
            id = xmlstr.Replace("<ExtraFromItemID>", "");
            id = id.Replace("</ExtraFromItemID>", "");

            UUID uuid = UUID.Zero;
            UUID.TryParse(id, out uuid);

            SetFromItemID(uuid);
        }
        #endregion 

        public double GetUpdatePriority(IClientAPI client)
        {
            switch (Scene.UpdatePrioritizationScheme)
            {
                case Scene.UpdatePrioritizationSchemes.Time:
                    return GetPriorityByTime();
                case Scene.UpdatePrioritizationSchemes.Distance:
                    return GetPriorityByDistance(client);
                case Scene.UpdatePrioritizationSchemes.SimpleAngularDistance:
                    return GetPriorityBySimpleAngularDistance(client);
                case Scenes.Scene.UpdatePrioritizationSchemes.FrontBack:
                    return GetPriorityByFrontBack(client);
                default:
                    throw new InvalidOperationException("UpdatePrioritizationScheme not defined");
            }
        }

        private double GetPriorityByTime()
        {
            return DateTime.Now.ToOADate();
        }

        private double GetPriorityByDistance(IClientAPI client)
        {
            ScenePresence presence = Scene.GetScenePresence(client.AgentId);
            if (presence != null)
            {
                return GetPriorityByDistance((presence.IsChildAgent) ?
                    presence.AbsolutePosition : presence.CameraPosition);
            }
            return double.NaN;
        }

        private double GetPriorityBySimpleAngularDistance(IClientAPI client)
        {
            ScenePresence presence = Scene.GetScenePresence(client.AgentId);
            if (presence != null)
            {
                return GetPriorityBySimpleAngularDistance((presence.IsChildAgent) ?
                    presence.AbsolutePosition : presence.CameraPosition);
            }
            return double.NaN;
        }

        private double GetPriorityByFrontBack(IClientAPI client)
        {
            ScenePresence presence = Scene.GetScenePresence(client.AgentId);
            if (presence != null)
            {
                return GetPriorityByFrontBack(presence.CameraPosition, presence.CameraAtAxis);
            }
            return double.NaN;
        }

        public double GetPriorityByDistance(Vector3 position)
        {
            return Vector3.Distance(AbsolutePosition, position);
        }

        public double GetPriorityBySimpleAngularDistance(Vector3 position)
        {
            double distance = Vector3.Distance(position, AbsolutePosition);
            if (distance >= double.Epsilon)
            {
                float height;
                Vector3 box = GetAxisAlignedBoundingBox(out height);

                double angle = box.X / distance;
                double max = angle;

                angle = box.Y / distance;
                if (max < angle)
                    max = angle;

                angle = box.Z / distance;
                if (max < angle)
                    max = angle;

                return -max;
            }
            else
                return double.MinValue;
        }

        public double GetPriorityByFrontBack(Vector3 camPosition, Vector3 camAtAxis)
        {
            // Distance
            double priority = Vector3.Distance(camPosition, AbsolutePosition);

            // Scale
            //priority -= GroupScale().Length();

            // Plane equation
            float d = -Vector3.Dot(camPosition, camAtAxis);
            float p = Vector3.Dot(camAtAxis, AbsolutePosition) + d;
            if (p < 0.0f) priority *= 2.0f;

            return priority;
        }
    }
}<|MERGE_RESOLUTION|>--- conflicted
+++ resolved
@@ -1369,10 +1369,9 @@
             foreach (SceneObjectPart part in values)
             {
 //                    part.Inventory.RemoveScriptInstances();
-<<<<<<< HEAD
                 
-                ScenePresence[] avatars = Scene.GetScenePresences();
-                for (int i = 0; i < avatars.Length; i++)
+                List<ScenePresence> avatars = Scene.GetScenePresences();
+                for (int i = 0; i < avatars.Count; i++)
                 {
                     if (avatars[i].ParentID == LocalId)
                     {
@@ -1385,22 +1384,6 @@
                         if (part == m_rootPart)
                             avatars[i].ControllingClient.SendKillObject(m_regionHandle, part.LocalId);
                     }
-=======
-                    Scene.ForEachScenePresence(delegate(ScenePresence avatar)
-                    {
-                        if (avatar.ParentID == LocalId)
-                        {
-                            avatar.StandUp();
-                        }
-
-                        if (!silent)
-                        {
-                            part.UpdateFlag = 0;
-                            if (part == m_rootPart)
-                                avatar.ControllingClient.SendKillObject(m_regionHandle, part.LocalId);
-                        }
-                    });
->>>>>>> e0289bb4
                 }
                 
             }
