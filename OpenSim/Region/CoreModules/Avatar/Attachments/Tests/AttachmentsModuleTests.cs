--- conflicted
+++ resolved
@@ -62,7 +62,10 @@
     public class AttachmentsModuleTests : OpenSimTestCase
     {
         private AutoResetEvent m_chatEvent = new AutoResetEvent(false);
-        private OSChatMessage m_osChatMessageReceived;
+//        private OSChatMessage m_osChatMessageReceived;
+
+        // Used to test whether the operations have fired the attach event.  Must be reset after each test.
+        private int m_numberOfAttachEventsFired;
 
         [TestFixtureSetUp]
         public void FixtureInit()
@@ -83,7 +86,7 @@
         {
 //            Console.WriteLine("Got chat [{0}]", oscm.Message);
 
-            m_osChatMessageReceived = oscm;
+//            m_osChatMessageReceived = oscm;
             m_chatEvent.Set();
         }
 
@@ -98,6 +101,8 @@
                 = new SceneHelpers().SetupScene(
                     "attachments-test-scene", TestHelpers.ParseTail(999), 1000, 1000, config);
             SceneHelpers.SetupSceneModules(scene, config, modules.ToArray());
+
+            scene.EventManager.OnAttach += (localID, itemID, avatarID) => m_numberOfAttachEventsFired++;
 
             return scene;
         }
@@ -183,6 +188,8 @@
             TestHelpers.InMethod();
 //            TestHelpers.EnableLogging();
 
+            m_numberOfAttachEventsFired = 0;
+
             Scene scene = CreateTestScene();
             UserAccount ua1 = UserAccountHelpers.CreateUserWithInventory(scene, 0x1);
             ScenePresence sp = SceneHelpers.AddScenePresence(scene, ua1);
@@ -191,12 +198,8 @@
 
             SceneObjectGroup so = SceneHelpers.AddSceneObject(scene, attName, sp.UUID);
 
-<<<<<<< HEAD
-            scene.AttachmentsModule.AttachObject(sp, so, (uint)AttachmentPoint.Chest, false, false);
-=======
             m_numberOfAttachEventsFired = 0;
             scene.AttachmentsModule.AttachObject(sp, so, (uint)AttachmentPoint.Chest, false, true, false);
->>>>>>> c5de9840
 
             // Check status on scene presence
             Assert.That(sp.HasAttachments(), Is.True);
@@ -223,7 +226,8 @@
 
             Assert.That(scene.GetSceneObjectGroups().Count, Is.EqualTo(1));
 
-//            TestHelpers.DisableLogging();
+            // Check events
+            Assert.That(m_numberOfAttachEventsFired, Is.EqualTo(1));
         }
 
         [Test]
@@ -349,6 +353,8 @@
             TestHelpers.InMethod();
 //            TestHelpers.EnableLogging();
 
+            m_numberOfAttachEventsFired = 0;
+
             Scene scene = CreateTestScene();
             UserAccount ua1 = UserAccountHelpers.CreateUserWithInventory(scene, 0x1);
             ScenePresence sp = SceneHelpers.AddScenePresence(scene, ua1);
@@ -368,6 +374,9 @@
 
             Assert.That(sp.HasAttachments(), Is.False);
             Assert.That(scene.GetSceneObjectGroups().Count, Is.EqualTo(1));
+
+            // Check events
+            Assert.That(m_numberOfAttachEventsFired, Is.EqualTo(0));
         }
 
         [Test]
@@ -382,14 +391,9 @@
 
             InventoryItemBase attItem = CreateAttachmentItem(scene, ua1.PrincipalID, "att", 0x10, 0x20);
 
-<<<<<<< HEAD
-            scene.AttachmentsModule.RezSingleAttachmentFromInventory(
-                sp, attItem.ID, (uint)AttachmentPoint.Chest);
-=======
             {
                 scene.AttachmentsModule.RezSingleAttachmentFromInventory(
                     sp, attItem.ID, (uint)AttachmentPoint.Chest);
->>>>>>> c5de9840
 
                 // Check scene presence status
                 Assert.That(sp.HasAttachments(), Is.True);
@@ -437,9 +441,6 @@
             }
         }
 
-<<<<<<< HEAD
-            Assert.That(scene.GetSceneObjectGroups().Count, Is.EqualTo(1));
-=======
         /// <summary>
         /// Test wearing an attachment from inventory, as opposed to explicit choosing the rez point
         /// </summary>
@@ -524,7 +525,6 @@
                 // Check events
                 Assert.That(m_numberOfAttachEventsFired, Is.EqualTo(3));
             }
->>>>>>> c5de9840
         }
 
         /// <summary>
@@ -583,6 +583,8 @@
             ISceneEntity so
                 = scene.AttachmentsModule.RezSingleAttachmentFromInventory(
                     sp, attItem.ID, (uint)AttachmentPoint.Chest);
+
+            m_numberOfAttachEventsFired = 0;
             scene.AttachmentsModule.DetachSingleAttachmentToGround(sp, so.LocalId);
 
             // Check scene presence status
@@ -598,6 +600,9 @@
 
             // Check object in scene
             Assert.That(scene.GetSceneObjectGroup("att"), Is.Not.Null);
+
+            // Check events
+            Assert.That(m_numberOfAttachEventsFired, Is.EqualTo(1));
         }
 
         [Test]
@@ -614,6 +619,8 @@
             SceneObjectGroup so
                 = (SceneObjectGroup)scene.AttachmentsModule.RezSingleAttachmentFromInventory(
                     sp, attItem.ID, (uint)AttachmentPoint.Chest);
+
+            m_numberOfAttachEventsFired = 0;
             scene.AttachmentsModule.DetachSingleAttachmentToInv(sp, so);
 
             // Check status on scene presence
@@ -625,6 +632,9 @@
             Assert.That(sp.Appearance.GetAttachpoint(attItem.ID), Is.EqualTo(0));
 
             Assert.That(scene.GetSceneObjectGroups().Count, Is.EqualTo(0));
+
+            // Check events
+            Assert.That(m_numberOfAttachEventsFired, Is.EqualTo(1));
         }
 
         /// <summary>
@@ -706,10 +716,14 @@
 
             SceneObjectGroup rezzedAtt = presence.GetAttachments()[0];
 
+            m_numberOfAttachEventsFired = 0;
             scene.IncomingCloseAgent(presence.UUID, false);
 
             // Check that we can't retrieve this attachment from the scene.
             Assert.That(scene.GetSceneObjectGroup(rezzedAtt.UUID), Is.Null);
+
+            // Check events
+            Assert.That(m_numberOfAttachEventsFired, Is.EqualTo(0));
         }
 
         [Test]
@@ -725,6 +739,8 @@
             AgentCircuitData acd = SceneHelpers.GenerateAgentData(ua1.PrincipalID);
             acd.Appearance = new AvatarAppearance();
             acd.Appearance.SetAttachment((int)AttachmentPoint.Chest, attItem.ID, attItem.AssetID);
+
+            m_numberOfAttachEventsFired = 0;
             ScenePresence presence = SceneHelpers.AddScenePresence(scene, acd);
 
             Assert.That(presence.HasAttachments(), Is.True);
@@ -747,6 +763,9 @@
             Assert.That(presence.Appearance.GetAttachpoint(attItem.ID), Is.EqualTo((int)AttachmentPoint.Chest));
 
             Assert.That(scene.GetSceneObjectGroups().Count, Is.EqualTo(1));
+
+            // Check events.  We expect OnAttach to fire on login.
+            Assert.That(m_numberOfAttachEventsFired, Is.EqualTo(1));
         }
 
         [Test]
@@ -767,10 +786,14 @@
 
             Vector3 newPosition = new Vector3(1, 2, 4);
 
+            m_numberOfAttachEventsFired = 0;
             scene.SceneGraph.UpdatePrimGroupPosition(attSo.LocalId, newPosition, sp.ControllingClient);
 
             Assert.That(attSo.AbsolutePosition, Is.EqualTo(sp.AbsolutePosition));
             Assert.That(attSo.RootPart.AttachedPos, Is.EqualTo(newPosition));
+
+            // Check events
+            Assert.That(m_numberOfAttachEventsFired, Is.EqualTo(0));
         }
 
         [Test]
@@ -825,6 +848,7 @@
             Vector3 teleportPosition = new Vector3(10, 11, 12);
             Vector3 teleportLookAt = new Vector3(20, 21, 22);
 
+            m_numberOfAttachEventsFired = 0;
             sceneA.RequestTeleportLocation(
                 beforeTeleportSp.ControllingClient,
                 sceneB.RegionInfo.RegionHandle,
@@ -867,29 +891,9 @@
             Assert.That(actualSceneAAttachments.Count, Is.EqualTo(0));
 
             Assert.That(sceneA.GetSceneObjectGroups().Count, Is.EqualTo(0));
-        }
-
-        // I'm commenting this test because scene setup NEEDS InventoryService to 
-        // be non-null
-        //[Test]
-//        public void T032_CrossAttachments()
-//        {
-//            TestHelpers.InMethod();
-//
-//            ScenePresence presence = scene.GetScenePresence(agent1);
-//            ScenePresence presence2 = scene2.GetScenePresence(agent1);
-//            presence2.AddAttachment(sog1);
-//            presence2.AddAttachment(sog2);
-//
-//            ISharedRegionModule serialiser = new SerialiserModule();
-//            SceneHelpers.SetupSceneModules(scene, new IniConfigSource(), serialiser);
-//            SceneHelpers.SetupSceneModules(scene2, new IniConfigSource(), serialiser);
-//
-//            Assert.That(presence.HasAttachments(), Is.False, "Presence has attachments before cross");
-//
-//            //Assert.That(presence2.CrossAttachmentsIntoNewRegion(region1, true), Is.True, "Cross was not successful");
-//            Assert.That(presence2.HasAttachments(), Is.False, "Presence2 objects were not deleted");
-//            Assert.That(presence.HasAttachments(), Is.True, "Presence has not received new objects");
-//        }
+
+            // Check events
+            Assert.That(m_numberOfAttachEventsFired, Is.EqualTo(0));
+        }
     }
 }