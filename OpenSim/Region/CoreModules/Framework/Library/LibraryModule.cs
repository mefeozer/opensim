﻿/*
 * Copyright (c) Contributors, http://opensimulator.org/
 * See CONTRIBUTORS.TXT for a full list of copyright holders.
 *
 * Redistribution and use in source and binary forms, with or without
 * modification, are permitted provided that the following conditions are met:
 *     * Redistributions of source code must retain the above copyright
 *       notice, this list of conditions and the following disclaimer.
 *     * Redistributions in binary form must reproduce the above copyright
 *       notice, this list of conditions and the following disclaimer in the
 *       documentation and/or other materials provided with the distribution.
 *     * Neither the name of the OpenSimulator Project nor the
 *       names of its contributors may be used to endorse or promote products
 *       derived from this software without specific prior written permission.
 *
 * THIS SOFTWARE IS PROVIDED BY THE DEVELOPERS ``AS IS'' AND ANY
 * EXPRESS OR IMPLIED WARRANTIES, INCLUDING, BUT NOT LIMITED TO, THE IMPLIED
 * WARRANTIES OF MERCHANTABILITY AND FITNESS FOR A PARTICULAR PURPOSE ARE
 * DISCLAIMED. IN NO EVENT SHALL THE CONTRIBUTORS BE LIABLE FOR ANY
 * DIRECT, INDIRECT, INCIDENTAL, SPECIAL, EXEMPLARY, OR CONSEQUENTIAL DAMAGES
 * (INCLUDING, BUT NOT LIMITED TO, PROCUREMENT OF SUBSTITUTE GOODS OR SERVICES;
 * LOSS OF USE, DATA, OR PROFITS; OR BUSINESS INTERRUPTION) HOWEVER CAUSED AND
 * ON ANY THEORY OF LIABILITY, WHETHER IN CONTRACT, STRICT LIABILITY, OR TORT
 * (INCLUDING NEGLIGENCE OR OTHERWISE) ARISING IN ANY WAY OUT OF THE USE OF THIS
 * SOFTWARE, EVEN IF ADVISED OF THE POSSIBILITY OF SUCH DAMAGE.
 */
using System;
using System.Collections.Generic;
using System.IO;
using System.Reflection;

using OpenSim.Framework;
using OpenSim.Framework.Communications;

using OpenSim.Region.CoreModules.Avatar.Inventory.Archiver;
using OpenSim.Region.Framework;
using OpenSim.Region.Framework.Interfaces;
using OpenSim.Region.Framework.Scenes;
using OpenSim.Services.Interfaces;
using OpenSim.Server.Base;

using OpenMetaverse;
using log4net;
using Nini.Config;

namespace OpenSim.Region.CoreModules.Framework.Library
{
    public class LibraryModule : ISharedRegionModule
    {
        private static readonly ILog m_log = LogManager.GetLogger(MethodBase.GetCurrentMethod().DeclaringType);
        private static bool m_HasRunOnce = false;

        private bool m_Enabled = false;
        private string m_LibraryName = "OpenSim Library";
        private Scene m_Scene;

        private ILibraryService m_Library;

        #region ISharedRegionModule

        public void Initialise(IConfigSource config)
        {
            m_Enabled = config.Configs["Modules"].GetBoolean("LibraryModule", m_Enabled);
            if (m_Enabled)
            {
                IConfig libConfig = config.Configs["LibraryService"];
                if (libConfig != null)
                {
                    string dllName = libConfig.GetString("LocalServiceModule", string.Empty);
                    m_log.Debug("[LIBRARY MODULE]: Library service dll is " + dllName);
                    if (dllName != string.Empty)
                    {
                        Object[] args = new Object[] { config };
                        m_Library = ServerUtils.LoadPlugin<ILibraryService>(dllName, args);
                    }
                }
            }
            if (m_Library == null)
            {
                m_log.Warn("[LIBRARY MODULE]: No local library service. Module will be disabled.");
                m_Enabled = false;
            }
        }

        public bool IsSharedModule
        {
            get { return true; }
        }

        public string Name
        {
            get { return "Library Module"; }
        }

        public Type ReplaceableInterface
        {
            get { return null; }
        }

        public void AddRegion(Scene scene)
        {
            if (!m_Enabled)
                return;

            // Store only the first scene
            if (m_Scene == null)
            {
                m_Scene = scene;
            }
            scene.RegisterModuleInterface<ILibraryService>(m_Library);
        }

        public void RemoveRegion(Scene scene)
        {
            if (!m_Enabled)
                return;

            scene.UnregisterModuleInterface<ILibraryService>(m_Library);
        }

        public void RegionLoaded(Scene scene)
        {
            if (!m_Enabled)
                return;

            // This will never run more than once, even if the region is restarted
            if (!m_HasRunOnce) 
            {
                LoadLibrariesFromArchives();
                //DumpLibrary();
                m_HasRunOnce = true;
            }
        }

        public void PostInitialise()
        {
        }

        public void Close()
        {
            m_Scene = null;
        }

        #endregion ISharedRegionModule

        #region LoadLibraries
        private string pathToLibraries = "Library";

        protected void LoadLibrariesFromArchives()
        {
            InventoryFolderImpl lib = m_Library.LibraryRootFolder;
            if (lib == null)
            {
                m_log.Debug("[LIBRARY MODULE]: No library. Ignoring Library Module");
                return;
            }

            RegionInfo regInfo = new RegionInfo();
            Scene m_MockScene = new Scene(regInfo);
            LocalInventoryService invService = new LocalInventoryService(lib);
            m_MockScene.RegisterModuleInterface<IInventoryService>(invService);
            m_MockScene.RegisterModuleInterface<IAssetService>(m_Scene.AssetService);

            UserAccount uinfo = new UserAccount(lib.Owner);
            uinfo.FirstName = "OpenSim";
            uinfo.LastName = "Library";
            uinfo.ServiceURLs = new Dictionary<string, object>();

            foreach (string iarFileName in Directory.GetFiles(pathToLibraries, "*.iar"))
            {
                string simpleName = Path.GetFileNameWithoutExtension(iarFileName);

                m_log.InfoFormat("[LIBRARY MODULE]: Loading library archive {0} ({1})...", iarFileName, simpleName);
                simpleName = GetInventoryPathFromName(simpleName);

                try
                {
                    InventoryArchiveReadRequest archread = new InventoryArchiveReadRequest(m_MockScene, uinfo, simpleName, iarFileName);
                    List<InventoryNodeBase> nodes = archread.Execute();
                    if (nodes.Count == 0)
                    {
                        // didn't find the subfolder with the given name; place it on the top
                        m_log.InfoFormat("[LIBRARY MODULE]: Didn't find {0} in library. Placing archive on the top level", simpleName);
                        archread.Close();
                        archread = new InventoryArchiveReadRequest(m_MockScene, uinfo, "/", iarFileName);
                        archread.Execute();
                    }
                    archread.Close();
                }
                catch (Exception e)
                {
                    m_log.DebugFormat("[LIBRARY MODULE]: Exception when processing archive {0}: {1}", iarFileName, e.Message);
                }
            }
<<<<<<< HEAD

        }

        private void DumpLibrary()
        {
            InventoryFolderImpl lib = m_Library.LibraryRootFolder;

            m_log.DebugFormat(" - folder {0}", lib.Name);
            DumpFolder(lib);
=======
>>>>>>> 70a0d7aa
        }
//
//        private void DumpLibrary()
//        {
//            InventoryFolderImpl lib = m_Scene.CommsManager.UserProfileCacheService.LibraryRoot;
//
//            m_log.DebugFormat(" - folder {0}", lib.Name);
//            DumpFolder(lib);
//        }

        private void DumpFolder(InventoryFolderImpl folder)
        {
            foreach (InventoryItemBase item in folder.Items.Values)
            {
                m_log.DebugFormat("   --> item {0}", item.Name);
            }
            foreach (InventoryFolderImpl f in folder.RequestListOfFolderImpls())
            {
                m_log.DebugFormat(" - folder {0}", f.Name);
                DumpFolder(f);
            }
        }

        private string GetInventoryPathFromName(string name)
        {
            string[] parts = name.Split(new char[] { ' ' });
            if (parts.Length == 3)
            {
                name = string.Empty;
                // cut the last part
                for (int i = 0; i < parts.Length - 1; i++)
                    name = name + ' ' + parts[i];
            }

            return name;
        }

        #endregion LoadLibraries
    }
}<|MERGE_RESOLUTION|>--- conflicted
+++ resolved
@@ -192,7 +192,6 @@
                     m_log.DebugFormat("[LIBRARY MODULE]: Exception when processing archive {0}: {1}", iarFileName, e.Message);
                 }
             }
-<<<<<<< HEAD
 
         }
 
@@ -202,8 +201,6 @@
 
             m_log.DebugFormat(" - folder {0}", lib.Name);
             DumpFolder(lib);
-=======
->>>>>>> 70a0d7aa
         }
 //
 //        private void DumpLibrary()
