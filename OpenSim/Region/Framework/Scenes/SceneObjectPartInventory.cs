/*
 * Copyright (c) Contributors, http://opensimulator.org/
 * See CONTRIBUTORS.TXT for a full list of copyright holders.
 *
 * Redistribution and use in source and binary forms, with or without
 * modification, are permitted provided that the following conditions are met:
 *     * Redistributions of source code must retain the above copyright
 *       notice, this list of conditions and the following disclaimer.
 *     * Redistributions in binary form must reproduce the above copyright
 *       notice, this list of conditions and the following disclaimer in the
 *       documentation and/or other materials provided with the distribution.
 *     * Neither the name of the OpenSimulator Project nor the
 *       names of its contributors may be used to endorse or promote products
 *       derived from this software without specific prior written permission.
 *
 * THIS SOFTWARE IS PROVIDED BY THE DEVELOPERS ``AS IS'' AND ANY
 * EXPRESS OR IMPLIED WARRANTIES, INCLUDING, BUT NOT LIMITED TO, THE IMPLIED
 * WARRANTIES OF MERCHANTABILITY AND FITNESS FOR A PARTICULAR PURPOSE ARE
 * DISCLAIMED. IN NO EVENT SHALL THE CONTRIBUTORS BE LIABLE FOR ANY
 * DIRECT, INDIRECT, INCIDENTAL, SPECIAL, EXEMPLARY, OR CONSEQUENTIAL DAMAGES
 * (INCLUDING, BUT NOT LIMITED TO, PROCUREMENT OF SUBSTITUTE GOODS OR SERVICES;
 * LOSS OF USE, DATA, OR PROFITS; OR BUSINESS INTERRUPTION) HOWEVER CAUSED AND
 * ON ANY THEORY OF LIABILITY, WHETHER IN CONTRACT, STRICT LIABILITY, OR TORT
 * (INCLUDING NEGLIGENCE OR OTHERWISE) ARISING IN ANY WAY OUT OF THE USE OF THIS
 * SOFTWARE, EVEN IF ADVISED OF THE POSSIBILITY OF SUCH DAMAGE.
 */

using System;
using System.Xml;
using System.IO;
using System.Collections.Generic;
using System.Collections;
using System.Reflection;
using System.Threading;
using OpenMetaverse;
using log4net;
using OpenSim.Framework;
using OpenSim.Region.Framework.Interfaces;
using OpenSim.Region.Framework.Scenes.Scripting;
using OpenSim.Region.Framework.Scenes.Serialization;

namespace OpenSim.Region.Framework.Scenes
{
    public class SceneObjectPartInventory : IEntityInventory
    {
        private static readonly ILog m_log = LogManager.GetLogger(MethodBase.GetCurrentMethod().DeclaringType);

        private string m_inventoryFileName = String.Empty;
        private byte[] m_inventoryFileData = new byte[0];
        private uint m_inventoryFileNameSerial = 0;
        private bool m_inventoryPrivileged = false;

        private Dictionary<UUID, ArrayList> m_scriptErrors = new Dictionary<UUID, ArrayList>();
        
        /// <value>
        /// The part to which the inventory belongs.
        /// </value>
        private SceneObjectPart m_part;

        /// <summary>
        /// Serial count for inventory file , used to tell if inventory has changed
        /// no need for this to be part of Database backup
        /// </summary>
        protected uint m_inventorySerial = 0;

        /// <summary>
        /// Holds in memory prim inventory
        /// </summary>
        protected TaskInventoryDictionary m_items = new TaskInventoryDictionary();

        /// <summary>
        /// Tracks whether inventory has changed since the last persistent backup
        /// </summary>
        internal bool HasInventoryChanged;
        
        /// <value>
        /// Inventory serial number
        /// </value>
        protected internal uint Serial
        {
            get { return m_inventorySerial; }
            set { m_inventorySerial = value; }
        }

        /// <value>
        /// Raw inventory data
        /// </value>
        protected internal TaskInventoryDictionary Items
        {
            get { 
                return m_items; 
            }
            set
            {
                m_items = value;
                m_inventorySerial++;
                QueryScriptStates();
            }
        }
        
        /// <summary>
        /// Constructor
        /// </summary>
        /// <param name="part">
        /// A <see cref="SceneObjectPart"/>
        /// </param>
        public SceneObjectPartInventory(SceneObjectPart part)
        {
            m_part = part;
        }

        /// <summary>
        /// Force the task inventory of this prim to persist at the next update sweep
        /// </summary>
        public void ForceInventoryPersistence()
        {
            HasInventoryChanged = true;
        }

        /// <summary>
        /// Reset UUIDs for all the items in the prim's inventory.
        /// </summary>
        /// <remarks>
        /// This involves either generating
        /// new ones or setting existing UUIDs to the correct parent UUIDs.
        ///
        /// If this method is called and there are inventory items, then we regard the inventory as having changed.
        /// </remarks>
        public void ResetInventoryIDs()
        {
            if (null == m_part)
            m_items.LockItemsForWrite(true);

            if (Items.Count == 0)
            {
                m_items.LockItemsForWrite(false);
                return;
            }

            IList<TaskInventoryItem> items = new List<TaskInventoryItem>(Items.Values);
            Items.Clear();

            foreach (TaskInventoryItem item in items)
            {
                item.ResetIDs(m_part.UUID);
                Items.Add(item.ItemID, item);
            }
            m_items.LockItemsForWrite(false);
        }

        public void ResetObjectID()
        {
            m_items.LockItemsForWrite(true);

            if (Items.Count == 0)
            {
                m_items.LockItemsForWrite(false);
                return;
            }

            IList<TaskInventoryItem> items = new List<TaskInventoryItem>(Items.Values);
            Items.Clear();

            foreach (TaskInventoryItem item in items)
            {
                item.ParentPartID = m_part.UUID;
                item.ParentID = m_part.UUID;
                Items.Add(item.ItemID, item);
            }
            m_items.LockItemsForWrite(false);
        }

        /// <summary>
        /// Change every item in this inventory to a new owner.
        /// </summary>
        /// <param name="ownerId"></param>
        public void ChangeInventoryOwner(UUID ownerId)
        {
            m_items.LockItemsForWrite(true);
            if (0 == Items.Count)
            {
                m_items.LockItemsForWrite(false);
                return;
            }

            HasInventoryChanged = true;
            m_part.ParentGroup.HasGroupChanged = true;
            List<TaskInventoryItem> items = GetInventoryItems();
            foreach (TaskInventoryItem item in items)
            {
                if (ownerId != item.OwnerID)
                    item.LastOwnerID = item.OwnerID;

                item.OwnerID = ownerId;
                item.PermsMask = 0;
                item.PermsGranter = UUID.Zero;
                item.OwnerChanged = true;
            }
            m_items.LockItemsForWrite(false);
        }

        /// <summary>
        /// Change every item in this inventory to a new group.
        /// </summary>
        /// <param name="groupID"></param>
        public void ChangeInventoryGroup(UUID groupID)
        {
            m_items.LockItemsForWrite(true);
            if (0 == Items.Count)
            {
                m_items.LockItemsForWrite(false);
                return;
            }

            // Don't let this set the HasGroupChanged flag for attachments
            // as this happens during rez and we don't want a new asset
            // for each attachment each time
            if (!m_part.ParentGroup.IsAttachment)
            {
                HasInventoryChanged = true;
                m_part.ParentGroup.HasGroupChanged = true;
            }

            IList<TaskInventoryItem> items = new List<TaskInventoryItem>(Items.Values);
            foreach (TaskInventoryItem item in items)
            {
                if (groupID != item.GroupID)
                {
                    item.GroupID = groupID;
                }
            }
            m_items.LockItemsForWrite(false);
        }

        private void QueryScriptStates()
        {
            if (m_part == null || m_part.ParentGroup == null)
                return;

            IScriptModule[] engines = m_part.ParentGroup.Scene.RequestModuleInterfaces<IScriptModule>();
            if (engines == null) // No engine at all
                return;

            Items.LockItemsForRead(true);
            foreach (TaskInventoryItem item in Items.Values)
            {
                if (item.InvType == (int)InventoryType.LSL)
                {
                    foreach (IScriptModule e in engines)
                    {
                        bool running;

                        if (e.HasScript(item.ItemID, out running))
                        {
                            item.ScriptRunning = running;
                            break;
                        }
                    }
                }
            }

            Items.LockItemsForRead(false);
        }

        /// <summary>
        /// Start all the scripts contained in this prim's inventory
        /// </summary>
        public void CreateScriptInstances(int startParam, bool postOnRez, string engine, int stateSource)
        {
            Items.LockItemsForRead(true);
            IList<TaskInventoryItem> items = new List<TaskInventoryItem>(Items.Values);
            Items.LockItemsForRead(false);
            foreach (TaskInventoryItem item in items)
            {
                if ((int)InventoryType.LSL == item.InvType)
                    CreateScriptInstance(item, startParam, postOnRez, engine, stateSource);
            }
        }

        public ArrayList GetScriptErrors(UUID itemID)
        {
            ArrayList ret = new ArrayList();

            IScriptModule[] engines = m_part.ParentGroup.Scene.RequestModuleInterfaces<IScriptModule>();
            if (engines == null) // No engine at all
                return ret;

            foreach (IScriptModule e in engines)
            {
                if (e != null)
                {
                    ArrayList errors = e.GetScriptErrors(itemID);
                    foreach (Object line in errors)
                        ret.Add(line);
                }
            }

            return ret;
        }

        /// <summary>
        /// Stop all the scripts in this prim.
        /// </summary>
        /// <param name="sceneObjectBeingDeleted">
        /// Should be true if these scripts are being removed because the scene
        /// object is being deleted.  This will prevent spurious updates to the client.
        /// </param>
        public void RemoveScriptInstances(bool sceneObjectBeingDeleted)
        {
            Items.LockItemsForRead(true);
            IList<TaskInventoryItem> items = new List<TaskInventoryItem>(Items.Values);
            Items.LockItemsForRead(false);

            foreach (TaskInventoryItem item in items)
            {
                if ((int)InventoryType.LSL == item.InvType)
                {
                    RemoveScriptInstance(item.ItemID, sceneObjectBeingDeleted);
                    m_part.RemoveScriptEvents(item.ItemID);
                }
            }
        }

        /// <summary>
        /// Start a script which is in this prim's inventory.
        /// </summary>
        /// <param name="item"></param>
        /// <returns></returns>
        public void CreateScriptInstance(TaskInventoryItem item, int startParam, bool postOnRez, string engine, int stateSource)
        {
            // m_log.InfoFormat(
            //     "[PRIM INVENTORY]: " +
            //     "Starting script {0}, {1} in prim {2}, {3}",
            //     item.Name, item.ItemID, Name, UUID);

            if (!m_part.ParentGroup.Scene.Permissions.CanRunScript(item.ItemID, m_part.UUID, item.OwnerID))
            {
                StoreScriptError(item.ItemID, "no permission");
                return;
            }

            m_part.AddFlag(PrimFlags.Scripted);

            if (!m_part.ParentGroup.Scene.RegionInfo.RegionSettings.DisableScripts)
            {
                if (stateSource == 2 && // Prim crossing
                        m_part.ParentGroup.Scene.m_trustBinaries)
                {
                    m_items.LockItemsForWrite(true);
                    m_items[item.ItemID].PermsMask = 0;
                    m_items[item.ItemID].PermsGranter = UUID.Zero;
                    m_items.LockItemsForWrite(false);
                    m_part.ParentGroup.Scene.EventManager.TriggerRezScript(
                        m_part.LocalId, item.ItemID, String.Empty, startParam, postOnRez, engine, stateSource);
                    StoreScriptErrors(item.ItemID, null);
                    m_part.ParentGroup.AddActiveScriptCount(1);
                    m_part.ScheduleFullUpdate();
                    return;
                }

                AssetBase asset = m_part.ParentGroup.Scene.AssetService.Get(item.AssetID.ToString());
                if (null == asset)
                {
                    string msg = String.Format("asset ID {0} could not be found", item.AssetID);
                    StoreScriptError(item.ItemID, msg);
                    m_log.ErrorFormat(
                        "[PRIM INVENTORY]: " +
                        "Couldn't start script {0}, {1} at {2} in {3} since asset ID {4} could not be found",
                        item.Name, item.ItemID, m_part.AbsolutePosition, 
                        m_part.ParentGroup.Scene.RegionInfo.RegionName, item.AssetID);
                }
                else
                {
                    if (m_part.ParentGroup.m_savedScriptState != null)
                        RestoreSavedScriptState(item.OldItemID, item.ItemID);

                    m_items.LockItemsForWrite(true);

                    m_items[item.ItemID].PermsMask = 0;
                    m_items[item.ItemID].PermsGranter = UUID.Zero;

                    m_items.LockItemsForWrite(false);
                
                    string script = Utils.BytesToString(asset.Data);
                    m_part.ParentGroup.Scene.EventManager.TriggerRezScript(
                        m_part.LocalId, item.ItemID, script, startParam, postOnRez, engine, stateSource);
                    StoreScriptErrors(item.ItemID, null);
                    if (!item.ScriptRunning)
                        m_part.ParentGroup.Scene.EventManager.TriggerStopScript(
                            m_part.LocalId, item.ItemID);
                    m_part.ParentGroup.AddActiveScriptCount(1);
                    m_part.ScheduleFullUpdate();
                }
            }
        }

        private void RestoreSavedScriptState(UUID oldID, UUID newID)
        {
            IScriptModule[] engines = m_part.ParentGroup.Scene.RequestModuleInterfaces<IScriptModule>();
            if (engines == null) // No engine at all
                return;

            if (m_part.ParentGroup.m_savedScriptState.ContainsKey(oldID))
            {
                XmlDocument doc = new XmlDocument();

                doc.LoadXml(m_part.ParentGroup.m_savedScriptState[oldID]);
                
                ////////// CRUFT WARNING ///////////////////////////////////
                //
                // Old objects will have <ScriptState><State> ...
                // This format is XEngine ONLY
                //
                // New objects have <State Engine="...." ...><ScriptState>...
                // This can be passed to any engine
                //
                XmlNode n = doc.SelectSingleNode("ScriptState");
                if (n != null) // Old format data
                {
                    XmlDocument newDoc = new XmlDocument();

                    XmlElement rootN = newDoc.CreateElement("", "State", "");
                    XmlAttribute uuidA = newDoc.CreateAttribute("", "UUID", "");
                    uuidA.Value = oldID.ToString();
                    rootN.Attributes.Append(uuidA);
                    XmlAttribute engineA = newDoc.CreateAttribute("", "Engine", "");
                    engineA.Value = "XEngine";
                    rootN.Attributes.Append(engineA);

                    newDoc.AppendChild(rootN);

                    XmlNode stateN = newDoc.ImportNode(n, true);
                    rootN.AppendChild(stateN);

                    // This created document has only the minimun data
                    // necessary for XEngine to parse it successfully

                    m_part.ParentGroup.m_savedScriptState[oldID] = newDoc.OuterXml;
                }
                foreach (IScriptModule e in engines)
                {
                    if (e != null)
                    {
                        if (e.SetXMLState(newID, m_part.ParentGroup.m_savedScriptState[oldID]))
                            break;
                    }
                }
                m_part.ParentGroup.m_savedScriptState.Remove(oldID);
            }
        }

        /// <summary>
        /// Start a script which is in this prim's inventory.
        /// Some processing may occur in the background, but this routine returns asap.
        /// </summary>
        /// <param name="itemId">
        /// A <see cref="UUID"/>
        /// </param>
        public void CreateScriptInstance(UUID itemId, int startParam, bool postOnRez, string engine, int stateSource)
        {
            lock (m_scriptErrors)
            {
                // Indicate to CreateScriptInstanceInternal() we don't want it to wait for completion
                m_scriptErrors.Remove(itemId);
            }
            CreateScriptInstanceInternal(itemId, startParam, postOnRez, engine, stateSource);
        }

        private void CreateScriptInstanceInternal(UUID itemId, int startParam, bool postOnRez, string engine, int stateSource)
        {
            m_items.LockItemsForRead(true);
            if (m_items.ContainsKey(itemId))
            {
                if (m_items.ContainsKey(itemId))
                {
                    m_items.LockItemsForRead(false);
                    CreateScriptInstance(m_items[itemId], startParam, postOnRez, engine, stateSource);
                }
                else
                {
                    m_items.LockItemsForRead(false);
                    string msg = String.Format("couldn't be found for prim {0}, {1} at {2} in {3}", m_part.Name, m_part.UUID,
                        m_part.AbsolutePosition, m_part.ParentGroup.Scene.RegionInfo.RegionName);
                    StoreScriptError(itemId, msg);
                    m_log.ErrorFormat(
                        "[PRIM INVENTORY]: " +
                        "Couldn't start script with ID {0} since it {1}", itemId, msg);
                }
            }
            else
            {
                m_items.LockItemsForRead(false);
                string msg = String.Format("couldn't be found for prim {0}, {1}", m_part.Name, m_part.UUID);
                StoreScriptError(itemId, msg);
                m_log.ErrorFormat(
                    "[PRIM INVENTORY]: " +
                    "Couldn't start script with ID {0} since it {1}", itemId, msg);
            }
            
        }

        /// <summary>
        /// Start a script which is in this prim's inventory and return any compilation error messages.
        /// </summary>
        /// <param name="itemId">
        /// A <see cref="UUID"/>
        /// </param>
        public ArrayList CreateScriptInstanceEr(UUID itemId, int startParam, bool postOnRez, string engine, int stateSource)
        {
            ArrayList errors;

            // Indicate to CreateScriptInstanceInternal() we want it to 
            // post any compilation/loading error messages
            lock (m_scriptErrors)
            {
                m_scriptErrors[itemId] = null;
            }

            // Perform compilation/loading
            CreateScriptInstanceInternal(itemId, startParam, postOnRez, engine, stateSource);

            // Wait for and retrieve any errors
            lock (m_scriptErrors)
            {
                while ((errors = m_scriptErrors[itemId]) == null)
                {
                    if (!System.Threading.Monitor.Wait(m_scriptErrors, 15000))
                    {
                        m_log.ErrorFormat(
                            "[PRIM INVENTORY]: " +
                            "timedout waiting for script {0} errors", itemId);
                        errors = m_scriptErrors[itemId];
                        if (errors == null)
                        {
                            errors = new ArrayList(1);
                            errors.Add("timedout waiting for errors");
                        }
                        break;
                    }
                }
                m_scriptErrors.Remove(itemId);
            }
            return errors;
        }

        // Signal to CreateScriptInstanceEr() that compilation/loading is complete
        private void StoreScriptErrors(UUID itemId, ArrayList errors)
        {
            lock (m_scriptErrors)
            {
                // If compilation/loading initiated via CreateScriptInstance(),
                // it does not want the errors, so just get out
                if (!m_scriptErrors.ContainsKey(itemId))
                {
                    return;
                }

                // Initiated via CreateScriptInstanceEr(), if we know what the
                // errors are, save them and wake CreateScriptInstanceEr().
                if (errors != null)
                {
                    m_scriptErrors[itemId] = errors;
                    System.Threading.Monitor.PulseAll(m_scriptErrors);
                    return;
                }
            }

            // Initiated via CreateScriptInstanceEr() but we don't know what
            // the errors are yet, so retrieve them from the script engine.
            // This may involve some waiting internal to GetScriptErrors().
            errors = GetScriptErrors(itemId);

            // Get a default non-null value to indicate success.
            if (errors == null)
            {
                errors = new ArrayList();
            }

            // Post to CreateScriptInstanceEr() and wake it up
            lock (m_scriptErrors)
            {
                m_scriptErrors[itemId] = errors;
                System.Threading.Monitor.PulseAll(m_scriptErrors);
            }
        }

        // Like StoreScriptErrors(), but just posts a single string message
        private void StoreScriptError(UUID itemId, string message)
        {
            ArrayList errors = new ArrayList(1);
            errors.Add(message);
            StoreScriptErrors(itemId, errors);
        }

        /// <summary>
        /// Stop a script which is in this prim's inventory.
        /// </summary>
        /// <param name="itemId"></param>
        /// <param name="sceneObjectBeingDeleted">
        /// Should be true if this script is being removed because the scene
        /// object is being deleted.  This will prevent spurious updates to the client.
        /// </param>
        public void RemoveScriptInstance(UUID itemId, bool sceneObjectBeingDeleted)
        {
            if (m_items.ContainsKey(itemId))
            {
                if (!sceneObjectBeingDeleted)
                    m_part.RemoveScriptEvents(itemId);
                
                m_part.ParentGroup.Scene.EventManager.TriggerRemoveScript(m_part.LocalId, itemId);
                m_part.ParentGroup.AddActiveScriptCount(-1);
            }
            else
            {
                m_log.ErrorFormat(
                    "[PRIM INVENTORY]: " +
                    "Couldn't stop script with ID {0} since it couldn't be found for prim {1}, {2} at {3} in {4}",
                    itemId, m_part.Name, m_part.UUID, 
                    m_part.AbsolutePosition, m_part.ParentGroup.Scene.RegionInfo.RegionName);
            }
        }

        /// <summary>
        /// Check if the inventory holds an item with a given name.
        /// </summary>
        /// <param name="name"></param>
        /// <returns></returns>
        private bool InventoryContainsName(string name)
        {
            m_items.LockItemsForRead(true);
            foreach (TaskInventoryItem item in m_items.Values)
            {
                if (item.Name == name)
                {
                    m_items.LockItemsForRead(false);
                    return true;
                }
            }
            m_items.LockItemsForRead(false);
            return false;
        }

        /// <summary>
        /// For a given item name, return that name if it is available.  Otherwise, return the next available
        /// similar name (which is currently the original name with the next available numeric suffix).
        /// </summary>
        /// <param name="name"></param>
        /// <returns></returns>
        private string FindAvailableInventoryName(string name)
        {
            if (!InventoryContainsName(name))
                return name;

            int suffix=1;
            while (suffix < 256)
            {
                string tryName=String.Format("{0} {1}", name, suffix);
                if (!InventoryContainsName(tryName))
                    return tryName;
                suffix++;
            }
            return String.Empty;
        }

        /// <summary>
        /// Add an item to this prim's inventory.  If an item with the same name already exists, then an alternative
        /// name is chosen.
        /// </summary>
        /// <param name="item"></param>
        public void AddInventoryItem(TaskInventoryItem item, bool allowedDrop)
        {
            AddInventoryItem(item.Name, item, allowedDrop);
        }

        /// <summary>
        /// Add an item to this prim's inventory.  If an item with the same name already exists, it is replaced.
        /// </summary>
        /// <param name="item"></param>
        public void AddInventoryItemExclusive(TaskInventoryItem item, bool allowedDrop)
        {
            m_items.LockItemsForRead(true);
            List<TaskInventoryItem> il = new List<TaskInventoryItem>(m_items.Values);
            m_items.LockItemsForRead(false);
            foreach (TaskInventoryItem i in il)
            {
                if (i.Name == item.Name)
                {
                    if (i.InvType == (int)InventoryType.LSL)
                        RemoveScriptInstance(i.ItemID, false);

                    RemoveInventoryItem(i.ItemID);
                    break;
                }
            }

            AddInventoryItem(item.Name, item, allowedDrop);
        }

        /// <summary>
        /// Add an item to this prim's inventory.
        /// </summary>
        /// <param name="name">The name that the new item should have.</param>
        /// <param name="item">
        /// The item itself.  The name within this structure is ignored in favour of the name
        /// given in this method's arguments
        /// </param>
        /// <param name="allowedDrop">
        /// Item was only added to inventory because AllowedDrop is set
        /// </param>
        protected void AddInventoryItem(string name, TaskInventoryItem item, bool allowedDrop)
        {
            name = FindAvailableInventoryName(name);
            if (name == String.Empty)
                return;

            item.ParentID = m_part.UUID;
            item.ParentPartID = m_part.UUID;
            item.Name = name;
            item.GroupID = m_part.GroupID;

            m_items.LockItemsForWrite(true);
            m_items.Add(item.ItemID, item);
            m_items.LockItemsForWrite(false);
                if (allowedDrop) 
                    m_part.TriggerScriptChangedEvent(Changed.ALLOWED_DROP);
                else
                    m_part.TriggerScriptChangedEvent(Changed.INVENTORY);
            
            m_inventorySerial++;
            //m_inventorySerial += 2;
            HasInventoryChanged = true;
            m_part.ParentGroup.HasGroupChanged = true;
        }

        /// <summary>
        /// Restore a whole collection of items to the prim's inventory at once.
        /// We assume that the items already have all their fields correctly filled out.
        /// The items are not flagged for persistence to the database, since they are being restored
        /// from persistence rather than being newly added.
        /// </summary>
        /// <param name="items"></param>
        public void RestoreInventoryItems(ICollection<TaskInventoryItem> items)
        {
            m_items.LockItemsForWrite(true);
            foreach (TaskInventoryItem item in items)
            {
                m_items.Add(item.ItemID, item);
//                m_part.TriggerScriptChangedEvent(Changed.INVENTORY);
            }
            m_items.LockItemsForWrite(false);

            m_inventorySerial++;
        }

        /// <summary>
        /// Returns an existing inventory item.  Returns the original, so any changes will be live.
        /// </summary>
        /// <param name="itemID"></param>
        /// <returns>null if the item does not exist</returns>
        public TaskInventoryItem GetInventoryItem(UUID itemId)
        {
            TaskInventoryItem item;
            m_items.LockItemsForRead(true);
            m_items.TryGetValue(itemId, out item);
            m_items.LockItemsForRead(false);
            return item;
        }

        /// <summary>
        /// Get inventory items by name.
        /// </summary>
        /// <param name="name"></param>
        /// <returns>
        /// A list of inventory items with that name.
        /// If no inventory item has that name then an empty list is returned.
        /// </returns>
        public IList<TaskInventoryItem> GetInventoryItems(string name)
        {
            IList<TaskInventoryItem> items = new List<TaskInventoryItem>();

            m_items.LockItemsForRead(true);

            foreach (TaskInventoryItem item in m_items.Values)
            {
                if (item.Name == name)
                    items.Add(item);
            }

            m_items.LockItemsForRead(false);

            return items;
        }
        
        public SceneObjectGroup GetRezReadySceneObject(TaskInventoryItem item)
        {
            AssetBase rezAsset = m_part.ParentGroup.Scene.AssetService.Get(item.AssetID.ToString());

            if (null == rezAsset)
            {
                m_log.WarnFormat(
                    "[PRIM INVENTORY]: Could not find asset {0} for inventory item {1} in {2}", 
                    item.AssetID, item.Name, m_part.Name);
                return null;
            }

            string xmlData = Utils.BytesToString(rezAsset.Data);
            SceneObjectGroup group = SceneObjectSerializer.FromOriginalXmlFormat(xmlData);

            group.RootPart.AttachPoint = group.RootPart.Shape.State;
            group.RootPart.AttachOffset = group.AbsolutePosition;

            group.ResetIDs();

            SceneObjectPart rootPart = group.GetChildPart(group.UUID);

            // Since renaming the item in the inventory does not affect the name stored
            // in the serialization, transfer the correct name from the inventory to the
            // object itself before we rez.
            rootPart.Name = item.Name;
            rootPart.Description = item.Description;

            SceneObjectPart[] partList = group.Parts;

            group.SetGroup(m_part.GroupID, null);

            // TODO: Remove magic number badness
            if ((rootPart.OwnerID != item.OwnerID) || (item.CurrentPermissions & 16) != 0 || (item.Flags & (uint)InventoryItemFlags.ObjectSlamPerm) != 0) // Magic number
            {
                if (m_part.ParentGroup.Scene.Permissions.PropagatePermissions())
                {
                    foreach (SceneObjectPart part in partList)
                    {
                        if ((item.Flags & (uint)InventoryItemFlags.ObjectOverwriteEveryone) != 0)
                            part.EveryoneMask = item.EveryonePermissions;
                        if ((item.Flags & (uint)InventoryItemFlags.ObjectOverwriteNextOwner) != 0)
                            part.NextOwnerMask = item.NextPermissions;
                        if ((item.Flags & (uint)InventoryItemFlags.ObjectOverwriteGroup) != 0)
                            part.GroupMask = item.GroupPermissions;
                    }
                    
                    group.ApplyNextOwnerPermissions();
                }
            }

            foreach (SceneObjectPart part in partList)
            {
                // TODO: Remove magic number badness
                if ((part.OwnerID != item.OwnerID) || (item.CurrentPermissions & 16) != 0 || (item.Flags & (uint)InventoryItemFlags.ObjectSlamPerm) != 0) // Magic number
                {
                    part.LastOwnerID = part.OwnerID;
                    part.OwnerID = item.OwnerID;
                    part.Inventory.ChangeInventoryOwner(item.OwnerID);
                }
                
                if ((item.Flags & (uint)InventoryItemFlags.ObjectOverwriteEveryone) != 0)
                    part.EveryoneMask = item.EveryonePermissions;
                if ((item.Flags & (uint)InventoryItemFlags.ObjectOverwriteNextOwner) != 0)
                    part.NextOwnerMask = item.NextPermissions;
                if ((item.Flags & (uint)InventoryItemFlags.ObjectOverwriteGroup) != 0)
                    part.GroupMask = item.GroupPermissions;
            }
            
            rootPart.TrimPermissions(); 
            
            return group;
        }
        
        /// <summary>
        /// Update an existing inventory item.
        /// </summary>
        /// <param name="item">The updated item.  An item with the same id must already exist
        /// in this prim's inventory.</param>
        /// <returns>false if the item did not exist, true if the update occurred successfully</returns>
        public bool UpdateInventoryItem(TaskInventoryItem item)
        {
            return UpdateInventoryItem(item, true, true);
        }

        public bool UpdateInventoryItem(TaskInventoryItem item, bool fireScriptEvents)
        {
            return UpdateInventoryItem(item, fireScriptEvents, true);
        }

        public bool UpdateInventoryItem(TaskInventoryItem item, bool fireScriptEvents, bool considerChanged)
        {
            m_items.LockItemsForWrite(true);

            if (m_items.ContainsKey(item.ItemID))
            {
//                m_log.DebugFormat("[PRIM INVENTORY]: Updating item {0} in {1}", item.Name, m_part.Name);
                
                item.ParentID = m_part.UUID;
                item.ParentPartID = m_part.UUID;

                // If group permissions have been set on, check that the groupID is up to date in case it has
                // changed since permissions were last set.
                if (item.GroupPermissions != (uint)PermissionMask.None)
                    item.GroupID = m_part.GroupID;

                if (item.AssetID == UUID.Zero)
                    item.AssetID = m_items[item.ItemID].AssetID;

                m_items[item.ItemID] = item;
                m_inventorySerial++;
                if (fireScriptEvents)
                    m_part.TriggerScriptChangedEvent(Changed.INVENTORY);
                
                if (considerChanged)
                {
                    HasInventoryChanged = true;
                    m_part.ParentGroup.HasGroupChanged = true;
                }
                m_items.LockItemsForWrite(false);
                return true;
            }
            else
            {
                m_log.ErrorFormat(
                    "[PRIM INVENTORY]: " +
                    "Tried to retrieve item ID {0} from prim {1}, {2} at {3} in {4} but the item does not exist in this inventory",
                    item.ItemID, m_part.Name, m_part.UUID, 
                    m_part.AbsolutePosition, m_part.ParentGroup.Scene.RegionInfo.RegionName);
            }
            m_items.LockItemsForWrite(false);

            return false;
        }

        /// <summary>
        /// Remove an item from this prim's inventory
        /// </summary>
        /// <param name="itemID"></param>
        /// <returns>Numeric asset type of the item removed.  Returns -1 if the item did not exist
        /// in this prim's inventory.</returns>
        public int RemoveInventoryItem(UUID itemID)
        {
            m_items.LockItemsForRead(true);

            if (m_items.ContainsKey(itemID))
            {
                int type = m_items[itemID].InvType;
                m_items.LockItemsForRead(false);
                if (type == 10) // Script
                {
                    m_part.ParentGroup.Scene.EventManager.TriggerRemoveScript(m_part.LocalId, itemID);
                }
                m_items.LockItemsForWrite(true);
                m_items.Remove(itemID);
                m_items.LockItemsForWrite(false);
                m_inventorySerial++;
                m_part.TriggerScriptChangedEvent(Changed.INVENTORY);

                HasInventoryChanged = true;
                m_part.ParentGroup.HasGroupChanged = true;

                int scriptcount = 0;
                m_items.LockItemsForRead(true);
                foreach (TaskInventoryItem item in m_items.Values)
                {
                    if (item.Type == 10)
                    {
                        scriptcount++;
                    }
                }
                m_items.LockItemsForRead(false);
                

                if (scriptcount <= 0)
                {
                    m_part.RemFlag(PrimFlags.Scripted);
                }

                m_part.ScheduleFullUpdate();

                return type;
            }
            else
            {
                m_items.LockItemsForRead(false);
                m_log.ErrorFormat(
                    "[PRIM INVENTORY]: " +
                    "Tried to remove item ID {0} from prim {1}, {2} but the item does not exist in this inventory",
                    itemID, m_part.Name, m_part.UUID);
            }

            return -1;
        }

        private bool CreateInventoryFileName()
        {
//            m_log.DebugFormat(
//                "[PRIM INVENTORY]: Creating inventory file for {0} {1} {2}, serial {3}",
//                m_part.Name, m_part.UUID, m_part.LocalId, m_inventorySerial);

            if (m_inventoryFileName == String.Empty ||
                m_inventoryFileNameSerial < m_inventorySerial)
            {
                m_inventoryFileName = "inventory_" + UUID.Random().ToString() + ".tmp";
                m_inventoryFileNameSerial = m_inventorySerial;

                return true;
            }

            return false;
        }

        /// <summary>
        /// Serialize all the metadata for the items in this prim's inventory ready for sending to the client
        /// </summary>
        /// <param name="xferManager"></param>
        public void RequestInventoryFile(IClientAPI client, IXfer xferManager)
        {
            bool changed = CreateInventoryFileName();

            bool includeAssets = false;
            if (m_part.ParentGroup.Scene.Permissions.CanEditObjectInventory(m_part.UUID, client.AgentId))
                includeAssets = true;

            if (m_inventoryPrivileged != includeAssets)
                changed = true;

            InventoryStringBuilder invString = new InventoryStringBuilder(m_part.UUID, UUID.Zero);

            Items.LockItemsForRead(true);

            if (m_inventorySerial == 0) // No inventory
            {
                client.SendTaskInventory(m_part.UUID, 0, new byte[0]);
                Items.LockItemsForRead(false);
                return;
            }

			if (m_items.Count == 0) // No inventory
			{
				client.SendTaskInventory(m_part.UUID, 0, new byte[0]);
				return;
			}
    
            if (!changed)
            {
                if (m_inventoryFileData.Length > 2)
                {
                    xferManager.AddNewFile(m_inventoryFileName,
                            m_inventoryFileData);
                    client.SendTaskInventory(m_part.UUID, (short)m_inventorySerial,
                            Util.StringToBytes256(m_inventoryFileName));

                    Items.LockItemsForRead(false);
                    return;
                }
            }

            m_inventoryPrivileged = includeAssets;

            foreach (TaskInventoryItem item in m_items.Values)
            {
                UUID ownerID = item.OwnerID;
                uint everyoneMask = 0;
                uint baseMask = item.BasePermissions;
                uint ownerMask = item.CurrentPermissions;
                uint groupMask = item.GroupPermissions;

                invString.AddItemStart();
                invString.AddNameValueLine("item_id", item.ItemID.ToString());
                invString.AddNameValueLine("parent_id", m_part.UUID.ToString());

                invString.AddPermissionsStart();

                invString.AddNameValueLine("base_mask", Utils.UIntToHexString(baseMask));
                invString.AddNameValueLine("owner_mask", Utils.UIntToHexString(ownerMask));
                invString.AddNameValueLine("group_mask", Utils.UIntToHexString(groupMask));
                invString.AddNameValueLine("everyone_mask", Utils.UIntToHexString(everyoneMask));
                invString.AddNameValueLine("next_owner_mask", Utils.UIntToHexString(item.NextPermissions));

                invString.AddNameValueLine("creator_id", item.CreatorID.ToString());
                invString.AddNameValueLine("owner_id", ownerID.ToString());

                invString.AddNameValueLine("last_owner_id", item.LastOwnerID.ToString());

                invString.AddNameValueLine("group_id", item.GroupID.ToString());
                invString.AddSectionEnd();

                if (includeAssets)
                    invString.AddNameValueLine("asset_id", item.AssetID.ToString());
                else
                    invString.AddNameValueLine("asset_id", UUID.Zero.ToString());
                invString.AddNameValueLine("type", TaskInventoryItem.Types[item.Type]);
                invString.AddNameValueLine("inv_type", TaskInventoryItem.InvTypes[item.InvType]);
                invString.AddNameValueLine("flags", Utils.UIntToHexString(item.Flags));

                invString.AddSaleStart();
                invString.AddNameValueLine("sale_type", "not");
                invString.AddNameValueLine("sale_price", "0");
                invString.AddSectionEnd();

                invString.AddNameValueLine("name", item.Name + "|");
                invString.AddNameValueLine("desc", item.Description + "|");

                invString.AddNameValueLine("creation_date", item.CreationDate.ToString());
                invString.AddSectionEnd();
            }

            Items.LockItemsForRead(false);

            m_inventoryFileData = Utils.StringToBytes(invString.BuildString);

<<<<<<< HEAD
            if (m_inventoryFileData.Length > 2)
            {
                xferManager.AddNewFile(m_inventoryFileName, m_inventoryFileData);
=======
                    client.SendTaskInventory(m_part.UUID, 0, new byte[0]);
                    return;
                }

                CreateInventoryFile();
    
                // In principle, we should only do the rest if the inventory changed;
                // by sending m_inventorySerial to the client, it ought to know
                // that nothing changed and that it doesn't need to request the file. 
                // Unfortunately, it doesn't look like the client optimizes this; 
                // the client seems to always come back and request the Xfer, 
                // no matter what value m_inventorySerial has.
                // FIXME: Could probably be > 0 here rather than > 2
                if (m_inventoryFileData.Length > 2)
                {
                    // Add the file for Xfer
    //                m_log.DebugFormat(
    //                    "[PRIM INVENTORY]: Adding inventory file {0} (length {1}) for transfer on {2} {3} {4}",
    //                    m_inventoryFileName, m_inventoryFileData.Length, m_part.Name, m_part.UUID, m_part.LocalId);
                    
                    xferManager.AddNewFile(m_inventoryFileName, m_inventoryFileData);
                }
    
                // Tell the client we're ready to Xfer the file
                client.SendTaskInventory(m_part.UUID, (short)m_inventorySerial,
                        Util.StringToBytes256(m_inventoryFileName));
>>>>>>> de19dc30
            }

            client.SendTaskInventory(m_part.UUID, (short)m_inventorySerial,
                    Util.StringToBytes256(m_inventoryFileName));
        }

        /// <summary>
        /// Process inventory backup
        /// </summary>
        /// <param name="datastore"></param>
        public void ProcessInventoryBackup(ISimulationDataService datastore)
        {
            if (HasInventoryChanged)
            {
                Items.LockItemsForRead(true);
                datastore.StorePrimInventory(m_part.UUID, Items.Values);
                Items.LockItemsForRead(false);

                HasInventoryChanged = false;
            }
        }

        public class InventoryStringBuilder
        {
            public string BuildString = String.Empty;

            public InventoryStringBuilder(UUID folderID, UUID parentID)
            {
                BuildString += "\tinv_object\t0\n\t{\n";
                AddNameValueLine("obj_id", folderID.ToString());
                AddNameValueLine("parent_id", parentID.ToString());
                AddNameValueLine("type", "category");
                AddNameValueLine("name", "Contents|");
                AddSectionEnd();
            }

            public void AddItemStart()
            {
                BuildString += "\tinv_item\t0\n";
                AddSectionStart();
            }

            public void AddPermissionsStart()
            {
                BuildString += "\tpermissions 0\n";
                AddSectionStart();
            }

            public void AddSaleStart()
            {
                BuildString += "\tsale_info\t0\n";
                AddSectionStart();
            }

            protected void AddSectionStart()
            {
                BuildString += "\t{\n";
            }

            public void AddSectionEnd()
            {
                BuildString += "\t}\n";
            }

            public void AddLine(string addLine)
            {
                BuildString += addLine;
            }

            public void AddNameValueLine(string name, string value)
            {
                BuildString += "\t\t";
                BuildString += name + "\t";
                BuildString += value + "\n";
            }

            public void Close()
            {
            }
        }

        public uint MaskEffectivePermissions()
        {
            uint mask=0x7fffffff;

            foreach (TaskInventoryItem item in m_items.Values)
            {
                if ((item.CurrentPermissions & item.NextPermissions & (uint)PermissionMask.Copy) == 0)
                    mask &= ~((uint)PermissionMask.Copy >> 13);
                if ((item.CurrentPermissions & item.NextPermissions & (uint)PermissionMask.Transfer) == 0)
                    mask &= ~((uint)PermissionMask.Transfer >> 13);
                if ((item.CurrentPermissions & item.NextPermissions & (uint)PermissionMask.Modify) == 0)
                    mask &= ~((uint)PermissionMask.Modify >> 13);

                if (item.InvType == (int)InventoryType.Object)
                {
                    if ((item.CurrentPermissions & ((uint)PermissionMask.Copy >> 13)) == 0)
                        mask &= ~((uint)PermissionMask.Copy >> 13);
                    if ((item.CurrentPermissions & ((uint)PermissionMask.Transfer >> 13)) == 0)
                        mask &= ~((uint)PermissionMask.Transfer >> 13);
                    if ((item.CurrentPermissions & ((uint)PermissionMask.Modify >> 13)) == 0)
                        mask &= ~((uint)PermissionMask.Modify >> 13);
                }

                if ((item.CurrentPermissions & (uint)PermissionMask.Copy) == 0)
                    mask &= ~(uint)PermissionMask.Copy;
                if ((item.CurrentPermissions & (uint)PermissionMask.Transfer) == 0)
                    mask &= ~(uint)PermissionMask.Transfer;
                if ((item.CurrentPermissions & (uint)PermissionMask.Modify) == 0)
                    mask &= ~(uint)PermissionMask.Modify;
            }
            return mask;
        }

        public void ApplyNextOwnerPermissions()
        {
            foreach (TaskInventoryItem item in m_items.Values)
            {
                if (item.InvType == (int)InventoryType.Object && (item.CurrentPermissions & 7) != 0)
                {
                    if ((item.CurrentPermissions & ((uint)PermissionMask.Copy >> 13)) == 0)
                        item.CurrentPermissions &= ~(uint)PermissionMask.Copy;
                    if ((item.CurrentPermissions & ((uint)PermissionMask.Transfer >> 13)) == 0)
                        item.CurrentPermissions &= ~(uint)PermissionMask.Transfer;
                    if ((item.CurrentPermissions & ((uint)PermissionMask.Modify >> 13)) == 0)
                        item.CurrentPermissions &= ~(uint)PermissionMask.Modify;
                }
                item.OwnerChanged = true;
                item.CurrentPermissions &= item.NextPermissions;
                item.BasePermissions &= item.NextPermissions;
                item.EveryonePermissions &= item.NextPermissions;
                item.PermsMask = 0;
                item.PermsGranter = UUID.Zero;
            }
        }

        public void ApplyGodPermissions(uint perms)
        {
            foreach (TaskInventoryItem item in m_items.Values)
            {
                item.CurrentPermissions = perms;
                item.BasePermissions = perms;
            }
            
            m_inventorySerial++;
            HasInventoryChanged = true;
        }

        /// <summary>
        /// Returns true if this part inventory contains any scripts.  False otherwise.
        /// </summary>
        /// <returns></returns>
        public bool ContainsScripts()
        {
            foreach (TaskInventoryItem item in m_items.Values)
            {
                if (item.InvType == (int)InventoryType.LSL)
                {
                    return true;
                }
            }
            return false;
        }

        public List<UUID> GetInventoryList()
        {
            List<UUID> ret = new List<UUID>();

            foreach (TaskInventoryItem item in m_items.Values)
                ret.Add(item.ItemID);

            return ret;
        }

        public List<TaskInventoryItem> GetInventoryItems()
        {
           List<TaskInventoryItem> ret = new List<TaskInventoryItem>();

            lock (m_items)
                ret = new List<TaskInventoryItem>(m_items.Values);

            return ret;
        }

        public List<TaskInventoryItem> GetInventoryScripts()
        {
            List<TaskInventoryItem> ret = new List<TaskInventoryItem>();

            lock (m_items)
            {
                foreach (TaskInventoryItem item in m_items.Values)
                    if (item.InvType == (int)InventoryType.LSL)
                        ret.Add(item);
            }

            return ret;
        }
        
        public Dictionary<UUID, string> GetScriptStates()
        {
            return GetScriptStates(false);
        }

        public Dictionary<UUID, string> GetScriptStates(bool oldIDs)
        {
            Dictionary<UUID, string> ret = new Dictionary<UUID, string>();            
            
            if (m_part.ParentGroup.Scene == null) // Group not in a scene
                return ret;
            
            IScriptModule[] engines = m_part.ParentGroup.Scene.RequestModuleInterfaces<IScriptModule>();
            
            if (engines == null) // No engine at all
                return ret;

            Items.LockItemsForRead(true);
            foreach (TaskInventoryItem item in m_items.Values)
            {
                if (item.InvType == (int)InventoryType.LSL)
                {
                    foreach (IScriptModule e in engines)
                    {
                        if (e != null)
                        {
                            string n = e.GetXMLState(item.ItemID);
                            if (n != String.Empty)
                            {
                                if (oldIDs)
                                {
                                    if (!ret.ContainsKey(item.OldItemID))
                                        ret[item.OldItemID] = n;
                                }
                                else
                                {
                                    if (!ret.ContainsKey(item.ItemID))
                                        ret[item.ItemID] = n;
                                }
                                break;
                            }
                        }
                    }
                }
            }
            Items.LockItemsForRead(false);
            return ret;
        }
        
        public void ResumeScripts()
        {
            IScriptModule[] engines = m_part.ParentGroup.Scene.RequestModuleInterfaces<IScriptModule>();
            if (engines == null)
                return;


            Items.LockItemsForRead(true);

            foreach (TaskInventoryItem item in m_items.Values)
            {
                if (item.InvType == (int)InventoryType.LSL)
                {
                    foreach (IScriptModule engine in engines)
                    {
                        if (engine != null)
                        {
                            if (item.OwnerChanged)
                                engine.PostScriptEvent(item.ItemID, "changed", new Object[] { (int)Changed.OWNER });
                            item.OwnerChanged = false;
                            engine.ResumeScript(item.ItemID);
                        }
                    }
                }
            }

            Items.LockItemsForRead(false);
        }
    }
}<|MERGE_RESOLUTION|>--- conflicted
+++ resolved
@@ -1104,42 +1104,15 @@
 
             m_inventoryFileData = Utils.StringToBytes(invString.BuildString);
 
-<<<<<<< HEAD
             if (m_inventoryFileData.Length > 2)
             {
                 xferManager.AddNewFile(m_inventoryFileName, m_inventoryFileData);
-=======
-                    client.SendTaskInventory(m_part.UUID, 0, new byte[0]);
-                    return;
-                }
-
-                CreateInventoryFile();
-    
-                // In principle, we should only do the rest if the inventory changed;
-                // by sending m_inventorySerial to the client, it ought to know
-                // that nothing changed and that it doesn't need to request the file. 
-                // Unfortunately, it doesn't look like the client optimizes this; 
-                // the client seems to always come back and request the Xfer, 
-                // no matter what value m_inventorySerial has.
-                // FIXME: Could probably be > 0 here rather than > 2
-                if (m_inventoryFileData.Length > 2)
-                {
-                    // Add the file for Xfer
-    //                m_log.DebugFormat(
-    //                    "[PRIM INVENTORY]: Adding inventory file {0} (length {1}) for transfer on {2} {3} {4}",
-    //                    m_inventoryFileName, m_inventoryFileData.Length, m_part.Name, m_part.UUID, m_part.LocalId);
-                    
-                    xferManager.AddNewFile(m_inventoryFileName, m_inventoryFileData);
-                }
-    
-                // Tell the client we're ready to Xfer the file
-                client.SendTaskInventory(m_part.UUID, (short)m_inventorySerial,
-                        Util.StringToBytes256(m_inventoryFileName));
->>>>>>> de19dc30
-            }
-
-            client.SendTaskInventory(m_part.UUID, (short)m_inventorySerial,
-                    Util.StringToBytes256(m_inventoryFileName));
+				client.SendTaskInventory(m_part.UUID, (short)m_inventorySerial,
+						Util.StringToBytes256(m_inventoryFileName));
+				return;
+            }
+
+			client.SendTaskInventory(m_part.UUID, 0, new byte[0]);
         }
 
         /// <summary>
