--- conflicted
+++ resolved
@@ -241,24 +241,6 @@
                 config.Set("EventQueue", true);
             }
 
-<<<<<<< HEAD
-            {
-                IConfig config = defaultConfig.Configs["Network"];
-
-                if (null == config)
-                    config = defaultConfig.AddConfig("Network");
-
-                config.Set("default_location_x", 1000);
-                config.Set("default_location_y", 1000);
-                config.Set("grid_send_key", "null");
-                config.Set("grid_recv_key", "null");
-                config.Set("user_send_key", "null");
-                config.Set("user_recv_key", "null");
-                config.Set("secure_inventory_server", "true");
-            }
-
-=======
->>>>>>> cc05fc43
             return defaultConfig;
         }
 
