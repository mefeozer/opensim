--- conflicted
+++ resolved
@@ -1098,31 +1098,7 @@
 
         public void StopFlying()
         {
-<<<<<<< HEAD
-            // It turns out to get the agent to stop flying, you have to feed it stop flying velocities
-            // There's no explicit message to send the client to tell it to stop flying..   it relies on the 
-            // velocity, collision plane and avatar height
-
-            // Add 1/6 the avatar's height to it's position so it doesn't shoot into the air
-            // when the avatar stands up
-
-            if (m_avHeight != 127.0f)
-            {
-                AbsolutePosition = AbsolutePosition + new Vector3(0f, 0f, (m_avHeight / 6f));
-            }
-            else
-            {
-                AbsolutePosition = AbsolutePosition + new Vector3(0f, 0f, (1.56f / 6f));
-            }
-            
-            m_updateCount = UPDATE_COUNT;				//KF: Trigger Anim updates to catch falling anim. 
-            
-            ControllingClient.SendPrimUpdate(this, PrimUpdateFlags.Position);
-            //ControllingClient.SendAvatarTerseUpdate(new SendAvatarTerseData(m_rootRegionHandle, (ushort)(m_scene.TimeDilation * ushort.MaxValue), LocalId,
-            //        AbsolutePosition, Velocity, Vector3.Zero, m_bodyRot, new Vector4(0,0,1,AbsolutePosition.Z - 0.5f), m_uuid, null, GetUpdatePriority(ControllingClient)));
-=======
             ControllingClient.StopFlying(this);
->>>>>>> c8ed9724
         }
 
         public void AddNeighbourRegion(ulong regionHandle, string cap)
