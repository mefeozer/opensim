/*
 * Copyright (c) Contributors, http://opensimulator.org/
 * See CONTRIBUTORS.TXT for a full list of copyright holders.
 *
 * Redistribution and use in source and binary forms, with or without
 * modification, are permitted provided that the following conditions are met:
 *     * Redistributions of source code must retain the above copyright
 *       notice, this list of conditions and the following disclaimer.
 *     * Redistributions in binary form must reproduce the above copyright
 *       notice, this list of conditions and the following disclaimer in the
 *       documentation and/or other materials provided with the distribution.
 *     * Neither the name of the OpenSimulator Project nor the
 *       names of its contributors may be used to endorse or promote products
 *       derived from this software without specific prior written permission.
 *
 * THIS SOFTWARE IS PROVIDED BY THE DEVELOPERS ``AS IS'' AND ANY
 * EXPRESS OR IMPLIED WARRANTIES, INCLUDING, BUT NOT LIMITED TO, THE IMPLIED
 * WARRANTIES OF MERCHANTABILITY AND FITNESS FOR A PARTICULAR PURPOSE ARE
 * DISCLAIMED. IN NO EVENT SHALL THE CONTRIBUTORS BE LIABLE FOR ANY
 * DIRECT, INDIRECT, INCIDENTAL, SPECIAL, EXEMPLARY, OR CONSEQUENTIAL DAMAGES
 * (INCLUDING, BUT NOT LIMITED TO, PROCUREMENT OF SUBSTITUTE GOODS OR SERVICES;
 * LOSS OF USE, DATA, OR PROFITS; OR BUSINESS INTERRUPTION) HOWEVER CAUSED AND
 * ON ANY THEORY OF LIABILITY, WHETHER IN CONTRACT, STRICT LIABILITY, OR TORT
 * (INCLUDING NEGLIGENCE OR OTHERWISE) ARISING IN ANY WAY OUT OF THE USE OF THIS
 * SOFTWARE, EVEN IF ADVISED OF THE POSSIBILITY OF SUCH DAMAGE.
 */

using System;
using System.Collections.Generic;
using System.Collections;
using System.Reflection;
using System.Text;
using System.Timers;
using OpenMetaverse;
using OpenMetaverse.Packets;
using log4net;
using OpenSim.Framework;
using OpenSim.Region.Framework;
using OpenSim.Framework.Client;
using OpenSim.Region.Framework.Interfaces;
using OpenSim.Region.Framework.Scenes.Serialization;

namespace OpenSim.Region.Framework.Scenes
{
    public partial class Scene
    {
        private static readonly ILog m_log
            = LogManager.GetLogger(MethodBase.GetCurrentMethod().DeclaringType);

        /// <summary>
        /// Allows asynchronous derezzing of objects from the scene into a client's inventory.
        /// </summary>
        protected AsyncSceneObjectGroupDeleter m_asyncSceneObjectDeleter;

        /// <summary>
        /// Allows inventory details to be sent to clients asynchronously
        /// </summary>
        protected AsyncInventorySender m_asyncInventorySender;

        /// <summary>
        /// Creates all the scripts in the scene which should be started.
        /// </summary>
        /// <returns>
        /// Number of scripts that were valid for starting.  This does not guarantee that all these scripts
        /// were actually started, but just that the start could be attempt (e.g. the asset data for the script could be found)
        /// </returns>
        public int CreateScriptInstances()
        {
            m_log.InfoFormat("[SCENE]: Initializing script instances in {0}", RegionInfo.RegionName);

            int scriptsValidForStarting = 0;

            EntityBase[] entities = Entities.GetEntities();
            foreach (EntityBase group in entities)
            {
                if (group is SceneObjectGroup)
                {
                    scriptsValidForStarting
                        += ((SceneObjectGroup) group).CreateScriptInstances(0, false, DefaultScriptEngine, 0);
                    ((SceneObjectGroup) group).ResumeScripts();
                }
            }

            m_log.InfoFormat(
                "[SCENE]: Initialized {0} script instances in {1}",
                scriptsValidForStarting, RegionInfo.RegionName);

            return scriptsValidForStarting;
        }

        /// <summary>
        /// Lets the script engines start processing scripts.
        /// </summary>
        public void StartScripts()
        {
//            m_log.InfoFormat("[SCENE]: Starting scripts in {0}, please wait.", RegionInfo.RegionName);

            IScriptModule[] engines = RequestModuleInterfaces<IScriptModule>();

            foreach (IScriptModule engine in engines)
                engine.StartProcessing();
        }

        public void AddUploadedInventoryItem(UUID agentID, InventoryItemBase item, uint cost)
        {
            IMoneyModule money = RequestModuleInterface<IMoneyModule>();
            if (money != null)
            {
                money.ApplyUploadCharge(agentID, (int)cost, "Asset upload");
            }

            AddInventoryItem(item);
        }

        public bool AddInventoryItemReturned(UUID AgentId, InventoryItemBase item)
        {
            if (AddInventoryItem(item))
                return true;
            else
            {
                m_log.WarnFormat(
                    "[AGENT INVENTORY]: Unable to add item {1} to agent {2} inventory", item.Name, AgentId);

                return false;
            }
        }

        /// <summary>
        /// Add the given inventory item to a user's inventory.
        /// </summary>
        /// <param name="item"></param>
        public bool AddInventoryItem(InventoryItemBase item)
        {
            if (item.Folder != UUID.Zero && InventoryService.AddItem(item))
            {
                int userlevel = 0;
                if (Permissions.IsGod(item.Owner))
                {
                    userlevel = 1;
                }
                EventManager.TriggerOnNewInventoryItemUploadComplete(item.Owner, item.AssetID, item.Name, userlevel);

                return true;
            }

            // OK so either the viewer didn't send a folderID or AddItem failed
            UUID originalFolder = item.Folder;
            InventoryFolderBase f = InventoryService.GetFolderForType(item.Owner, (AssetType)item.AssetType);
            if (f != null)
            {
                m_log.DebugFormat(
                    "[AGENT INVENTORY]: Found folder {0} type {1} for item {2}",
                    f.Name, (AssetType)f.Type, item.Name);
                    
                item.Folder = f.ID;
            }
            else
            {
                f = InventoryService.GetRootFolder(item.Owner);
                if (f != null)
                {
                    item.Folder = f.ID;
                }
                else
                {
                    m_log.WarnFormat(
                        "[AGENT INVENTORY]: Could not find root folder for {0} when trying to add item {1} with no parent folder specified",
                        item.Owner, item.Name);
                    return false;
                }
            }

            if (InventoryService.AddItem(item))
            {
                int userlevel = 0;
                if (Permissions.IsGod(item.Owner))
                {
                    userlevel = 1;
                }
                EventManager.TriggerOnNewInventoryItemUploadComplete(item.Owner, item.AssetID, item.Name, userlevel);

                if (originalFolder != UUID.Zero)
                {
                    // Tell the viewer that the item didn't go there
                    ChangePlacement(item, f);
                }

                return true;
            }
            else
            {
                m_log.WarnFormat(
                    "[AGENT INVENTORY]: Agent {0} could not add item {1} {2}",
                    item.Owner, item.Name, item.ID);

                return false;
            }
        }

        private void ChangePlacement(InventoryItemBase item, InventoryFolderBase f)
        {
            ScenePresence sp = GetScenePresence(item.Owner);
            if (sp != null)
            {
                if (sp.ControllingClient is IClientCore)
                {
                    IClientCore core = (IClientCore)sp.ControllingClient;
                    IClientInventory inv;

                    if (core.TryGet<IClientInventory>(out inv))
                    {
                        InventoryFolderBase parent = new InventoryFolderBase(f.ParentID, f.Owner);
                        parent = InventoryService.GetFolder(parent);
                        inv.SendRemoveInventoryItems(new UUID[] { item.ID });
                        inv.SendBulkUpdateInventory(new InventoryFolderBase[0], new InventoryItemBase[] { item });
                        string message = "The item was placed in folder " + f.Name;
                        if (parent != null)
                            message += " under " + parent.Name;
                        sp.ControllingClient.SendAgentAlertMessage(message, false);
                    }
                }
            }
        }

        /// <summary>
        /// Add the given inventory item to a user's inventory.
        /// </summary>
        /// <param name="AgentID">
        /// A <see cref="UUID"/>
        /// </param>
        /// <param name="item">
        /// A <see cref="InventoryItemBase"/>
        /// </param>
        [Obsolete("Use AddInventoryItem(InventoryItemBase item) instead.  This was deprecated in OpenSim 0.7.1")]
        public void AddInventoryItem(UUID AgentID, InventoryItemBase item)
        {
            AddInventoryItem(item);
        }

        /// <summary>
        /// Add an inventory item to an avatar's inventory.
        /// </summary>
        /// <param name="remoteClient">The remote client controlling the avatar</param>
        /// <param name="item">The item.  This structure contains all the item metadata, including the folder
        /// in which the item is to be placed.</param>
        public void AddInventoryItem(IClientAPI remoteClient, InventoryItemBase item)
        {
            AddInventoryItem(item);
            remoteClient.SendInventoryItemCreateUpdate(item, 0);
        }

        /// <summary>
        /// <see>CapsUpdatedInventoryItemAsset(IClientAPI, UUID, byte[])</see>
        /// </summary>
        public UUID CapsUpdateInventoryItemAsset(UUID avatarId, UUID itemID, byte[] data)
        {
            ScenePresence avatar;

            if (TryGetScenePresence(avatarId, out avatar))
            {
                IInventoryAccessModule invAccess = RequestModuleInterface<IInventoryAccessModule>();
                if (invAccess != null)
                    return invAccess.CapsUpdateInventoryItemAsset(avatar.ControllingClient, itemID, data);
            }
            else
            {
                m_log.ErrorFormat(
                    "[AGENT INVENTORY]: " +
                    "Avatar {0} cannot be found to update its inventory item asset",
                    avatarId);
            }

            return UUID.Zero;
        }

        /// <summary>
        /// Capability originating call to update the asset of a script in a prim's (task's) inventory
        /// </summary>
        /// <param name="remoteClient"></param>
        /// <param name="itemID"></param>
        /// <param name="primID">The prim which contains the item to update</param>
        /// <param name="isScriptRunning">Indicates whether the script to update is currently running</param>
        /// <param name="data"></param>
        public ArrayList CapsUpdateTaskInventoryScriptAsset(IClientAPI remoteClient, UUID itemId,
                                                       UUID primId, bool isScriptRunning, byte[] data)
        {
            if (!Permissions.CanEditScript(itemId, primId, remoteClient.AgentId))
            {
                remoteClient.SendAgentAlertMessage("Insufficient permissions to edit script", false);
                return new ArrayList();
            }

            // Retrieve group
            SceneObjectPart part = GetSceneObjectPart(primId);
            if (part == null)
                return new ArrayList();

            SceneObjectGroup group = part.ParentGroup;

            // Retrieve item
            TaskInventoryItem item = group.GetInventoryItem(part.LocalId, itemId);

            if (null == item)
            {
                m_log.ErrorFormat(
                    "[PRIM INVENTORY]: Tried to retrieve item ID {0} from prim {1}, {2} for caps script update "
                        + " but the item does not exist in this inventory",
                    itemId, part.Name, part.UUID);

                return new ArrayList();
            }

            AssetBase asset = CreateAsset(item.Name, item.Description, (sbyte)AssetType.LSLText, data, remoteClient.AgentId);
            AssetService.Store(asset);

//            m_log.DebugFormat(
//                "[PRIM INVENTORY]: Stored asset {0} when updating item {1} in prim {2} for {3}",
//                asset.ID, item.Name, part.Name, remoteClient.Name);

            if (isScriptRunning)
            {
                part.Inventory.RemoveScriptInstance(item.ItemID, false);
            }

            // Update item with new asset
            item.AssetID = asset.FullID;
            group.UpdateInventoryItem(item);
            
            part.SendPropertiesToClient(remoteClient);

            // Trigger rerunning of script (use TriggerRezScript event, see RezScript)
            ArrayList errors = new ArrayList();

            if (isScriptRunning)
            {
                // Needs to determine which engine was running it and use that
                //
                errors = part.Inventory.CreateScriptInstanceEr(item.ItemID, 0, false, DefaultScriptEngine, 1);
            }

            // Tell anyone managing scripts that a script has been reloaded/changed
            EventManager.TriggerUpdateScript(remoteClient.AgentId, itemId, primId, isScriptRunning, item.AssetID);

            part.ParentGroup.ResumeScripts();
            return errors;
        }

        /// <summary>
        /// <see>CapsUpdateTaskInventoryScriptAsset(IClientAPI, UUID, UUID, bool, byte[])</see>
        /// </summary>
        public ArrayList CapsUpdateTaskInventoryScriptAsset(UUID avatarId, UUID itemId,
                                                        UUID primId, bool isScriptRunning, byte[] data)
        {
            ScenePresence avatar;

            if (TryGetScenePresence(avatarId, out avatar))
            {
                return CapsUpdateTaskInventoryScriptAsset(
                    avatar.ControllingClient, itemId, primId, isScriptRunning, data);
            }
            else
            {
                m_log.ErrorFormat(
                    "[PRIM INVENTORY]: " +
                    "Avatar {0} cannot be found to update its prim item asset",
                    avatarId);
                return new ArrayList();
            }
        }

        /// <summary>
        /// Update an item which is either already in the client's inventory or is within
        /// a transaction
        /// </summary>
        /// <param name="remoteClient"></param>
        /// <param name="transactionID">The transaction ID.  If this is UUID.Zero we will
        /// assume that we are not in a transaction</param>
        /// <param name="itemID">The ID of the updated item</param>
        /// <param name="name">The name of the updated item</param>
        /// <param name="description">The description of the updated item</param>
        /// <param name="nextOwnerMask">The permissions of the updated item</param>
/*        public void UpdateInventoryItemAsset(IClientAPI remoteClient, UUID transactionID,
                                             UUID itemID, string name, string description,
                                             uint nextOwnerMask)*/
        public void UpdateInventoryItemAsset(IClientAPI remoteClient, UUID transactionID,
                                             UUID itemID, InventoryItemBase itemUpd)
        {
//            m_log.DebugFormat(
//                "[USER INVENTORY]: Updating asset for item {0} {1}, transaction ID {2} for {3}",
//                itemID, itemUpd.Name, transactionID, remoteClient.Name);

            // This one will let people set next perms on items in agent
            // inventory. Rut-Roh. Whatever. Make this secure. Yeah.
            //
            // Passing something to another avatar or a an object will already
            InventoryItemBase item = new InventoryItemBase(itemID, remoteClient.AgentId);
            item = InventoryService.GetItem(item);

            if (item != null)
            {
                if (item.Owner != remoteClient.AgentId)
                    return;

<<<<<<< HEAD
                if (UUID.Zero == transactionID)
                {
                    item.Flags = (item.Flags & ~(uint)255) | (itemUpd.Flags & (uint)255);
                    item.Name = itemUpd.Name;
                    item.Description = itemUpd.Description;
=======
                item.Name = itemUpd.Name;
                item.Description = itemUpd.Description;
>>>>>>> 776cc335

//                    m_log.DebugFormat(
//                        "[USER INVENTORY]: itemUpd {0} {1} {2} {3}, item {4} {5} {6} {7}",
//                        itemUpd.NextPermissions, itemUpd.GroupPermissions, itemUpd.EveryOnePermissions, item.Flags,
//                        item.NextPermissions, item.GroupPermissions, item.EveryOnePermissions, item.CurrentPermissions);

                if (itemUpd.NextPermissions != 0) // Use this to determine validity. Can never be 0 if valid
                {
                    if (item.NextPermissions != (itemUpd.NextPermissions & item.BasePermissions))
                        item.Flags |= (uint)InventoryItemFlags.ObjectOverwriteNextOwner;
                    item.NextPermissions = itemUpd.NextPermissions & item.BasePermissions;
                    if (item.EveryOnePermissions != (itemUpd.EveryOnePermissions & item.BasePermissions))
                        item.Flags |= (uint)InventoryItemFlags.ObjectOverwriteEveryone;
                    item.EveryOnePermissions = itemUpd.EveryOnePermissions & item.BasePermissions;
                    if (item.GroupPermissions != (itemUpd.GroupPermissions & item.BasePermissions))
                        item.Flags |= (uint)InventoryItemFlags.ObjectOverwriteGroup;

//                    m_log.DebugFormat("[USER INVENTORY]: item.Flags {0}", item.Flags);

                    item.GroupPermissions = itemUpd.GroupPermissions & item.BasePermissions;
                    item.GroupID = itemUpd.GroupID;
                    item.GroupOwned = itemUpd.GroupOwned;
                    item.CreationDate = itemUpd.CreationDate;
                    // The client sends zero if its newly created?

                    if (itemUpd.CreationDate == 0)
                        item.CreationDate = Util.UnixTimeSinceEpoch();
                    else
                        item.CreationDate = itemUpd.CreationDate;

                    // TODO: Check if folder changed and move item
                    //item.NextPermissions = itemUpd.Folder;
                    item.InvType = itemUpd.InvType;

                    if (item.SalePrice != itemUpd.SalePrice ||
                        item.SaleType != itemUpd.SaleType)
                        item.Flags |= (uint)InventoryItemFlags.ObjectSlamSale;
                    item.SalePrice = itemUpd.SalePrice;
                    item.SaleType = itemUpd.SaleType;

                    InventoryService.UpdateItem(item);
                }

                if (UUID.Zero != transactionID)
                {
                    if (AgentTransactionsModule != null)
                    {
                        AgentTransactionsModule.HandleItemUpdateFromTransaction(remoteClient, transactionID, item);
                    }
                }
            }
            else
            {
                m_log.ErrorFormat(
                    "[AGENTINVENTORY]: Item id {0} not found for an inventory item update for {1}.",
                    itemID, remoteClient.Name);
            }
        }

        /// <summary>
        /// Give an inventory item from one user to another
        /// </summary>
        /// <param name="recipientClient"></param>
        /// <param name="senderId">ID of the sender of the item</param>
        /// <param name="itemId"></param>
        public virtual void GiveInventoryItem(IClientAPI recipientClient, UUID senderId, UUID itemId)
        {
            InventoryItemBase itemCopy = GiveInventoryItem(recipientClient.AgentId, senderId, itemId);

            if (itemCopy != null)
                recipientClient.SendBulkUpdateInventory(itemCopy);
        }

        /// <summary>
        /// Give an inventory item from one user to another
        /// </summary>
        /// <param name="recipient"></param>
        /// <param name="senderId">ID of the sender of the item</param>
        /// <param name="itemId"></param>
        /// <returns>The inventory item copy given, null if the give was unsuccessful</returns>
        public virtual InventoryItemBase GiveInventoryItem(UUID recipient, UUID senderId, UUID itemId)
        {
            return GiveInventoryItem(recipient, senderId, itemId, UUID.Zero);
        }

        /// <summary>
        /// Give an inventory item from one user to another
        /// </summary>
        /// <param name="recipient"></param>
        /// <param name="senderId">ID of the sender of the item</param>
        /// <param name="itemId"></param>
        /// <param name="recipientFolderId">
        /// The id of the folder in which the copy item should go.  If UUID.Zero then the item is placed in the most
        /// appropriate default folder.
        /// </param>
        /// <returns>
        /// The inventory item copy given, null if the give was unsuccessful
        /// </returns>
        public virtual InventoryItemBase GiveInventoryItem(
            UUID recipient, UUID senderId, UUID itemId, UUID recipientFolderId)
        {
            //Console.WriteLine("Scene.Inventory.cs: GiveInventoryItem");

            InventoryItemBase item = new InventoryItemBase(itemId, senderId);
            item = InventoryService.GetItem(item);

            if (item == null)
            {
                m_log.WarnFormat(
                    "[AGENT INVENTORY]: Failed to find item {0} sent by {1} to {2}", itemId, senderId, recipient);
                return null;
            }

            if (item.Owner != senderId)
            {
                m_log.WarnFormat(
                    "[AGENT INVENTORY]: Attempt to send item {0} {1} to {2} failed because sender {3} did not match item owner {4}",
                    item.Name, item.ID, recipient, senderId, item.Owner);
                return null;
            }

            IUserManagement uman = RequestModuleInterface<IUserManagement>();
            if (uman != null)
                uman.AddUser(item.CreatorIdAsUuid, item.CreatorData);

            if (!Permissions.BypassPermissions())
            {
                if ((item.CurrentPermissions & (uint)PermissionMask.Transfer) == 0)
                    return null;
            }

            // Insert a copy of the item into the recipient
            InventoryItemBase itemCopy = new InventoryItemBase();
            itemCopy.Owner = recipient;
            itemCopy.CreatorId = item.CreatorId;
            itemCopy.CreatorData = item.CreatorData;
            itemCopy.ID = UUID.Random();
            itemCopy.AssetID = item.AssetID;
            itemCopy.Description = item.Description;
            itemCopy.Name = item.Name;
            itemCopy.AssetType = item.AssetType;
            itemCopy.InvType = item.InvType;
            itemCopy.Folder = recipientFolderId;

            if (Permissions.PropagatePermissions() && recipient != senderId)
            {
                // Trying to do this right this time. This is evil. If
                // you believe in Good, go elsewhere. Vampires and other
                // evil creatores only beyond this point. You have been
                // warned.

                // We're going to mask a lot of things by the next perms
                // Tweak the next perms to be nicer to our data
                //
                // In this mask, all the bits we do NOT want to mess
                // with are set. These are:
                //
                // Transfer
                // Copy
                // Modufy
                uint permsMask = ~ ((uint)PermissionMask.Copy |
                                    (uint)PermissionMask.Transfer |
                                    (uint)PermissionMask.Modify);

                // Now, reduce the next perms to the mask bits
                // relevant to the operation
                uint nextPerms = permsMask | (item.NextPermissions &
                                  ((uint)PermissionMask.Copy |
                                   (uint)PermissionMask.Transfer |
                                   (uint)PermissionMask.Modify));

                // nextPerms now has all bits set, except for the actual
                // next permission bits.

                // This checks for no mod, no copy, no trans.
                // This indicates an error or messed up item. Do it like
                // SL and assume trans
                if (nextPerms == permsMask)
                    nextPerms |= (uint)PermissionMask.Transfer;

                // Inventory owner perms are the logical AND of the
                // folded perms and the root prim perms, however, if
                // the root prim is mod, the inventory perms will be
                // mod. This happens on "take" and is of little concern
                // here, save for preventing escalation

                // This hack ensures that items previously permalocked
                // get unlocked when they're passed or rezzed
                uint basePerms = item.BasePermissions |
                                (uint)PermissionMask.Move;
                uint ownerPerms = item.CurrentPermissions;

                // If this is an object, root prim perms may be more
                // permissive than folded perms. Use folded perms as
                // a mask
                if (item.InvType == (int)InventoryType.Object)
                {
                    // Create a safe mask for the current perms
                    uint foldedPerms = (item.CurrentPermissions & 7) << 13;
                    foldedPerms |= permsMask;

                    bool isRootMod = (item.CurrentPermissions &
                                      (uint)PermissionMask.Modify) != 0 ?
                                      true : false;

                    // Mask the owner perms to the folded perms
                    ownerPerms &= foldedPerms;
                    basePerms &= foldedPerms;

                    // If the root was mod, let the mask reflect that
                    // We also need to adjust the base here, because
                    // we should be able to edit in-inventory perms
                    // for the root prim, if it's mod.
                    if (isRootMod)
                    {
                        ownerPerms |= (uint)PermissionMask.Modify;
                        basePerms |= (uint)PermissionMask.Modify;
                    }
                }

                // These will be applied to the root prim at next rez.
                // The slam bit (bit 3) and folded permission (bits 0-2)
                // are preserved due to the above mangling
                ownerPerms &= nextPerms;

                // Mask the base permissions. This is a conservative
                // approach altering only the three main perms
                basePerms &= nextPerms;

                // Assign to the actual item. Make sure the slam bit is
                // set, if it wasn't set before.
                itemCopy.BasePermissions = basePerms;
                itemCopy.CurrentPermissions = ownerPerms;
                itemCopy.Flags |= (uint)InventoryItemFlags.ObjectSlamPerm;

                itemCopy.NextPermissions = item.NextPermissions;

                // This preserves "everyone can move"
                itemCopy.EveryOnePermissions = item.EveryOnePermissions &
                                               nextPerms;

                // Intentionally killing "share with group" here, as
                // the recipient will not have the group this is
                // set to
                itemCopy.GroupPermissions = 0;
            }
            else
            {
                itemCopy.CurrentPermissions = item.CurrentPermissions;
                itemCopy.NextPermissions = item.NextPermissions;
                itemCopy.EveryOnePermissions = item.EveryOnePermissions & item.NextPermissions;
                itemCopy.GroupPermissions = item.GroupPermissions & item.NextPermissions;
                itemCopy.BasePermissions = item.BasePermissions;
            }
            
            if (itemCopy.Folder == UUID.Zero)
            {
                InventoryFolderBase folder = InventoryService.GetFolderForType(recipient, (AssetType)itemCopy.AssetType);

                if (folder != null)
                {
                    itemCopy.Folder = folder.ID;
                }
                else
                {
                    InventoryFolderBase root = InventoryService.GetRootFolder(recipient);

                    if (root != null)
                        itemCopy.Folder = root.ID;
                    else
                        return null; // No destination
                }
            }

            itemCopy.GroupID = UUID.Zero;
            itemCopy.GroupOwned = false;
            itemCopy.Flags = item.Flags;
            itemCopy.SalePrice = item.SalePrice;
            itemCopy.SaleType = item.SaleType;

            IInventoryAccessModule invAccess = RequestModuleInterface<IInventoryAccessModule>();
            if (invAccess != null)
                invAccess.TransferInventoryAssets(itemCopy, senderId, recipient);
            AddInventoryItem(itemCopy);

            if (!Permissions.BypassPermissions())
            {
                if ((item.CurrentPermissions & (uint)PermissionMask.Copy) == 0)
                {
                    List<UUID> items = new List<UUID>();
                    items.Add(itemId);
                    InventoryService.DeleteItems(senderId, items);
                }
            }

            return itemCopy;
        }

        /// <summary>
        /// Give an entire inventory folder from one user to another.  The entire contents (including all descendent
        /// folders) is given.
        /// </summary>
        /// <param name="recipientId"></param>
        /// <param name="senderId">ID of the sender of the item</param>
        /// <param name="folderId"></param>
        /// <param name="recipientParentFolderId">
        /// The id of the receipient folder in which the send folder should be placed.  If UUID.Zero then the
        /// recipient folder is the root folder
        /// </param>
        /// <returns>
        /// The inventory folder copy given, null if the copy was unsuccessful
        /// </returns>
        public virtual InventoryFolderBase GiveInventoryFolder(
            UUID recipientId, UUID senderId, UUID folderId, UUID recipientParentFolderId)
        {
            //// Retrieve the folder from the sender
            InventoryFolderBase folder = InventoryService.GetFolder(new InventoryFolderBase(folderId));
            if (null == folder)
            {
                m_log.ErrorFormat(
                     "[AGENT INVENTORY]: Could not find inventory folder {0} to give", folderId);

                return null;
            }

            if (recipientParentFolderId == UUID.Zero)
            {
                InventoryFolderBase recipientRootFolder = InventoryService.GetRootFolder(recipientId);
                if (recipientRootFolder != null)
                    recipientParentFolderId = recipientRootFolder.ID;
                else
                {
                    m_log.WarnFormat("[AGENT INVENTORY]: Unable to find root folder for receiving agent");
                    return null;
                }
            }

            UUID newFolderId = UUID.Random();
            InventoryFolderBase newFolder 
                = new InventoryFolderBase(
                    newFolderId, folder.Name, recipientId, folder.Type, recipientParentFolderId, folder.Version);
            InventoryService.AddFolder(newFolder);

            // Give all the subfolders
            InventoryCollection contents = InventoryService.GetFolderContent(senderId, folderId);
            foreach (InventoryFolderBase childFolder in contents.Folders)
            {
                GiveInventoryFolder(recipientId, senderId, childFolder.ID, newFolder.ID);
            }

            // Give all the items
            foreach (InventoryItemBase item in contents.Items)
            {
                GiveInventoryItem(recipientId, senderId, item.ID, newFolder.ID);
            }

            return newFolder;
        }

        public void CopyInventoryItem(IClientAPI remoteClient, uint callbackID, UUID oldAgentID, UUID oldItemID,
                                      UUID newFolderID, string newName)
        {
            m_log.DebugFormat(
                "[AGENT INVENTORY]: CopyInventoryItem received by {0} with oldAgentID {1}, oldItemID {2}, new FolderID {3}, newName {4}",
                remoteClient.AgentId, oldAgentID, oldItemID, newFolderID, newName);

            InventoryItemBase item = null;
            if (LibraryService != null && LibraryService.LibraryRootFolder != null)
                item = LibraryService.LibraryRootFolder.FindItem(oldItemID);

            if (item == null)
            {
                item = new InventoryItemBase(oldItemID, remoteClient.AgentId);
                item = InventoryService.GetItem(item);

                if (item == null)
                {
                    m_log.Error("[AGENT INVENTORY]: Failed to find item " + oldItemID.ToString());
                    return;
                }

                if ((item.CurrentPermissions & (uint)PermissionMask.Copy) == 0)
                    return;
            }

            if (newName == null) newName = item.Name;

            AssetBase asset = AssetService.Get(item.AssetID.ToString());

            if (asset != null)
            {
                if (newName != String.Empty)
                {
                    asset.Name = newName;
                }
                else
                {
                    newName = item.Name;
                }

                if (remoteClient.AgentId == oldAgentID
                    || (LibraryService != null
                        && LibraryService.LibraryRootFolder != null
                        && oldAgentID == LibraryService.LibraryRootFolder.Owner))
                {
                    CreateNewInventoryItem(
                        remoteClient, item.CreatorId, item.CreatorData, newFolderID,
                        newName, item.Description, item.Flags, callbackID, asset, (sbyte)item.InvType,
                        item.BasePermissions, item.CurrentPermissions, item.EveryOnePermissions,
                        item.NextPermissions, item.GroupPermissions, Util.UnixTimeSinceEpoch());
                }
                else
                {  
                    // If item is transfer or permissions are off or calling agent is allowed to copy item owner's inventory item.
                    if (((item.CurrentPermissions & (uint)PermissionMask.Transfer) != 0)
                        && (m_permissions.BypassPermissions()
                            || m_permissions.CanCopyUserInventory(remoteClient.AgentId, oldItemID)))
                    {
                        CreateNewInventoryItem(
                            remoteClient, item.CreatorId, item.CreatorData, newFolderID, newName, item.Description, item.Flags, callbackID,
                            asset, (sbyte) item.InvType,
                            item.NextPermissions, item.NextPermissions, item.EveryOnePermissions & item.NextPermissions,
                            item.NextPermissions, item.GroupPermissions, Util.UnixTimeSinceEpoch());
                    }
                }
            }
            else
            {
                m_log.ErrorFormat(
                    "[AGENT INVENTORY]: Could not copy item {0} since asset {1} could not be found",
                    item.Name, item.AssetID);
            }
        }

        /// <summary>
        /// Create a new asset data structure.
        /// </summary>
        public AssetBase CreateAsset(string name, string description, sbyte assetType, byte[] data, UUID creatorID)
        {
            AssetBase asset = new AssetBase(UUID.Random(), name, assetType, creatorID.ToString());
            asset.Description = description;
            asset.Data = (data == null) ? new byte[1] : data;

            return asset;
        }

        /// <summary>
        /// Move an item within the agent's inventory, and leave a copy (used in making a new outfit)
        /// </summary>
        public void MoveInventoryItemsLeaveCopy(IClientAPI remoteClient, List<InventoryItemBase> items, UUID destfolder)
        {
            List<InventoryItemBase> moveitems = new List<InventoryItemBase>();
            foreach (InventoryItemBase b in items)
            {
                CopyInventoryItem(remoteClient, 0, remoteClient.AgentId, b.ID, b.Folder, null);
                InventoryItemBase n = InventoryService.GetItem(b);
                n.Folder = destfolder;
                moveitems.Add(n);
                remoteClient.SendInventoryItemCreateUpdate(n, 0);
            }
            
            MoveInventoryItem(remoteClient, moveitems);
        }

        /// <summary>
        /// Move an item within the agent's inventory.
        /// </summary>
        /// <param name="remoteClient"></param>
        /// <param name="folderID"></param>
        /// <param name="itemID"></param>
        /// <param name="length"></param>
        /// <param name="newName"></param>
        public void MoveInventoryItem(IClientAPI remoteClient, List<InventoryItemBase> items)
        {
            m_log.DebugFormat(
                "[AGENT INVENTORY]: Moving {0} items for user {1}", items.Count, remoteClient.AgentId);

            if (!InventoryService.MoveItems(remoteClient.AgentId, items))
                m_log.Warn("[AGENT INVENTORY]: Failed to move items for user " + remoteClient.AgentId);
        }

        /// <summary>
        /// Create a new inventory item.
        /// </summary>
        /// <param name="remoteClient">Client creating this inventory item.</param>
        /// <param name="creatorID"></param>
        /// <param name="creatorData"></param>
        /// <param name="folderID">UUID of folder in which this item should be placed.</param>
        /// <param name="name">Item name.</para>
        /// <param name="description">Item description.</param>
        /// <param name="flags">Item flags</param>
        /// <param name="callbackID">Generated by the client.</para>
        /// <param name="asset">Asset to which this item refers.</param>
        /// <param name="invType">Type of inventory item.</param>
        /// <param name="nextOwnerMask">Next owner pemrissions mask.</param>
        /// <param name="creationDate">Unix timestamp at which this item was created.</param>
        public void CreateNewInventoryItem(
            IClientAPI remoteClient, string creatorID, string creatorData, UUID folderID,
            string name, string description, uint flags, uint callbackID,
            AssetBase asset, sbyte invType, uint nextOwnerMask, int creationDate, UUID transationID)
        {
            CreateNewInventoryItem(
                remoteClient, creatorID, creatorData, folderID, name, description, flags, callbackID, asset, invType,
                (uint)PermissionMask.All, (uint)PermissionMask.All, 0, nextOwnerMask, 0, creationDate, transationID);
        }


        private void CreateNewInventoryItem(
            IClientAPI remoteClient, string creatorID, string creatorData, UUID folderID,
            string name, string description, uint flags, uint callbackID, AssetBase asset, sbyte invType,
            uint baseMask, uint currentMask, uint everyoneMask, uint nextOwnerMask, uint groupMask, int creationDate)
        {
            CreateNewInventoryItem(remoteClient, creatorID, creatorData, folderID,
                name, description, flags, callbackID, asset, invType,
                baseMask, currentMask, everyoneMask, nextOwnerMask, groupMask, creationDate, UUID.Zero);
        }

        /// <summary>
        /// Create a new Inventory Item
        /// </summary>
        /// <param name="remoteClient">Client creating this inventory item.</param>
        /// <param name="creatorID"></param>
        /// <param name="creatorData"></param>
        /// <param name="folderID">UUID of folder in which this item should be placed.</param>
        /// <param name="name">Item name.</para>
        /// <param name="description">Item description.</param>
        /// <param name="flags">Item flags</param>
        /// <param name="callbackID">Generated by the client.</para>
        /// <param name="asset">Asset to which this item refers.</param>
        /// <param name="invType">Type of inventory item.</param>
        /// <param name="baseMask">Base permissions mask.</param>
        /// <param name="currentMask">Current permissions mask.</param>
        /// <param name="everyoneMask">Everyone permissions mask.</param>
        /// <param name="nextOwnerMask">Next owner pemrissions mask.</param>
        /// <param name="groupMask">Group permissions mask.</param>
        /// <param name="creationDate">Unix timestamp at which this item was created.</param>
        private void CreateNewInventoryItem(
            IClientAPI remoteClient, string creatorID, string creatorData, UUID folderID,
            string name, string description, uint flags, uint callbackID, AssetBase asset, sbyte invType,
            uint baseMask, uint currentMask, uint everyoneMask, uint nextOwnerMask, uint groupMask, int creationDate,UUID transationID)
        {
            InventoryItemBase item = new InventoryItemBase();
            item.Owner = remoteClient.AgentId;
            item.CreatorId = creatorID;
            item.CreatorData = creatorData;
            item.ID = UUID.Random();
            item.AssetID = asset.FullID;
            item.Name = name;
            item.Description = description;
            item.Flags = flags;
            item.AssetType = asset.Type;
            item.InvType = invType;
            item.Folder = folderID;
            item.CurrentPermissions = currentMask;
            item.NextPermissions = nextOwnerMask;
            item.EveryOnePermissions = everyoneMask;
            item.GroupPermissions = groupMask;
            item.BasePermissions = baseMask;
            item.CreationDate = creationDate;

            if (AddInventoryItem(item))
            {
                remoteClient.SendInventoryItemCreateUpdate(item, transationID, callbackID);
            }
            else
            {
                m_dialogModule.SendAlertToUser(remoteClient, "Failed to create item");
                m_log.WarnFormat(
                    "Failed to add item for {0} in CreateNewInventoryItem!",
                     remoteClient.Name);
            }
        }

        /// <summary>
        /// Link an inventory item to an existing item.
        /// </summary>
        /// <remarks>
        /// The linkee item id is placed in the asset id slot.  This appears to be what the viewer expects when
        /// it receives inventory information.
        /// </remarks>
        /// <param name="remoteClient"></param>
        /// <param name="transActionID"></param>
        /// <param name="folderID"></param>
        /// <param name="callbackID"></param>
        /// <param name="description"></param>
        /// <param name="name"></param>
        /// <param name="invType"></param>
        /// <param name="type">/param>
        /// <param name="olditemID"></param>
        private void HandleLinkInventoryItem(IClientAPI remoteClient, UUID transActionID, UUID folderID,
                                             uint callbackID, string description, string name,
                                             sbyte invType, sbyte type, UUID olditemID)
        {
//            m_log.DebugFormat(
//                "[AGENT INVENTORY]: Received request from {0} to create inventory item link {1} in folder {2} pointing to {3}, assetType {4}, inventoryType {5}",
//                remoteClient.Name, name, folderID, olditemID, (AssetType)type, (InventoryType)invType);

            if (!Permissions.CanCreateUserInventory(invType, remoteClient.AgentId))
                return;

            ScenePresence presence;
            if (TryGetScenePresence(remoteClient.AgentId, out presence))
            {
                // Disabled the check for duplicate links.
                //
                // When outfits are being adjusted, the viewer rapidly sends delete link messages followed by
                // create links.  However, since these are handled asynchronously, the deletes do not complete before
                // the creates are handled.  Therefore, we cannot enforce a duplicate link check.
//                InventoryItemBase existingLink = null;
//                List<InventoryItemBase> existingItems = InventoryService.GetFolderItems(remoteClient.AgentId, folderID);
//                foreach (InventoryItemBase item in existingItems)
//                    if (item.AssetID == olditemID)
//                        existingLink = item;
//
//                if (existingLink != null)
//                {
//                    m_log.WarnFormat(
//                        "[AGENT INVENTORY]: Ignoring request from {0} to create item link {1} in folder {2} pointing to {3} since a link named {4} with id {5} already exists",
//                        remoteClient.Name, name, folderID, olditemID, existingLink.Name, existingLink.ID);
//
//                    return;
//                }

                AssetBase asset = new AssetBase();
                asset.FullID = olditemID;
                asset.Type = type;
                asset.Name = name;
                asset.Description = description;

                CreateNewInventoryItem(
                    remoteClient, remoteClient.AgentId.ToString(), string.Empty, folderID,
                    name, description, 0, callbackID, asset, invType,
                    (uint)PermissionMask.All, (uint)PermissionMask.All, (uint)PermissionMask.All,
                    (uint)PermissionMask.All, (uint)PermissionMask.All, Util.UnixTimeSinceEpoch());
            }
            else
            {
                m_log.ErrorFormat(
                    "ScenePresence for agent uuid {0} unexpectedly not found in HandleLinkInventoryItem",
                    remoteClient.AgentId);
            }
        }

        /// <summary>
        /// Remove an inventory item for the client's inventory
        /// </summary>
        /// <param name="remoteClient"></param>
        /// <param name="itemID"></param>
        private void RemoveInventoryItem(IClientAPI remoteClient, List<UUID> itemIDs)
        {
//            m_log.DebugFormat(
//                "[AGENT INVENTORY]: Removing inventory items {0} for {1}",
//                string.Join(",", itemIDs.ConvertAll<string>(uuid => uuid.ToString()).ToArray()),
//                remoteClient.Name);

            InventoryService.DeleteItems(remoteClient.AgentId, itemIDs);
        }

        /// <summary>
        /// Removes an inventory folder.  This packet is sent when the user
        /// right-clicks a folder that's already in trash and chooses "purge"
        /// </summary>
        /// <param name="remoteClient"></param>
        /// <param name="folderID"></param>
        private void RemoveInventoryFolder(IClientAPI remoteClient, List<UUID> folderIDs)
        {
            m_log.DebugFormat("[SCENE INVENTORY]: RemoveInventoryFolders count {0}", folderIDs.Count);
            InventoryService.DeleteFolders(remoteClient.AgentId, folderIDs);
        }

        /// <summary>
        /// Send the details of a prim's inventory to the client.
        /// </summary>
        /// <param name="remoteClient"></param>
        /// <param name="primLocalID"></param>
        public void RequestTaskInventory(IClientAPI remoteClient, uint primLocalID)
        {
            SceneObjectPart part = GetSceneObjectPart(primLocalID);
            if (part == null)
                return;

            if (XferManager != null)
                part.Inventory.RequestInventoryFile(remoteClient, XferManager);
        }

        /// <summary>
        /// Remove an item from a prim (task) inventory
        /// </summary>
        /// <param name="remoteClient">Unused at the moment but retained since the avatar ID might
        /// be necessary for a permissions check at some stage.</param>
        /// <param name="itemID"></param>
        /// <param name="localID"></param>
        public void RemoveTaskInventory(IClientAPI remoteClient, UUID itemID, uint localID)
        {
            SceneObjectPart part = GetSceneObjectPart(localID);
            SceneObjectGroup group = null;
            if (part != null)
            {
                group = part.ParentGroup;
            }
            if (part != null && group != null)
            {
                if (!Permissions.CanEditObjectInventory(part.UUID, remoteClient.AgentId))
                    return;

                TaskInventoryItem item = group.GetInventoryItem(localID, itemID);
                if (item == null)
                    return;

                InventoryFolderBase destFolder = InventoryService.GetFolderForType(remoteClient.AgentId, AssetType.TrashFolder);

                // Move the item to trash. If this is a copiable item, only
                // a copy will be moved and we will still need to delete
                // the item from the prim. If it was no copy, is will be
                // deleted by this method.
                MoveTaskInventoryItem(remoteClient, destFolder.ID, part, itemID);

                if (group.GetInventoryItem(localID, itemID) != null)
                {
                    if (item.Type == 10)
                    {
                        part.RemoveScriptEvents(itemID);
                        EventManager.TriggerRemoveScript(localID, itemID);
                    }

                    group.RemoveInventoryItem(localID, itemID);
                }
                part.SendPropertiesToClient(remoteClient);
            }
        }

        private InventoryItemBase CreateAgentInventoryItemFromTask(UUID destAgent, SceneObjectPart part, UUID itemId)
        {
            TaskInventoryItem taskItem = part.Inventory.GetInventoryItem(itemId);

            if (null == taskItem)
            {
                m_log.ErrorFormat(
                    "[PRIM INVENTORY]: Tried to retrieve item ID {0} from prim {1}, {2} for creating an avatar"
                        + " inventory item from a prim's inventory item "
                        + " but the required item does not exist in the prim's inventory",
                    itemId, part.Name, part.UUID);

                return null;
            }

            if ((destAgent != taskItem.OwnerID) && ((taskItem.CurrentPermissions & (uint)PermissionMask.Transfer) == 0))
            {
                return null;
            }

            InventoryItemBase agentItem = new InventoryItemBase();

            agentItem.ID = UUID.Random();
            agentItem.CreatorId = taskItem.CreatorID.ToString();
            agentItem.CreatorData = taskItem.CreatorData;
            agentItem.Owner = destAgent;
            agentItem.AssetID = taskItem.AssetID;
            agentItem.Description = taskItem.Description;
            agentItem.Name = taskItem.Name;
            agentItem.AssetType = taskItem.Type;
            agentItem.InvType = taskItem.InvType;
            agentItem.Flags = taskItem.Flags;

            if ((part.OwnerID != destAgent) && Permissions.PropagatePermissions())
            {
                agentItem.BasePermissions = taskItem.BasePermissions & (taskItem.NextPermissions | (uint)PermissionMask.Move);
                if (taskItem.InvType == (int)InventoryType.Object)
                    agentItem.CurrentPermissions = agentItem.BasePermissions & (((taskItem.CurrentPermissions & 7) << 13) | (taskItem.CurrentPermissions & (uint)PermissionMask.Move));
                else
                    agentItem.CurrentPermissions = agentItem.BasePermissions & taskItem.CurrentPermissions;

                agentItem.Flags |= (uint)InventoryItemFlags.ObjectSlamPerm;
                agentItem.NextPermissions = taskItem.NextPermissions;
                agentItem.EveryOnePermissions = taskItem.EveryonePermissions & (taskItem.NextPermissions | (uint)PermissionMask.Move);
                agentItem.GroupPermissions = taskItem.GroupPermissions & taskItem.NextPermissions;
            }
            else
            {
                agentItem.BasePermissions = taskItem.BasePermissions;
                agentItem.CurrentPermissions = taskItem.CurrentPermissions;
                agentItem.NextPermissions = taskItem.NextPermissions;
                agentItem.EveryOnePermissions = taskItem.EveryonePermissions;
                agentItem.GroupPermissions = taskItem.GroupPermissions;
            }

            if (!Permissions.BypassPermissions())
            {
                if ((taskItem.CurrentPermissions & (uint)PermissionMask.Copy) == 0)
                {
                    if (taskItem.Type == 10)
                    {
                        part.RemoveScriptEvents(itemId);
                        EventManager.TriggerRemoveScript(part.LocalId, itemId);
                    }

                    part.Inventory.RemoveInventoryItem(itemId);
                }
            }

            return agentItem;
        }

        /// <summary>
        /// Move the given item in the given prim to a folder in the client's inventory
        /// </summary>
        /// <param name="remoteClient"></param>
        /// <param name="folderID"></param>
        /// <param name="part"></param>
        /// <param name="itemID"></param>
        public InventoryItemBase MoveTaskInventoryItem(IClientAPI remoteClient, UUID folderId, SceneObjectPart part, UUID itemId)
        {
            m_log.DebugFormat(
                "[PRIM INVENTORY]: Adding item {0} from {1} to folder {2} for {3}", 
                itemId, part.Name, folderId, remoteClient.Name);
            
            InventoryItemBase agentItem = CreateAgentInventoryItemFromTask(remoteClient.AgentId, part, itemId);

            if (agentItem == null)
                return null;

            agentItem.Folder = folderId;
            AddInventoryItem(remoteClient, agentItem);
            return agentItem;
        }

        /// <summary>
        /// <see>ClientMoveTaskInventoryItem</see>
        /// </summary>
        /// <param name="remoteClient"></param>
        /// <param name="folderID"></param>
        /// <param name="primLocalID"></param>
        /// <param name="itemID"></param>
        public void ClientMoveTaskInventoryItem(IClientAPI remoteClient, UUID folderId, uint primLocalId, UUID itemId)
        {
            SceneObjectPart part = GetSceneObjectPart(primLocalId);

            // Can't move a null item
            if (itemId == UUID.Zero)
                return;

            if (null == part)
            {
                m_log.WarnFormat(
                    "[PRIM INVENTORY]: " +
                    "Move of inventory item {0} from prim with local id {1} failed because the prim could not be found",
                    itemId, primLocalId);

                return;
            }

            TaskInventoryItem taskItem = part.Inventory.GetInventoryItem(itemId);

            if (null == taskItem)
            {
                m_log.WarnFormat("[PRIM INVENTORY]: Move of inventory item {0} from prim with local id {1} failed"
                    + " because the inventory item could not be found",
                    itemId, primLocalId);

                return;
            }

            if ((taskItem.CurrentPermissions & (uint)PermissionMask.Copy) == 0)
            {
                // If the item to be moved is no copy, we need to be able to
                // edit the prim.
                if (!Permissions.CanEditObjectInventory(part.UUID, remoteClient.AgentId))
                    return;
            }
            else
            {
                // If the item is copiable, then we just need to have perms
                // on it. The delete check is a pure rights check
                if (!Permissions.CanDeleteObject(part.UUID, remoteClient.AgentId))
                    return;
            }

            MoveTaskInventoryItem(remoteClient, folderId, part, itemId);
        }

        /// <summary>
        /// <see>MoveTaskInventoryItem</see>
        /// </summary>
        /// <param name="remoteClient"></param>
        /// <param name="folderID">
        /// The user inventory folder to move (or copy) the item to.  If null, then the most
        /// suitable system folder is used (e.g. the Objects folder for objects).  If there is no suitable folder, then
        /// the item is placed in the user's root inventory folder
        /// </param>
        /// <param name="part"></param>
        /// <param name="itemID"></param>
        public InventoryItemBase MoveTaskInventoryItem(UUID avatarId, UUID folderId, SceneObjectPart part, UUID itemId)
        {
            ScenePresence avatar;

            if (TryGetScenePresence(avatarId, out avatar))
            {
                return MoveTaskInventoryItem(avatar.ControllingClient, folderId, part, itemId);
            }
            else
            {
                InventoryItemBase agentItem = CreateAgentInventoryItemFromTask(avatarId, part, itemId);

                if (agentItem == null)
                    return null;

                agentItem.Folder = folderId;

                AddInventoryItem(agentItem);

                return agentItem;
            }
        }

        /// <summary>
        /// Copy a task (prim) inventory item to another task (prim)
        /// </summary>
        /// <param name="destId">ID of destination part</param>
        /// <param name="part">Source part</param>
        /// <param name="itemId">Source item id to transfer</param>
        public void MoveTaskInventoryItem(UUID destId, SceneObjectPart part, UUID itemId)
        {
            TaskInventoryItem srcTaskItem = part.Inventory.GetInventoryItem(itemId);

            if (srcTaskItem == null)
            {
                m_log.ErrorFormat(
                    "[PRIM INVENTORY]: Tried to retrieve item ID {0} from prim {1}, {2} for moving"
                        + " but the item does not exist in this inventory",
                    itemId, part.Name, part.UUID);

                return;
            }

            SceneObjectPart destPart = GetSceneObjectPart(destId);

            if (destPart == null)
            {
                m_log.ErrorFormat(
                        "[PRIM INVENTORY]: " +
                        "Could not find prim for ID {0}",
                        destId);
                return;
            }

            // Can't transfer this
            //
            if (part.OwnerID != destPart.OwnerID && (srcTaskItem.CurrentPermissions & (uint)PermissionMask.Transfer) == 0)
                return;

            bool overrideNoMod = false;
            if ((part.GetEffectiveObjectFlags() & (uint)PrimFlags.AllowInventoryDrop) != 0)
                overrideNoMod = true;

            if (part.OwnerID != destPart.OwnerID && (destPart.GetEffectiveObjectFlags() & (uint)PrimFlags.AllowInventoryDrop) == 0)
            {
                // object cannot copy items to an object owned by a different owner
                // unless llAllowInventoryDrop has been called

                return;
            }

            // must have both move and modify permission to put an item in an object
            if (((part.OwnerMask & (uint)PermissionMask.Modify) == 0) && (!overrideNoMod))
            {
                return;
            }

            TaskInventoryItem destTaskItem = new TaskInventoryItem();

            destTaskItem.ItemID = UUID.Random();
            destTaskItem.CreatorID = srcTaskItem.CreatorID;
            destTaskItem.CreatorData = srcTaskItem.CreatorData;
            destTaskItem.AssetID = srcTaskItem.AssetID;
            destTaskItem.GroupID = destPart.GroupID;
            destTaskItem.OwnerID = destPart.OwnerID;
            destTaskItem.ParentID = destPart.UUID;
            destTaskItem.ParentPartID = destPart.UUID;

            destTaskItem.BasePermissions = srcTaskItem.BasePermissions;
            destTaskItem.EveryonePermissions = srcTaskItem.EveryonePermissions;
            destTaskItem.GroupPermissions = srcTaskItem.GroupPermissions;
            destTaskItem.CurrentPermissions = srcTaskItem.CurrentPermissions;
            destTaskItem.NextPermissions = srcTaskItem.NextPermissions;
            destTaskItem.Flags = srcTaskItem.Flags;

            if (destPart.OwnerID != part.OwnerID)
            {
                if (Permissions.PropagatePermissions())
                {
                    destTaskItem.CurrentPermissions = srcTaskItem.CurrentPermissions &
                            (srcTaskItem.NextPermissions | (uint)PermissionMask.Move);
                    destTaskItem.GroupPermissions = srcTaskItem.GroupPermissions &
                            (srcTaskItem.NextPermissions | (uint)PermissionMask.Move);
                    destTaskItem.EveryonePermissions = srcTaskItem.EveryonePermissions &
                            (srcTaskItem.NextPermissions | (uint)PermissionMask.Move);
                    destTaskItem.BasePermissions = srcTaskItem.BasePermissions &
                            (srcTaskItem.NextPermissions | (uint)PermissionMask.Move);
                    destTaskItem.Flags |= (uint)InventoryItemFlags.ObjectSlamPerm;
                }
            }

            destTaskItem.Description = srcTaskItem.Description;
            destTaskItem.Name = srcTaskItem.Name;
            destTaskItem.InvType = srcTaskItem.InvType;
            destTaskItem.Type = srcTaskItem.Type;

            destPart.Inventory.AddInventoryItem(destTaskItem, part.OwnerID != destPart.OwnerID);

            if ((srcTaskItem.CurrentPermissions & (uint)PermissionMask.Copy) == 0)
                part.Inventory.RemoveInventoryItem(itemId);

            ScenePresence avatar;

            if (TryGetScenePresence(srcTaskItem.OwnerID, out avatar))
            {
                destPart.SendPropertiesToClient(avatar.ControllingClient);
            }
        }

        public UUID MoveTaskInventoryItems(UUID destID, string category, SceneObjectPart host, List<UUID> items)
        {
            SceneObjectPart destPart = GetSceneObjectPart(destID);
            if (destPart != null) // Move into a prim
            {
                foreach(UUID itemID in items)
                    MoveTaskInventoryItem(destID, host, itemID);
                return destID; // Prim folder ID == prim ID
            }

            InventoryFolderBase rootFolder = InventoryService.GetRootFolder(destID);

            UUID newFolderID = UUID.Random();

            InventoryFolderBase newFolder = new InventoryFolderBase(newFolderID, category, destID, -1, rootFolder.ID, rootFolder.Version);
            InventoryService.AddFolder(newFolder);

            foreach (UUID itemID in items)
            {
                InventoryItemBase agentItem = CreateAgentInventoryItemFromTask(destID, host, itemID);

                if (agentItem != null)
                {
                    agentItem.Folder = newFolderID;

                    AddInventoryItem(agentItem);
                }
            }

            ScenePresence avatar = null;
            if (TryGetScenePresence(destID, out avatar))
            {
                //profile.SendInventoryDecendents(avatar.ControllingClient,
                //        profile.RootFolder.ID, true, false);
                //profile.SendInventoryDecendents(avatar.ControllingClient,
                //        newFolderID, false, true);

                SendInventoryUpdate(avatar.ControllingClient, rootFolder, true, false);
                SendInventoryUpdate(avatar.ControllingClient, newFolder, false, true);
            }

            return newFolderID;
        }

        public void SendInventoryUpdate(IClientAPI client, InventoryFolderBase folder, bool fetchFolders, bool fetchItems)
        {
            if (folder == null)
                return;

            // TODO: This code for looking in the folder for the library should be folded somewhere else
            // so that this class doesn't have to know the details (and so that multiple libraries, etc.
            // can be handled transparently).
            InventoryFolderImpl fold = null;
            if (LibraryService != null && LibraryService.LibraryRootFolder != null)
            {
                if ((fold = LibraryService.LibraryRootFolder.FindFolder(folder.ID)) != null)
                {
                    client.SendInventoryFolderDetails(
                        fold.Owner, folder.ID, fold.RequestListOfItems(),
                        fold.RequestListOfFolders(), fold.Version, fetchFolders, fetchItems);
                    return;
                }
            }

            // Fetch the folder contents
            InventoryCollection contents = InventoryService.GetFolderContent(client.AgentId, folder.ID);

            // Fetch the folder itself to get its current version
            InventoryFolderBase containingFolder = new InventoryFolderBase(folder.ID, client.AgentId);
            containingFolder = InventoryService.GetFolder(containingFolder);

//            m_log.DebugFormat("[AGENT INVENTORY]: Sending inventory folder contents ({0} nodes) for \"{1}\" to {2} {3}",
//                contents.Folders.Count + contents.Items.Count, containingFolder.Name, client.FirstName, client.LastName);

            if (containingFolder != null)
            {
                // If the folder requested contains links, then we need to send those folders first, otherwise the links
                // will be broken in the viewer.
                HashSet<UUID> linkedItemFolderIdsToSend = new HashSet<UUID>();
                foreach (InventoryItemBase item in contents.Items)
                {
                    if (item.AssetType == (int)AssetType.Link)
                    {
                        InventoryItemBase linkedItem = InventoryService.GetItem(new InventoryItemBase(item.AssetID));

                        // Take care of genuinely broken links where the target doesn't exist
                        // HACK: Also, don't follow up links that just point to other links.  In theory this is legitimate,
                        // but no viewer has been observed to set these up and this is the lazy way of avoiding cycles
                        // rather than having to keep track of every folder requested in the recursion.
                        if (linkedItem != null && linkedItem.AssetType != (int)AssetType.Link)
                        {
                            // We don't need to send the folder if source and destination of the link are in the same
                            // folder.
                            if (linkedItem.Folder != containingFolder.ID)
                                linkedItemFolderIdsToSend.Add(linkedItem.Folder);
                        }
                    }
                }

                foreach (UUID linkedItemFolderId in linkedItemFolderIdsToSend)
                    SendInventoryUpdate(client, new InventoryFolderBase(linkedItemFolderId), false, true);

                client.SendInventoryFolderDetails(
                    client.AgentId, folder.ID, contents.Items, contents.Folders,
                    containingFolder.Version, fetchFolders, fetchItems);
            }
        }

        /// <summary>
        /// Update an item in a prim (task) inventory.
        /// This method does not handle scripts, <see>RezScript(IClientAPI, UUID, unit)</see>
        /// </summary>
        /// <param name="remoteClient"></param>
        /// <param name="transactionID"></param>
        /// <param name="itemInfo"></param>
        /// <param name="primLocalID"></param>
        public void UpdateTaskInventory(IClientAPI remoteClient, UUID transactionID, TaskInventoryItem itemInfo,
                                        uint primLocalID)
        {
            UUID itemID = itemInfo.ItemID;

            // Find the prim we're dealing with
            SceneObjectPart part = GetSceneObjectPart(primLocalID);

            if (part != null)
            {
                TaskInventoryItem currentItem = part.Inventory.GetInventoryItem(itemID);
                bool allowInventoryDrop = (part.GetEffectiveObjectFlags()
                                           & (uint)PrimFlags.AllowInventoryDrop) != 0;

                // Explicity allow anyone to add to the inventory if the
                // AllowInventoryDrop flag has been set. Don't however let
                // them update an item unless they pass the external checks
                //
                if (!Permissions.CanEditObjectInventory(part.UUID, remoteClient.AgentId)
                    && (currentItem != null || !allowInventoryDrop))
                    return;

                if (currentItem == null)
                {
                    UUID copyID = UUID.Random();
                    if (itemID != UUID.Zero)
                    {
                        InventoryItemBase item = new InventoryItemBase(itemID, remoteClient.AgentId);
                        item = InventoryService.GetItem(item);

                        // Try library
                        if (null == item && LibraryService != null && LibraryService.LibraryRootFolder != null)
                        {
                            item = LibraryService.LibraryRootFolder.FindItem(itemID);
                        }

                        // If we've found the item in the user's inventory or in the library
                        if (item != null)
                        {
                            part.ParentGroup.AddInventoryItem(remoteClient.AgentId, primLocalID, item, copyID);
                            m_log.InfoFormat(
                                "[PRIM INVENTORY]: Update with item {0} requested of prim {1} for {2}",
                                item.Name, primLocalID, remoteClient.Name);
                            part.SendPropertiesToClient(remoteClient);
                            if (!Permissions.BypassPermissions())
                            {
                                if ((item.CurrentPermissions & (uint)PermissionMask.Copy) == 0)
                                {
                                    List<UUID> uuids = new List<UUID>();
                                    uuids.Add(itemID);
                                    RemoveInventoryItem(remoteClient, uuids);
                                }
                            }
                        }
                        else
                        {
                            m_log.ErrorFormat(
                                "[PRIM INVENTORY]: Could not find inventory item {0} to update for {1}!",
                                itemID, remoteClient.Name);
                        }
                    }
                }
                else // Updating existing item with new perms etc
                {
//                    m_log.DebugFormat(
//                        "[PRIM INVENTORY]: Updating item {0} in {1} for UpdateTaskInventory()", 
//                        currentItem.Name, part.Name);

                    // Only look for an uploaded updated asset if we are passed a transaction ID.  This is only the
                    // case for updates uploded through UDP.  Updates uploaded via a capability (e.g. a script update)
                    // will not pass in a transaction ID in the update message.
                    if (transactionID != UUID.Zero && AgentTransactionsModule != null)
                    {
                        AgentTransactionsModule.HandleTaskItemUpdateFromTransaction(
                            remoteClient, part, transactionID, currentItem);

//                        if ((InventoryType)itemInfo.InvType == InventoryType.Notecard)
//                            remoteClient.SendAgentAlertMessage("Notecard saved", false);
//                        else if ((InventoryType)itemInfo.InvType == InventoryType.LSL)
//                            remoteClient.SendAgentAlertMessage("Script saved", false);
//                        else
//                            remoteClient.SendAgentAlertMessage("Item saved", false);
                    }

                    // Base ALWAYS has move
                    currentItem.BasePermissions |= (uint)PermissionMask.Move;

                    itemInfo.Flags = currentItem.Flags;

                    // Check if we're allowed to mess with permissions
                    if (!Permissions.IsGod(remoteClient.AgentId)) // Not a god
                    {
                        if (remoteClient.AgentId != part.OwnerID) // Not owner
                        {
                            // Friends and group members can't change any perms
                            itemInfo.BasePermissions = currentItem.BasePermissions;
                            itemInfo.EveryonePermissions = currentItem.EveryonePermissions;
                            itemInfo.GroupPermissions = currentItem.GroupPermissions;
                            itemInfo.NextPermissions = currentItem.NextPermissions;
                            itemInfo.CurrentPermissions = currentItem.CurrentPermissions;
                        }
                        else
                        {
                            // Owner can't change base, and can change other
                            // only up to base
                            itemInfo.BasePermissions = currentItem.BasePermissions;
                            if (itemInfo.EveryonePermissions != currentItem.EveryonePermissions)
                                itemInfo.Flags |= (uint)InventoryItemFlags.ObjectOverwriteEveryone;
                            if (itemInfo.GroupPermissions != currentItem.GroupPermissions)
                                itemInfo.Flags |= (uint)InventoryItemFlags.ObjectOverwriteGroup;
                            if (itemInfo.CurrentPermissions != currentItem.CurrentPermissions)
                                itemInfo.Flags |= (uint)InventoryItemFlags.ObjectOverwriteOwner;
                            if (itemInfo.NextPermissions != currentItem.NextPermissions)
                                itemInfo.Flags |= (uint)InventoryItemFlags.ObjectOverwriteNextOwner;
                            itemInfo.EveryonePermissions &= currentItem.BasePermissions;
                            itemInfo.GroupPermissions &= currentItem.BasePermissions;
                            itemInfo.CurrentPermissions &= currentItem.BasePermissions;
                            itemInfo.NextPermissions &= currentItem.BasePermissions;
                        }

                    }
                    else
                    {
                        if (itemInfo.BasePermissions != currentItem.BasePermissions)
                            itemInfo.Flags |= (uint)InventoryItemFlags.ObjectOverwriteBase;
                        if (itemInfo.EveryonePermissions != currentItem.EveryonePermissions)
                            itemInfo.Flags |= (uint)InventoryItemFlags.ObjectOverwriteEveryone;
                        if (itemInfo.GroupPermissions != currentItem.GroupPermissions)
                            itemInfo.Flags |= (uint)InventoryItemFlags.ObjectOverwriteGroup;
                        if (itemInfo.CurrentPermissions != currentItem.CurrentPermissions)
                            itemInfo.Flags |= (uint)InventoryItemFlags.ObjectOverwriteOwner;
                        if (itemInfo.NextPermissions != currentItem.NextPermissions)
                            itemInfo.Flags |= (uint)InventoryItemFlags.ObjectOverwriteNextOwner;
                    }

                    // Next ALWAYS has move
                    itemInfo.NextPermissions |= (uint)PermissionMask.Move;

                    if (part.Inventory.UpdateInventoryItem(itemInfo))
                    {
                        part.SendPropertiesToClient(remoteClient);
                    }
                }
            }
            else
            {
                m_log.WarnFormat(
                    "[PRIM INVENTORY]: " +
                    "Update with item {0} requested of prim {1} for {2} but this prim does not exist",
                    itemID, primLocalID, remoteClient.Name);
            }
        }

        /// <summary>
        /// Rez a script into a prim's inventory, either ex nihilo or from an existing avatar inventory
        /// </summary>
        /// <param name="remoteClient"></param>
        /// <param name="itemBase"> </param>
        /// <param name="transactionID"></param>
        /// <param name="localID"></param>
        public void RezScript(IClientAPI remoteClient, InventoryItemBase itemBase, UUID transactionID, uint localID)
        {
            SceneObjectPart partWhereRezzed;

            if (itemBase.ID != UUID.Zero)
                partWhereRezzed = RezScriptFromAgentInventory(remoteClient.AgentId, itemBase.ID, localID);
            else
                partWhereRezzed = RezNewScript(remoteClient.AgentId, itemBase);

            if (partWhereRezzed != null)
                partWhereRezzed.SendPropertiesToClient(remoteClient);
        }

        /// <summary>
        /// Rez a script into a prim from an agent inventory.
        /// </summary>
        /// <param name="agentID"></param>
        /// <param name="fromItemID"></param>
        /// <param name="localID"></param>
        /// <returns>The part where the script was rezzed if successful.  False otherwise.</returns>
        public SceneObjectPart RezScriptFromAgentInventory(UUID agentID, UUID fromItemID, uint localID)
        {
            UUID copyID = UUID.Random();
            InventoryItemBase item = new InventoryItemBase(fromItemID, agentID);
            item = InventoryService.GetItem(item);

            // Try library
            // XXX clumsy, possibly should be one call
            if (null == item && LibraryService != null && LibraryService.LibraryRootFolder != null)
            {
                item = LibraryService.LibraryRootFolder.FindItem(fromItemID);
            }

            if (item != null)
            {
                SceneObjectPart part = GetSceneObjectPart(localID);
                if (part != null)
                {
                    if (!Permissions.CanEditObjectInventory(part.UUID, agentID))
                        return null;

                    part.ParentGroup.AddInventoryItem(agentID, localID, item, copyID);
                    // TODO: switch to posting on_rez here when scripts
                    // have state in inventory
                    part.Inventory.CreateScriptInstance(copyID, 0, false, DefaultScriptEngine, 0);

                    // tell anyone watching that there is a new script in town
                    EventManager.TriggerNewScript(agentID, part, copyID);

                    //                        m_log.InfoFormat("[PRIMINVENTORY]: " +
                    //                                         "Rezzed script {0} into prim local ID {1} for user {2}",
                    //                                         item.inventoryName, localID, remoteClient.Name);

                    part.ParentGroup.ResumeScripts();

                    return part;
                }
                else
                {
                    m_log.ErrorFormat(
                        "[PRIM INVENTORY]: " +
                        "Could not rez script {0} into prim local ID {1} for user {2}"
                        + " because the prim could not be found in the region!",
                        item.Name, localID, agentID);
                }
            }
            else
            {
                m_log.ErrorFormat(
                    "[PRIM INVENTORY]: Could not find script inventory item {0} to rez for {1}!",
                    fromItemID, agentID);
            }

            return null;
        }

        /// <summary>
        /// Rez a new script from nothing.
        /// </summary>
        /// <param name="remoteClient"></param>
        /// <param name="itemBase"></param>
        /// <returns>The part where the script was rezzed if successful.  False otherwise.</returns>
        public SceneObjectPart RezNewScript(UUID agentID, InventoryItemBase itemBase)
        {
            return RezNewScript(
                agentID,
                itemBase,
                "default\n{\n    state_entry()\n    {\n        llSay(0, \"Script running\");\n    }\n}");
        }

        /// <summary>
        /// Rez a new script from nothing with given script text.
        /// </summary>
        /// <param name="remoteClient"></param>
        /// <param name="itemBase">Template item.</param>
        /// <param name="scriptText"></param>
        /// <returns>The part where the script was rezzed if successful.  False otherwise.</returns>
        public SceneObjectPart RezNewScript(UUID agentID, InventoryItemBase itemBase, string scriptText)
        {
            // The part ID is the folder ID!
            SceneObjectPart part = GetSceneObjectPart(itemBase.Folder);
            if (part == null)
            {
//                m_log.DebugFormat(
//                    "[SCENE INVENTORY]: Could not find part with id {0} for {1} to rez new script",
//                    itemBase.Folder, agentID);

                return null;
            }

            if (!Permissions.CanCreateObjectInventory(itemBase.InvType, part.UUID, agentID))
            {
//                m_log.DebugFormat(
//                    "[SCENE INVENTORY]: No permission to create new script in {0} for {1}", part.Name, agentID);

                return null;
            }

            AssetBase asset 
                = CreateAsset(
                    itemBase.Name, 
                    itemBase.Description, 
                    (sbyte)itemBase.AssetType,
                    Encoding.ASCII.GetBytes(scriptText), 
                    agentID);

            AssetService.Store(asset);

            TaskInventoryItem taskItem = new TaskInventoryItem();

            taskItem.ResetIDs(itemBase.Folder);
            taskItem.ParentID = itemBase.Folder;
            taskItem.CreationDate = (uint)itemBase.CreationDate;
            taskItem.Name = itemBase.Name;
            taskItem.Description = itemBase.Description;
            taskItem.Type = itemBase.AssetType;
            taskItem.InvType = itemBase.InvType;
            taskItem.OwnerID = itemBase.Owner;
            taskItem.CreatorID = itemBase.CreatorIdAsUuid;
            taskItem.BasePermissions = itemBase.BasePermissions;
            taskItem.CurrentPermissions = itemBase.CurrentPermissions;
            taskItem.EveryonePermissions = itemBase.EveryOnePermissions;
            taskItem.GroupPermissions = itemBase.GroupPermissions;
            taskItem.NextPermissions = itemBase.NextPermissions;
            taskItem.GroupID = itemBase.GroupID;
            taskItem.GroupPermissions = 0;
            taskItem.Flags = itemBase.Flags;
            taskItem.PermsGranter = UUID.Zero;
            taskItem.PermsMask = 0;
            taskItem.AssetID = asset.FullID;

            part.Inventory.AddInventoryItem(taskItem, false);
            part.Inventory.CreateScriptInstance(taskItem, 0, false, DefaultScriptEngine, 0);

            // tell anyone managing scripts that a new script exists
            EventManager.TriggerNewScript(agentID, part, taskItem.ItemID);

            part.ParentGroup.ResumeScripts();

            return part;
        }

        /// <summary>
        /// Rez a script into a prim's inventory from another prim
        /// </summary>
        /// <param name="remoteClient"></param>
        /// <param name="itemID"> </param>
        /// <param name="localID"></param>
        public void RezScriptFromPrim(UUID srcId, SceneObjectPart srcPart, UUID destId, int pin, int running, int start_param)
        {
            TaskInventoryItem srcTaskItem = srcPart.Inventory.GetInventoryItem(srcId);

            if (srcTaskItem == null)
            {
                m_log.ErrorFormat(
                    "[PRIM INVENTORY]: Tried to retrieve item ID {0} from prim {1}, {2} for rezzing a script but the "
                        + " item does not exist in this inventory",
                    srcId, srcPart.Name, srcPart.UUID);

                return;
            }

            SceneObjectPart destPart = GetSceneObjectPart(destId);

            if (destPart == null)
            {
                m_log.ErrorFormat(
                        "[PRIM INVENTORY]: " +
                        "Could not find script for ID {0}",
                        destId);
                return;
            }
        
            // Must own the object, and have modify rights
            if (srcPart.OwnerID != destPart.OwnerID)
            {
                // Group permissions
                if ((destPart.GroupID == UUID.Zero) || (destPart.GroupID != srcPart.GroupID) ||
                    ((destPart.GroupMask & (uint)PermissionMask.Modify) == 0))
                    return;
            } else {
                if ((destPart.OwnerMask & (uint)PermissionMask.Modify) == 0)
                    return;
            }

            if (destPart.ScriptAccessPin != pin)
            {
                m_log.WarnFormat(
                        "[PRIM INVENTORY]: " +
                        "Script in object {0} : {1}, attempted to load script {2} : {3} into object {4} : {5} with invalid pin {6}",
                        srcPart.Name, srcId, srcTaskItem.Name, srcTaskItem.ItemID, destPart.Name, destId, pin);
                // the LSL Wiki says we are supposed to shout on the DEBUG_CHANNEL -
                //   "Object: Task Object trying to illegally load script onto task Other_Object!"
                // How do we shout from in here?
                return;
            }

            TaskInventoryItem destTaskItem = new TaskInventoryItem();

            destTaskItem.ItemID = UUID.Random();
            destTaskItem.CreatorID = srcTaskItem.CreatorID;
            destTaskItem.CreatorData = srcTaskItem.CreatorData;
            destTaskItem.AssetID = srcTaskItem.AssetID;
            destTaskItem.GroupID = destPart.GroupID;
            destTaskItem.OwnerID = destPart.OwnerID;
            destTaskItem.ParentID = destPart.UUID;
            destTaskItem.ParentPartID = destPart.UUID;

            destTaskItem.BasePermissions = srcTaskItem.BasePermissions;
            destTaskItem.EveryonePermissions = srcTaskItem.EveryonePermissions;
            destTaskItem.GroupPermissions = srcTaskItem.GroupPermissions;
            destTaskItem.CurrentPermissions = srcTaskItem.CurrentPermissions;
            destTaskItem.NextPermissions = srcTaskItem.NextPermissions;
            destTaskItem.Flags = srcTaskItem.Flags;

            if (destPart.OwnerID != srcPart.OwnerID)
            {
                if (Permissions.PropagatePermissions())
                {
                    destTaskItem.CurrentPermissions = srcTaskItem.CurrentPermissions &
                            srcTaskItem.NextPermissions;
                    destTaskItem.GroupPermissions = srcTaskItem.GroupPermissions &
                            srcTaskItem.NextPermissions;
                    destTaskItem.EveryonePermissions = srcTaskItem.EveryonePermissions &
                            srcTaskItem.NextPermissions;
                    destTaskItem.BasePermissions = srcTaskItem.BasePermissions &
                            srcTaskItem.NextPermissions;
                    destTaskItem.Flags |= (uint)InventoryItemFlags.ObjectSlamPerm;
                }
            }

            destTaskItem.Description = srcTaskItem.Description;
            destTaskItem.Name = srcTaskItem.Name;
            destTaskItem.InvType = srcTaskItem.InvType;
            destTaskItem.Type = srcTaskItem.Type;

            destPart.Inventory.AddInventoryItemExclusive(destTaskItem, false);

            if (running > 0)
            {
                destPart.Inventory.CreateScriptInstance(destTaskItem, start_param, false, DefaultScriptEngine, 0);
            }

            destPart.ParentGroup.ResumeScripts();

            ScenePresence avatar;

            if (TryGetScenePresence(srcTaskItem.OwnerID, out avatar))
            {
                destPart.SendPropertiesToClient(avatar.ControllingClient);
            }
        }

        /// <summary>
        /// Derez one or more objects from the scene.
        /// </summary>
        /// <remarks>
        /// Won't actually remove the scene object in the case where the object is being copied to a user inventory.
        /// </remarks>
        /// <param name='remoteClient'>Client requesting derez</param>
        /// <param name='localIDs'>Local ids of root parts of objects to delete.</param>
        /// <param name='groupID'>Not currently used.  Here because the client passes this to us.</param>
        /// <param name='action'>DeRezAction</param>
        /// <param name='destinationID'>User folder ID to place derezzed object</param>
        public virtual void DeRezObjects(
            IClientAPI remoteClient, List<uint> localIDs, UUID groupID, DeRezAction action, UUID destinationID)
        {
            // First, see of we can perform the requested action and
            // build a list of eligible objects
            List<uint> deleteIDs = new List<uint>();
            List<SceneObjectGroup> deleteGroups = new List<SceneObjectGroup>();
            List<SceneObjectGroup> takeGroups = new List<SceneObjectGroup>();

            foreach (uint localID in localIDs)
            {
                // Start with true for both, then remove the flags if objects
                // that we can't derez are part of the selection
                bool permissionToTake = true;
                bool permissionToTakeCopy = true;
                bool permissionToDelete = true;

                // Invalid id
                SceneObjectPart part = GetSceneObjectPart(localID);
                if (part == null)
                {
                    //Client still thinks the object exists, kill it
                    deleteIDs.Add(localID);
                    continue;
                }

                // Already deleted by someone else
                if (part.ParentGroup.IsDeleted)
                {
                    //Client still thinks the object exists, kill it
                    deleteIDs.Add(localID);
                    continue;
                }

                // Can't delete child prims
                if (part != part.ParentGroup.RootPart)
                    continue;

                SceneObjectGroup grp = part.ParentGroup;

                // If child prims have invalid perms, fix them
                grp.AdjustChildPrimPermissions();

                // If child prims have invalid perms, fix them
                grp.AdjustChildPrimPermissions();

                if (remoteClient == null)
                {
                    // Autoreturn has a null client. Nothing else does. So
                    // allow only returns
                    if (action != DeRezAction.Return)
                    {
                        m_log.WarnFormat(
                            "[AGENT INVENTORY]: Ignoring attempt to {0} {1} {2} without a client", 
                            action, grp.Name, grp.UUID);
                        return;
                    }

                    permissionToTakeCopy = false;
                }
                else
                {
                    if (action == DeRezAction.TakeCopy)
                    {
                        if (!Permissions.CanTakeCopyObject(grp.UUID, remoteClient.AgentId))
                            permissionToTakeCopy = false;
                    }
                    else
                    {
                        permissionToTakeCopy = false;
                    }
                    if (!Permissions.CanTakeObject(grp.UUID, remoteClient.AgentId))
                        permissionToTake = false;
                    
                    if (!Permissions.CanDeleteObject(grp.UUID, remoteClient.AgentId))
                        permissionToDelete = false;
                }

                // Handle god perms
                if ((remoteClient != null) && Permissions.IsGod(remoteClient.AgentId))
                {
                    permissionToTake = true;
                    permissionToTakeCopy = true;
                    permissionToDelete = true;
                }

                // If we're re-saving, we don't even want to delete
                if (action == DeRezAction.SaveToExistingUserInventoryItem)
                    permissionToDelete = false;

                // if we want to take a copy, we also don't want to delete
                // Note: after this point, the permissionToTakeCopy flag
                // becomes irrelevant. It already includes the permissionToTake
                // permission and after excluding no copy items here, we can
                // just use that.
                if (action == DeRezAction.TakeCopy)
                {
                    // If we don't have permission, stop right here
                    if (!permissionToTakeCopy)
                        return;

                    permissionToTake = true;
                    // Don't delete
                    permissionToDelete = false;
                }

                if (action == DeRezAction.Return)
                {
                    if (remoteClient != null)
                    {
                        if (Permissions.CanReturnObjects(
                                        null,
                                        remoteClient.AgentId,
                                        new List<SceneObjectGroup>() {grp}))
                        {
                            permissionToTake = true;
                            permissionToDelete = true;

                            AddReturn(grp.OwnerID == grp.GroupID ? grp.LastOwnerID : grp.OwnerID, grp.Name, grp.AbsolutePosition, "parcel owner return");
                        }
                    }
                    else // Auto return passes through here with null agent
                    {
                        permissionToTake = true;
                        permissionToDelete = true;
                    }
                }

                if (permissionToTake && (!permissionToDelete))
                    takeGroups.Add(grp);

                if (permissionToDelete)
                {
                    if (permissionToTake)
                        deleteGroups.Add(grp);
                    deleteIDs.Add(grp.LocalId);
                }
            }

            SendKillObject(deleteIDs);

            if (deleteGroups.Count > 0)
            {
                foreach (SceneObjectGroup g in deleteGroups)
                    deleteIDs.Remove(g.LocalId);

                m_asyncSceneObjectDeleter.DeleteToInventory(
                        action, destinationID, deleteGroups, remoteClient,
                        true);
            }
            if (takeGroups.Count > 0)
            {
                m_asyncSceneObjectDeleter.DeleteToInventory(
                        action, destinationID, takeGroups, remoteClient,
                        false);
            }
            if (deleteIDs.Count > 0)
            {
                foreach (SceneObjectGroup g in deleteGroups)
                    DeleteSceneObject(g, true);
            }
        }

        public UUID attachObjectAssetStore(IClientAPI remoteClient, SceneObjectGroup grp, UUID AgentId, out UUID itemID)
        {
            itemID = UUID.Zero;
            if (grp != null)
            {
                Vector3 inventoryStoredPosition = new Vector3
                       (((grp.AbsolutePosition.X > (int)Constants.RegionSize)
                             ? 250
                             : grp.AbsolutePosition.X)
                        ,
                        (grp.AbsolutePosition.X > (int)Constants.RegionSize)
                            ? 250
                            : grp.AbsolutePosition.X,
                        grp.AbsolutePosition.Z);

                Vector3 originalPosition = grp.AbsolutePosition;

                grp.AbsolutePosition = inventoryStoredPosition;

                string sceneObjectXml = SceneObjectSerializer.ToOriginalXmlFormat(grp);

                grp.AbsolutePosition = originalPosition;

                AssetBase asset = CreateAsset(
                    grp.GetPartName(grp.LocalId),
                    grp.GetPartDescription(grp.LocalId),
                    (sbyte)AssetType.Object,
                    Utils.StringToBytes(sceneObjectXml),
                    remoteClient.AgentId);
                AssetService.Store(asset);

                InventoryItemBase item = new InventoryItemBase();
                item.CreatorId = grp.RootPart.CreatorID.ToString();
                item.CreatorData = grp.RootPart.CreatorData;
                item.Owner = remoteClient.AgentId;
                item.ID = UUID.Random();
                item.AssetID = asset.FullID;
                item.Description = asset.Description;
                item.Name = asset.Name;
                item.AssetType = asset.Type;
                item.InvType = (int)InventoryType.Object;

                InventoryFolderBase folder = InventoryService.GetFolderForType(remoteClient.AgentId, AssetType.Object);
                if (folder != null)
                    item.Folder = folder.ID;
                else // oopsies
                    item.Folder = UUID.Zero;

                // Set up base perms properly
                uint permsBase = (uint)(PermissionMask.Move | PermissionMask.Copy | PermissionMask.Transfer | PermissionMask.Modify);
                permsBase &= grp.RootPart.BaseMask;
                permsBase |= (uint)PermissionMask.Move;

                // Make sure we don't lock it
                grp.RootPart.NextOwnerMask |= (uint)PermissionMask.Move;

                if ((remoteClient.AgentId != grp.RootPart.OwnerID) && Permissions.PropagatePermissions())
                {
                    item.BasePermissions = permsBase & grp.RootPart.NextOwnerMask;
                    item.CurrentPermissions = permsBase & grp.RootPart.NextOwnerMask;
                    item.NextPermissions = permsBase & grp.RootPart.NextOwnerMask;
                    item.EveryOnePermissions = permsBase & grp.RootPart.EveryoneMask & grp.RootPart.NextOwnerMask;
                    item.GroupPermissions = permsBase & grp.RootPart.GroupMask & grp.RootPart.NextOwnerMask;
                }
                else
                {
                    item.BasePermissions = permsBase;
                    item.CurrentPermissions = permsBase & grp.RootPart.OwnerMask;
                    item.NextPermissions = permsBase & grp.RootPart.NextOwnerMask;
                    item.EveryOnePermissions = permsBase & grp.RootPart.EveryoneMask;
                    item.GroupPermissions = permsBase & grp.RootPart.GroupMask;
                }
                item.CreationDate = Util.UnixTimeSinceEpoch();

                // sets itemID so client can show item as 'attached' in inventory
                grp.FromItemID = item.ID;

                if (AddInventoryItem(item))
                    remoteClient.SendInventoryItemCreateUpdate(item, 0);
                else
                    m_dialogModule.SendAlertToUser(remoteClient, "Operation failed");

                itemID = item.ID;
                return item.AssetID;
            }
            return UUID.Zero;
        }

        /// <summary>
        /// Event Handler Rez an object into a scene
        /// Calls the non-void event handler
        /// </summary>
        /// <param name="remoteClient"></param>
        /// <param name="itemID"></param>
        /// <param name="RayEnd"></param>
        /// <param name="RayStart"></param>
        /// <param name="RayTargetID"></param>
        /// <param name="BypassRayCast"></param>
        /// <param name="RayEndIsIntersection"></param>
        /// <param name="EveryoneMask"></param>
        /// <param name="GroupMask"></param>
        /// <param name="RezSelected"></param>
        /// <param name="RemoveItem"></param>
        /// <param name="fromTaskID"></param>
        public virtual void RezObject(IClientAPI remoteClient, UUID itemID, Vector3 RayEnd, Vector3 RayStart,
                                    UUID RayTargetID, byte BypassRayCast, bool RayEndIsIntersection,
                                    bool RezSelected, bool RemoveItem, UUID fromTaskID)
        {
//            m_log.DebugFormat(
//                "[PRIM INVENTORY]: RezObject from {0} for item {1} from task id {2}", 
//                remoteClient.Name, itemID, fromTaskID);
            
            if (fromTaskID == UUID.Zero)
            {
                IInventoryAccessModule invAccess = RequestModuleInterface<IInventoryAccessModule>();
                if (invAccess != null)
                    invAccess.RezObject(
                        remoteClient, itemID, RayEnd, RayStart, RayTargetID, BypassRayCast, RayEndIsIntersection,
                        RezSelected, RemoveItem, fromTaskID, false);
            }
            else
            {            
                SceneObjectPart part = GetSceneObjectPart(fromTaskID);
                if (part == null)
                {
                    m_log.ErrorFormat(                                     
                        "[TASK INVENTORY]: {0} tried to rez item id {1} from object id {2} but there is no such scene object", 
                        remoteClient.Name, itemID, fromTaskID);
                    
                    return;
                }
                
                TaskInventoryItem item = part.Inventory.GetInventoryItem(itemID);
                if (item == null)
                {
                    m_log.ErrorFormat(                                     
                        "[TASK INVENTORY]: {0} tried to rez item id {1} from object id {2} but there is no such item", 
                        remoteClient.Name, itemID, fromTaskID);
                    
                    return;
                }                
                               
                byte bRayEndIsIntersection = (byte)(RayEndIsIntersection ? 1 : 0);
                Vector3 scale = new Vector3(0.5f, 0.5f, 0.5f);
                Vector3 pos 
                    = GetNewRezLocation(
                        RayStart, RayEnd, RayTargetID, Quaternion.Identity,
                        BypassRayCast, bRayEndIsIntersection, true, scale, false);            
                
                RezObject(part, item, pos, null, Vector3.Zero, 0);
            }
        }
        
        /// <summary>
        /// Rez an object into the scene from a prim's inventory.
        /// </summary>
        /// <param name="sourcePart"></param>
        /// <param name="item"></param>
        /// <param name="pos">The position of the rezzed object.</param>
        /// <param name="rot">The rotation of the rezzed object.  If null, then the rotation stored with the object
        /// will be used if it exists.</param>
        /// <param name="vel">The velocity of the rezzed object.</param>
        /// <param name="param"></param>
        /// <returns>The SceneObjectGroup rezzed or null if rez was unsuccessful</returns>
        public virtual SceneObjectGroup RezObject(
            SceneObjectPart sourcePart, TaskInventoryItem item, Vector3 pos, Quaternion? rot, Vector3 vel, int param)
        {
            if (null == item)
                return null;
            
            SceneObjectGroup group = sourcePart.Inventory.GetRezReadySceneObject(item);
            
            if (null == group)
                return null;
            
            if (!Permissions.CanRezObject(group.PrimCount, item.OwnerID, pos))
                return null;

            if (!Permissions.BypassPermissions())
            {
                if ((item.CurrentPermissions & (uint)PermissionMask.Copy) == 0)
                    sourcePart.Inventory.RemoveInventoryItem(item.ItemID);
            }

            group.FromPartID = sourcePart.UUID;
            AddNewSceneObject(group, true, pos, rot, vel);
            
            // We can only call this after adding the scene object, since the scene object references the scene
            // to find out if scripts should be activated at all.
            group.CreateScriptInstances(param, true, DefaultScriptEngine, 3);
            
            group.ScheduleGroupForFullUpdate();
        
            return group;
        }

        public virtual bool returnObjects(SceneObjectGroup[] returnobjects,
                UUID AgentId)
        {
            List<uint> localIDs = new List<uint>();

            foreach (SceneObjectGroup grp in returnobjects)
            {
                AddReturn(grp.OwnerID, grp.Name, grp.AbsolutePosition,
                        "parcel owner return");
                localIDs.Add(grp.RootPart.LocalId);
            }
            DeRezObjects(null, localIDs, UUID.Zero, DeRezAction.Return,
                    UUID.Zero);

            return true;
        }

        public void SetScriptRunning(IClientAPI controllingClient, UUID objectID, UUID itemID, bool running)
        {
            if (!Permissions.CanEditScript(itemID, objectID, controllingClient.AgentId))
                return;

            SceneObjectPart part = GetSceneObjectPart(objectID);
            if (part == null)
                return;

            if (running)
                EventManager.TriggerStartScript(part.LocalId, itemID);
            else
                EventManager.TriggerStopScript(part.LocalId, itemID);
        }

        public void GetScriptRunning(IClientAPI controllingClient, UUID objectID, UUID itemID)
        {
            EventManager.TriggerGetScriptRunning(controllingClient, objectID, itemID);
        }

        void ObjectOwner(IClientAPI remoteClient, UUID ownerID, UUID groupID, List<uint> localIDs)
        {
            if (!Permissions.IsGod(remoteClient.AgentId))
            {
                if (ownerID != UUID.Zero)
                    return;
                
                if (!Permissions.CanDeedObject(remoteClient.AgentId, groupID))
                    return;
            }

            List<SceneObjectGroup> groups = new List<SceneObjectGroup>();

            foreach (uint localID in localIDs)
            {
                SceneObjectPart part = GetSceneObjectPart(localID);
	            if (part == null)
	                continue;

                if (!groups.Contains(part.ParentGroup))
                    groups.Add(part.ParentGroup);
            }

            foreach (SceneObjectGroup sog in groups)
            {
                if (ownerID != UUID.Zero)
                {
                    sog.SetOwnerId(ownerID);
                    sog.SetGroup(groupID, remoteClient);
                    sog.ScheduleGroupForFullUpdate();

                    SceneObjectPart[] partList = sog.Parts;
                    
                    foreach (SceneObjectPart child in partList)
                    {
                        child.Inventory.ChangeInventoryOwner(ownerID);
                        child.TriggerScriptChangedEvent(Changed.OWNER);
                    }
                }
                else
                {
                    if (!Permissions.IsGod(remoteClient.AgentId) && sog.OwnerID != remoteClient.AgentId)
                        continue;

                    if (!Permissions.CanTransferObject(sog.UUID, groupID))
                        continue;

                    if (sog.GroupID != groupID)
                        continue;
                    
                    SceneObjectPart[] partList = sog.Parts;

                    foreach (SceneObjectPart child in partList)
                    {
                        child.LastOwnerID = child.OwnerID;
                        child.Inventory.ChangeInventoryOwner(groupID);
                        child.TriggerScriptChangedEvent(Changed.OWNER);
                    }

                    sog.SetOwnerId(groupID);
                    sog.ApplyNextOwnerPermissions();
                }
            }

            foreach (uint localID in localIDs)
            {
                SceneObjectPart part = GetSceneObjectPart(localID);
	            if (part == null)
	                continue;
                part.SendPropertiesToClient(remoteClient);
            }
        }

        public void DelinkObjects(List<uint> primIds, IClientAPI client)
        {
            List<SceneObjectPart> parts = new List<SceneObjectPart>();

            foreach (uint localID in primIds)
            {
                SceneObjectPart part = GetSceneObjectPart(localID);

                if (part == null)
                    continue;

                if (Permissions.CanDelinkObject(client.AgentId, part.ParentGroup.RootPart.UUID))
                    parts.Add(part);
            }

            m_sceneGraph.DelinkObjects(parts);
        }

        /// <summary>
        /// Link the scene objects containing the indicated parts to a root object.
        /// </summary>
        /// <param name="client"></param>
        /// <param name="parentPrimId">A root prim id of the object which will be the root prim of the resulting linkset.</param>
        /// <param name="childPrimIds">A list of child prims for the objects that should be linked in.</param>
        public void LinkObjects(IClientAPI client, uint parentPrimId, List<uint> childPrimIds)
        {
            LinkObjects(client.AgentId, parentPrimId, childPrimIds);
        }

        /// <summary>
        /// Link the scene objects containing the indicated parts to a root object.
        /// </summary>
        /// <param name="agentId">The ID of the user linking.</param>
        /// <param name="parentPrimId">A root prim id of the object which will be the root prim of the resulting linkset.</param>
        /// <param name="childPrimIds">A list of child prims for the objects that should be linked in.</param>
        public void LinkObjects(UUID agentId, uint parentPrimId, List<uint> childPrimIds)
        {
            List<UUID> owners = new List<UUID>();

            List<SceneObjectPart> children = new List<SceneObjectPart>();
            SceneObjectPart root = GetSceneObjectPart(parentPrimId);

            if (root == null)
            {
                m_log.DebugFormat("[LINK]: Can't find linkset root prim {0}", parentPrimId);
                return;
            }

            if (!Permissions.CanLinkObject(agentId, root.ParentGroup.RootPart.UUID))
            {
                m_log.DebugFormat("[LINK]: Refusing link. No permissions on root prim");
                return;
            }

            foreach (uint localID in childPrimIds)
            {
                SceneObjectPart part = GetSceneObjectPart(localID);

                if (part == null)
                    continue;

                if (!owners.Contains(part.OwnerID))
                    owners.Add(part.OwnerID);

                if (Permissions.CanLinkObject(agentId, part.ParentGroup.RootPart.UUID))
                    children.Add(part);
            }

            // Must be all one owner
            //
            if (owners.Count > 1)
            {
                m_log.DebugFormat("[LINK]: Refusing link. Too many owners");
                return;
            }

            if (children.Count == 0)
            {
                m_log.DebugFormat("[LINK]: Refusing link. No permissions to link any of the children");
                return;
            }

            m_sceneGraph.LinkObjects(root, children);

            ScenePresence sp;
            if (TryGetScenePresence(agentId, out sp))
            {
                root.SendPropertiesToClient(sp.ControllingClient);
            }
        }

        private string PermissionString(uint permissions)
        {
            PermissionMask perms = (PermissionMask)permissions &
                    (PermissionMask.Move |
                     PermissionMask.Copy |
                     PermissionMask.Transfer |
                     PermissionMask.Modify);
            return perms.ToString();
        }
    }
}<|MERGE_RESOLUTION|>--- conflicted
+++ resolved
@@ -401,16 +401,9 @@
                 if (item.Owner != remoteClient.AgentId)
                     return;
 
-<<<<<<< HEAD
-                if (UUID.Zero == transactionID)
-                {
-                    item.Flags = (item.Flags & ~(uint)255) | (itemUpd.Flags & (uint)255);
-                    item.Name = itemUpd.Name;
-                    item.Description = itemUpd.Description;
-=======
+                item.Flags = (item.Flags & ~(uint)255) | (itemUpd.Flags & (uint)255);
                 item.Name = itemUpd.Name;
                 item.Description = itemUpd.Description;
->>>>>>> 776cc335
 
 //                    m_log.DebugFormat(
 //                        "[USER INVENTORY]: itemUpd {0} {1} {2} {3}, item {4} {5} {6} {7}",
