/*
 * Copyright (c) Contributors, http://opensimulator.org/
 * See CONTRIBUTORS.TXT for a full list of copyright holders.
 *
 * Redistribution and use in source and binary forms, with or without
 * modification, are permitted provided that the following conditions are met:
 *     * Redistributions of source code must retain the above copyright
 *       notice, this list of conditions and the following disclaimer.
 *     * Redistributions in binary form must reproduce the above copyright
 *       notice, this list of conditions and the following disclaimer in the
 *       documentation and/or other materials provided with the distribution.
 *     * Neither the name of the OpenSimulator Project nor the
 *       names of its contributors may be used to endorse or promote products
 *       derived from this software without specific prior written permission.
 *
 * THIS SOFTWARE IS PROVIDED BY THE DEVELOPERS ``AS IS'' AND ANY
 * EXPRESS OR IMPLIED WARRANTIES, INCLUDING, BUT NOT LIMITED TO, THE IMPLIED
 * WARRANTIES OF MERCHANTABILITY AND FITNESS FOR A PARTICULAR PURPOSE ARE
 * DISCLAIMED. IN NO EVENT SHALL THE CONTRIBUTORS BE LIABLE FOR ANY
 * DIRECT, INDIRECT, INCIDENTAL, SPECIAL, EXEMPLARY, OR CONSEQUENTIAL DAMAGES
 * (INCLUDING, BUT NOT LIMITED TO, PROCUREMENT OF SUBSTITUTE GOODS OR SERVICES;
 * LOSS OF USE, DATA, OR PROFITS; OR BUSINESS INTERRUPTION) HOWEVER CAUSED AND
 * ON ANY THEORY OF LIABILITY, WHETHER IN CONTRACT, STRICT LIABILITY, OR TORT
 * (INCLUDING NEGLIGENCE OR OTHERWISE) ARISING IN ANY WAY OUT OF THE USE OF THIS
 * SOFTWARE, EVEN IF ADVISED OF THE POSSIBILITY OF SUCH DAMAGE.
 */

using System;
using System.Collections.Generic;
using System.Drawing;
using System.Reflection;
using log4net;
using Nini.Config;
using OpenMetaverse;
using OpenMetaverse.Imaging;
using OpenSim.Framework;
using OpenSim.Region.Framework;
using OpenSim.Region.Framework.Interfaces;
using OpenSim.Region.Framework.Scenes;

namespace OpenSim.Region.CoreModules.World.LegacyMap
{
    // Hue, Saturation, Value; used for color-interpolation
    struct HSV {
        private static readonly ILog m_log = LogManager.GetLogger(MethodBase.GetCurrentMethod().DeclaringType);

        public float h;
        public float s;
        public float v;

        public HSV(float h, float s, float v)
        {
            this.h = h;
            this.s = s;
            this.v = v;
        }

        // (for info about algorithm, see http://en.wikipedia.org/wiki/HSL_and_HSV)
        public HSV(Color c)
        {
            float r = c.R / 255f;
            float g = c.G / 255f;
            float b = c.B / 255f;
            float max = Math.Max(Math.Max(r, g), b);
            float min = Math.Min(Math.Min(r, g), b);
            float diff = max - min;

            if (max == min) h = 0f;
            else if (max == r) h = (g - b) / diff * 60f;
            else if (max == g) h = (b - r) / diff * 60f + 120f;
            else h = (r - g) / diff * 60f + 240f;
            if (h < 0f) h += 360f;

            if (max == 0f) s = 0f;
            else s = diff / max;

            v = max;
        }

        // (for info about algorithm, see http://en.wikipedia.org/wiki/HSL_and_HSV)
        public Color toColor()
        {
            if (s < 0f) m_log.Debug("S < 0: " + s);
            else if (s > 1f) m_log.Debug("S > 1: " + s);
            if (v < 0f) m_log.Debug("V < 0: " + v);
            else if (v > 1f) m_log.Debug("V > 1: " + v);

            float f = h / 60f;
            int sector = (int)f % 6;
            f = f - (int)f;
            int pi = (int)(v * (1f - s) * 255f);
            int qi = (int)(v * (1f - s * f) * 255f);
            int ti = (int)(v * (1f - (1f - f) * s) * 255f);
            int vi = (int)(v * 255f);

            if (pi < 0) pi = 0;
            if (pi > 255) pi = 255;
            if (qi < 0) qi = 0;
            if (qi > 255) qi = 255;
            if (ti < 0) ti = 0;
            if (ti > 255) ti = 255;
            if (vi < 0) vi = 0;
            if (vi > 255) vi = 255;

            switch (sector)
            {
            case 0:
                return Color.FromArgb(vi, ti, pi);
            case 1:
                return Color.FromArgb(qi, vi, pi);
            case 2:
                return Color.FromArgb(pi, vi, ti);
            case 3:
                return Color.FromArgb(pi, qi, vi);
            case 4:
                return Color.FromArgb(ti, pi, vi);
            default:
                return Color.FromArgb(vi, pi, qi);
            }
        }
    }

    public class TexturedMapTileRenderer : IMapTileTerrainRenderer
    {
        #region Constants

        private static readonly ILog m_log = LogManager.GetLogger(MethodBase.GetCurrentMethod().DeclaringType);
        private static readonly string LogHeader = "[TEXTURED MAPTILE RENDERER]";

        // some hardcoded terrain UUIDs that work with SL 1.20 (the four default textures and "Blank").
        // The color-values were choosen because they "look right" (at least to me) ;-)
        private static readonly UUID defaultTerrainTexture1 = new UUID("0bc58228-74a0-7e83-89bc-5c23464bcec5");
        private static readonly Color defaultColor1 = Color.FromArgb(165, 137, 118);
        private static readonly UUID defaultTerrainTexture2 = new UUID("63338ede-0037-c4fd-855b-015d77112fc8");
        private static readonly Color defaultColor2 = Color.FromArgb(69, 89, 49);
        private static readonly UUID defaultTerrainTexture3 = new UUID("303cd381-8560-7579-23f1-f0a880799740");
        private static readonly Color defaultColor3 = Color.FromArgb(162, 154, 141);
        private static readonly UUID defaultTerrainTexture4 = new UUID("53a2f406-4895-1d13-d541-d2e3b86bc19c");
        private static readonly Color defaultColor4 = Color.FromArgb(200, 200, 200);

        private static readonly Color WATER_COLOR = Color.FromArgb(29, 71, 95);

        #endregion


        private Scene m_scene;
        // private IConfigSource m_config; // not used currently

        // mapping from texture UUIDs to averaged color. This will contain 5-9 values, in general; new values are only
        // added when the terrain textures are changed in the estate dialog and a new map is generated (and will stay in
        // that map until the region-server restarts. This could be considered a memory-leak, but it's a *very* small one.
        // TODO does it make sense to use a "real" cache and regenerate missing entries on fetch?
        private Dictionary<UUID, Color> m_mapping;


        public void Initialise(Scene scene, IConfigSource source)
        {
            m_scene = scene;
            // m_config = source; // not used currently
            m_mapping = new Dictionary<UUID,Color>();
            m_mapping.Add(defaultTerrainTexture1, defaultColor1);
            m_mapping.Add(defaultTerrainTexture2, defaultColor2);
            m_mapping.Add(defaultTerrainTexture3, defaultColor3);
            m_mapping.Add(defaultTerrainTexture4, defaultColor4);
            m_mapping.Add(Util.BLANK_TEXTURE_UUID, Color.White);
        }

        #region Helpers
        // This fetches the texture from the asset server synchroneously. That should be ok, as we
        // call map-creation only in those places:
        // - on start: We can wait here until the asset server returns the texture
        // TODO (- on "map" command: We are in the command-line thread, we will wait for completion anyway)
        // TODO (- on "automatic" update after some change: We are called from the mapUpdateTimer here and
        //   will wait anyway)
        private Bitmap fetchTexture(UUID id)
        {
            AssetBase asset = m_scene.AssetService.Get(id.ToString());
<<<<<<< HEAD
            m_log.DebugFormat("{0} Fetched texture {1}, found: {2}", LogHeader, id, asset != null);
=======
            m_log.DebugFormat("[TEXTURED MAP TILE RENDERER]: Fetched texture {0}, found: {1}", id, asset != null);
>>>>>>> 0eda7dd1
            if (asset == null) return null;

            ManagedImage managedImage;
            Image image;
            
            try
            {
                if (OpenJPEG.DecodeToImage(asset.Data, out managedImage, out image))
                    return new Bitmap(image);
                else
                    return null;
            }
            catch (DllNotFoundException)
            {
<<<<<<< HEAD
                m_log.ErrorFormat("{0} OpenJpeg is not installed correctly on this system.   Asset Data is empty for {1}", LogHeader, id);
            }
            catch (IndexOutOfRangeException)
            {
                m_log.ErrorFormat("{0} OpenJpeg was unable to encode this.   Asset Data is empty for {1}", LogHeader, id);
            }
            catch (Exception)
            {
                m_log.ErrorFormat("{0} OpenJpeg was unable to encode this.   Asset Data is empty for {1}", LogHeader, id);
=======
                m_log.ErrorFormat("[TEXTURED MAP TILE RENDERER]: OpenJpeg is not installed correctly on this system.   Asset Data is empty for {0}", id);
                
            }
            catch (IndexOutOfRangeException)
            {
                m_log.ErrorFormat("[TEXTURED MAP TILE RENDERER]: OpenJpeg was unable to encode this.   Asset Data is empty for {0}", id);
                
            }
            catch (Exception)
            {
                m_log.ErrorFormat("[TEXTURED MAP TILE RENDERER]: OpenJpeg was unable to encode this.   Asset Data is empty for {0}", id);
                
>>>>>>> 0eda7dd1
            }
            return null;
            
        }

        // Compute the average color of a texture.
        private Color computeAverageColor(Bitmap bmp)
        {
            // we have 256 x 256 pixel, each with 256 possible color-values per
            // color-channel, so 2^24 is the maximum value we can get, adding everything.
            // int is be big enough for that.
            int r = 0, g = 0, b = 0;
            for (int y = 0; y < bmp.Height; ++y)
            {
                for (int x = 0; x < bmp.Width; ++x)
                {
                    Color c = bmp.GetPixel(x, y);
                    r += (int)c.R & 0xff;
                    g += (int)c.G & 0xff;
                    b += (int)c.B & 0xff;
                }
            }

            int pixels = bmp.Width * bmp.Height;
            return Color.FromArgb(r / pixels, g / pixels, b / pixels);
        }

        // return either the average color of the texture, or the defaultColor if the texturID is invalid
        // or the texture couldn't be found
        private Color computeAverageColor(UUID textureID, Color defaultColor) {
            if (textureID == UUID.Zero) return defaultColor; // not set
            if (m_mapping.ContainsKey(textureID)) return m_mapping[textureID]; // one of the predefined textures

            Color color;

            using (Bitmap bmp = fetchTexture(textureID))
            {
                color = bmp == null ? defaultColor : computeAverageColor(bmp);
                // store it for future reference
                m_mapping[textureID] = color;
            }

            return color;
        }

        // S-curve: f(x) = 3x² - 2x³:
        // f(0) = 0, f(0.5) = 0.5, f(1) = 1,
        // f'(x) = 0 at x = 0 and x = 1; f'(0.5) = 1.5,
        // f''(0.5) = 0, f''(x) != 0 for x != 0.5
        private float S(float v) {
            return (v * v * (3f - 2f * v));
        }

        // interpolate two colors in HSV space and return the resulting color
        private HSV interpolateHSV(ref HSV c1, ref HSV c2, float ratio) {
            if (ratio <= 0f) return c1;
            if (ratio >= 1f) return c2;

            // make sure we are on the same side on the hue-circle for interpolation
            // We change the hue of the parameters here, but we don't change the color
            // represented by that value
            if (c1.h - c2.h > 180f) c1.h -= 360f;
            else if (c2.h - c1.h > 180f) c1.h += 360f;

            return new HSV(c1.h * (1f - ratio) + c2.h * ratio,
                           c1.s * (1f - ratio) + c2.s * ratio,
                           c1.v * (1f - ratio) + c2.v * ratio);
        }

        // the heigthfield might have some jumps in values. Rendered land is smooth, though,
        // as a slope is rendered at that place. So average 4 neighbour values to emulate that.
        private float getHeight(ITerrainChannel hm, int x, int y) {
            if (x < (hm.Width - 1) && y < (hm.Height - 1))
                return (float)(hm[x, y] * .444 + (hm[x + 1, y] + hm[x, y + 1]) * .222 + hm[x + 1, y +1] * .112);
            else
                return (float)hm[x, y];
        }
        #endregion

        public void TerrainToBitmap(Bitmap mapbmp)
        {
            int tc = Environment.TickCount;
<<<<<<< HEAD
            m_log.DebugFormat("{0} Generating Maptile Step 1: Terrain", LogHeader);

            ITerrainChannel hm = m_scene.Heightmap;

            if (mapbmp.Width != hm.Width || mapbmp.Height != hm.Height)
            {
                m_log.ErrorFormat("{0} TerrainToBitmap. Passed bitmap wrong dimensions. passed=<{1},{2}>, size=<{3},{4}>",
                    LogHeader, mapbmp.Width, mapbmp.Height, hm.Width, hm.Height);
            }
=======
            m_log.Debug("[TEXTURED MAP TILE RENDERER]: Generating Maptile Step 1: Terrain");
>>>>>>> 0eda7dd1

            // These textures should be in the AssetCache anyway, as every client conneting to this
            // region needs them. Except on start, when the map is recreated (before anyone connected),
            // and on change of the estate settings (textures and terrain values), when the map should
            // be recreated.
            RegionSettings settings = m_scene.RegionInfo.RegionSettings;

            // the four terrain colors as HSVs for interpolation
            HSV hsv1 = new HSV(computeAverageColor(settings.TerrainTexture1, defaultColor1));
            HSV hsv2 = new HSV(computeAverageColor(settings.TerrainTexture2, defaultColor2));
            HSV hsv3 = new HSV(computeAverageColor(settings.TerrainTexture3, defaultColor3));
            HSV hsv4 = new HSV(computeAverageColor(settings.TerrainTexture4, defaultColor4));

            float levelNElow = (float)settings.Elevation1NE;
            float levelNEhigh = (float)settings.Elevation2NE;

            float levelNWlow = (float)settings.Elevation1NW;
            float levelNWhigh = (float)settings.Elevation2NW;

            float levelSElow = (float)settings.Elevation1SE;
            float levelSEhigh = (float)settings.Elevation2SE;

            float levelSWlow = (float)settings.Elevation1SW;
            float levelSWhigh = (float)settings.Elevation2SW;

            float waterHeight = (float)settings.WaterHeight;

            for (int x = 0; x < hm.Width; x++)
            {
                float columnRatio = x / (hm.Width - 1); // 0 - 1, for interpolation
                for (int y = 0; y < hm.Height; y++)
                {
                    float rowRatio = y / (hm.Height - 1); // 0 - 1, for interpolation

                    // Y flip the cordinates for the bitmap: hf origin is lower left, bm origin is upper left
                    int yr = (hm.Height - 1) - y;

                    float heightvalue = getHeight(m_scene.Heightmap, x, y);
                    if (Single.IsInfinity(heightvalue) || Single.IsNaN(heightvalue))
                        heightvalue = 0;

                    if (heightvalue > waterHeight)
                    {
                        // add a bit noise for breaking up those flat colors:
                        // - a large-scale noise, for the "patches" (using an doubled s-curve for sharper contrast)
                        // - a small-scale noise, for bringing in some small scale variation
                        //float bigNoise = (float)TerrainUtil.InterpolatedNoise(x / 8.0, y / 8.0) * .5f + .5f; // map to 0.0 - 1.0
                        //float smallNoise = (float)TerrainUtil.InterpolatedNoise(x + 33, y + 43) * .5f + .5f;
                        //float hmod = heightvalue + smallNoise * 3f + S(S(bigNoise)) * 10f;
                        float hmod =
                            heightvalue +
                            (float)TerrainUtil.InterpolatedNoise(x + 33, y + 43) * 1.5f + 1.5f + // 0 - 3
                            S(S((float)TerrainUtil.InterpolatedNoise(x / 8.0, y / 8.0) * .5f + .5f)) * 10f; // 0 - 10

                        // find the low/high values for this point (interpolated bilinearily)
                        // (and remember, x=0,y=0 is SW)
                        float low = levelSWlow * (1f - rowRatio) * (1f - columnRatio) +
                            levelSElow * (1f - rowRatio) * columnRatio +
                            levelNWlow * rowRatio * (1f - columnRatio) +
                            levelNElow * rowRatio * columnRatio;
                        float high = levelSWhigh * (1f - rowRatio) * (1f - columnRatio) +
                            levelSEhigh * (1f - rowRatio) * columnRatio +
                            levelNWhigh * rowRatio * (1f - columnRatio) +
                            levelNEhigh * rowRatio * columnRatio;
                        if (high < low)
                        {
                            // someone tried to fool us. High value should be higher than low every time
                            float tmp = high;
                            high = low;
                            low = tmp;
                        }

                        HSV hsv;
                        if (hmod <= low) hsv = hsv1; // too low
                        else if (hmod >= high) hsv = hsv4; // too high
                        else
                        {
                            // HSV-interpolate along the colors
                            // first, rescale h to 0.0 - 1.0
                            hmod = (hmod - low) / (high - low);
                            // now we have to split: 0.00 => color1, 0.33 => color2, 0.67 => color3, 1.00 => color4
                            if (hmod < 1f/3f) hsv = interpolateHSV(ref hsv1, ref hsv2, hmod * 3f);
                            else if (hmod < 2f/3f) hsv = interpolateHSV(ref hsv2, ref hsv3, (hmod * 3f) - 1f);
                            else hsv = interpolateHSV(ref hsv3, ref hsv4, (hmod * 3f) - 2f);
                        }

                        // Shade the terrain for shadows
                        if (x < (hm.Width - 1) && y < (hm.Height - 1))
                        {
                            float hfvaluecompare = getHeight(m_scene.Heightmap, x + 1, y + 1); // light from north-east => look at land height there
                            if (Single.IsInfinity(hfvaluecompare) || Single.IsNaN(hfvaluecompare))
                                hfvaluecompare = 0f;

                            float hfdiff = heightvalue - hfvaluecompare;  // => positive if NE is lower, negative if here is lower
                            hfdiff *= 0.06f; // some random factor so "it looks good"
                            if (hfdiff > 0.02f)
                            {
                                float highlightfactor = 0.18f;
                                // NE is lower than here
                                // We have to desaturate and lighten the land at the same time
                                hsv.s = (hsv.s - (hfdiff * highlightfactor) > 0f) ? hsv.s - (hfdiff * highlightfactor) : 0f;
                                hsv.v = (hsv.v + (hfdiff * highlightfactor) < 1f) ? hsv.v + (hfdiff * highlightfactor) : 1f;
                            }
                            else if (hfdiff < -0.02f)
                            {
                                // here is lower than NE:
                                // We have to desaturate and blacken the land at the same time
                                hsv.s = (hsv.s + hfdiff > 0f) ? hsv.s + hfdiff : 0f;
                                hsv.v = (hsv.v + hfdiff > 0f) ? hsv.v + hfdiff : 0f;
                            }
                        }
                        mapbmp.SetPixel(x, yr, hsv.toColor());
                    }
                    else
                    {
                        // We're under the water level with the terrain, so paint water instead of land

                        heightvalue = waterHeight - heightvalue;
                        if (Single.IsInfinity(heightvalue) || Single.IsNaN(heightvalue))
                            heightvalue = 0f;
                        else if (heightvalue > 19f)
                            heightvalue = 19f;
                        else if (heightvalue < 0f)
                            heightvalue = 0f;

                        heightvalue = 100f - (heightvalue * 100f) / 19f;  // 0 - 19 => 100 - 0

                        mapbmp.SetPixel(x, yr, WATER_COLOR);
                    }
                }
            }

            m_log.Debug("[TEXTURED MAP TILE RENDERER]: Generating Maptile Step 1: Done in " + (Environment.TickCount - tc) + " ms");
        }
    }
}<|MERGE_RESOLUTION|>--- conflicted
+++ resolved
@@ -175,11 +175,7 @@
         private Bitmap fetchTexture(UUID id)
         {
             AssetBase asset = m_scene.AssetService.Get(id.ToString());
-<<<<<<< HEAD
             m_log.DebugFormat("{0} Fetched texture {1}, found: {2}", LogHeader, id, asset != null);
-=======
-            m_log.DebugFormat("[TEXTURED MAP TILE RENDERER]: Fetched texture {0}, found: {1}", id, asset != null);
->>>>>>> 0eda7dd1
             if (asset == null) return null;
 
             ManagedImage managedImage;
@@ -194,7 +190,6 @@
             }
             catch (DllNotFoundException)
             {
-<<<<<<< HEAD
                 m_log.ErrorFormat("{0} OpenJpeg is not installed correctly on this system.   Asset Data is empty for {1}", LogHeader, id);
             }
             catch (IndexOutOfRangeException)
@@ -204,20 +199,6 @@
             catch (Exception)
             {
                 m_log.ErrorFormat("{0} OpenJpeg was unable to encode this.   Asset Data is empty for {1}", LogHeader, id);
-=======
-                m_log.ErrorFormat("[TEXTURED MAP TILE RENDERER]: OpenJpeg is not installed correctly on this system.   Asset Data is empty for {0}", id);
-                
-            }
-            catch (IndexOutOfRangeException)
-            {
-                m_log.ErrorFormat("[TEXTURED MAP TILE RENDERER]: OpenJpeg was unable to encode this.   Asset Data is empty for {0}", id);
-                
-            }
-            catch (Exception)
-            {
-                m_log.ErrorFormat("[TEXTURED MAP TILE RENDERER]: OpenJpeg was unable to encode this.   Asset Data is empty for {0}", id);
-                
->>>>>>> 0eda7dd1
             }
             return null;
             
@@ -300,7 +281,6 @@
         public void TerrainToBitmap(Bitmap mapbmp)
         {
             int tc = Environment.TickCount;
-<<<<<<< HEAD
             m_log.DebugFormat("{0} Generating Maptile Step 1: Terrain", LogHeader);
 
             ITerrainChannel hm = m_scene.Heightmap;
@@ -310,9 +290,6 @@
                 m_log.ErrorFormat("{0} TerrainToBitmap. Passed bitmap wrong dimensions. passed=<{1},{2}>, size=<{3},{4}>",
                     LogHeader, mapbmp.Width, mapbmp.Height, hm.Width, hm.Height);
             }
-=======
-            m_log.Debug("[TEXTURED MAP TILE RENDERER]: Generating Maptile Step 1: Terrain");
->>>>>>> 0eda7dd1
 
             // These textures should be in the AssetCache anyway, as every client conneting to this
             // region needs them. Except on start, when the map is recreated (before anyone connected),
