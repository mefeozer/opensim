/*
 * Copyright (c) Contributors, http://opensimulator.org/
 * See CONTRIBUTORS.TXT for a full list of copyright holders.
 *
 * Redistribution and use in source and binary forms, with or without
 * modification, are permitted provided that the following conditions are met:
 *     * Redistributions of source code must retain the above copyright
 *       notice, this list of conditions and the following disclaimer.
 *     * Redistributions in binary form must reproduce the above copyright
 *       notice, this list of conditions and the following disclaimer in the
 *       documentation and/or other materials provided with the distribution.
 *     * Neither the name of the OpenSimulator Project nor the
 *       names of its contributors may be used to endorse or promote products
 *       derived from this software without specific prior written permission.
 *
 * THIS SOFTWARE IS PROVIDED BY THE DEVELOPERS ``AS IS'' AND ANY
 * EXPRESS OR IMPLIED WARRANTIES, INCLUDING, BUT NOT LIMITED TO, THE IMPLIED
 * WARRANTIES OF MERCHANTABILITY AND FITNESS FOR A PARTICULAR PURPOSE ARE
 * DISCLAIMED. IN NO EVENT SHALL THE CONTRIBUTORS BE LIABLE FOR ANY
 * DIRECT, INDIRECT, INCIDENTAL, SPECIAL, EXEMPLARY, OR CONSEQUENTIAL DAMAGES
 * (INCLUDING, BUT NOT LIMITED TO, PROCUREMENT OF SUBSTITUTE GOODS OR SERVICES;
 * LOSS OF USE, DATA, OR PROFITS; OR BUSINESS INTERRUPTION) HOWEVER CAUSED AND
 * ON ANY THEORY OF LIABILITY, WHETHER IN CONTRACT, STRICT LIABILITY, OR TORT
 * (INCLUDING NEGLIGENCE OR OTHERWISE) ARISING IN ANY WAY OUT OF THE USE OF THIS
 * SOFTWARE, EVEN IF ADVISED OF THE POSSIBILITY OF SUCH DAMAGE.
 */

using System;
using System.Collections;
using System.Collections.Generic;
using System.Diagnostics; //for [DebuggerNonUserCode]
using System.Runtime.Remoting.Lifetime;
using System.Text;
using System.Threading;
using System.Text.RegularExpressions;
using System.Timers;
using Nini.Config;
using log4net;
using OpenMetaverse;
using OpenMetaverse.Packets;
using OpenSim;
using OpenSim.Framework;

using OpenSim.Region.CoreModules;
using OpenSim.Region.CoreModules.World.Land;
using OpenSim.Region.CoreModules.World.Terrain;
using OpenSim.Region.Framework.Interfaces;
using OpenSim.Region.Framework.Scenes;
using OpenSim.Region.Framework.Scenes.Serialization;
using OpenSim.Region.Framework.Scenes.Animation;
using OpenSim.Region.Physics.Manager;
using OpenSim.Region.ScriptEngine.Shared;
using OpenSim.Region.ScriptEngine.Shared.Api.Plugins;
using OpenSim.Region.ScriptEngine.Shared.ScriptBase;
using OpenSim.Region.ScriptEngine.Interfaces;
using OpenSim.Region.ScriptEngine.Shared.Api.Interfaces;
using OpenSim.Services.Interfaces;
using GridRegion = OpenSim.Services.Interfaces.GridRegion;
using PresenceInfo = OpenSim.Services.Interfaces.PresenceInfo;
using PrimType = OpenSim.Region.Framework.Scenes.PrimType;
using AssetLandmark = OpenSim.Framework.AssetLandmark;

using LSL_Float = OpenSim.Region.ScriptEngine.Shared.LSL_Types.LSLFloat;
using LSL_Integer = OpenSim.Region.ScriptEngine.Shared.LSL_Types.LSLInteger;
using LSL_Key = OpenSim.Region.ScriptEngine.Shared.LSL_Types.LSLString;
using LSL_List = OpenSim.Region.ScriptEngine.Shared.LSL_Types.list;
using LSL_Rotation = OpenSim.Region.ScriptEngine.Shared.LSL_Types.Quaternion;
using LSL_String = OpenSim.Region.ScriptEngine.Shared.LSL_Types.LSLString;
using LSL_Vector = OpenSim.Region.ScriptEngine.Shared.LSL_Types.Vector3;
using System.Reflection;
using Timer = System.Timers.Timer;

namespace OpenSim.Region.ScriptEngine.Shared.Api
{
    // MUST be a ref type
    public class UserInfoCacheEntry
    {
        public int time;
        public UserAccount account;
        public PresenceInfo pinfo;
    }

    /// <summary>
    /// Contains all LSL ll-functions. This class will be in Default AppDomain.
    /// </summary>
    public class LSL_Api : MarshalByRefObject, ILSL_Api, IScriptApi
    {
        private static readonly ILog m_log = LogManager.GetLogger(MethodBase.GetCurrentMethod().DeclaringType);
        protected IScriptEngine m_ScriptEngine;
        protected SceneObjectPart m_host;
        protected uint m_localID;
        protected UUID m_itemID;
        protected bool throwErrorOnNotImplemented = true;
        protected AsyncCommandManager AsyncCommands = null;
        protected float m_ScriptDelayFactor = 1.0f;
        protected float m_ScriptDistanceFactor = 1.0f;
        protected float m_MinTimerInterval = 0.5f;

        protected DateTime m_timer = DateTime.Now;
        protected bool m_waitingForScriptAnswer = false;
        protected bool m_automaticLinkPermission = false;
        protected IMessageTransferModule m_TransferModule = null;
        protected int m_notecardLineReadCharsMax = 255;
        protected int m_scriptConsoleChannel = 0;
        protected bool m_scriptConsoleChannelEnabled = false;
        protected bool m_debuggerSafe = false;
        protected IUrlModule m_UrlModule = null;
        protected Dictionary<UUID, UserInfoCacheEntry> m_userInfoCache =
                new Dictionary<UUID, UserInfoCacheEntry>();

        protected Timer m_ShoutSayTimer;
        protected int m_SayShoutCount = 0;

        public void Initialize(IScriptEngine ScriptEngine, SceneObjectPart host, uint localID, UUID itemID)
        {
            m_ShoutSayTimer = new Timer(1000);
            m_ShoutSayTimer.Elapsed += SayShoutTimerElapsed;
            m_ShoutSayTimer.AutoReset = true;
            m_ShoutSayTimer.Start();

            m_ScriptEngine = ScriptEngine;
            m_host = host;
            m_localID = localID;
            m_itemID = itemID;
            m_debuggerSafe = m_ScriptEngine.Config.GetBoolean("DebuggerSafe", false);

            m_ScriptDelayFactor =
                m_ScriptEngine.Config.GetFloat("ScriptDelayFactor", 1.0f);
            m_ScriptDistanceFactor =
                m_ScriptEngine.Config.GetFloat("ScriptDistanceLimitFactor", 1.0f);
            m_MinTimerInterval =
                m_ScriptEngine.Config.GetFloat("MinTimerInterval", 0.5f);
            m_automaticLinkPermission =
                m_ScriptEngine.Config.GetBoolean("AutomaticLinkPermission", false);
            m_notecardLineReadCharsMax =
                m_ScriptEngine.Config.GetInt("NotecardLineReadCharsMax", 255);
            if (m_notecardLineReadCharsMax > 65535)
                m_notecardLineReadCharsMax = 65535;

            m_TransferModule =
                    m_ScriptEngine.World.RequestModuleInterface<IMessageTransferModule>();
            m_UrlModule = m_ScriptEngine.World.RequestModuleInterface<IUrlModule>();
            if (m_UrlModule != null)
            {
                m_ScriptEngine.OnScriptRemoved += m_UrlModule.ScriptRemoved;
                m_ScriptEngine.OnObjectRemoved += m_UrlModule.ObjectRemoved;
            }

            AsyncCommands = new AsyncCommandManager(ScriptEngine);
        }

        public override Object InitializeLifetimeService()
        {
            ILease lease = (ILease)base.InitializeLifetimeService();

            if (lease.CurrentState == LeaseState.Initial)
            {
                lease.InitialLeaseTime = TimeSpan.FromMinutes(0);
//                lease.RenewOnCallTime = TimeSpan.FromSeconds(10.0);
//                lease.SponsorshipTimeout = TimeSpan.FromMinutes(1.0);
            }
            return lease;
        }

        protected virtual void ScriptSleep(int delay)
        {
            delay = (int)((float)delay * m_ScriptDelayFactor);
            if (delay == 0)
                return;
            System.Threading.Thread.Sleep(delay);
        }

        public Scene World
        {
            get { return m_ScriptEngine.World; }
        }

        [DebuggerNonUserCode]
        public void state(string newState)
        {
            m_ScriptEngine.SetState(m_itemID, newState);
        }

        /// <summary>
        /// Reset the named script. The script must be present
        /// in the same prim.
        /// </summary>
        [DebuggerNonUserCode]
        public void llResetScript()
        {
            m_host.AddScriptLPS(1);
            m_ScriptEngine.ApiResetScript(m_itemID);
        }

        public void llResetOtherScript(string name)
        {
            UUID item;

            m_host.AddScriptLPS(1);

            if ((item = ScriptByName(name)) != UUID.Zero)
                m_ScriptEngine.ResetScript(item);
            else
                ShoutError("llResetOtherScript: script "+name+" not found");
        }

        public LSL_Integer llGetScriptState(string name)
        {
            UUID item;

            m_host.AddScriptLPS(1);

            if ((item = ScriptByName(name)) != UUID.Zero)
            {
                return m_ScriptEngine.GetScriptState(item) ?1:0;
            }

            ShoutError("llGetScriptState: script "+name+" not found");

            // If we didn't find it, then it's safe to
            // assume it is not running.

            return 0;
        }

        public void llSetScriptState(string name, int run)
        {
            UUID item;

            m_host.AddScriptLPS(1);

            // These functions are supposed to be robust,
            // so get the state one step at a time.

            if ((item = ScriptByName(name)) != UUID.Zero)
            {
                m_ScriptEngine.SetScriptState(item, run == 0 ? false : true);
            }
            else
            {
                ShoutError("llSetScriptState: script "+name+" not found");
            }
        }

        public List<ScenePresence> GetLinkAvatars(int linkType)
        {
            List<ScenePresence> ret = new List<ScenePresence>();
            if (m_host == null || m_host.ParentGroup == null || m_host.ParentGroup.IsDeleted)
                return ret;
            
            List<ScenePresence> avs = m_host.ParentGroup.GetLinkedAvatars();

            switch (linkType)
            {
                case ScriptBaseClass.LINK_SET:
                    return avs;

                case ScriptBaseClass.LINK_ROOT:
                    return ret;

                case ScriptBaseClass.LINK_ALL_OTHERS:
                    return avs;

                case ScriptBaseClass.LINK_ALL_CHILDREN:
                    return avs;

                case ScriptBaseClass.LINK_THIS:
                    return ret;

                default:
                    if (linkType < 0)
                        return ret;

                    int partCount = m_host.ParentGroup.GetPartCount();

                    if (linkType <= partCount)
                    {
                        return ret;
                    }
                    else
                    {
                        linkType = linkType - partCount;
                        if (linkType > avs.Count)
                        {
                            return ret;
                        }
                        else
                        {
                            ret.Add(avs[linkType-1]);
                            return ret;
                        }
                    }
            }
        }

        public List<SceneObjectPart> GetLinkParts(int linkType)
        {
            List<SceneObjectPart> ret = new List<SceneObjectPart>();
            if (m_host == null || m_host.ParentGroup == null || m_host.ParentGroup.IsDeleted)
                return ret;
            ret.Add(m_host);

            switch (linkType)
            {
            case ScriptBaseClass.LINK_SET:
                return new List<SceneObjectPart>(m_host.ParentGroup.Parts);

            case ScriptBaseClass.LINK_ROOT:
                ret = new List<SceneObjectPart>();
                ret.Add(m_host.ParentGroup.RootPart);
                return ret;

            case ScriptBaseClass.LINK_ALL_OTHERS:
                ret = new List<SceneObjectPart>(m_host.ParentGroup.Parts);

                if (ret.Contains(m_host))
                    ret.Remove(m_host);

                return ret;

            case ScriptBaseClass.LINK_ALL_CHILDREN:
                ret = new List<SceneObjectPart>(m_host.ParentGroup.Parts);

                if (ret.Contains(m_host.ParentGroup.RootPart))
                    ret.Remove(m_host.ParentGroup.RootPart);
                return ret;

            case ScriptBaseClass.LINK_THIS:
                return ret;

            default:
                if (linkType < 0)
                    return new List<SceneObjectPart>();

                SceneObjectPart target = m_host.ParentGroup.GetLinkNumPart(linkType);
                if (target == null)
                    return new List<SceneObjectPart>();
                ret = new List<SceneObjectPart>();
                ret.Add(target);
                return ret;
            }
        }

        protected UUID InventorySelf()
        {
            UUID invItemID = new UUID();
            bool unlock = false;
            if (!m_host.TaskInventory.IsReadLockedByMe())
            {
                m_host.TaskInventory.LockItemsForRead(true);
                unlock = true;
            }
            foreach (KeyValuePair<UUID, TaskInventoryItem> inv in m_host.TaskInventory)
            {
                if (inv.Value.Type == 10 && inv.Value.ItemID == m_itemID)
                {
                    invItemID = inv.Key;
                    break;
                }
            }
            if (unlock)
            {
                m_host.TaskInventory.LockItemsForRead(false);
            }
            return invItemID;
        }

        protected UUID InventoryKey(string name, int type)
        {
            m_host.AddScriptLPS(1);
            m_host.TaskInventory.LockItemsForRead(true);
            
            foreach (KeyValuePair<UUID, TaskInventoryItem> inv in m_host.TaskInventory)
            {
                if (inv.Value.Name == name)
                {
                    m_host.TaskInventory.LockItemsForRead(false);
                    
                    if (inv.Value.Type != type)
                    {
                        return UUID.Zero;
                    }

                    return inv.Value.AssetID;
                }
            }

            m_host.TaskInventory.LockItemsForRead(false);
            return UUID.Zero;
        }

        protected UUID InventoryKey(string name)
        {
            m_host.AddScriptLPS(1);

            
            m_host.TaskInventory.LockItemsForRead(true);

            foreach (KeyValuePair<UUID, TaskInventoryItem> inv in m_host.TaskInventory)
            {
                if (inv.Value.Name == name)
                {
                    m_host.TaskInventory.LockItemsForRead(false);
                    return inv.Value.AssetID;
                }
            }

            m_host.TaskInventory.LockItemsForRead(false);


            return UUID.Zero;
        }


        /// <summary>
        /// accepts a valid UUID, -or- a name of an inventory item.
        /// Returns a valid UUID or UUID.Zero if key invalid and item not found
        /// in prim inventory.
        /// </summary>
        /// <param name="k"></param>
        /// <returns></returns>
        protected UUID KeyOrName(string k)
        {
            UUID key = UUID.Zero;

            // if we can parse the string as a key, use it.
            if (UUID.TryParse(k, out key))
            {
                return key;
            }
            // else try to locate the name in inventory of object. found returns key,
            // not found returns UUID.Zero which will translate to the default particle texture
            else
            {
                return InventoryKey(k);
            }
        }

        // convert a LSL_Rotation to a Quaternion
        public static Quaternion Rot2Quaternion(LSL_Rotation r)
        {
            Quaternion q = new Quaternion((float)r.x, (float)r.y, (float)r.z, (float)r.s);
            q.Normalize();
            return q;
        }

        //These are the implementations of the various ll-functions used by the LSL scripts.
        public LSL_Float llSin(double f)
        {
            m_host.AddScriptLPS(1);
            return (double)Math.Sin(f);
        }

        public LSL_Float llCos(double f)
        {
            m_host.AddScriptLPS(1);
            return (double)Math.Cos(f);
        }

        public LSL_Float llTan(double f)
        {
            m_host.AddScriptLPS(1);
            return (double)Math.Tan(f);
        }

        public LSL_Float llAtan2(double x, double y)
        {
            m_host.AddScriptLPS(1);
            return (double)Math.Atan2(x, y);
        }

        public LSL_Float llSqrt(double f)
        {
            m_host.AddScriptLPS(1);
            return (double)Math.Sqrt(f);
        }

        public LSL_Float llPow(double fbase, double fexponent)
        {
            m_host.AddScriptLPS(1);
            return (double)Math.Pow(fbase, fexponent);
        }

        public LSL_Integer llAbs(int i)
        {
            // changed to replicate LSL behaviour whereby minimum int value is returned untouched.
            m_host.AddScriptLPS(1);
            if (i == Int32.MinValue)
                return i;
            else
                return (int)Math.Abs(i);
        }

        public LSL_Float llFabs(double f)
        {
            m_host.AddScriptLPS(1);
            return (double)Math.Abs(f);
        }

        public LSL_Float llFrand(double mag)
        {
            m_host.AddScriptLPS(1);
            lock (Util.RandomClass)
            {
                return Util.RandomClass.NextDouble() * mag;
            }
        }

        public LSL_Integer llFloor(double f)
        {
            m_host.AddScriptLPS(1);
            return (int)Math.Floor(f);
        }

        public LSL_Integer llCeil(double f)
        {
            m_host.AddScriptLPS(1);
            return (int)Math.Ceiling(f);
        }

        // Xantor 01/May/2008 fixed midpointrounding (2.5 becomes 3.0 instead of 2.0, default = ToEven)
        public LSL_Integer llRound(double f)
        {
            m_host.AddScriptLPS(1);
            return (int)Math.Round(f, MidpointRounding.AwayFromZero);
        }

        //This next group are vector operations involving squaring and square root. ckrinke
        public LSL_Float llVecMag(LSL_Vector v)
        {
            m_host.AddScriptLPS(1);
            return LSL_Vector.Mag(v);
        }

        public LSL_Vector llVecNorm(LSL_Vector v)
        {
            m_host.AddScriptLPS(1);
            return LSL_Vector.Norm(v);
        }

        public LSL_Float llVecDist(LSL_Vector a, LSL_Vector b)
        {
            m_host.AddScriptLPS(1);
            double dx = a.x - b.x;
            double dy = a.y - b.y;
            double dz = a.z - b.z;
            return Math.Sqrt(dx * dx + dy * dy + dz * dz);
        }

        //Now we start getting into quaternions which means sin/cos, matrices and vectors. ckrinke

<<<<<<< HEAD
        // Utility function for llRot2Euler

        // normalize an angle between -PI and PI (-180 to +180 degrees)
        protected double NormalizeAngle(double angle)
        {
            if (angle > -Math.PI && angle < Math.PI)
                return angle;

            int numPis = (int)(Math.PI / angle);
            double remainder = angle - Math.PI * numPis;
            if (numPis % 2 == 1)
                return Math.PI - angle;
            return remainder;
        }

        public LSL_Vector llRot2Euler(LSL_Rotation q1)
        {
            m_host.AddScriptLPS(1);
            LSL_Vector eul = new LSL_Vector();

            double sqw = q1.s*q1.s;
            double sqx = q1.x*q1.x;
            double sqy = q1.z*q1.z;
            double sqz = q1.y*q1.y;
            double unit = sqx + sqy + sqz + sqw; // if normalised is one, otherwise is correction factor
            double test = q1.x*q1.z + q1.y*q1.s;
            if (test > 0.4999*unit) { // singularity at north pole
                eul.z = 2 * Math.Atan2(q1.x,q1.s);
                eul.y = Math.PI/2;
                eul.x = 0;
                return eul;
            }
            if (test < -0.4999*unit) { // singularity at south pole
                eul.z = -2 * Math.Atan2(q1.x,q1.s);
                eul.y = -Math.PI/2;
                eul.x = 0;
                return eul;
            }
            eul.z = Math.Atan2(2*q1.z*q1.s-2*q1.x*q1.y , sqx - sqy - sqz + sqw);
            eul.y = Math.Asin(2*test/unit);
            eul.x = Math.Atan2(2*q1.x*q1.s-2*q1.z*q1.y , -sqx + sqy - sqz + sqw);
            return eul;
=======
        /// <summary>
        /// Convert an LSL rotation to a Euler vector.
        /// </summary>
        /// <remarks>
        /// Using algorithm based off http://www.euclideanspace.com/maths/geometry/rotations/conversions/quaternionToEuler/quat_2_euler_paper_ver2-1.pdf
        /// to avoid issues with singularity and rounding with Y rotation of +/- PI/2
        /// </remarks>
        /// <param name="r"></param>
        /// <returns></returns>
        public LSL_Vector llRot2Euler(LSL_Rotation r)
        {
            m_host.AddScriptLPS(1);

            LSL_Vector v = new LSL_Vector(0.0, 0.0, 1.0) * r;   // Z axis unit vector unaffected by Z rotation component of r.
            double m = LSL_Vector.Mag(v);                       // Just in case v isn't normalized, need magnitude for Asin() operation later.
            if (m == 0.0) return new LSL_Vector();
            double x = Math.Atan2(-v.y, v.z);
            double sin = v.x / m;
            if (sin < -0.999999 || sin > 0.999999) x = 0.0;     // Force X rotation to 0 at the singularities.
            double y = Math.Asin(sin);
            // Rotate X axis unit vector by r and unwind the X and Y rotations leaving only the Z rotation
            v = new LSL_Vector(1.0, 0.0, 0.0) * ((r * new LSL_Rotation(Math.Sin(-x / 2.0), 0.0, 0.0, Math.Cos(-x / 2.0))) * new LSL_Rotation(0.0, Math.Sin(-y / 2.0), 0.0, Math.Cos(-y / 2.0)));
            double z = Math.Atan2(v.y, v.x);

            return new LSL_Vector(x, y, z);
>>>>>>> 9bab43b4
        }

        /* From wiki:
        The Euler angle vector (in radians) is converted to a rotation by doing the rotations around the 3 axes
        in Z, Y, X order. So llEuler2Rot(<1.0, 2.0, 3.0> * DEG_TO_RAD) generates a rotation by taking the zero rotation,
        a vector pointing along the X axis, first rotating it 3 degrees around the global Z axis, then rotating the resulting
        vector 2 degrees around the global Y axis, and finally rotating that 1 degree around the global X axis.
        */

        /* How we arrived at this llEuler2Rot
         *
         * Experiment in SL to determine conventions:
         *   llEuler2Rot(<PI,0,0>)=<1,0,0,0>
         *   llEuler2Rot(<0,PI,0>)=<0,1,0,0>
         *   llEuler2Rot(<0,0,PI>)=<0,0,1,0>
         *
         * Important facts about Quaternions
         *  - multiplication is non-commutative (a*b != b*a)
         *  - http://en.wikipedia.org/wiki/Quaternion#Basis_multiplication
         *
         * Above SL experiment gives (c1,c2,c3,s1,s2,s3 as defined in our llEuler2Rot):
         *   Qx = c1+i*s1
         *   Qy = c2+j*s2;
         *   Qz = c3+k*s3;
         *
         * Rotations applied in order (from above) Z, Y, X
         * Q = (Qz * Qy) * Qx
         * ((c1+i*s1)*(c2+j*s2))*(c3+k*s3)
         * (c1*c2+i*s1*c2+j*c1*s2+ij*s1*s2)*(c3+k*s3)
         * (c1*c2+i*s1*c2+j*c1*s2+k*s1*s2)*(c3+k*s3)
         * c1*c2*c3+i*s1*c2*c3+j*c1*s2*c3+k*s1*s2*c3+k*c1*c2*s3+ik*s1*c2*s3+jk*c1*s2*s3+kk*s1*s2*s3
         * c1*c2*c3+i*s1*c2*c3+j*c1*s2*c3+k*s1*s2*c3+k*c1*c2*s3 -j*s1*c2*s3 +i*c1*s2*s3   -s1*s2*s3
         * regroup: x=i*(s1*c2*c3+c1*s2*s3)
         *          y=j*(c1*s2*c3-s1*c2*s3)
         *          z=k*(s1*s2*c3+c1*c2*s3)
         *          s=   c1*c2*c3-s1*s2*s3
         *
         * This implementation agrees with the functions found here:
         * http://lslwiki.net/lslwiki/wakka.php?wakka=LibraryRotationFunctions
         * And with the results in SL.
         *
         * It's also possible to calculate llEuler2Rot by direct multiplication of
         * the Qz, Qy, and Qx vectors (as above - and done in the "accurate" function
         * from the wiki).
         * Apparently in some cases this is better from a numerical precision perspective?
         */

        public LSL_Rotation llEuler2Rot(LSL_Vector v)
        {
            m_host.AddScriptLPS(1);

            double x,y,z,s;

            double c1 = Math.Cos(v.x * 0.5);
            double c2 = Math.Cos(v.y * 0.5);
            double c3 = Math.Cos(v.z * 0.5);
            double s1 = Math.Sin(v.x * 0.5);
            double s2 = Math.Sin(v.y * 0.5);
            double s3 = Math.Sin(v.z * 0.5);

            x = s1 * c2 * c3 + c1 * s2 * s3;
            y = c1 * s2 * c3 - s1 * c2 * s3;
            z = s1 * s2 * c3 + c1 * c2 * s3;
            s = c1 * c2 * c3 - s1 * s2 * s3;

            return new LSL_Rotation(x, y, z, s);
        }

        public LSL_Rotation llAxes2Rot(LSL_Vector fwd, LSL_Vector left, LSL_Vector up)
        {
            m_host.AddScriptLPS(1);
            double s;
            double tr = fwd.x + left.y + up.z + 1.0;

            if (tr >= 1.0)
            {
                s = 0.5 / Math.Sqrt(tr);
                return new LSL_Rotation(
                        (left.z - up.y) * s,
                        (up.x - fwd.z) * s,
                        (fwd.y - left.x) * s,
                        0.25 / s);
            }
            else
            {
                double max = (left.y > up.z) ? left.y : up.z;

                if (max < fwd.x)
                {
                    s = Math.Sqrt(fwd.x - (left.y + up.z) + 1.0);
                    double x = s * 0.5;
                    s = 0.5 / s;
                    return new LSL_Rotation(
                            x,
                            (fwd.y + left.x) * s,
                            (up.x + fwd.z) * s,
                            (left.z - up.y) * s);
                }
                else if (max == left.y)
                {
                    s = Math.Sqrt(left.y - (up.z + fwd.x) + 1.0);
                    double y = s * 0.5;
                    s = 0.5 / s;
                    return new LSL_Rotation(
                            (fwd.y + left.x) * s,
                            y,
                            (left.z + up.y) * s,
                            (up.x - fwd.z) * s);
                }
                else
                {
                    s = Math.Sqrt(up.z - (fwd.x + left.y) + 1.0);
                    double z = s * 0.5;
                    s = 0.5 / s;
                    return new LSL_Rotation(
                            (up.x + fwd.z) * s,
                            (left.z + up.y) * s,
                            z,
                            (fwd.y - left.x) * s);
                }
            }
        }

        public LSL_Vector llRot2Fwd(LSL_Rotation r)
        {
            m_host.AddScriptLPS(1);

            double x, y, z, m;

            m = r.x * r.x + r.y * r.y + r.z * r.z + r.s * r.s;
            // m is always greater than zero
            // if m is not equal to 1 then Rotation needs to be normalized
            if (Math.Abs(1.0 - m) > 0.000001) // allow a little slop here for calculation precision
            {
                m = 1.0 / Math.Sqrt(m);
                r.x *= m;
                r.y *= m;
                r.z *= m;
                r.s *= m;
            }

            // Fast Algebric Calculations instead of Vectors & Quaternions Product
            x = r.x * r.x - r.y * r.y - r.z * r.z + r.s * r.s;
            y = 2 * (r.x * r.y + r.z * r.s);
            z = 2 * (r.x * r.z - r.y * r.s);
            return (new LSL_Vector(x, y, z));
        }

        public LSL_Vector llRot2Left(LSL_Rotation r)
        {
            m_host.AddScriptLPS(1);

            double x, y, z, m;

            m = r.x * r.x + r.y * r.y + r.z * r.z + r.s * r.s;
            // m is always greater than zero
            // if m is not equal to 1 then Rotation needs to be normalized
            if (Math.Abs(1.0 - m) > 0.000001) // allow a little slop here for calculation precision
            {
                m = 1.0 / Math.Sqrt(m);
                r.x *= m;
                r.y *= m;
                r.z *= m;
                r.s *= m;
            }

            // Fast Algebric Calculations instead of Vectors & Quaternions Product
            x = 2 * (r.x * r.y - r.z * r.s);
            y = -r.x * r.x + r.y * r.y - r.z * r.z + r.s * r.s;
            z = 2 * (r.x * r.s + r.y * r.z);
            return (new LSL_Vector(x, y, z));
        }

        public LSL_Vector llRot2Up(LSL_Rotation r)
        {
            m_host.AddScriptLPS(1);
            double x, y, z, m;

            m = r.x * r.x + r.y * r.y + r.z * r.z + r.s * r.s;
            // m is always greater than zero
            // if m is not equal to 1 then Rotation needs to be normalized
            if (Math.Abs(1.0 - m) > 0.000001) // allow a little slop here for calculation precision
            {
                m = 1.0 / Math.Sqrt(m);
                r.x *= m;
                r.y *= m;
                r.z *= m;
                r.s *= m;
            }

            // Fast Algebric Calculations instead of Vectors & Quaternions Product
            x = 2 * (r.x * r.z + r.y * r.s);
            y = 2 * (-r.x * r.s + r.y * r.z);
            z = -r.x * r.x - r.y * r.y + r.z * r.z + r.s * r.s;
            return (new LSL_Vector(x, y, z));
        }

        public LSL_Rotation llRotBetween(LSL_Vector a, LSL_Vector b)
        {
            //A and B should both be normalized
            m_host.AddScriptLPS(1);
            /*  This method is more accurate than the SL one, and thus causes problems
                for scripts that deal with the SL inaccuracy around 180-degrees -.- .._.
                
            double dotProduct = LSL_Vector.Dot(a, b);
            LSL_Vector crossProduct = LSL_Vector.Cross(a, b);
            double magProduct = LSL_Vector.Mag(a) * LSL_Vector.Mag(b);
            double angle = Math.Acos(dotProduct / magProduct);
            LSL_Vector axis = LSL_Vector.Norm(crossProduct);
            double s = Math.Sin(angle / 2);

            double x = axis.x * s;
            double y = axis.y * s;
            double z = axis.z * s;
            double w = Math.Cos(angle / 2);

            if (Double.IsNaN(x) || Double.IsNaN(y) || Double.IsNaN(z) || Double.IsNaN(w))
                return new LSL_Rotation(0.0f, 0.0f, 0.0f, 1.0f);

            return new LSL_Rotation((float)x, (float)y, (float)z, (float)w);
            */
            
            // This method mimics the 180 errors found in SL
            // See www.euclideanspace.com... angleBetween
            LSL_Vector vec_a = a;
            LSL_Vector vec_b = b;
            
            // Eliminate zero length
            LSL_Float vec_a_mag = LSL_Vector.Mag(vec_a);
            LSL_Float vec_b_mag = LSL_Vector.Mag(vec_b);
            if (vec_a_mag < 0.00001 ||
                vec_b_mag < 0.00001)
            {
                return new LSL_Rotation(0.0f, 0.0f, 0.0f, 1.0f);
            }
            
            // Normalize
            vec_a = llVecNorm(vec_a);
            vec_b = llVecNorm(vec_b);

            // Calculate axis and rotation angle
            LSL_Vector axis = vec_a % vec_b;
            LSL_Float cos_theta  = vec_a * vec_b;
    
            // Check if parallel
            if (cos_theta > 0.99999)
            {
                return new LSL_Rotation(0.0f, 0.0f, 0.0f, 1.0f);
            }
            
            // Check if anti-parallel
            else if (cos_theta < -0.99999)
            {
                LSL_Vector orthog_axis = new LSL_Vector(1.0, 0.0, 0.0) - (vec_a.x / (vec_a * vec_a) * vec_a);
                if (LSL_Vector.Mag(orthog_axis)  < 0.000001)  orthog_axis = new LSL_Vector(0.0, 0.0, 1.0);
                return new LSL_Rotation((float)orthog_axis.x, (float)orthog_axis.y, (float)orthog_axis.z, 0.0);
            }
            else // other rotation
            {
                LSL_Float theta = (LSL_Float)Math.Acos(cos_theta) * 0.5f;
                axis = llVecNorm(axis);
                double x, y, z, s, t;
                s = Math.Cos(theta);
                t = Math.Sin(theta);
                x = axis.x * t;
                y = axis.y * t;
                z = axis.z * t;
                return new LSL_Rotation(x,y,z,s);
            }
        }
                
        public void llWhisper(int channelID, string text)
        {
            m_host.AddScriptLPS(1);

            if (text.Length > 1023)
                text = text.Substring(0, 1023);

            World.SimChat(Utils.StringToBytes(text),
                          ChatTypeEnum.Whisper, channelID, m_host.ParentGroup.RootPart.AbsolutePosition, m_host.Name, m_host.UUID, false);

            IWorldComm wComm = m_ScriptEngine.World.RequestModuleInterface<IWorldComm>();
            if (wComm != null)
                wComm.DeliverMessage(ChatTypeEnum.Whisper, channelID, m_host.Name, m_host.UUID, text);
        }

        public void llSay(int channelID, string text)
        {
            m_host.AddScriptLPS(1);

            if (channelID == 0)
                m_SayShoutCount++;

            if (m_SayShoutCount >= 11)
                ScriptSleep(2000);

            if (m_scriptConsoleChannelEnabled && (channelID == m_scriptConsoleChannel))
            {
                Console.WriteLine(text);
            }
            else
            {
                if (text.Length > 1023)
                    text = text.Substring(0, 1023);

                World.SimChat(Utils.StringToBytes(text),
                              ChatTypeEnum.Say, channelID, m_host.ParentGroup.RootPart.AbsolutePosition, m_host.Name, m_host.UUID, false);

                IWorldComm wComm = m_ScriptEngine.World.RequestModuleInterface<IWorldComm>();
                if (wComm != null)
                    wComm.DeliverMessage(ChatTypeEnum.Say, channelID, m_host.Name, m_host.UUID, text);
            }
        }

        public void llShout(int channelID, string text)
        {
            m_host.AddScriptLPS(1);

            if (channelID == 0)
                m_SayShoutCount++;

            if (m_SayShoutCount >= 11)
                ScriptSleep(2000);

            if (text.Length > 1023)
                text = text.Substring(0, 1023);

            World.SimChat(Utils.StringToBytes(text),
                          ChatTypeEnum.Shout, channelID, m_host.ParentGroup.RootPart.AbsolutePosition, m_host.Name, m_host.UUID, true);

            IWorldComm wComm = m_ScriptEngine.World.RequestModuleInterface<IWorldComm>();
            if (wComm != null)
                wComm.DeliverMessage(ChatTypeEnum.Shout, channelID, m_host.Name, m_host.UUID, text);
        }

        public void llRegionSay(int channelID, string text)
        {
            if (channelID == 0)
            {
                LSLError("Cannot use llRegionSay() on channel 0");
                return;
            }

            if (text.Length > 1023)
                text = text.Substring(0, 1023);

            m_host.AddScriptLPS(1);

            IWorldComm wComm = m_ScriptEngine.World.RequestModuleInterface<IWorldComm>();
            if (wComm != null)
                wComm.DeliverMessage(ChatTypeEnum.Region, channelID, m_host.Name, m_host.UUID, text);
        }

        public void  llRegionSayTo(string target, int channel, string msg)
        {
            string error = String.Empty;

            if (msg.Length > 1023)
                msg = msg.Substring(0, 1023);

            m_host.AddScriptLPS(1);

            UUID TargetID;
            UUID.TryParse(target, out TargetID);

            IWorldComm wComm = m_ScriptEngine.World.RequestModuleInterface<IWorldComm>();
            if (wComm != null)
                if (!wComm.DeliverMessageTo(TargetID, channel, m_host.AbsolutePosition, m_host.Name, m_host.UUID, msg, out error))
                    LSLError(error);
        }

        public LSL_Integer llListen(int channelID, string name, string ID, string msg)
        {
            m_host.AddScriptLPS(1);
            UUID keyID;
            UUID.TryParse(ID, out keyID);
            IWorldComm wComm = m_ScriptEngine.World.RequestModuleInterface<IWorldComm>();
            if (wComm != null)
                return wComm.Listen(m_localID, m_itemID, m_host.UUID, channelID, name, keyID, msg);
            else
                return -1;
        }

        public void llListenControl(int number, int active)
        {
            m_host.AddScriptLPS(1);
            IWorldComm wComm = m_ScriptEngine.World.RequestModuleInterface<IWorldComm>();
            if (wComm != null)
                wComm.ListenControl(m_itemID, number, active);
        }

        public void llListenRemove(int number)
        {
            m_host.AddScriptLPS(1);
            IWorldComm wComm = m_ScriptEngine.World.RequestModuleInterface<IWorldComm>();
            if (wComm != null)
                wComm.ListenRemove(m_itemID, number);
        }

        public void llSensor(string name, string id, int type, double range, double arc)
        {
            m_host.AddScriptLPS(1);
            UUID keyID = UUID.Zero;
            UUID.TryParse(id, out keyID);

            AsyncCommands.SensorRepeatPlugin.SenseOnce(m_localID, m_itemID, name, keyID, type, range, arc, m_host);
       }

        public void llSensorRepeat(string name, string id, int type, double range, double arc, double rate)
        {
            m_host.AddScriptLPS(1);
            UUID keyID = UUID.Zero;
            UUID.TryParse(id, out keyID);

            AsyncCommands.SensorRepeatPlugin.SetSenseRepeatEvent(m_localID, m_itemID, name, keyID, type, range, arc, rate, m_host);
        }

        public void llSensorRemove()
        {
            m_host.AddScriptLPS(1);
            AsyncCommands.SensorRepeatPlugin.UnSetSenseRepeaterEvents(m_localID, m_itemID);
        }

        public string resolveName(UUID objecUUID)
        {
            // try avatar username surname
            UserAccount account = World.UserAccountService.GetUserAccount(World.RegionInfo.ScopeID, objecUUID);
            if (account != null)
            {
                string avatarname = account.Name;
                return avatarname;
            }
            // try an scene object
            SceneObjectPart SOP = World.GetSceneObjectPart(objecUUID);
            if (SOP != null)
            {
                string objectname = SOP.Name;
                return objectname;
            }

            EntityBase SensedObject;
            World.Entities.TryGetValue(objecUUID, out SensedObject);

            if (SensedObject == null)
            {
                IGroupsModule groups = World.RequestModuleInterface<IGroupsModule>();
                if (groups != null)
                {
                    GroupRecord gr = groups.GetGroupRecord(objecUUID);
                    if (gr != null)
                        return gr.GroupName;
                }
                return String.Empty;
            }

            return SensedObject.Name;
        }

        public LSL_String llDetectedName(int number)
        {
            m_host.AddScriptLPS(1);
            DetectParams detectedParams = m_ScriptEngine.GetDetectParams(m_itemID, number);
            if (detectedParams == null)
                return String.Empty;
            return detectedParams.Name;
        }

        public LSL_String llDetectedKey(int number)
        {
            m_host.AddScriptLPS(1);
            DetectParams detectedParams = m_ScriptEngine.GetDetectParams(m_itemID, number);
            if (detectedParams == null)
                return String.Empty;
            return detectedParams.Key.ToString();
        }

        public LSL_String llDetectedOwner(int number)
        {
            m_host.AddScriptLPS(1);
            DetectParams detectedParams = m_ScriptEngine.GetDetectParams(m_itemID, number);
            if (detectedParams == null)
                return String.Empty;
            return detectedParams.Owner.ToString();
        }

        public LSL_Integer llDetectedType(int number)
        {
            m_host.AddScriptLPS(1);
            DetectParams detectedParams = m_ScriptEngine.GetDetectParams(m_itemID, number);
            if (detectedParams == null)
                return 0;
            return new LSL_Integer(detectedParams.Type);
        }

        public LSL_Vector llDetectedPos(int number)
        {
            m_host.AddScriptLPS(1);
            DetectParams detectedParams = m_ScriptEngine.GetDetectParams(m_itemID, number);
            if (detectedParams == null)
                return new LSL_Vector();
            return detectedParams.Position;
        }

        public LSL_Vector llDetectedVel(int number)
        {
            m_host.AddScriptLPS(1);
            DetectParams detectedParams = m_ScriptEngine.GetDetectParams(m_itemID, number);
            if (detectedParams == null)
                return new LSL_Vector();
            return detectedParams.Velocity;
        }

        public LSL_Vector llDetectedGrab(int number)
        {
            m_host.AddScriptLPS(1);
            DetectParams parms = m_ScriptEngine.GetDetectParams(m_itemID, number);
            if (parms == null)
                return new LSL_Vector(0, 0, 0);

            return parms.OffsetPos;
        }

        public LSL_Rotation llDetectedRot(int number)
        {
            m_host.AddScriptLPS(1);
            DetectParams detectedParams = m_ScriptEngine.GetDetectParams(m_itemID, number);
            if (detectedParams == null)
                return new LSL_Rotation();
            return detectedParams.Rotation;
        }

        public LSL_Integer llDetectedGroup(int number)
        {
            m_host.AddScriptLPS(1);
            DetectParams detectedParams = m_ScriptEngine.GetDetectParams(m_itemID, number);
            if (detectedParams == null)
                return new LSL_Integer(0);
            if (m_host.GroupID == detectedParams.Group)
                return new LSL_Integer(1);
            return new LSL_Integer(0);
        }

        public LSL_Integer llDetectedLinkNumber(int number)
        {
            m_host.AddScriptLPS(1);
            DetectParams parms = m_ScriptEngine.GetDetectParams(m_itemID, number);
            if (parms == null)
                return new LSL_Integer(0);

            return new LSL_Integer(parms.LinkNum);
        }

        /// <summary>
        /// See http://wiki.secondlife.com/wiki/LlDetectedTouchBinormal for details
        /// </summary>
        public LSL_Vector llDetectedTouchBinormal(int index)
        {
            m_host.AddScriptLPS(1);
            DetectParams detectedParams = m_ScriptEngine.GetDetectParams(m_itemID, index);
            if (detectedParams == null)
                return new LSL_Vector();
            return detectedParams.TouchBinormal;
        }

        /// <summary>
        /// See http://wiki.secondlife.com/wiki/LlDetectedTouchFace for details
        /// </summary>
        public LSL_Integer llDetectedTouchFace(int index)
        {
            m_host.AddScriptLPS(1);
            DetectParams detectedParams = m_ScriptEngine.GetDetectParams(m_itemID, index);
            if (detectedParams == null)
                return new LSL_Integer(-1);
            return new LSL_Integer(detectedParams.TouchFace);
        }

        /// <summary>
        /// See http://wiki.secondlife.com/wiki/LlDetectedTouchNormal for details
        /// </summary>
        public LSL_Vector llDetectedTouchNormal(int index)
        {
            m_host.AddScriptLPS(1);
            DetectParams detectedParams = m_ScriptEngine.GetDetectParams(m_itemID, index);
            if (detectedParams == null)
                return new LSL_Vector();
            return detectedParams.TouchNormal;
        }

        /// <summary>
        /// See http://wiki.secondlife.com/wiki/LlDetectedTouchPos for details
        /// </summary>
        public LSL_Vector llDetectedTouchPos(int index)
        {
            m_host.AddScriptLPS(1);
            DetectParams detectedParams = m_ScriptEngine.GetDetectParams(m_itemID, index);
            if (detectedParams == null)
                return new LSL_Vector();
            return detectedParams.TouchPos;
        }

        /// <summary>
        /// See http://wiki.secondlife.com/wiki/LlDetectedTouchST for details
        /// </summary>
        public LSL_Vector llDetectedTouchST(int index)
        {
            m_host.AddScriptLPS(1);
            DetectParams detectedParams = m_ScriptEngine.GetDetectParams(m_itemID, index);
            if (detectedParams == null)
                return new LSL_Vector(-1.0, -1.0, 0.0);
            return detectedParams.TouchST;
        }

        /// <summary>
        /// See http://wiki.secondlife.com/wiki/LlDetectedTouchUV for details
        /// </summary>
        public LSL_Vector llDetectedTouchUV(int index)
        {
            m_host.AddScriptLPS(1);
            DetectParams detectedParams = m_ScriptEngine.GetDetectParams(m_itemID, index);
            if (detectedParams == null)
                return new LSL_Vector(-1.0, -1.0, 0.0);
            return detectedParams.TouchUV;
        }

        [DebuggerNonUserCode]
        public virtual void llDie()
        {
            m_host.AddScriptLPS(1);
            if (!m_host.ParentGroup.IsAttachment) throw new SelfDeleteException();
        }

        public LSL_Float llGround(LSL_Vector offset)
        {
            m_host.AddScriptLPS(1);
            Vector3 pos = m_host.GetWorldPosition() + new Vector3((float)offset.x,
                                                                  (float)offset.y,
                                                                  (float)offset.z);

            //Get the slope normal.  This gives us the equation of the plane tangent to the slope.
            LSL_Vector vsn = llGroundNormal(offset);

            // Clamp to valid position
            if (pos.X < 0)
                pos.X = 0;
            else if (pos.X >= World.Heightmap.Width)
                pos.X = World.Heightmap.Width - 1;
            if (pos.Y < 0)
                pos.Y = 0;
            else if (pos.Y >= World.Heightmap.Height)
                pos.Y = World.Heightmap.Height - 1;

            //Get the height for the integer coordinates from the Heightmap
            float baseheight = (float)World.Heightmap[(int)pos.X, (int)pos.Y];

            //Calculate the difference between the actual coordinates and the integer coordinates
            float xdiff = pos.X - (float)((int)pos.X);
            float ydiff = pos.Y - (float)((int)pos.Y);

            //Use the equation of the tangent plane to adjust the height to account for slope

            return (((vsn.x * xdiff) + (vsn.y * ydiff)) / (-1 * vsn.z)) + baseheight;
        }

        public LSL_Float llCloud(LSL_Vector offset)
        {
            m_host.AddScriptLPS(1);
            float cloudCover = 0f;
            ICloudModule module = World.RequestModuleInterface<ICloudModule>();
            if (module != null)
            {
                Vector3 pos = m_host.GetWorldPosition();
                int x = (int)(pos.X + offset.x);
                int y = (int)(pos.Y + offset.y);

                cloudCover = module.CloudCover(x, y, 0);

            }
            return cloudCover;
        }

        public LSL_Vector llWind(LSL_Vector offset)
        {
            m_host.AddScriptLPS(1);
            LSL_Vector wind = new LSL_Vector(0, 0, 0);
            IWindModule module = World.RequestModuleInterface<IWindModule>();
            if (module != null)
            {
                Vector3 pos = m_host.GetWorldPosition();
                int x = (int)(pos.X + offset.x);
                int y = (int)(pos.Y + offset.y);

                Vector3 windSpeed = module.WindSpeed(x, y, 0);

                wind.x = windSpeed.X;
                wind.y = windSpeed.Y;
            }
            return wind;
        }

        public void llSetStatus(int status, int value)
        {
            if (m_host == null || m_host.ParentGroup == null || m_host.ParentGroup.IsDeleted)
                return;
            m_host.AddScriptLPS(1);

            int statusrotationaxis = 0;

            if ((status & ScriptBaseClass.STATUS_PHYSICS) == ScriptBaseClass.STATUS_PHYSICS)
            {
                if (value != 0)
                {
                    SceneObjectGroup group = m_host.ParentGroup;
                    bool allow = true;

                    foreach (SceneObjectPart part in group.Parts)
                    {
                        if (part.Scale.X > World.m_maxPhys || part.Scale.Y > World.m_maxPhys || part.Scale.Z > World.m_maxPhys)
                        {
                            allow = false;
                            break;
                        }
                    }

                    if (!allow)
                        return;

                    m_host.ScriptSetPhysicsStatus(true);
                }
                else
                {
                    m_host.ScriptSetPhysicsStatus(false);
                }
            }

            if ((status & ScriptBaseClass.STATUS_PHANTOM) == ScriptBaseClass.STATUS_PHANTOM)
            {
                m_host.ParentGroup.ScriptSetPhantomStatus(value != 0);
            }

            if ((status & ScriptBaseClass.STATUS_CAST_SHADOWS) == ScriptBaseClass.STATUS_CAST_SHADOWS)
            {
                m_host.AddFlag(PrimFlags.CastShadows);
            }

            if ((status & ScriptBaseClass.STATUS_ROTATE_X) == ScriptBaseClass.STATUS_ROTATE_X)
            {
                statusrotationaxis |= ScriptBaseClass.STATUS_ROTATE_X;
            }

            if ((status & ScriptBaseClass.STATUS_ROTATE_Y) == ScriptBaseClass.STATUS_ROTATE_Y)
            {
                statusrotationaxis |= ScriptBaseClass.STATUS_ROTATE_Y;
            }

            if ((status & ScriptBaseClass.STATUS_ROTATE_Z) == ScriptBaseClass.STATUS_ROTATE_Z)
            {
                statusrotationaxis |= ScriptBaseClass.STATUS_ROTATE_Z;
            }

            if ((status & ScriptBaseClass.STATUS_BLOCK_GRAB) == ScriptBaseClass.STATUS_BLOCK_GRAB)
            {
                if (value != 0)
                    m_host.SetBlockGrab(true);
                else
                    m_host.SetBlockGrab(false);
            }

            if ((status & ScriptBaseClass.STATUS_DIE_AT_EDGE) == ScriptBaseClass.STATUS_DIE_AT_EDGE)
            {
                if (value != 0)
                    m_host.SetDieAtEdge(true);
                else
                    m_host.SetDieAtEdge(false);
            }

            if ((status & ScriptBaseClass.STATUS_RETURN_AT_EDGE) == ScriptBaseClass.STATUS_RETURN_AT_EDGE)
            {
                if (value != 0)
                    m_host.SetReturnAtEdge(true);
                else
                    m_host.SetReturnAtEdge(false);
            }

            if ((status & ScriptBaseClass.STATUS_SANDBOX) == ScriptBaseClass.STATUS_SANDBOX)
            {
                if (value != 0)
                    m_host.SetStatusSandbox(true);
                else
                    m_host.SetStatusSandbox(false);
            }

            if (statusrotationaxis != 0)
            {
                m_host.SetAxisRotation(statusrotationaxis, value);
            }
        }

        public LSL_Integer llGetStatus(int status)
        {
            m_host.AddScriptLPS(1);
            // m_log.Debug(m_host.ToString() + " status is " + m_host.GetEffectiveObjectFlags().ToString());
            switch (status)
            {
                case ScriptBaseClass.STATUS_PHYSICS:
                    if ((m_host.GetEffectiveObjectFlags() & (uint)PrimFlags.Physics) == (uint)PrimFlags.Physics)
                    {
                        return 1;
                    }
                    return 0;

                case ScriptBaseClass.STATUS_PHANTOM:
                    if ((m_host.GetEffectiveObjectFlags() & (uint)PrimFlags.Phantom) == (uint)PrimFlags.Phantom)
                    {
                        return 1;
                    }
                    return 0;

                case ScriptBaseClass.STATUS_CAST_SHADOWS:
                    if ((m_host.GetEffectiveObjectFlags() & (uint)PrimFlags.CastShadows) == (uint)PrimFlags.CastShadows)
                    {
                        return 1;
                    }
                    return 0;

                case ScriptBaseClass.STATUS_BLOCK_GRAB:
                    if (m_host.GetBlockGrab())
                        return 1;
                    else
                        return 0;

                case ScriptBaseClass.STATUS_DIE_AT_EDGE:
                    if (m_host.GetDieAtEdge())
                        return 1;
                    else
                        return 0;

                case ScriptBaseClass.STATUS_RETURN_AT_EDGE:
                    if (m_host.GetReturnAtEdge())
                        return 1;
                    else
                        return 0;

                case ScriptBaseClass.STATUS_ROTATE_X:
                    if (m_host.GetAxisRotation(2) == 2)
                        return 1;
                    else
                        return 0;

                case ScriptBaseClass.STATUS_ROTATE_Y:
                    if (m_host.GetAxisRotation(4) == 4)
                        return 1;
                    else
                        return 0;

                case ScriptBaseClass.STATUS_ROTATE_Z:
                    if (m_host.GetAxisRotation(8) == 8)
                        return 1;
                    else
                        return 0;

                case ScriptBaseClass.STATUS_SANDBOX:
                    if (m_host.GetStatusSandbox())
                        return 1;
                    else
                        return 0;
            }
            return 0;
        }

        public void llSetScale(LSL_Vector scale)
        {
            m_host.AddScriptLPS(1);
            SetScale(m_host, scale);
        }

        protected void SetScale(SceneObjectPart part, LSL_Vector scale)
        {
            // TODO: this needs to trigger a persistance save as well
            if (part == null || part.ParentGroup.IsDeleted)
                return;

            if (scale.x < 0.01)
                scale.x = 0.01;
            if (scale.y < 0.01)
                scale.y = 0.01;
            if (scale.z < 0.01)
                scale.z = 0.01;

            if (part.ParentGroup.RootPart.PhysActor != null && part.ParentGroup.RootPart.PhysActor.IsPhysical)
            {
                if (scale.x > World.m_maxPhys)
                    scale.x = World.m_maxPhys;
                if (scale.y > World.m_maxPhys)
                    scale.y = World.m_maxPhys;
                if (scale.z > World.m_maxPhys)
                    scale.z = World.m_maxPhys;
            }

            if (scale.x > World.m_maxNonphys)
                scale.x = World.m_maxNonphys;
            if (scale.y > World.m_maxNonphys)
                scale.y = World.m_maxNonphys;
            if (scale.z > World.m_maxNonphys)
                scale.z = World.m_maxNonphys;

            Vector3 tmp = part.Scale;
            tmp.X = (float)scale.x;
            tmp.Y = (float)scale.y;
            tmp.Z = (float)scale.z;
            part.Scale = tmp;
            part.SendFullUpdateToAllClients();
        }

        public LSL_Vector llGetScale()
        {
            m_host.AddScriptLPS(1);
            return new LSL_Vector(m_host.Scale.X, m_host.Scale.Y, m_host.Scale.Z);
        }

        public void llSetClickAction(int action)
        {
            m_host.AddScriptLPS(1);
            m_host.ClickAction = (byte)action;
            m_host.ParentGroup.HasGroupChanged = true;
            m_host.ScheduleFullUpdate();
            return;
        }

        public void llSetColor(LSL_Vector color, int face)
        {
            m_host.AddScriptLPS(1);

            SetColor(m_host, color, face);
        }

        protected void SetColor(SceneObjectPart part, LSL_Vector color, int face)
        {
            if (part == null || part.ParentGroup == null || part.ParentGroup.IsDeleted)
                return;

            Primitive.TextureEntry tex = part.Shape.Textures;
            Color4 texcolor;
            if (face >= 0 && face < GetNumberOfSides(part))
            {
                texcolor = tex.CreateFace((uint)face).RGBA;
                texcolor.R = Util.Clip((float)color.x, 0.0f, 1.0f);
                texcolor.G = Util.Clip((float)color.y, 0.0f, 1.0f);
                texcolor.B = Util.Clip((float)color.z, 0.0f, 1.0f);
                tex.FaceTextures[face].RGBA = texcolor;
                part.UpdateTextureEntry(tex.GetBytes());
                return;
            }
            else if (face == ScriptBaseClass.ALL_SIDES)
            {
                for (uint i = 0; i < GetNumberOfSides(part); i++)
                {
                    if (tex.FaceTextures[i] != null)
                    {
                        texcolor = tex.FaceTextures[i].RGBA;
                        texcolor.R = Util.Clip((float)color.x, 0.0f, 1.0f);
                        texcolor.G = Util.Clip((float)color.y, 0.0f, 1.0f);
                        texcolor.B = Util.Clip((float)color.z, 0.0f, 1.0f);
                        tex.FaceTextures[i].RGBA = texcolor;
                    }
                    texcolor = tex.DefaultTexture.RGBA;
                    texcolor.R = Util.Clip((float)color.x, 0.0f, 1.0f);
                    texcolor.G = Util.Clip((float)color.y, 0.0f, 1.0f);
                    texcolor.B = Util.Clip((float)color.z, 0.0f, 1.0f);
                    tex.DefaultTexture.RGBA = texcolor;
                }
                part.UpdateTextureEntry(tex.GetBytes());
                return;
            }

            if (face == ScriptBaseClass.ALL_SIDES)
                face = SceneObjectPart.ALL_SIDES;

            m_host.SetFaceColor(new Vector3((float)color.x, (float)color.y, (float)color.z), face);
        }

        public void SetTexGen(SceneObjectPart part, int face,int style)
        {
            if (part == null || part.ParentGroup == null || part.ParentGroup.IsDeleted)
                return;

            Primitive.TextureEntry tex = part.Shape.Textures;
            MappingType textype;
            textype = MappingType.Default;
            if (style == (int)ScriptBaseClass.PRIM_TEXGEN_PLANAR)
                textype = MappingType.Planar;

            if (face >= 0 && face < GetNumberOfSides(part))
            {
                tex.CreateFace((uint) face);
                tex.FaceTextures[face].TexMapType = textype;
                part.UpdateTextureEntry(tex.GetBytes());
                return;
            }
            else if (face == ScriptBaseClass.ALL_SIDES)
            {
                for (uint i = 0; i < GetNumberOfSides(part); i++)
                {
                    if (tex.FaceTextures[i] != null)
                    {
                        tex.FaceTextures[i].TexMapType = textype;
                    }
                    tex.DefaultTexture.TexMapType = textype;
                }
                part.UpdateTextureEntry(tex.GetBytes());
                return;
            }
        }

        public void SetGlow(SceneObjectPart part, int face, float glow)
        {
            if (part == null || part.ParentGroup == null || part.ParentGroup.IsDeleted)
                return;

            Primitive.TextureEntry tex = part.Shape.Textures;
            if (face >= 0 && face < GetNumberOfSides(part))
            {
                tex.CreateFace((uint) face);
                tex.FaceTextures[face].Glow = glow;
                part.UpdateTextureEntry(tex.GetBytes());
                return;
            }
            else if (face == ScriptBaseClass.ALL_SIDES)
            {
                for (uint i = 0; i < GetNumberOfSides(part); i++)
                {
                    if (tex.FaceTextures[i] != null)
                    {
                        tex.FaceTextures[i].Glow = glow;
                    }
                    tex.DefaultTexture.Glow = glow;
                }
                part.UpdateTextureEntry(tex.GetBytes());
                return;
            }
        }

        public void SetShiny(SceneObjectPart part, int face, int shiny, Bumpiness bump)
        {
            if (part == null || part.ParentGroup == null || part.ParentGroup.IsDeleted)
                return;

            Shininess sval = new Shininess();

            switch (shiny)
            {
            case 0:
                sval = Shininess.None;
                break;
            case 1:
                sval = Shininess.Low;
                break;
            case 2:
                sval = Shininess.Medium;
                break;
            case 3:
                sval = Shininess.High;
                break;
            default:
                sval = Shininess.None;
                break;
            }

            Primitive.TextureEntry tex = part.Shape.Textures;
            if (face >= 0 && face < GetNumberOfSides(part))
            {
                tex.CreateFace((uint) face);
                tex.FaceTextures[face].Shiny = sval;
                tex.FaceTextures[face].Bump = bump;
                part.UpdateTextureEntry(tex.GetBytes());
                return;
            }
            else if (face == ScriptBaseClass.ALL_SIDES)
            {
                for (uint i = 0; i < GetNumberOfSides(part); i++)
                {
                    if (tex.FaceTextures[i] != null)
                    {
                        tex.FaceTextures[i].Shiny = sval;
                        tex.FaceTextures[i].Bump = bump;;
                    }
                    tex.DefaultTexture.Shiny = sval;
                    tex.DefaultTexture.Bump = bump;
                }
                part.UpdateTextureEntry(tex.GetBytes());
                return;
            }
        }

        public void SetFullBright(SceneObjectPart part, int face, bool bright)
        {
            if (part == null || part.ParentGroup == null || part.ParentGroup.IsDeleted)
                return;

             Primitive.TextureEntry tex = part.Shape.Textures;
             if (face >= 0 && face < GetNumberOfSides(part))
             {
                 tex.CreateFace((uint) face);
                 tex.FaceTextures[face].Fullbright = bright;
                 part.UpdateTextureEntry(tex.GetBytes());
                 return;
             }
             else if (face == ScriptBaseClass.ALL_SIDES)
             {
                 for (uint i = 0; i < GetNumberOfSides(part); i++)
                 {
                     if (tex.FaceTextures[i] != null)
                     {
                         tex.FaceTextures[i].Fullbright = bright;
                     }
                 }
                 tex.DefaultTexture.Fullbright = bright;
                 part.UpdateTextureEntry(tex.GetBytes());
                 return;
             }
         }

        public LSL_Float llGetAlpha(int face)
        {
            m_host.AddScriptLPS(1);

            return GetAlpha(m_host, face);
        }

        protected LSL_Float GetAlpha(SceneObjectPart part, int face)
        {
            Primitive.TextureEntry tex = part.Shape.Textures;
            if (face == ScriptBaseClass.ALL_SIDES)
            {
                int i;
                double sum = 0.0;
                for (i = 0 ; i < GetNumberOfSides(part); i++)
                    sum += (double)tex.GetFace((uint)i).RGBA.A;
                return sum;
            }
            if (face >= 0 && face < GetNumberOfSides(part))
            {
                return (double)tex.GetFace((uint)face).RGBA.A;
            }
            return 0.0;
        }

        public void llSetAlpha(double alpha, int face)
        {
            m_host.AddScriptLPS(1);

            SetAlpha(m_host, alpha, face);
        }

        public void llSetLinkAlpha(int linknumber, double alpha, int face)
        {
            m_host.AddScriptLPS(1);

            List<SceneObjectPart> parts = GetLinkParts(linknumber);
            if (parts.Count > 0)
            {
                try
                {
                    parts[0].ParentGroup.areUpdatesSuspended = true;
                    foreach (SceneObjectPart part in parts)
                        SetAlpha(part, alpha, face);
                }
                finally
                {
                    parts[0].ParentGroup.areUpdatesSuspended = false;
                }
            }
        }

        protected void SetAlpha(SceneObjectPart part, double alpha, int face)
        {
            if (part == null || part.ParentGroup == null || part.ParentGroup.IsDeleted)
                return;

            Primitive.TextureEntry tex = part.Shape.Textures;
            Color4 texcolor;
            if (face >= 0 && face < GetNumberOfSides(part))
            {
                texcolor = tex.CreateFace((uint)face).RGBA;
                texcolor.A = Util.Clip((float)alpha, 0.0f, 1.0f);
                tex.FaceTextures[face].RGBA = texcolor;
                part.UpdateTextureEntry(tex.GetBytes());
                return;
            }
            else if (face == ScriptBaseClass.ALL_SIDES)
            {
                for (int i = 0; i < GetNumberOfSides(part); i++)
                {
                    if (tex.FaceTextures[i] != null)
                    {
                        texcolor = tex.FaceTextures[i].RGBA;
                        texcolor.A = Util.Clip((float)alpha, 0.0f, 1.0f);
                        tex.FaceTextures[i].RGBA = texcolor;
                    }
                }

                // In some cases, the default texture can be null, eg when every face
                // has a unique texture
                if (tex.DefaultTexture != null)
                {
                    texcolor = tex.DefaultTexture.RGBA;
                    texcolor.A = Util.Clip((float)alpha, 0.0f, 1.0f);
                    tex.DefaultTexture.RGBA = texcolor;
                }
                
                part.UpdateTextureEntry(tex.GetBytes());
                return;
            }
        }

        /// <summary>
        /// Set flexi parameters of a part.
        ///
        /// FIXME: Much of this code should probably be within the part itself.
        /// </summary>
        /// <param name="part"></param>
        /// <param name="flexi"></param>
        /// <param name="softness"></param>
        /// <param name="gravity"></param>
        /// <param name="friction"></param>
        /// <param name="wind"></param>
        /// <param name="tension"></param>
        /// <param name="Force"></param>
        protected void SetFlexi(SceneObjectPart part, bool flexi, int softness, float gravity, float friction,
            float wind, float tension, LSL_Vector Force)
        {
            if (part == null || part.ParentGroup == null || part.ParentGroup.IsDeleted)
                return;

            if (flexi)
            {
                part.Shape.FlexiEntry = true;   // this setting flexi true isn't working, but the below parameters do
                                                                // work once the prim is already flexi
                part.Shape.FlexiSoftness = softness;
                part.Shape.FlexiGravity = gravity;
                part.Shape.FlexiDrag = friction;
                part.Shape.FlexiWind = wind;
                part.Shape.FlexiTension = tension;
                part.Shape.FlexiForceX = (float)Force.x;
                part.Shape.FlexiForceY = (float)Force.y;
                part.Shape.FlexiForceZ = (float)Force.z;
                part.Shape.PathCurve = 0x80;
                part.ParentGroup.HasGroupChanged = true;
                part.ScheduleFullUpdate();
            }
        }

        /// <summary>
        /// Set a light point on a part
        /// </summary>
        /// FIXME: Much of this code should probably be in SceneObjectGroup
        ///
        /// <param name="part"></param>
        /// <param name="light"></param>
        /// <param name="color"></param>
        /// <param name="intensity"></param>
        /// <param name="radius"></param>
        /// <param name="falloff"></param>
        protected void SetPointLight(SceneObjectPart part, bool light, LSL_Vector color, float intensity, float radius, float falloff)
        {
            if (part == null || part.ParentGroup == null || part.ParentGroup.IsDeleted)
                return;

            if (light)
            {
                part.Shape.LightEntry = true;
                part.Shape.LightColorR = Util.Clip((float)color.x, 0.0f, 1.0f);
                part.Shape.LightColorG = Util.Clip((float)color.y, 0.0f, 1.0f);
                part.Shape.LightColorB = Util.Clip((float)color.z, 0.0f, 1.0f);
                part.Shape.LightIntensity = intensity;
                part.Shape.LightRadius = radius;
                part.Shape.LightFalloff = falloff;
            }
            else
            {
                part.Shape.LightEntry = false;
            }

            part.ParentGroup.HasGroupChanged = true;
            part.ScheduleFullUpdate();
        }

        public LSL_Vector llGetColor(int face)
        {
            m_host.AddScriptLPS(1);
            return GetColor(m_host, face);
        }

        protected LSL_Vector GetColor(SceneObjectPart part, int face)
        {
            Primitive.TextureEntry tex = part.Shape.Textures;
            Color4 texcolor;
            LSL_Vector rgb = new LSL_Vector();
            if (face == ScriptBaseClass.ALL_SIDES)
            {
                int i;

                for (i = 0 ; i < GetNumberOfSides(part); i++)
                {
                    texcolor = tex.GetFace((uint)i).RGBA;
                    rgb.x += texcolor.R;
                    rgb.y += texcolor.G;
                    rgb.z += texcolor.B;
                }

                rgb.x /= (float)GetNumberOfSides(part);
                rgb.y /= (float)GetNumberOfSides(part);
                rgb.z /= (float)GetNumberOfSides(part);

                return rgb;
            }
            if (face >= 0 && face < GetNumberOfSides(part))
            {
                texcolor = tex.GetFace((uint)face).RGBA;
                rgb.x = texcolor.R;
                rgb.y = texcolor.G;
                rgb.z = texcolor.B;
                return rgb;
            }
            else
            {
                return new LSL_Vector();
            }
        }

        public void llSetTexture(string texture, int face)
        {
            m_host.AddScriptLPS(1);
            SetTexture(m_host, texture, face);
            ScriptSleep(200);
        }

        public void llSetLinkTexture(int linknumber, string texture, int face)
        {
            m_host.AddScriptLPS(1);

            List<SceneObjectPart> parts = GetLinkParts(linknumber);
            if (parts.Count > 0)
            {
                try
                {
                    parts[0].ParentGroup.areUpdatesSuspended = true;
                    foreach (SceneObjectPart part in parts)
                        SetTexture(part, texture, face);
                }
                finally
                {
                    parts[0].ParentGroup.areUpdatesSuspended = false;
                }
            }
            ScriptSleep(200);
        }

        protected void SetTexture(SceneObjectPart part, string texture, int face)
        {
            if (part == null || part.ParentGroup == null || part.ParentGroup.IsDeleted)
                return;

            UUID textureID = new UUID();

		    textureID = InventoryKey(texture, (int)AssetType.Texture);
		    if (textureID == UUID.Zero)
		    {
			    if (!UUID.TryParse(texture, out textureID))
			        return;
		    }

            Primitive.TextureEntry tex = part.Shape.Textures;

            if (face >= 0 && face < GetNumberOfSides(part))
            {
                Primitive.TextureEntryFace texface = tex.CreateFace((uint)face);
                texface.TextureID = textureID;
                tex.FaceTextures[face] = texface;
                part.UpdateTextureEntry(tex.GetBytes());
                return;
            }
            else if (face == ScriptBaseClass.ALL_SIDES)
            {
                for (uint i = 0; i < GetNumberOfSides(part); i++)
                {
                    if (tex.FaceTextures[i] != null)
                    {
                        tex.FaceTextures[i].TextureID = textureID;
                    }
                }
                tex.DefaultTexture.TextureID = textureID;
                part.UpdateTextureEntry(tex.GetBytes());
                return;
            }
        }

        public void llScaleTexture(double u, double v, int face)
        {
            m_host.AddScriptLPS(1);

            ScaleTexture(m_host, u, v, face);
            ScriptSleep(200);
        }

        protected void ScaleTexture(SceneObjectPart part, double u, double v, int face)
        {
            if (part == null || part.ParentGroup == null || part.ParentGroup.IsDeleted)
                return;

            Primitive.TextureEntry tex = part.Shape.Textures;
            if (face >= 0 && face < GetNumberOfSides(part))
            {
                Primitive.TextureEntryFace texface = tex.CreateFace((uint)face);
                texface.RepeatU = (float)u;
                texface.RepeatV = (float)v;
                tex.FaceTextures[face] = texface;
                part.UpdateTextureEntry(tex.GetBytes());
                return;
            }
            if (face == ScriptBaseClass.ALL_SIDES)
            {
                for (int i = 0; i < GetNumberOfSides(part); i++)
                {
                    if (tex.FaceTextures[i] != null)
                    {
                        tex.FaceTextures[i].RepeatU = (float)u;
                        tex.FaceTextures[i].RepeatV = (float)v;
                    }
                }
                tex.DefaultTexture.RepeatU = (float)u;
                tex.DefaultTexture.RepeatV = (float)v;
                part.UpdateTextureEntry(tex.GetBytes());
                return;
            }
        }

        public void llOffsetTexture(double u, double v, int face)
        {
            m_host.AddScriptLPS(1);
            OffsetTexture(m_host, u, v, face);
            ScriptSleep(200);
        }

        protected void OffsetTexture(SceneObjectPart part, double u, double v, int face)
        {
            if (part == null || part.ParentGroup == null || part.ParentGroup.IsDeleted)
                return;

            Primitive.TextureEntry tex = part.Shape.Textures;
            if (face >= 0 && face < GetNumberOfSides(part))
            {
                Primitive.TextureEntryFace texface = tex.CreateFace((uint)face);
                texface.OffsetU = (float)u;
                texface.OffsetV = (float)v;
                tex.FaceTextures[face] = texface;
                part.UpdateTextureEntry(tex.GetBytes());
                return;
            }
            if (face == ScriptBaseClass.ALL_SIDES)
            {
                for (int i = 0; i < GetNumberOfSides(part); i++)
                {
                    if (tex.FaceTextures[i] != null)
                    {
                        tex.FaceTextures[i].OffsetU = (float)u;
                        tex.FaceTextures[i].OffsetV = (float)v;
                    }
                }
                tex.DefaultTexture.OffsetU = (float)u;
                tex.DefaultTexture.OffsetV = (float)v;
                part.UpdateTextureEntry(tex.GetBytes());
                return;
            }
        }

        public void llRotateTexture(double rotation, int face)
        {
            m_host.AddScriptLPS(1);
            RotateTexture(m_host, rotation, face);
            ScriptSleep(200);
        }

        protected void RotateTexture(SceneObjectPart part, double rotation, int face)
        {
            if (part == null || part.ParentGroup == null || part.ParentGroup.IsDeleted)
                return;

            Primitive.TextureEntry tex = part.Shape.Textures;
            if (face >= 0 && face < GetNumberOfSides(part))
            {
                Primitive.TextureEntryFace texface = tex.CreateFace((uint)face);
                texface.Rotation = (float)rotation;
                tex.FaceTextures[face] = texface;
                part.UpdateTextureEntry(tex.GetBytes());
                return;
            }
            if (face == ScriptBaseClass.ALL_SIDES)
            {
                for (int i = 0; i < GetNumberOfSides(part); i++)
                {
                    if (tex.FaceTextures[i] != null)
                    {
                        tex.FaceTextures[i].Rotation = (float)rotation;
                    }
                }
                tex.DefaultTexture.Rotation = (float)rotation;
                part.UpdateTextureEntry(tex.GetBytes());
                return;
            }
        }

        public LSL_String llGetTexture(int face)
        {
            m_host.AddScriptLPS(1);
            return GetTexture(m_host, face);
        }

        protected LSL_String GetTexture(SceneObjectPart part, int face)
        {
            Primitive.TextureEntry tex = part.Shape.Textures;
            if (face == ScriptBaseClass.ALL_SIDES)
            {
                face = 0;
            }

            if (face >= 0 && face < GetNumberOfSides(part))
            {
                Primitive.TextureEntryFace texface;
                texface = tex.GetFace((uint)face);
                string texture = texface.TextureID.ToString();

                lock (part.TaskInventory)
                {
                    foreach (KeyValuePair<UUID, TaskInventoryItem> inv in part.TaskInventory)
                    {
                        if (inv.Value.AssetID == texface.TextureID)
                        {
                            texture = inv.Value.Name.ToString();
                            break;
                        }
                    }
                }

                return texture;
            }
            else
            {
                return UUID.Zero.ToString();
            }
        }

        public void llSetPos(LSL_Vector pos)
        {
            m_host.AddScriptLPS(1);

            SetPos(m_host, pos);

            ScriptSleep(200);
        }

        // Capped movemment if distance > 10m (http://wiki.secondlife.com/wiki/LlSetPos)
        // note linked setpos is capped "differently"
        private LSL_Vector SetPosAdjust(LSL_Vector start, LSL_Vector end)
        {
            if (llVecDist(start, end) > 10.0f * m_ScriptDistanceFactor)
                return start + m_ScriptDistanceFactor * 10.0f * llVecNorm(end - start);
            else
                return end;
        }

        protected LSL_Vector GetSetPosTarget(SceneObjectPart part, LSL_Vector targetPos, LSL_Vector fromPos)
        {
            if (part == null || part.ParentGroup == null || part.ParentGroup.IsDeleted)
                return fromPos;

            // Capped movemment if distance > 10m (http://wiki.secondlife.com/wiki/LlSetPos)


            float ground = World.GetGroundHeight((float)targetPos.x, (float)targetPos.y);
            bool disable_underground_movement = m_ScriptEngine.Config.GetBoolean("DisableUndergroundMovement", true);

            if (part.ParentGroup.RootPart == part)
            {
                if ((targetPos.z < ground) && disable_underground_movement && m_host.ParentGroup.AttachmentPoint == 0)
                    targetPos.z = ground;
            }
            LSL_Vector real_vec = SetPosAdjust(fromPos, targetPos);

            return real_vec;
        }

        protected void SetPos(SceneObjectPart part, LSL_Vector targetPos)
        {
            if (part == null || part.ParentGroup == null || part.ParentGroup.IsDeleted)
                return;

            LSL_Vector currentPos = GetPartLocalPos(part);
            LSL_Vector toPos = GetSetPosTarget(part, targetPos, currentPos);

            if (part.ParentGroup.RootPart == part)
            {
                SceneObjectGroup parent = part.ParentGroup;
                parent.UpdateGroupPosition(new Vector3((float)toPos.x, (float)toPos.y, (float)toPos.z));
            }
            else
            {
                part.OffsetPosition = new Vector3((float)toPos.x, (float)toPos.y, (float)toPos.z);
                SceneObjectGroup parent = part.ParentGroup;
                parent.HasGroupChanged = true;
                parent.ScheduleGroupForTerseUpdate();
            }
        }

        public LSL_Vector llGetPos()
        {
            m_host.AddScriptLPS(1);
            Vector3 pos = m_host.GetWorldPosition();
            return new LSL_Vector(pos.X, pos.Y, pos.Z);
        }

        public LSL_Vector llGetLocalPos()
        {
            m_host.AddScriptLPS(1);
            return GetPartLocalPos(m_host);
        }

        protected LSL_Vector GetPartLocalPos(SceneObjectPart part)
        {
            m_host.AddScriptLPS(1);
            if (part.ParentID == 0)
            {
                return new LSL_Vector(part.AbsolutePosition.X,
                                      part.AbsolutePosition.Y,
                                      part.AbsolutePosition.Z);
            }
            else
            {
                if (m_host.IsRoot)
                {
                    return new LSL_Vector(m_host.AttachedPos.X,
                                          m_host.AttachedPos.Y,
                                          m_host.AttachedPos.Z);
                }
                else
                {
                    return new LSL_Vector(part.OffsetPosition.X,
                                          part.OffsetPosition.Y,
                                          part.OffsetPosition.Z);
                }
            }
        }

        public void llSetRot(LSL_Rotation rot)
        {
            m_host.AddScriptLPS(1);

            // try to let this work as in SL...
            if (m_host.LinkNum < 2)
            {
                // Special case: If we are root, rotate complete SOG to new
                // rotation.
                // We are root if the link number is 0 (single prim) or 1
                // (root prim). ParentID may be nonzero in attachments and
                // using it would cause attachments and HUDs to rotate
                // to the wrong positions.
                SetRot(m_host, Rot2Quaternion(rot));
            }
            else
            {
                // we are a child. The rotation values will be set to the one of root modified by rot, as in SL. Don't ask.
                SceneObjectPart rootPart = m_host.ParentGroup.RootPart;
                if (rootPart != null) // better safe than sorry
                {
                    SetRot(m_host, rootPart.RotationOffset * Rot2Quaternion(rot));
                }
            }

            ScriptSleep(200);
        }

        public void llSetLocalRot(LSL_Rotation rot)
        {
            m_host.AddScriptLPS(1);
            SetRot(m_host, Rot2Quaternion(rot));
            ScriptSleep(200);
        }

        protected void SetRot(SceneObjectPart part, Quaternion rot)
        {
            if (part == null || part.ParentGroup == null || part.ParentGroup.IsDeleted)
                return;

            part.UpdateRotation(rot);
            // Update rotation does not move the object in the physics scene if it's a linkset.

//KF:  Do NOT use this next line if using ODE physics engine. This need a switch based on .ini Phys Engine type
//          part.ParentGroup.AbsolutePosition = part.ParentGroup.AbsolutePosition;

            // So, after thinking about this for a bit, the issue with the part.ParentGroup.AbsolutePosition = part.ParentGroup.AbsolutePosition line
            // is it isn't compatible with vehicles because it causes the vehicle body to have to be broken down and rebuilt
            // It's perfectly okay when the object is not an active physical body though.
            // So, part.ParentGroup.ResetChildPrimPhysicsPositions(); does the thing that Kitto is warning against
            // but only if the object is not physial and active.   This is important for rotating doors.
            // without the absoluteposition = absoluteposition happening, the doors do not move in the physics
            // scene
            if (part.PhysActor != null && !part.PhysActor.IsPhysical)
            {
                part.ParentGroup.ResetChildPrimPhysicsPositions();
            }
        }

        /// <summary>
        /// See http://lslwiki.net/lslwiki/wakka.php?wakka=ChildRotation
        /// </summary>
        public LSL_Rotation llGetRot()
        {
            // unlinked or root prim then use llRootRotation
            // see llRootRotaion for references.
            if (m_host.LinkNum == 0 || m_host.LinkNum == 1)
            {
                return llGetRootRotation();
            }
            
            m_host.AddScriptLPS(1);
            Quaternion q = m_host.GetWorldRotation();
            return new LSL_Rotation(q.X, q.Y, q.Z, q.W);
        }

        private LSL_Rotation GetPartRot(SceneObjectPart part)
        {
            Quaternion q;
            if (part.LinkNum == 0 || part.LinkNum == 1) // unlinked or root prim
            {
                if (part.ParentGroup.AttachmentPoint != 0)
                {
                    ScenePresence avatar = World.GetScenePresence(part.ParentGroup.AttachedAvatar);
                    if (avatar != null)
                    {
                        if ((avatar.AgentControlFlags & (uint)AgentManager.ControlFlags.AGENT_CONTROL_MOUSELOOK) != 0)
                            q = avatar.CameraRotation; // Mouselook
                        else
                            q = avatar.Rotation; // Currently infrequently updated so may be inaccurate
                    }
                    else
                        q = part.ParentGroup.GroupRotation; // Likely never get here but just in case
                }
                else
                    q = part.ParentGroup.GroupRotation; // just the group rotation
                return new LSL_Rotation(q.X, q.Y, q.Z, q.W);
            }
            q = part.GetWorldRotation();
            return new LSL_Rotation(q.X, q.Y, q.Z, q.W);
        }

        public LSL_Rotation llGetLocalRot()
        {
            m_host.AddScriptLPS(1);
            return new LSL_Rotation(m_host.RotationOffset.X, m_host.RotationOffset.Y, m_host.RotationOffset.Z, m_host.RotationOffset.W);
        }

        public void llSetForce(LSL_Vector force, int local)
        {
            m_host.AddScriptLPS(1);

            if (!m_host.ParentGroup.IsDeleted)
            {
                if (local != 0)
                    force *= llGetRot();

                m_host.ParentGroup.RootPart.SetForce(new Vector3((float)force.x, (float)force.y, (float)force.z));
            }
        }

        public LSL_Vector llGetForce()
        {
            LSL_Vector force = new LSL_Vector(0.0, 0.0, 0.0);

            m_host.AddScriptLPS(1);

            if (!m_host.ParentGroup.IsDeleted)
            {
                Vector3 tmpForce = m_host.ParentGroup.RootPart.GetForce();
                force.x = tmpForce.X;
                force.y = tmpForce.Y;
                force.z = tmpForce.Z;
            }

            return force;
        }

        public LSL_Integer llTarget(LSL_Vector position, double range)
        {
            m_host.AddScriptLPS(1);
            return m_host.ParentGroup.registerTargetWaypoint(
                new Vector3((float)position.x, (float)position.y, (float)position.z), (float)range);
        }

        public void llTargetRemove(int number)
        {
            m_host.AddScriptLPS(1);
            m_host.ParentGroup.unregisterTargetWaypoint(number);
        }

        public LSL_Integer llRotTarget(LSL_Rotation rot, double error)
        {
            m_host.AddScriptLPS(1);
            return m_host.ParentGroup.registerRotTargetWaypoint(
                new Quaternion((float)rot.x, (float)rot.y, (float)rot.z, (float)rot.s), (float)error);
        }

        public void llRotTargetRemove(int number)
        {
            m_host.AddScriptLPS(1);
            m_host.ParentGroup.unregisterRotTargetWaypoint(number);
        }

        public void llMoveToTarget(LSL_Vector target, double tau)
        {
            m_host.AddScriptLPS(1);
            m_host.MoveToTarget(new Vector3((float)target.x, (float)target.y, (float)target.z), (float)tau);
        }

        public void llStopMoveToTarget()
        {
            m_host.AddScriptLPS(1);
            m_host.StopMoveToTarget();
        }

        public void llApplyImpulse(LSL_Vector force, int local)
        {
            m_host.AddScriptLPS(1);
            //No energy force yet
            Vector3 v = new Vector3((float)force.x, (float)force.y, (float)force.z);
            if (v.Length() > 20000.0f)
            {
                v.Normalize();
                v = v * 20000.0f;
            }
            m_host.ApplyImpulse(v, local != 0);
        }

        public void llApplyRotationalImpulse(LSL_Vector force, int local)
        {
            m_host.AddScriptLPS(1);
            m_host.ApplyAngularImpulse(new Vector3((float)force.x, (float)force.y, (float)force.z), local != 0);
        }

        public void llSetTorque(LSL_Vector torque, int local)
        {
            m_host.AddScriptLPS(1);
            m_host.SetAngularImpulse(new Vector3((float)torque.x, (float)torque.y, (float)torque.z), local != 0);
        }

        public LSL_Vector llGetTorque()
        {
            m_host.AddScriptLPS(1);
            Vector3 torque = m_host.ParentGroup.GetTorque();
            return new LSL_Vector(torque.X,torque.Y,torque.Z);
        }

        public void llSetForceAndTorque(LSL_Vector force, LSL_Vector torque, int local)
        {
            m_host.AddScriptLPS(1);
            llSetForce(force, local);
            llSetTorque(torque, local);
        }

        public LSL_Vector llGetVel()
        {
            m_host.AddScriptLPS(1);

            Vector3 vel;

            if (m_host.ParentGroup.IsAttachment)
            {
                ScenePresence avatar = m_host.ParentGroup.Scene.GetScenePresence(m_host.ParentGroup.AttachedAvatar);
                vel = avatar.Velocity;
            }
            else
            {
                vel = m_host.Velocity;
            }

            return new LSL_Vector(vel.X, vel.Y, vel.Z);
        }

        public LSL_Vector llGetAccel()
        {
            m_host.AddScriptLPS(1);
            return new LSL_Vector(m_host.Acceleration.X, m_host.Acceleration.Y, m_host.Acceleration.Z);
        }

        public LSL_Vector llGetOmega()
        {
            m_host.AddScriptLPS(1);
            return new LSL_Vector(m_host.AngularVelocity.X, m_host.AngularVelocity.Y, m_host.AngularVelocity.Z);
        }

        public LSL_Float llGetTimeOfDay()
        {
            m_host.AddScriptLPS(1);
            return (double)((DateTime.Now.TimeOfDay.TotalMilliseconds / 1000) % (3600 * 4));
        }

        public LSL_Float llGetWallclock()
        {
            m_host.AddScriptLPS(1);
            return DateTime.Now.TimeOfDay.TotalSeconds;
        }

        public LSL_Float llGetTime()
        {
            m_host.AddScriptLPS(1);
            TimeSpan ScriptTime = DateTime.Now - m_timer;
            return (double)(ScriptTime.TotalMilliseconds / 1000);
        }

        public void llResetTime()
        {
            m_host.AddScriptLPS(1);
            m_timer = DateTime.Now;
        }

        public LSL_Float llGetAndResetTime()
        {
            m_host.AddScriptLPS(1);
            TimeSpan ScriptTime = DateTime.Now - m_timer;
            m_timer = DateTime.Now;
            return (double)(ScriptTime.TotalMilliseconds / 1000);
        }

        public void llSound(string sound, double volume, int queue, int loop)
        {
            m_host.AddScriptLPS(1);
            // This function has been deprecated
            // see http://www.lslwiki.net/lslwiki/wakka.php?wakka=llSound
            Deprecated("llSound");
        }

        // Xantor 20080528 PlaySound updated so it accepts an objectinventory name -or- a key to a sound
        // 20080530 Updated to remove code duplication
        public void llPlaySound(string sound, double volume)
        {
            m_host.AddScriptLPS(1);

            // send the sound, once, to all clients in range
            m_host.SendSound(KeyOrName(sound).ToString(), volume, false, 0, 0, false, false);
        }

        // Xantor 20080528 we should do this differently.
        // 1) apply the sound to the object
        // 2) schedule full update
        // just sending the sound out once doesn't work so well when other avatars come in view later on
        // or when the prim gets moved, changed, sat on, whatever
        // see large number of mantises (mantes?)
        // 20080530 Updated to remove code duplication
        // 20080530 Stop sound if there is one, otherwise volume only changes don't work
        public void llLoopSound(string sound, double volume)
        {
            m_host.AddScriptLPS(1);

            if (m_host.Sound != UUID.Zero)
                llStopSound();

            m_host.Sound = KeyOrName(sound);
            m_host.SoundGain = volume;
            m_host.SoundFlags = 1;      // looping
            m_host.SoundRadius = 20;    // Magic number, 20 seems reasonable. Make configurable?

            m_host.ScheduleFullUpdate();
            m_host.SendFullUpdateToAllClients();
        }

        public void llLoopSoundMaster(string sound, double volume)
        {
            m_host.AddScriptLPS(1);
            m_host.ParentGroup.LoopSoundMasterPrim = m_host;
            lock (m_host.ParentGroup.LoopSoundSlavePrims)
            {
                foreach (SceneObjectPart prim in m_host.ParentGroup.LoopSoundSlavePrims)
                {
                    if (prim.Sound != UUID.Zero)
                        llStopSound();

                    prim.Sound = KeyOrName(sound);
                    prim.SoundGain = volume;
                    prim.SoundFlags = 1;      // looping
                    prim.SoundRadius = 20;    // Magic number, 20 seems reasonable. Make configurable?

                    prim.ScheduleFullUpdate();
                    prim.SendFullUpdateToAllClients();
                }
            }
            if (m_host.Sound != UUID.Zero)
                llStopSound();

            m_host.Sound = KeyOrName(sound);
            m_host.SoundGain = volume;
            m_host.SoundFlags = 1;      // looping
            m_host.SoundRadius = 20;    // Magic number, 20 seems reasonable. Make configurable?

            m_host.ScheduleFullUpdate();
            m_host.SendFullUpdateToAllClients();
        }

        public void llLoopSoundSlave(string sound, double volume)
        {
            m_host.AddScriptLPS(1);
            lock (m_host.ParentGroup.LoopSoundSlavePrims)
            {
                m_host.ParentGroup.LoopSoundSlavePrims.Add(m_host);
            }
        }

        public void llPlaySoundSlave(string sound, double volume)
        {
            m_host.AddScriptLPS(1);

            // send the sound, once, to all clients in range
            m_host.SendSound(KeyOrName(sound).ToString(), volume, false, 0, 0, true, false);
        }

        public void llTriggerSound(string sound, double volume)
        {
            m_host.AddScriptLPS(1);
            // send the sound, once, to all clients in range
            m_host.SendSound(KeyOrName(sound).ToString(), volume, true, 0, 0, false, false);
        }

        // Xantor 20080528: Clear prim data of sound instead
        public void llStopSound()
        {
            m_host.AddScriptLPS(1);
            if (m_host.ParentGroup.LoopSoundSlavePrims.Contains(m_host))
            {
                if (m_host.ParentGroup.LoopSoundMasterPrim == m_host)
                {
                    foreach (SceneObjectPart part in m_host.ParentGroup.LoopSoundSlavePrims)
                    {
                        part.Sound = UUID.Zero;
                        part.SoundGain = 0;
                        part.SoundFlags = 0;
                        part.SoundRadius = 0;
                        part.ScheduleFullUpdate();
                        part.SendFullUpdateToAllClients();
                    }
                    m_host.ParentGroup.LoopSoundMasterPrim = null;
                    m_host.ParentGroup.LoopSoundSlavePrims.Clear();
                }
                else
                {
                    m_host.Sound = UUID.Zero;
                    m_host.SoundGain = 0;
                    m_host.SoundFlags = 0;
                    m_host.SoundRadius = 0;
                    m_host.ScheduleFullUpdate();
                    m_host.SendFullUpdateToAllClients();
                }
            }
            else
            {
                m_host.Sound = UUID.Zero;
                m_host.SoundGain = 0;
                m_host.SoundFlags = 0;
                m_host.SoundRadius = 0;
                m_host.ScheduleFullUpdate();
                m_host.SendFullUpdateToAllClients();
            }
        }

        public void llPreloadSound(string sound)
        {
            m_host.AddScriptLPS(1);
            m_host.PreloadSound(sound);
            ScriptSleep(1000);
        }

        /// <summary>
        /// Return a portion of the designated string bounded by
        /// inclusive indices (start and end). As usual, the negative
        /// indices, and the tolerance for out-of-bound values, makes
        /// this more complicated than it might otherwise seem.
        /// </summary>
        public LSL_String llGetSubString(string src, int start, int end)
        {
            m_host.AddScriptLPS(1);

            // Normalize indices (if negative).
            // After normlaization they may still be
            // negative, but that is now relative to
            // the start, rather than the end, of the
            // sequence.

            if (start < 0)
            {
                start = src.Length+start;
            }
            if (end < 0)
            {
                end = src.Length+end;
            }

            // Conventional substring
            if (start <= end)
            {
                // Implies both bounds are out-of-range.
                if (end < 0 || start >= src.Length)
                {
                    return String.Empty;
                }
                // If end is positive, then it directly
                // corresponds to the lengt of the substring
                // needed (plus one of course). BUT, it
                // must be within bounds.
                if (end >= src.Length)
                {
                    end = src.Length-1;
                }

                if (start < 0)
                {
                    return src.Substring(0,end+1);
                }
                // Both indices are positive
                return src.Substring(start, (end+1) - start);
            }

            // Inverted substring (end < start)
            else
            {
                // Implies both indices are below the
                // lower bound. In the inverted case, that
                // means the entire string will be returned
                // unchanged.
                if (start < 0)
                {
                    return src;
                }
                // If both indices are greater than the upper
                // bound the result may seem initially counter
                // intuitive.
                if (end >= src.Length)
                {
                    return src;
                }

                if (end < 0)
                {
                    if (start < src.Length)
                    {
                        return src.Substring(start);
                    }
                    else
                    {
                        return String.Empty;
                    }
                }
                else
                {
                    if (start < src.Length)
                    {
                        return src.Substring(0,end+1) + src.Substring(start);
                    }
                    else
                    {
                        return src.Substring(0,end+1);
                    }
                }
            }
         }

        /// <summary>
        /// Delete substring removes the specified substring bounded
        /// by the inclusive indices start and end. Indices may be
        /// negative (indicating end-relative) and may be inverted,
        /// i.e. end < start.
        /// </summary>
        public LSL_String llDeleteSubString(string src, int start, int end)
        {
            m_host.AddScriptLPS(1);

            // Normalize indices (if negative).
            // After normlaization they may still be
            // negative, but that is now relative to
            // the start, rather than the end, of the
            // sequence.
            if (start < 0)
            {
                start = src.Length+start;
            }
            if (end < 0)
            {
                end = src.Length+end;
            }
            // Conventionally delimited substring
            if (start <= end)
            {
                // If both bounds are outside of the existing
                // string, then return unchanges.
                if (end < 0 || start >= src.Length)
                {
                    return src;
                }
                // At least one bound is in-range, so we
                // need to clip the out-of-bound argument.
                if (start < 0)
                {
                    start = 0;
                }

                if (end >= src.Length)
                {
                    end = src.Length-1;
                }

                return src.Remove(start,end-start+1);
            }
            // Inverted substring
            else
            {
                // In this case, out of bounds means that
                // the existing string is part of the cut.
                if (start < 0 || end >= src.Length)
                {
                    return String.Empty;
                }

                if (end > 0)
                {
                    if (start < src.Length)
                    {
                        return src.Remove(start).Remove(0,end+1);
                    }
                    else
                    {
                        return src.Remove(0,end+1);
                    }
                }
                else
                {
                    if (start < src.Length)
                    {
                        return src.Remove(start);
                    }
                    else
                    {
                        return src;
                    }
                }
            }
        }

        /// <summary>
        /// Insert string inserts the specified string identified by src
        /// at the index indicated by index. Index may be negative, in
        /// which case it is end-relative. The index may exceed either
        /// string bound, with the result being a concatenation.
        /// </summary>
        public LSL_String llInsertString(string dest, int index, string src)
        {
            m_host.AddScriptLPS(1);

            // Normalize indices (if negative).
            // After normlaization they may still be
            // negative, but that is now relative to
            // the start, rather than the end, of the
            // sequence.
            if (index < 0)
            {
                index = dest.Length+index;

                // Negative now means it is less than the lower
                // bound of the string.

                if (index < 0)
                {
                    return src+dest;
                }

            }

            if (index >= dest.Length)
            {
                return dest+src;
            }

            // The index is in bounds.
            // In this case the index refers to the index that will
            // be assigned to the first character of the inserted string.
            // So unlike the other string operations, we do not add one
            // to get the correct string length.
            return dest.Substring(0,index)+src+dest.Substring(index);

        }

        public LSL_String llToUpper(string src)
        {
            m_host.AddScriptLPS(1);
            return src.ToUpper();
        }

        public LSL_String llToLower(string src)
        {
            m_host.AddScriptLPS(1);
            return src.ToLower();
        }

        public LSL_Integer llGiveMoney(string destination, int amount)
        {
            UUID invItemID=InventorySelf();
            if (invItemID == UUID.Zero)
                return 0;

            m_host.AddScriptLPS(1);

            m_host.TaskInventory.LockItemsForRead(true);
            TaskInventoryItem item = m_host.TaskInventory[invItemID];
            m_host.TaskInventory.LockItemsForRead(false);

            if (item.PermsGranter == UUID.Zero)
                return 0;

            if ((item.PermsMask & ScriptBaseClass.PERMISSION_DEBIT) == 0)
            {
                LSLError("No permissions to give money");
                return 0;
            }

            UUID toID = new UUID();

            if (!UUID.TryParse(destination, out toID))
            {
                LSLError("Bad key in llGiveMoney");
                return 0;
            }

            IMoneyModule money = World.RequestModuleInterface<IMoneyModule>();

            if (money == null)
            {
                NotImplemented("llGiveMoney");
                return 0;
            }

            bool result = money.ObjectGiveMoney(
                m_host.ParentGroup.RootPart.UUID, m_host.ParentGroup.RootPart.OwnerID, toID, amount);

            if (result)
                return 1;

            return 0;
        }

        public void llMakeExplosion(int particles, double scale, double vel, double lifetime, double arc, string texture, LSL_Vector offset)
        {
            m_host.AddScriptLPS(1);
            Deprecated("llMakeExplosion");
            ScriptSleep(100);
        }

        public void llMakeFountain(int particles, double scale, double vel, double lifetime, double arc, int bounce, string texture, LSL_Vector offset, double bounce_offset)
        {
            m_host.AddScriptLPS(1);
            Deprecated("llMakeFountain");
            ScriptSleep(100);
        }

        public void llMakeSmoke(int particles, double scale, double vel, double lifetime, double arc, string texture, LSL_Vector offset)
        {
            m_host.AddScriptLPS(1);
            Deprecated("llMakeSmoke");
            ScriptSleep(100);
        }

        public void llMakeFire(int particles, double scale, double vel, double lifetime, double arc, string texture, LSL_Vector offset)
        {
            m_host.AddScriptLPS(1);
            Deprecated("llMakeFire");
            ScriptSleep(100);
        }

        public void llRezAtRoot(string inventory, LSL_Vector pos, LSL_Vector vel, LSL_Rotation rot, int param)
        {
            m_host.AddScriptLPS(1);

            if (Double.IsNaN(rot.x) || Double.IsNaN(rot.y) || Double.IsNaN(rot.z) || Double.IsNaN(rot.s))
                return;
            float dist = (float)llVecDist(llGetPos(), pos);

            if (dist > m_ScriptDistanceFactor * 10.0f)
                return;

            //Clone is thread-safe
            TaskInventoryDictionary partInventory = (TaskInventoryDictionary)m_host.TaskInventory.Clone();

            foreach (KeyValuePair<UUID, TaskInventoryItem> inv in partInventory)
            {
                if (inv.Value.Name == inventory)
                {
                    // make sure we're an object.
                    if (inv.Value.InvType != (int)InventoryType.Object)
                    {
                        llSay(0, "Unable to create requested object. Object is missing from database.");
                        return;
                    }

                    Vector3 llpos = new Vector3((float)pos.x, (float)pos.y, (float)pos.z);
                    Vector3 llvel = new Vector3((float)vel.x, (float)vel.y, (float)vel.z);

                    // need the magnitude later
                    float velmag = (float)Util.GetMagnitude(llvel);

                    SceneObjectGroup new_group = World.RezObject(m_host, inv.Value, llpos, Rot2Quaternion(rot), llvel, param);

                    // If either of these are null, then there was an unknown error.
                    if (new_group == null)
                        continue;

                    // objects rezzed with this method are die_at_edge by default.
                    new_group.RootPart.SetDieAtEdge(true);

                    new_group.ResumeScripts();

                    m_ScriptEngine.PostObjectEvent(m_host.LocalId, new EventParams(
                            "object_rez", new Object[] {
                            new LSL_String(
                            new_group.RootPart.UUID.ToString()) },
                            new DetectParams[0]));

                    float groupmass = new_group.GetMass();

                    if (new_group.RootPart.PhysActor != null && new_group.RootPart.PhysActor.IsPhysical && llvel != Vector3.Zero)
                    {
                        //Recoil.
                        llApplyImpulse(new LSL_Vector(llvel.X * groupmass, llvel.Y * groupmass, llvel.Z * groupmass), 0);
                    }
                    // Variable script delay? (see (http://wiki.secondlife.com/wiki/LSL_Delay)
                    ScriptSleep((int)((groupmass * velmag) / 10));
                    ScriptSleep(100);
                    return;
                }
            }

            llSay(0, "Could not find object " + inventory);
        }

        public void llRezObject(string inventory, LSL_Vector pos, LSL_Vector vel, LSL_Rotation rot, int param)
        {
            llRezAtRoot(inventory, pos, vel, rot, param);
        }

        public void llLookAt(LSL_Vector target, double strength, double damping)
        {
            /*
            m_host.AddScriptLPS(1);
            // Determine where we are looking from
            LSL_Vector from = llGetPos();

            // Work out the normalised vector from the source to the target
            LSL_Vector delta = llVecNorm(target - from);
            LSL_Vector angle = new LSL_Vector(0,0,0);

            // Calculate the yaw
            // subtracting PI_BY_TWO is required to compensate for the odd SL co-ordinate system
            angle.x = llAtan2(delta.z, delta.y) - ScriptBaseClass.PI_BY_TWO;

            // Calculate pitch
            angle.y = llAtan2(delta.x, llSqrt((delta.y * delta.y) + (delta.z * delta.z)));

            // we need to convert from a vector describing
            // the angles of rotation in radians into rotation value

            LSL_Types.Quaternion rot = llEuler2Rot(angle);

            // This would only work if your physics system contains an APID controller:
            // Quaternion rotation = new Quaternion((float)rot.x, (float)rot.y, (float)rot.z, (float)rot.s);
            // m_host.startLookAt(rotation, (float)damping, (float)strength);
            
            // Orient the object to the angle calculated
            llSetRot(rot);
            */

            //The above code, while nice, doesn't replicate the behaviour of SL and tends to "roll" the object.
            //There's probably a smarter way of doing this, my rotation math-fu is weak.
            // http://bugs.meta7.com/view.php?id=28
            //                                       - Tom

			/* And the following does not do the job either. It has to be performed inside the ODE glue-code. -.- .._.
			LSL_Rotation newrot = llGetRot() * llRotBetween(new LSL_Vector(1.0d, 0.0d, 0.0d) * llGetRot(), new LSL_Vector(0.0d, 0.0d, -1.0d));
            llSetRot(newrot * llRotBetween(new LSL_Vector(0.0d,0.0d,1.0d) * newrot, target - llGetPos()));
			*/
            if (m_host.PhysActor != null && !m_host.PhysActor.IsPhysical)
            {
                // Part is non-phys, convert this to a llSetRot()
                Vector3 tgt = new Vector3((float)target.x, (float)target.y, (float)target.z);
                Vector3 dir = tgt - m_host.GroupPosition;
				dir.Normalize();
                float tzrot = (float)Math.Atan2(dir.Y, dir.X);
                float txy = (float)Math.Sqrt((dir.X * dir.X) + (dir.Y * dir.Y));
                float terot = (float)Math.Atan2(-dir.Z, txy);
                LSL_Vector az = new LSL_Vector(0.0f, 0.0f, tzrot);
                LSL_Vector ae = new LSL_Vector(0.0f, terot, 0.0f);
                LSL_Types.Quaternion spin =  llEuler2Rot(az);
                LSL_Types.Quaternion rot =  llEuler2Rot(ae) * spin;
                llSetRot(rot);
            }
            else
            {
    			// Physical, send the target vector to RotLookAt method inside a 'rotation', the .w -99.9 value indicates it is really a LookAt.
    			Quaternion q = new Quaternion((float)target.x, (float)target.y, (float)target.z, -99.9f);
    			m_host.RotLookAt(q, (float)strength, (float)damping);
            }

        }
        
        public void llRotLookAt(LSL_Rotation target, double strength, double damping)
        {
            m_host.AddScriptLPS(1);
//            NotImplemented("llRotLookAt");
            m_host.RotLookAt(Rot2Quaternion(target), (float)strength, (float)damping);
            
        }

        public void llStopLookAt()
        {
            m_host.AddScriptLPS(1);
//            NotImplemented("llStopLookAt");
            m_host.StopLookAt();
        }

        public void llSetTimerEvent(double sec)
        {
            if (sec != 0.0 && sec < m_MinTimerInterval)
                sec = m_MinTimerInterval;
            m_host.AddScriptLPS(1);
            // Setting timer repeat
            AsyncCommands.TimerPlugin.SetTimerEvent(m_localID, m_itemID, sec);
        }

        public virtual void llSleep(double sec)
        {
            m_host.AddScriptLPS(1);
            Thread.Sleep((int)(sec * 1000));
        }

        public LSL_Float llGetMass()
        {
            m_host.AddScriptLPS(1);
            return m_host.GetMass();
        }

        public void llCollisionFilter(string name, string id, int accept)
        {
            m_host.AddScriptLPS(1);
            m_host.CollisionFilter.Clear();
            if (id != null)
            {
                m_host.CollisionFilter.Add(accept,id);
            }
            else
            {
                m_host.CollisionFilter.Add(accept,name);
            }
        }

        public void llTakeControls(int controls, int accept, int pass_on)
        {
            TaskInventoryItem item;

            m_host.TaskInventory.LockItemsForRead(true);
            if (!m_host.TaskInventory.ContainsKey(InventorySelf()))
            {
                m_host.TaskInventory.LockItemsForRead(false);
                return;
            }
            else
            {
                item = m_host.TaskInventory[InventorySelf()];
            }
            m_host.TaskInventory.LockItemsForRead(false);

            if (item.PermsGranter != UUID.Zero)
            {
                ScenePresence presence = World.GetScenePresence(item.PermsGranter);

                if (presence != null)
                {
                    if ((item.PermsMask & ScriptBaseClass.PERMISSION_TAKE_CONTROLS) != 0)
                    {
                        presence.RegisterControlEventsToScript(controls, accept, pass_on, m_localID, m_itemID);
                    }
                }
            }

            m_host.AddScriptLPS(1);
        }

        public void llReleaseControls()
        {
            TaskInventoryItem item;

            m_host.TaskInventory.LockItemsForRead(true);
            lock (m_host.TaskInventory)
            {
                
                if (!m_host.TaskInventory.ContainsKey(InventorySelf()))
                {
                    m_host.TaskInventory.LockItemsForRead(false);
                    return;
                }
                else
                {
                    item = m_host.TaskInventory[InventorySelf()];
                }
            }
            m_host.TaskInventory.LockItemsForRead(false);

            m_host.AddScriptLPS(1);

            if (item.PermsGranter != UUID.Zero)
            {
                ScenePresence presence = World.GetScenePresence(item.PermsGranter);

                if (presence != null)
                {
                    if ((item.PermsMask & ScriptBaseClass.PERMISSION_TAKE_CONTROLS) != 0)
                    {
                        // Unregister controls from Presence
                        presence.UnRegisterControlEventsToScript(m_localID, m_itemID);
                        // Remove Take Control permission.
                        item.PermsMask &= ~ScriptBaseClass.PERMISSION_TAKE_CONTROLS;
                    }
                }
            }
        }

        public void llReleaseURL(string url)
        {
            m_host.AddScriptLPS(1);
            if (m_UrlModule != null)
                m_UrlModule.ReleaseURL(url);
        }

        public void llAttachToAvatar(int attachment)
        {
            m_host.AddScriptLPS(1);

            TaskInventoryItem item;

            m_host.TaskInventory.LockItemsForRead(true);

            if (!m_host.TaskInventory.ContainsKey(InventorySelf()))
            {
                m_host.TaskInventory.LockItemsForRead(false);
                return;
            }
            else
            {
                item = m_host.TaskInventory[InventorySelf()];
            }

            m_host.TaskInventory.LockItemsForRead(false);

            if (item.PermsGranter != m_host.OwnerID)
                return;

            if ((item.PermsMask & ScriptBaseClass.PERMISSION_ATTACH) != 0)
            {
                SceneObjectGroup grp = m_host.ParentGroup;

                ScenePresence presence = World.GetScenePresence(m_host.OwnerID);

                IAttachmentsModule attachmentsModule = m_ScriptEngine.World.AttachmentsModule;
                if (attachmentsModule != null)
                    attachmentsModule.AttachObject(presence, grp, (uint)attachment, false);
            }
        }

        public void llDetachFromAvatar()
        {
            m_host.AddScriptLPS(1);

            if (m_host.ParentGroup.AttachmentPoint == 0)
                return;

            TaskInventoryItem item;

            m_host.TaskInventory.LockItemsForRead(true);

            if (!m_host.TaskInventory.ContainsKey(InventorySelf()))
            {
                m_host.TaskInventory.LockItemsForRead(false);
                return;
            }
            else
            {
                item = m_host.TaskInventory[InventorySelf()];
            }
            m_host.TaskInventory.LockItemsForRead(false);


            if (item.PermsGranter != m_host.OwnerID)
                return;

            if ((item.PermsMask & ScriptBaseClass.PERMISSION_ATTACH) != 0)
            {
                IAttachmentsModule attachmentsModule = m_ScriptEngine.World.AttachmentsModule;
                if (attachmentsModule != null)
                    Util.FireAndForget(DetachWrapper, m_host);
            }
        }

        private void DetachWrapper(object o)
        {
            SceneObjectPart host = (SceneObjectPart)o;

            SceneObjectGroup grp = host.ParentGroup;
            UUID itemID = grp.GetFromItemID();
            ScenePresence presence = World.GetScenePresence(host.OwnerID);

            IAttachmentsModule attachmentsModule = m_ScriptEngine.World.AttachmentsModule;
            if (attachmentsModule != null)
                attachmentsModule.DetachSingleAttachmentToInv(presence, itemID);
        }

        public void llTakeCamera(string avatar)
        {
            m_host.AddScriptLPS(1);
            Deprecated("llTakeCamera");
        }

        public void llReleaseCamera(string avatar)
        {
            m_host.AddScriptLPS(1);
            Deprecated("llReleaseCamera");
        }

        public LSL_String llGetOwner()
        {
            m_host.AddScriptLPS(1);

            return m_host.OwnerID.ToString();
        }

        public void llInstantMessage(string user, string message)
        {
            UUID result;
            if (!UUID.TryParse(user, out result))
            {
                ShoutError("An invalid key  was passed to llInstantMessage");
                ScriptSleep(2000);
                return;
            }
            

            m_host.AddScriptLPS(1);

            // We may be able to use ClientView.SendInstantMessage here, but we need a client instance.
            // InstantMessageModule.OnInstantMessage searches through a list of scenes for a client matching the toAgent,
            // but I don't think we have a list of scenes available from here.
            // (We also don't want to duplicate the code in OnInstantMessage if we can avoid it.)

            // user is a UUID

            // TODO: figure out values for client, fromSession, and imSessionID
            // client.SendInstantMessage(m_host.UUID, fromSession, message, user, imSessionID, m_host.Name, AgentManager.InstantMessageDialog.MessageFromAgent, (uint)Util.UnixTimeSinceEpoch());
            UUID friendTransactionID = UUID.Random();

            //m_pendingFriendRequests.Add(friendTransactionID, fromAgentID);
            
            GridInstantMessage msg = new GridInstantMessage();
            msg.fromAgentID = new Guid(m_host.UUID.ToString()); // fromAgentID.Guid;
            msg.toAgentID = new Guid(user); // toAgentID.Guid;
            msg.imSessionID = new Guid(friendTransactionID.ToString()); // This is the item we're mucking with here
//            m_log.Debug("[Scripting IM]: From:" + msg.fromAgentID.ToString() + " To: " + msg.toAgentID.ToString() + " Session:" + msg.imSessionID.ToString() + " Message:" + message);
//            m_log.Debug("[Scripting IM]: Filling Session: " + msg.imSessionID.ToString());
//            DateTime dt = DateTime.UtcNow;
//
//            // Ticks from UtcNow, but make it look like local. Evil, huh?
//            dt = DateTime.SpecifyKind(dt, DateTimeKind.Local);
//
//            try
//            {
//                // Convert that to the PST timezone
//                TimeZoneInfo timeZoneInfo = TimeZoneInfo.FindSystemTimeZoneById("America/Los_Angeles");
//                dt = TimeZoneInfo.ConvertTime(dt, timeZoneInfo);
//            }
//            catch
//            {
//                // No logging here, as it could be VERY spammy
//            }
//
//            // And make it look local again to fool the unix time util
//            dt = DateTime.SpecifyKind(dt, DateTimeKind.Utc);

            msg.timestamp = (uint)Util.UnixTimeSinceEpoch();

            //if (client != null)
            //{
                msg.fromAgentName = m_host.Name;//client.FirstName + " " + client.LastName;// fromAgentName;
            //}
            //else
            //{
            //    msg.fromAgentName = "(hippos)";// Added for posterity.  This means that we can't figure out who sent it
            //}
            // Cap the message length at 1024.
            if (message != null && message.Length > 1024)
                msg.message = message.Substring(0, 1024);
            else
                msg.message = message;
            msg.dialog = (byte)19; // MessageFromObject
            msg.fromGroup = false;// fromGroup;
            msg.offline = (byte)0; //offline;
            msg.ParentEstateID = World.RegionInfo.EstateSettings.EstateID;
            msg.Position = new Vector3(m_host.AbsolutePosition);
            msg.RegionID = World.RegionInfo.RegionID.Guid;
            msg.binaryBucket 
                = Util.StringToBytes256(
                    "{0}/{1}/{2}/{3}", 
                    World.RegionInfo.RegionName, 
                    (int)Math.Floor(m_host.AbsolutePosition.X), 
                    (int)Math.Floor(m_host.AbsolutePosition.Y), 
                    (int)Math.Floor(m_host.AbsolutePosition.Z));

            if (m_TransferModule != null)
            {
                m_TransferModule.SendInstantMessage(msg, delegate(bool success) {});
            }
            
            ScriptSleep(2000);
      }

        public void llEmail(string address, string subject, string message)
        {
            m_host.AddScriptLPS(1);
            IEmailModule emailModule = m_ScriptEngine.World.RequestModuleInterface<IEmailModule>();
            if (emailModule == null)
            {
                ShoutError("llEmail: email module not configured");
                return;
            }

            emailModule.SendEmail(m_host.UUID, address, subject, message);
            ScriptSleep(15000);
        }

        public void llGetNextEmail(string address, string subject)
        {
            m_host.AddScriptLPS(1);
            IEmailModule emailModule = m_ScriptEngine.World.RequestModuleInterface<IEmailModule>();
            if (emailModule == null)
            {
                ShoutError("llGetNextEmail: email module not configured");
                return;
            }
            Email email;

            email = emailModule.GetNextEmail(m_host.UUID, address, subject);

            if (email == null)
                return;

            m_ScriptEngine.PostObjectEvent(m_host.LocalId,
                    new EventParams("email",
                    new Object[] {
                        new LSL_String(email.time),
                        new LSL_String(email.sender),
                        new LSL_String(email.subject),
                        new LSL_String(email.message),
                        new LSL_Integer(email.numLeft)},
                    new DetectParams[0]));

        }

        public LSL_String llGetKey()
        {
            m_host.AddScriptLPS(1);
            return m_host.UUID.ToString();
        }

        public void llSetBuoyancy(double buoyancy)
        {
            m_host.AddScriptLPS(1);

            if (!m_host.ParentGroup.IsDeleted)
            {
                m_host.ParentGroup.RootPart.SetBuoyancy((float)buoyancy);
            }
        }

        /// <summary>
        /// Attempt to clamp the object on the Z axis at the given height over tau seconds.
        /// </summary>
        /// <param name="height">Height to hover.  Height of zero disables hover.</param>
        /// <param name="water">False if height is calculated just from ground, otherwise uses ground or water depending on whichever is higher</param>
        /// <param name="tau">Number of seconds over which to reach target</param>
        public void llSetHoverHeight(double height, int water, double tau)
        {
            m_host.AddScriptLPS(1);
            if (m_host.PhysActor != null)
            {
                PIDHoverType hoverType = PIDHoverType.Ground;
                if (water != 0)
                {
                    hoverType = PIDHoverType.GroundAndWater;
                }

                m_host.SetHoverHeight((float)height, hoverType, (float)tau);
            }
        }

        public void llStopHover()
        {
            m_host.AddScriptLPS(1);
            if (m_host.PhysActor != null)
            {
                m_host.SetHoverHeight(0f, PIDHoverType.Ground, 0f);
            }
        }

        public void llMinEventDelay(double delay)
        {
            m_host.AddScriptLPS(1);
            try
            {
                m_ScriptEngine.SetMinEventDelay(m_itemID, delay);
            }
            catch (NotImplementedException)
            {
                // Currently not implemented in DotNetEngine only XEngine
                NotImplemented("llMinEventDelay in DotNetEngine");
            }
        }

        /// <summary>
        /// llSoundPreload is deprecated. In SL this appears to do absolutely nothing
        /// and is documented to have no delay.
        /// </summary>
        public void llSoundPreload(string sound)
        {
            m_host.AddScriptLPS(1);
        }

        public LSL_Integer llStringLength(string str)
        {
            m_host.AddScriptLPS(1);
            if (str.Length > 0)
            {
                return str.Length;
            }
            else
            {
                return 0;
            }
        }

        public void llStartAnimation(string anim)
        {
            m_host.AddScriptLPS(1);

            UUID invItemID = InventorySelf();
            if (invItemID == UUID.Zero)
                return;

            TaskInventoryItem item;

            m_host.TaskInventory.LockItemsForRead(true);
            if (!m_host.TaskInventory.ContainsKey(InventorySelf()))
            {
                m_host.TaskInventory.LockItemsForRead(false);
                return;
            }
            else
            {
                item = m_host.TaskInventory[InventorySelf()];
            }
            m_host.TaskInventory.LockItemsForRead(false);
            if (item.PermsGranter == UUID.Zero)
                return;

            if ((item.PermsMask & ScriptBaseClass.PERMISSION_TRIGGER_ANIMATION) != 0)
            {
                ScenePresence presence = World.GetScenePresence(item.PermsGranter);

                if (presence != null)
                {
                    // Do NOT try to parse UUID, animations cannot be triggered by ID
                    UUID animID = InventoryKey(anim, (int)AssetType.Animation);
                    if (animID == UUID.Zero)
                        presence.Animator.AddAnimation(anim, m_host.UUID);
                    else
                        presence.Animator.AddAnimation(animID, m_host.UUID);
                }
            }
        }

        public void llStopAnimation(string anim)
        {
            m_host.AddScriptLPS(1);

            UUID invItemID=InventorySelf();
            if (invItemID == UUID.Zero)
                return;

            TaskInventoryItem item;

            m_host.TaskInventory.LockItemsForRead(true);
            if (!m_host.TaskInventory.ContainsKey(InventorySelf()))
            {
                m_host.TaskInventory.LockItemsForRead(false);
                return;
            }
            else
            {
                item = m_host.TaskInventory[InventorySelf()];
            }
            m_host.TaskInventory.LockItemsForRead(false);
            

            if (item.PermsGranter == UUID.Zero)
                return;

            if ((item.PermsMask & ScriptBaseClass.PERMISSION_TRIGGER_ANIMATION) != 0)
            {
                UUID animID = new UUID();

                if (!UUID.TryParse(anim, out animID))
                {
                    animID=InventoryKey(anim);
                }

                ScenePresence presence = World.GetScenePresence(item.PermsGranter);

                if (presence != null)
                {
                    if (animID == UUID.Zero)
                        presence.Animator.RemoveAnimation(anim);
                    else
                        presence.Animator.RemoveAnimation(animID);
                }
            }
        }

        public void llPointAt(LSL_Vector pos)
        {
            m_host.AddScriptLPS(1);
        }

        public void llStopPointAt()
        {
            m_host.AddScriptLPS(1);
        }

        public void llTargetOmega(LSL_Vector axis, double spinrate, double gain)
        {
            m_host.AddScriptLPS(1);
            TargetOmega(m_host, axis, spinrate, gain);
        }

        protected void TargetOmega(SceneObjectPart part, LSL_Vector axis, double spinrate, double gain)
        {
            part.UpdateAngularVelocity(new Vector3((float)(axis.x * spinrate), (float)(axis.y * spinrate), (float)(axis.z * spinrate)));
         }

        public LSL_Integer llGetStartParameter()
        {
            m_host.AddScriptLPS(1);
            return m_ScriptEngine.GetStartParameter(m_itemID);
        }

        public void llRequestPermissions(string agent, int perm)
        {
            UUID agentID = new UUID();

            if (!UUID.TryParse(agent, out agentID))
                return;

            UUID invItemID = InventorySelf();

            if (invItemID == UUID.Zero)
                return; // Not in a prim? How??

            TaskInventoryItem item;


            m_host.TaskInventory.LockItemsForRead(true);
            if (!m_host.TaskInventory.ContainsKey(invItemID))
            {
                m_host.TaskInventory.LockItemsForRead(false);
                return;
            }
            else
            {
                item = m_host.TaskInventory[invItemID];
            }
            m_host.TaskInventory.LockItemsForRead(false);

            if (agentID == UUID.Zero || perm == 0) // Releasing permissions
            {
                llReleaseControls();

                item.PermsGranter = UUID.Zero;
                item.PermsMask = 0;

                m_ScriptEngine.PostScriptEvent(m_itemID, new EventParams(
                        "run_time_permissions", new Object[] {
                        new LSL_Integer(0) },
                        new DetectParams[0]));

                return;
            }

            if (item.PermsGranter != agentID || (perm & ScriptBaseClass.PERMISSION_TAKE_CONTROLS) == 0)
                llReleaseControls();

            m_host.AddScriptLPS(1);

            if (m_host.ParentGroup.IsAttachment && (UUID)agent == m_host.ParentGroup.AttachedAvatar)
            {
                // When attached, certain permissions are implicit if requested from owner
                int implicitPerms = ScriptBaseClass.PERMISSION_TAKE_CONTROLS |
                        ScriptBaseClass.PERMISSION_TRIGGER_ANIMATION |
                        ScriptBaseClass.PERMISSION_CONTROL_CAMERA |
                        ScriptBaseClass.PERMISSION_TRACK_CAMERA |
                        ScriptBaseClass.PERMISSION_ATTACH;

                if ((perm & (~implicitPerms)) == 0) // Requested only implicit perms
                {
                    m_host.TaskInventory.LockItemsForWrite(true);
                    m_host.TaskInventory[invItemID].PermsGranter = agentID;
                    m_host.TaskInventory[invItemID].PermsMask = perm;
                    m_host.TaskInventory.LockItemsForWrite(false);

                    m_ScriptEngine.PostScriptEvent(m_itemID, new EventParams(
                            "run_time_permissions", new Object[] {
                            new LSL_Integer(perm) },
                            new DetectParams[0]));

                    return;
                }
            }
            else
            {
                bool sitting = false;
                if (m_host.SitTargetAvatar == agentID)
                {
                    sitting = true;
                }
                else
                {
                    foreach (SceneObjectPart p in m_host.ParentGroup.Parts)
                    {
                        if (p.SitTargetAvatar == agentID)
                            sitting = true;
                    }
                }

                if (sitting)
                {
                    // When agent is sitting, certain permissions are implicit if requested from sitting agent
                    int implicitPerms = ScriptBaseClass.PERMISSION_TRIGGER_ANIMATION |
                        ScriptBaseClass.PERMISSION_CONTROL_CAMERA |
                        ScriptBaseClass.PERMISSION_TRACK_CAMERA |
                        ScriptBaseClass.PERMISSION_TAKE_CONTROLS;

                    if ((perm & (~implicitPerms)) == 0) // Requested only implicit perms
                    {
                        m_host.TaskInventory.LockItemsForWrite(true);
                        m_host.TaskInventory[invItemID].PermsGranter = agentID;
                        m_host.TaskInventory[invItemID].PermsMask = perm;
                        m_host.TaskInventory.LockItemsForWrite(false);

                        m_ScriptEngine.PostScriptEvent(m_itemID, new EventParams(
                                "run_time_permissions", new Object[] {
                                new LSL_Integer(perm) },
                                new DetectParams[0]));

                        return;
                    }
                }
            }

            ScenePresence presence = World.GetScenePresence(agentID);

            if (presence != null)
            {
                string ownerName = resolveName(m_host.ParentGroup.RootPart.OwnerID);
                if (ownerName == String.Empty)
                    ownerName = "(hippos)";

                if (!m_waitingForScriptAnswer)
                {
                    m_host.TaskInventory.LockItemsForWrite(true);
                    m_host.TaskInventory[invItemID].PermsGranter = agentID;
                    m_host.TaskInventory[invItemID].PermsMask = 0;
                    m_host.TaskInventory.LockItemsForWrite(false);

                    presence.ControllingClient.OnScriptAnswer += handleScriptAnswer;
                    m_waitingForScriptAnswer=true;
                }

                presence.ControllingClient.SendScriptQuestion(
                    m_host.UUID, m_host.ParentGroup.RootPart.Name, ownerName, invItemID, perm);

                return;
            }

            // Requested agent is not in range, refuse perms
            m_ScriptEngine.PostScriptEvent(m_itemID, new EventParams(
                    "run_time_permissions", new Object[] {
                    new LSL_Integer(0) },
                    new DetectParams[0]));
        }

        void handleScriptAnswer(IClientAPI client, UUID taskID, UUID itemID, int answer)
        {
            if (taskID != m_host.UUID)
                return;

            UUID invItemID = InventorySelf();

            if (invItemID == UUID.Zero)
                return;

            client.OnScriptAnswer-=handleScriptAnswer;
            m_waitingForScriptAnswer=false;

            if ((answer & ScriptBaseClass.PERMISSION_TAKE_CONTROLS) == 0)
                llReleaseControls();

            
            m_host.TaskInventory.LockItemsForWrite(true);
            m_host.TaskInventory[invItemID].PermsMask = answer;
            m_host.TaskInventory.LockItemsForWrite(false);
            

            m_ScriptEngine.PostScriptEvent(m_itemID, new EventParams(
                    "run_time_permissions", new Object[] {
                    new LSL_Integer(answer) },
                    new DetectParams[0]));
        }

        public LSL_String llGetPermissionsKey()
        {
            m_host.AddScriptLPS(1);

            m_host.TaskInventory.LockItemsForRead(true);
            
            foreach (TaskInventoryItem item in m_host.TaskInventory.Values)
            {
                if (item.Type == 10 && item.ItemID == m_itemID)
                {
                    m_host.TaskInventory.LockItemsForRead(false);
                    return item.PermsGranter.ToString();
                }
            }
            m_host.TaskInventory.LockItemsForRead(false);

            return UUID.Zero.ToString();
        }

        public LSL_Integer llGetPermissions()
        {
            m_host.AddScriptLPS(1);

            m_host.TaskInventory.LockItemsForRead(true);

            foreach (TaskInventoryItem item in m_host.TaskInventory.Values)
            {
                if (item.Type == 10 && item.ItemID == m_itemID)
                {
                    int perms = item.PermsMask;
                    if (m_automaticLinkPermission)
                        perms |= ScriptBaseClass.PERMISSION_CHANGE_LINKS;
                    m_host.TaskInventory.LockItemsForRead(false);
                    return perms;
                }
            }
            m_host.TaskInventory.LockItemsForRead(false);

            return 0;
        }

        public LSL_Integer llGetLinkNumber()
        {
            m_host.AddScriptLPS(1);

            if (m_host.ParentGroup.PrimCount > 1)
            {
                return m_host.LinkNum;
            }
            else
            {
                return 0;
            }
        }

        public void llSetLinkColor(int linknumber, LSL_Vector color, int face)
        {
            List<SceneObjectPart> parts = GetLinkParts(linknumber);
            if (parts.Count > 0)
            {
                try
                {
                    parts[0].ParentGroup.areUpdatesSuspended = true;
                    foreach (SceneObjectPart part in parts)
                        part.SetFaceColor(new Vector3((float)color.x, (float)color.y, (float)color.z), face);
                }
                finally
                {
                    parts[0].ParentGroup.areUpdatesSuspended = false;
                }
            }
        }

        public void llCreateLink(string target, int parent)
        {
            m_host.AddScriptLPS(1);
            UUID invItemID = InventorySelf();
            UUID targetID;

            if (!UUID.TryParse(target, out targetID))
                return;

            TaskInventoryItem item;
            m_host.TaskInventory.LockItemsForRead(true);
            item = m_host.TaskInventory[invItemID];
            m_host.TaskInventory.LockItemsForRead(false);
             
            if ((item.PermsMask & ScriptBaseClass.PERMISSION_CHANGE_LINKS) == 0
                && !m_automaticLinkPermission)
            {
                ShoutError("Script trying to link but PERMISSION_CHANGE_LINKS permission not set!");
                return;
            }

            IClientAPI client = null;
            ScenePresence sp = World.GetScenePresence(item.PermsGranter);
            if (sp != null)
                client = sp.ControllingClient;

            SceneObjectPart targetPart = World.GetSceneObjectPart((UUID)targetID);

            if (targetPart.ParentGroup.AttachmentPoint != 0)
                return; // Fail silently if attached

            if (targetPart.ParentGroup.RootPart.OwnerID != m_host.ParentGroup.RootPart.OwnerID)
                return;

            SceneObjectGroup parentPrim = null, childPrim = null;

            if (targetPart != null)
            {
                if (parent != 0)
                {
                    parentPrim = m_host.ParentGroup;
                    childPrim = targetPart.ParentGroup;
                }
                else
                {
                    parentPrim = targetPart.ParentGroup;
                    childPrim = m_host.ParentGroup;
                }

                // Required for linking
                childPrim.RootPart.ClearUpdateSchedule();
                parentPrim.LinkToGroup(childPrim);
            }

            parentPrim.TriggerScriptChangedEvent(Changed.LINK);
            parentPrim.RootPart.CreateSelected = true;
            parentPrim.HasGroupChanged = true;
            parentPrim.ScheduleGroupForFullUpdate();

            if (client != null)
                parentPrim.SendPropertiesToClient(client);

            ScriptSleep(1000);
        }

        public void llBreakLink(int linknum)
        {
            m_host.AddScriptLPS(1);
            UUID invItemID = InventorySelf();

            m_host.TaskInventory.LockItemsForRead(true);
                if ((m_host.TaskInventory[invItemID].PermsMask & ScriptBaseClass.PERMISSION_CHANGE_LINKS) == 0
                    && !m_automaticLinkPermission)
                {
                    ShoutError("Script trying to link but PERMISSION_CHANGE_LINKS permission not set!");
                    m_host.TaskInventory.LockItemsForRead(false);
                    return;
                }
            m_host.TaskInventory.LockItemsForRead(false);
            
            if (linknum < ScriptBaseClass.LINK_THIS)
                return;

            SceneObjectGroup parentPrim = m_host.ParentGroup;

            if (parentPrim.AttachmentPoint != 0)
                return; // Fail silently if attached
            SceneObjectPart childPrim = null;

            switch (linknum)
            {
                case ScriptBaseClass.LINK_ROOT:
                    break;
                case ScriptBaseClass.LINK_SET:
                case ScriptBaseClass.LINK_ALL_OTHERS:
                case ScriptBaseClass.LINK_ALL_CHILDREN:
                case ScriptBaseClass.LINK_THIS:
                    foreach (SceneObjectPart part in parentPrim.Parts)
                    {
                        if (part.UUID != m_host.UUID)
                        {
                            childPrim = part;
                            break;
                        }
                    }
                    break;
                default:
                    childPrim = parentPrim.GetLinkNumPart(linknum);
                    if (childPrim.UUID == m_host.UUID)
                        childPrim = null;
                    break;
            }

            if (linknum == ScriptBaseClass.LINK_ROOT)
            {
                // Restructuring Multiple Prims.
                List<SceneObjectPart> parts = new List<SceneObjectPart>(parentPrim.Parts);
                parts.Remove(parentPrim.RootPart);
                if (parts.Count > 0)
                {
                    try
                    {
                        parts[0].ParentGroup.areUpdatesSuspended = true;
                        foreach (SceneObjectPart part in parts)
                        {
                            parentPrim.DelinkFromGroup(part.LocalId, true);
                        }
                    }
                    finally
                    {
                        parts[0].ParentGroup.areUpdatesSuspended = false;
                    }
                }

                parentPrim.HasGroupChanged = true;
                parentPrim.ScheduleGroupForFullUpdate();
                parentPrim.TriggerScriptChangedEvent(Changed.LINK);

                if (parts.Count > 0)
                {
                    SceneObjectPart newRoot = parts[0];
                    parts.Remove(newRoot);

                    try
                    {
                        parts[0].ParentGroup.areUpdatesSuspended = true;
                        foreach (SceneObjectPart part in parts)
                        {
                            part.ClearUpdateSchedule();
                            newRoot.ParentGroup.LinkToGroup(part.ParentGroup);
                        }
                    }
                    finally
                    {
                        parts[0].ParentGroup.areUpdatesSuspended = false;
                    }                    
                    
                    
                    newRoot.ParentGroup.HasGroupChanged = true;
                    newRoot.ParentGroup.ScheduleGroupForFullUpdate();
                }
            }
            else
            {
                if (childPrim == null)
                    return;

                parentPrim.DelinkFromGroup(childPrim.LocalId, true);
                parentPrim.HasGroupChanged = true;
                parentPrim.ScheduleGroupForFullUpdate();
                parentPrim.TriggerScriptChangedEvent(Changed.LINK);
            }
        }

        public void llBreakAllLinks()
        {
            m_host.AddScriptLPS(1);

            UUID invItemID = InventorySelf();

            TaskInventoryItem item;
            m_host.TaskInventory.LockItemsForRead(true);
            item = m_host.TaskInventory[invItemID];
            m_host.TaskInventory.LockItemsForRead(false);
             
            if ((item.PermsMask & ScriptBaseClass.PERMISSION_CHANGE_LINKS) == 0
                && !m_automaticLinkPermission)
            {
                ShoutError("Script trying to link but PERMISSION_CHANGE_LINKS permission not set!");
                return;
            }

            SceneObjectGroup parentPrim = m_host.ParentGroup;
            if (parentPrim.AttachmentPoint != 0)
                return; // Fail silently if attached

            List<SceneObjectPart> parts = new List<SceneObjectPart>(parentPrim.Parts);
            parts.Remove(parentPrim.RootPart);

            foreach (SceneObjectPart part in parts)
            {
                parentPrim.DelinkFromGroup(part.LocalId, true);
                parentPrim.TriggerScriptChangedEvent(Changed.LINK);
            }
            parentPrim.HasGroupChanged = true;
            parentPrim.ScheduleGroupForFullUpdate();
        }

        public LSL_String llGetLinkKey(int linknum)
        {
            m_host.AddScriptLPS(1);
            SceneObjectPart part = m_host.ParentGroup.GetLinkNumPart(linknum);
            if (part != null)
            {
                return part.UUID.ToString();
            }
            else
            {
                if (linknum > m_host.ParentGroup.PrimCount || (linknum == 1 && m_host.ParentGroup.PrimCount == 1))
                {
                    linknum -= (m_host.ParentGroup.PrimCount) + 1;

                    if (linknum < 0)
                        return UUID.Zero.ToString();

                    List<ScenePresence> avatars = GetLinkAvatars(ScriptBaseClass.LINK_SET);
                    if (avatars.Count > linknum)
                    {
                        return avatars[linknum].UUID.ToString();
                    }
                }
                return UUID.Zero.ToString();
            }
        }

        /// <summary>
        /// The rules governing the returned name are not simple. The only
        /// time a blank name is returned is if the target prim has a blank
        /// name. If no prim with the given link number can be found then
        /// usually NULL_KEY is returned but there are exceptions.
        ///
        /// In a single unlinked prim, A call with 0 returns the name, all
        /// other values for link number return NULL_KEY
        ///
        /// In link sets it is more complicated.
        ///
        /// If the script is in the root prim:-
        ///     A zero link number returns NULL_KEY.
        ///     Positive link numbers return the name of the prim, or NULL_KEY
        ///     if a prim does not exist at that position.
        ///     Negative link numbers return the name of the first child prim.
        ///
        /// If the script is in a child prim:-
        ///     Link numbers 0 or 1 return the name of the root prim.
        ///     Positive link numbers return the name of the prim or NULL_KEY
        ///     if a prim does not exist at that position.
        ///     Negative numbers return the name of the root prim.
        ///
        /// References
        /// http://lslwiki.net/lslwiki/wakka.php?wakka=llGetLinkName
        /// Mentions NULL_KEY being returned
        /// http://wiki.secondlife.com/wiki/LlGetLinkName
        /// Mentions using the LINK_* constants, some of which are negative
        /// </summary>
        public LSL_String llGetLinkName(int linknum)
        {
            m_host.AddScriptLPS(1);
            // parse for sitting avatare-names
            List<String> nametable = new List<String>();
            World.ForEachRootScenePresence(delegate(ScenePresence presence)
            {
                if (presence.ParentID != 0 && m_host.ParentGroup.HasChildPrim(presence.ParentID))
                    nametable.Add(presence.ControllingClient.Name);
            });

            int totalprims = m_host.ParentGroup.PrimCount + nametable.Count;
            if (totalprims > m_host.ParentGroup.PrimCount)
            {
                // sitting Avatar-Name with negativ linknum / SinglePrim
                if (linknum < 0 && m_host.ParentGroup.PrimCount == 1 && nametable.Count == 1)
                    return nametable[0];
                // Prim-Name / SinglePrim Sitting Avatar
                if (linknum == 1 && m_host.ParentGroup.PrimCount == 1 && nametable.Count == 1)
                    return m_host.Name;
                // LinkNumber > of Real PrimSet = AvatarName
                if (linknum > m_host.ParentGroup.PrimCount && linknum <= totalprims)
                    return nametable[totalprims - linknum];
            }

            // simplest case, this prims link number
            if (m_host.LinkNum == linknum)
                return m_host.Name;

            // Single prim
            if (m_host.LinkNum == 0)
            {
                if (linknum == 0)
                    return m_host.Name;
                else
                    return UUID.Zero.ToString();
            }

            // Link set
            SceneObjectPart part = null;
            if (m_host.LinkNum == 1) // this is the Root prim
            {
                if (linknum < 0)
                    part = m_host.ParentGroup.GetLinkNumPart(2);
                else
                    part = m_host.ParentGroup.GetLinkNumPart(linknum);
            }
            else // this is a child prim
            {
                if (linknum < 2)
                    part = m_host.ParentGroup.GetLinkNumPart(1);
                else
                    part = m_host.ParentGroup.GetLinkNumPart(linknum);
            }
            if (part != null)
                return part.Name;
            else
                return UUID.Zero.ToString();
        }

        public LSL_Integer llGetInventoryNumber(int type)
        {
            m_host.AddScriptLPS(1);
            int count = 0;

            m_host.TaskInventory.LockItemsForRead(true);
            foreach (KeyValuePair<UUID, TaskInventoryItem> inv in m_host.TaskInventory)
            {
                if (inv.Value.Type == type || type == -1)
                {
                    count = count + 1;
                }
            }
            
            m_host.TaskInventory.LockItemsForRead(false);
            return count;
        }

        public LSL_String llGetInventoryName(int type, int number)
        {
            m_host.AddScriptLPS(1);
            ArrayList keys = new ArrayList();

            m_host.TaskInventory.LockItemsForRead(true);
            foreach (KeyValuePair<UUID, TaskInventoryItem> inv in m_host.TaskInventory)
            {
                if (inv.Value.Type == type || type == -1)
                {
                    keys.Add(inv.Value.Name);
                }
            }
            m_host.TaskInventory.LockItemsForRead(false);

            if (keys.Count == 0)
            {
                return String.Empty;
            }
            keys.Sort();
            if (keys.Count > number)
            {
                return (string)keys[number];
            }
            return String.Empty;
        }

        public LSL_Float llGetEnergy()
        {
            m_host.AddScriptLPS(1);
            // TODO: figure out real energy value
            return 1.0f;
        }

        public void llGiveInventory(string destination, string inventory)
        {
            m_host.AddScriptLPS(1);
            bool found = false;
            UUID destId = UUID.Zero;
            UUID objId = UUID.Zero;
            int assetType = 0;
            string objName = String.Empty;

            if (!UUID.TryParse(destination, out destId))
            {
                llSay(0, "Could not parse key " + destination);
                return;
            }

            // move the first object found with this inventory name
            m_host.TaskInventory.LockItemsForRead(true);
            foreach (KeyValuePair<UUID, TaskInventoryItem> inv in m_host.TaskInventory)
            {
                if (inv.Value.Name == inventory)
                {
                    found = true;
                    objId = inv.Key;
                    assetType = inv.Value.Type;
                    objName = inv.Value.Name;
                    break;
                }
            }
            m_host.TaskInventory.LockItemsForRead(false);

            if (!found)
            {
                llSay(0, String.Format("Could not find object '{0}'", inventory));
                return;
//                throw new Exception(String.Format("The inventory object '{0}' could not be found", inventory));
            }

            // check if destination is an object
            if (World.GetSceneObjectPart(destId) != null)
            {
                // destination is an object
                World.MoveTaskInventoryItem(destId, m_host, objId);
            }
            else
            {
                ScenePresence presence = World.GetScenePresence(destId);

                if (presence == null)
                {
                    UserAccount account =
                            World.UserAccountService.GetUserAccount(
                            World.RegionInfo.ScopeID,
                            destId);

                    if (account == null)
                    {
                        llSay(0, "Can't find destination "+destId.ToString());
                        return;
                    }
                }

                // destination is an avatar
                InventoryItemBase agentItem = World.MoveTaskInventoryItem(destId, UUID.Zero, m_host, objId);

                if (agentItem == null)
                    return;

                byte[] bucket = new byte[1];
                bucket[0] = (byte)assetType;
                //byte[] objBytes = agentItem.ID.GetBytes();
                //Array.Copy(objBytes, 0, bucket, 1, 16);

                GridInstantMessage msg = new GridInstantMessage(World,
                        m_host.OwnerID, m_host.Name, destId,
                        (byte)InstantMessageDialog.TaskInventoryOffered,
                        false, objName+". "+m_host.Name+" is located at "+
                        World.RegionInfo.RegionName+" "+
                        m_host.AbsolutePosition.ToString(),
                        agentItem.ID, true, m_host.AbsolutePosition,
                        bucket);

                ScenePresence sp;

                if (World.TryGetScenePresence(destId, out sp))
                {
                    sp.ControllingClient.SendInstantMessage(msg);
                }
                else
                {
                    if (m_TransferModule != null)
                        m_TransferModule.SendInstantMessage(msg, delegate(bool success) {});
                }
                
                //This delay should only occur when giving inventory to avatars.
                ScriptSleep(3000);
            }
        }

        [DebuggerNonUserCode]
        public void llRemoveInventory(string name)
        {
            m_host.AddScriptLPS(1);

            List<TaskInventoryItem> inv;
            try
            {
                m_host.TaskInventory.LockItemsForRead(true);
                inv = new List<TaskInventoryItem>(m_host.TaskInventory.Values);
            }
            finally
            {
                m_host.TaskInventory.LockItemsForRead(false);
            }
            foreach (TaskInventoryItem item in inv)
            {
                if (item.Name == name)
                {
                    if (item.ItemID == m_itemID)
                        throw new ScriptDeleteException();
                    else
                        m_host.Inventory.RemoveInventoryItem(item.ItemID);
                    return;
                }
            }
        }

        public void llSetText(string text, LSL_Vector color, double alpha)
        {
            m_host.AddScriptLPS(1);
            Vector3 av3 = new Vector3(Util.Clip((float)color.x, 0.0f, 1.0f),
                                      Util.Clip((float)color.y, 0.0f, 1.0f),
                                      Util.Clip((float)color.z, 0.0f, 1.0f));
            m_host.SetText(text, av3, Util.Clip((float)alpha, 0.0f, 1.0f));
            m_host.ParentGroup.HasGroupChanged = true;
            m_host.ParentGroup.ScheduleGroupForFullUpdate();
        }

        public LSL_Float llWater(LSL_Vector offset)
        {
            m_host.AddScriptLPS(1);
            return World.RegionInfo.RegionSettings.WaterHeight;
        }

        public void llPassTouches(int pass)
        {
            m_host.AddScriptLPS(1);
            if (pass != 0)
                m_host.PassTouches = true;
            else
                m_host.PassTouches = false;
        }

        public LSL_String llRequestAgentData(string id, int data)
        {
            m_host.AddScriptLPS(1);

            UUID uuid;
            if (UUID.TryParse(id, out uuid))
            {
                PresenceInfo pinfo = null;
                UserAccount account;

                UserInfoCacheEntry ce;
                if (!m_userInfoCache.TryGetValue(uuid, out ce))
                {
                    account = World.UserAccountService.GetUserAccount(World.RegionInfo.ScopeID, uuid);
                    if (account == null)
                    {
                        m_userInfoCache[uuid] = null; // Cache negative
                        return UUID.Zero.ToString();
                    }


                    PresenceInfo[] pinfos = World.PresenceService.GetAgents(new string[] { uuid.ToString() });
                    if (pinfos != null && pinfos.Length > 0)
                    {
                        foreach (PresenceInfo p in pinfos)
                        {
                            if (p.RegionID != UUID.Zero)
                            {
                                pinfo = p;
                            }
                        }
                    }

                    ce = new UserInfoCacheEntry();
                    ce.time = Util.EnvironmentTickCount();
                    ce.account = account;
                    ce.pinfo = pinfo;
                    m_userInfoCache[uuid] = ce;
                }
                else
                {
                    if (ce == null)
                        return UUID.Zero.ToString();

                    account = ce.account;
                    pinfo = ce.pinfo;
                }

                if (Util.EnvironmentTickCount() < ce.time || (Util.EnvironmentTickCount() - ce.time) >= 20000)
                {
                    PresenceInfo[] pinfos = World.PresenceService.GetAgents(new string[] { uuid.ToString() });
                    if (pinfos != null && pinfos.Length > 0)
                    {
                        foreach (PresenceInfo p in pinfos)
                        {
                            if (p.RegionID != UUID.Zero)
                            {
                                pinfo = p;
                            }
                        }
                    }
                    else
                        pinfo = null;

                    ce.time = Util.EnvironmentTickCount();
                    ce.pinfo = pinfo;
                }

                string reply = String.Empty;

                switch (data)
                {
                    case 1: // DATA_ONLINE (0|1)
                        if (pinfo != null && pinfo.RegionID != UUID.Zero)
                            reply = "1";
                        else
                            reply = "0";
                        break;
                    case 2: // DATA_NAME (First Last)
                        reply = account.FirstName + " " + account.LastName;
                        break;
                    case 3: // DATA_BORN (YYYY-MM-DD)
                        DateTime born = new DateTime(1970, 1, 1, 0, 0, 0, 0);
                        born = born.AddSeconds(account.Created);
                        reply = born.ToString("yyyy-MM-dd");
                        break;
                    case 4: // DATA_RATING (0,0,0,0,0,0)
                        reply = "0,0,0,0,0,0";
                        break;
                    case 8: // DATA_PAYINFO (0|1|2|3)
                        reply = "0";
                        break;
                    default:
                        return UUID.Zero.ToString(); // Raise no event
                }

                UUID rq = UUID.Random();

                UUID tid = AsyncCommands.
                    DataserverPlugin.RegisterRequest(m_localID,
                                                 m_itemID, rq.ToString());

                AsyncCommands.
                DataserverPlugin.DataserverReply(rq.ToString(), reply);

                ScriptSleep(100);
                return tid.ToString();
            }
            else
            {
                ShoutError("Invalid UUID passed to llRequestAgentData.");
            }
            return "";
        }

        public LSL_String llRequestInventoryData(string name)
        {
            m_host.AddScriptLPS(1);

            //Clone is thread safe
            TaskInventoryDictionary itemDictionary = (TaskInventoryDictionary)m_host.TaskInventory.Clone();

            foreach (TaskInventoryItem item in itemDictionary.Values)
            {
                if (item.Type == 3 && item.Name == name)
                {
                    UUID tid = AsyncCommands.
                        DataserverPlugin.RegisterRequest(m_localID,
                                                     m_itemID, item.AssetID.ToString());

                    Vector3 region = new Vector3(
                        World.RegionInfo.RegionLocX * Constants.RegionSize,
                        World.RegionInfo.RegionLocY * Constants.RegionSize,
                        0);

                    World.AssetService.Get(item.AssetID.ToString(), this,
                        delegate(string i, object sender, AssetBase a)
                        {
                            AssetLandmark lm = new AssetLandmark(a);

                            float rx = (uint)(lm.RegionHandle >> 32);
                            float ry = (uint)lm.RegionHandle;
                            region = lm.Position + new Vector3(rx, ry, 0) - region;

                            string reply = region.ToString();
                            AsyncCommands.
                                DataserverPlugin.DataserverReply(i.ToString(),
                                                             reply);
                        });

                    ScriptSleep(1000);
                    return tid.ToString();
                }
            }
            ScriptSleep(1000);
            return String.Empty;
        }

        public void llSetDamage(double damage)
        {
            m_host.AddScriptLPS(1);
            m_host.ParentGroup.Damage = (float)damage;
        }

        public void llTeleportAgentHome(string agent)
        {
            m_host.AddScriptLPS(1);
            UUID agentId = new UUID();
            if (UUID.TryParse(agent, out agentId))
            {
                ScenePresence presence = World.GetScenePresence(agentId);
                if (presence != null)
                {
                    // agent must not be a god
                    if (presence.UserLevel >= 200) return;

                    // agent must be over the owners land
                    if (m_host.OwnerID == World.LandChannel.GetLandObject(
                            presence.AbsolutePosition.X, presence.AbsolutePosition.Y).LandData.OwnerID)
                    {
                        World.TeleportClientHome(agentId, presence.ControllingClient);
                    }
                }
            }
            ScriptSleep(5000);
        }

        public void llTextBox(string agent, string message, int chatChannel)
        {
            IDialogModule dm = World.RequestModuleInterface<IDialogModule>();

            if (dm == null)
                return;

            m_host.AddScriptLPS(1);
            UUID av = new UUID();
            if (!UUID.TryParse(agent,out av))
            {
                //LSLError("First parameter to llDialog needs to be a key");
                return;
            }

            if (message == string.Empty)
            {
                ShoutError("Trying to use llTextBox with empty message.");
            }
            else if (message.Length > 512)
            {
                ShoutError("Trying to use llTextBox with message over 512 characters.");
            }
            else
            {
                dm.SendTextBoxToUser(av, message, chatChannel, m_host.Name, m_host.UUID, m_host.OwnerID);
                ScriptSleep(1000);
            }
        }

        public void llModifyLand(int action, int brush)
        {
            m_host.AddScriptLPS(1);
            ITerrainModule tm = m_ScriptEngine.World.RequestModuleInterface<ITerrainModule>();
            if (tm != null)
            {
                tm.ModifyTerrain(m_host.OwnerID, m_host.AbsolutePosition, (byte) brush, (byte) action, m_host.OwnerID);
            }
        }

        public void llCollisionSound(string impact_sound, double impact_volume)
        {
            m_host.AddScriptLPS(1);
            
            // TODO: Parameter check logic required.
            UUID soundId = UUID.Zero;
            if (!UUID.TryParse(impact_sound, out soundId))
            {
                m_host.TaskInventory.LockItemsForRead(true);
                foreach (TaskInventoryItem item in m_host.TaskInventory.Values)
                {
                    if (item.Type == (int)AssetType.Sound && item.Name == impact_sound)
                    {
                        soundId = item.AssetID;
                        break;
                    }
                }
                m_host.TaskInventory.LockItemsForRead(false);
            }
            m_host.CollisionSound = soundId;
            m_host.CollisionSoundVolume = (float)impact_volume;
        }

        public LSL_String llGetAnimation(string id)
        {
            // This should only return a value if the avatar is in the same region
            m_host.AddScriptLPS(1);
            UUID avatar = (UUID)id;
            ScenePresence presence = World.GetScenePresence(avatar);
            if (presence == null)
                return "";

            if (m_host.RegionHandle == presence.RegionHandle)
            {
                Dictionary<UUID, string> animationstateNames = AnimationSet.Animations.AnimStateNames;

                if (presence != null)
                {
                    AnimationSet currentAnims = presence.Animator.Animations;
                    string currentAnimationState = String.Empty;
                    if (animationstateNames.TryGetValue(currentAnims.DefaultAnimation.AnimID, out currentAnimationState))
                        return currentAnimationState;
                }
            }

            return String.Empty;
        }

        public void llMessageLinked(int linknumber, int num, string msg, string id)
        {
            m_host.AddScriptLPS(1);

            List<SceneObjectPart> parts = GetLinkParts(linknumber);

            UUID partItemID;
            foreach (SceneObjectPart part in parts)
            {
                //Clone is thread safe
                TaskInventoryDictionary itemsDictionary = (TaskInventoryDictionary)part.TaskInventory.Clone();

                foreach (TaskInventoryItem item in itemsDictionary.Values)
                {
                    if (item.Type == ScriptBaseClass.INVENTORY_SCRIPT)
                    {
                        partItemID = item.ItemID;
                        int linkNumber = m_host.LinkNum;
                        if (m_host.ParentGroup.PrimCount == 1)
                            linkNumber = 0;

                        object[] resobj = new object[]
                                  {
                                      new LSL_Integer(linkNumber), new LSL_Integer(num), new LSL_String(msg), new LSL_String(id)
                                  };

                        m_ScriptEngine.PostScriptEvent(partItemID,
                                new EventParams("link_message",
                                resobj, new DetectParams[0]));
                    }
                }
            }
        }

        public void llPushObject(string target, LSL_Vector impulse, LSL_Vector ang_impulse, int local)
        {
            m_host.AddScriptLPS(1);
            bool pushrestricted = World.RegionInfo.RegionSettings.RestrictPushing;
            bool pushAllowed = false;

            bool pusheeIsAvatar = false;
            UUID targetID = UUID.Zero;

            if (!UUID.TryParse(target,out targetID))
                return;

            ScenePresence pusheeav = null;
            Vector3 PusheePos = Vector3.Zero;
            SceneObjectPart pusheeob = null;

            ScenePresence avatar = World.GetScenePresence(targetID);
            if (avatar != null)
            {
                pusheeIsAvatar = true;

                // Pushee doesn't have a physics actor
                if (avatar.PhysicsActor == null)
                    return;

                // Pushee is in GodMode this pushing object isn't owned by them
                if (avatar.GodLevel > 0 && m_host.OwnerID != targetID)
                    return;

                pusheeav = avatar;

                // Find pushee position
                // Pushee Linked?
                if (pusheeav.ParentID != 0)
                {
                    SceneObjectPart parentobj = World.GetSceneObjectPart(pusheeav.ParentID);
                    if (parentobj != null)
                    {
                        PusheePos = parentobj.AbsolutePosition;
                    }
                    else
                    {
                        PusheePos = pusheeav.AbsolutePosition;
                    }
                }
                else
                {
                    PusheePos = pusheeav.AbsolutePosition;
                }
            }

            if (!pusheeIsAvatar)
            {
                // not an avatar so push is not affected by parcel flags
                pusheeob = World.GetSceneObjectPart((UUID)target);

                // We can't find object
                if (pusheeob == null)
                    return;

                // Object not pushable.  Not an attachment and has no physics component
                if (!pusheeob.ParentGroup.IsAttachment && pusheeob.PhysActor == null)
                    return;

                PusheePos = pusheeob.AbsolutePosition;
                pushAllowed = true;
            }
            else
            {
                if (pushrestricted)
                {
                    ILandObject targetlandObj = World.LandChannel.GetLandObject(PusheePos.X, PusheePos.Y);

                    // We didn't find the parcel but region is push restricted so assume it is NOT ok
                    if (targetlandObj == null)
                        return;

                    // Need provisions for Group Owned here
                    if (m_host.OwnerID == targetlandObj.LandData.OwnerID ||
                        targetlandObj.LandData.IsGroupOwned || m_host.OwnerID == targetID)
                    {
                        pushAllowed = true;
                    }
                }
                else
                {
                    ILandObject targetlandObj = World.LandChannel.GetLandObject(PusheePos.X, PusheePos.Y);
                    if (targetlandObj == null)
                    {
                        // We didn't find the parcel but region isn't push restricted so assume it's ok
                        pushAllowed = true;
                    }
                    else
                    {
                        // Parcel push restriction
                        if ((targetlandObj.LandData.Flags & (uint)ParcelFlags.RestrictPushObject) == (uint)ParcelFlags.RestrictPushObject)
                        {
                            // Need provisions for Group Owned here
                            if (m_host.OwnerID == targetlandObj.LandData.OwnerID ||
                                targetlandObj.LandData.IsGroupOwned ||
                                m_host.OwnerID == targetID)
                            {
                                pushAllowed = true;
                            }

                            //ParcelFlags.RestrictPushObject
                            //pushAllowed = true;
                        }
                        else
                        {
                            // Parcel isn't push restricted
                            pushAllowed = true;
                        }
                    }
                }
            }
            if (pushAllowed)
            {
                float distance = (PusheePos - m_host.AbsolutePosition).Length();
                float distance_term = distance * distance * distance; // Script Energy
                float pusher_mass = m_host.GetMass();

                float PUSH_ATTENUATION_DISTANCE = 17f;
                float PUSH_ATTENUATION_SCALE = 5f;
                float distance_attenuation = 1f;
                if (distance > PUSH_ATTENUATION_DISTANCE)
                {
                    float normalized_units = 1f + (distance - PUSH_ATTENUATION_DISTANCE) / PUSH_ATTENUATION_SCALE;
                    distance_attenuation = 1f / normalized_units;
                }

                Vector3 applied_linear_impulse = new Vector3((float)impulse.x, (float)impulse.y, (float)impulse.z);
                {
                    float impulse_length = applied_linear_impulse.Length();

                    float desired_energy = impulse_length * pusher_mass;
                    if (desired_energy > 0f)
                        desired_energy += distance_term;

                    float scaling_factor = 1f;
                    scaling_factor *= distance_attenuation;
                    applied_linear_impulse *= scaling_factor;

                }
                if (pusheeIsAvatar)
                {
                    if (pusheeav != null)
                    {
                        if (pusheeav.PhysicsActor != null)
                        {
                            if (local != 0)
                            {
                                applied_linear_impulse *= m_host.GetWorldRotation();
                            }
                            pusheeav.PhysicsActor.AddForce(applied_linear_impulse, true);
                        }
                    }
                }
                else
                {
                    if (pusheeob != null)
                    {
                        if (pusheeob.PhysActor != null)
                        {
                            pusheeob.ApplyImpulse(applied_linear_impulse, local != 0);
                        }
                    }
                }
            }
        }

        public void llPassCollisions(int pass)
        {
            m_host.AddScriptLPS(1);
            if (pass == 0)
            {
                m_host.ParentGroup.PassCollision = false;
            }
            else
            {
                m_host.ParentGroup.PassCollision = true;
            }
        }

        public LSL_String llGetScriptName()
        {
            string result = String.Empty;

            m_host.AddScriptLPS(1);

            m_host.TaskInventory.LockItemsForRead(true);
            foreach (TaskInventoryItem item in m_host.TaskInventory.Values)
            {
                if (item.Type == 10 && item.ItemID == m_itemID)
                {
                    result =  item.Name!=null?item.Name:String.Empty;
                    break;
                }
            }
            m_host.TaskInventory.LockItemsForRead(false);

            return result;
        }

        public LSL_Integer llGetLinkNumberOfSides(int link)
        {
            m_host.AddScriptLPS(1);

            SceneObjectPart linkedPart;

            if (link == ScriptBaseClass.LINK_ROOT)
                linkedPart = m_host.ParentGroup.RootPart;
            else if (link == ScriptBaseClass.LINK_THIS)
                linkedPart = m_host;
            else
                linkedPart = m_host.ParentGroup.GetLinkNumPart(link);

            return GetNumberOfSides(linkedPart);
        }

        public LSL_Integer llGetNumberOfSides()
        {
            m_host.AddScriptLPS(1);

            return GetNumberOfSides(m_host);
        }

        protected int GetNumberOfSides(SceneObjectPart part)
        {
            int sides = part.GetNumberOfSides();

            if (part.GetPrimType() == PrimType.SPHERE && part.Shape.ProfileHollow > 0)
            {
                // Make up for a bug where LSL shows 4 sides rather than 2
                sides += 2;
            }

            return sides;
        }


        /* The new / changed functions were tested with the following LSL script:

        default
        {
            state_entry()
            {
                rotation rot = llEuler2Rot(<0,70,0> * DEG_TO_RAD);

                llOwnerSay("to get here, we rotate over: "+ (string) llRot2Axis(rot));
                llOwnerSay("and we rotate for: "+ (llRot2Angle(rot) * RAD_TO_DEG));

                // convert back and forth between quaternion <-> vector and angle

                rotation newrot = llAxisAngle2Rot(llRot2Axis(rot),llRot2Angle(rot));

                llOwnerSay("Old rotation was: "+(string) rot);
                llOwnerSay("re-converted rotation is: "+(string) newrot);

                llSetRot(rot);  // to check the parameters in the prim
            }
        }
        */

        // Xantor 29/apr/2008
        // Returns rotation described by rotating angle radians about axis.
        // q = cos(a/2) + i (x * sin(a/2)) + j (y * sin(a/2)) + k (z * sin(a/2))
        public LSL_Rotation llAxisAngle2Rot(LSL_Vector axis, double angle)
        {
            m_host.AddScriptLPS(1);

            double x, y, z, s, t;

            s = Math.Cos(angle * 0.5);
            t = Math.Sin(angle * 0.5); // temp value to avoid 2 more sin() calcs
            x = axis.x * t;
            y = axis.y * t;
            z = axis.z * t;

            return new LSL_Rotation(x,y,z,s);
        }


        // Xantor 29/apr/2008
        // converts a Quaternion to X,Y,Z axis rotations
        public LSL_Vector llRot2Axis(LSL_Rotation rot)
        {
            m_host.AddScriptLPS(1);
            double x,y,z;

            if (rot.s > 1) // normalization needed
            {
                double length = Math.Sqrt(rot.x * rot.x + rot.y * rot.y +
                        rot.z * rot.z + rot.s * rot.s);

                rot.x /= length;
                rot.y /= length;
                rot.z /= length;
                rot.s /= length;

            }

            // double angle = 2 * Math.Acos(rot.s);
            double s = Math.Sqrt(1 - rot.s * rot.s);
            if (s < 0.001)
            {
                x = 1;
                y = z = 0;
            }
            else
            {
                x = rot.x / s; // normalise axis
                y = rot.y / s;
                z = rot.z / s;
            }

            return new LSL_Vector(x,y,z);
        }


        // Returns the angle of a quaternion (see llRot2Axis for the axis)
        public LSL_Float llRot2Angle(LSL_Rotation rot)
        {
            m_host.AddScriptLPS(1);

            if (rot.s > 1) // normalization needed
            {
                double length = Math.Sqrt(rot.x * rot.x + rot.y * rot.y +
                        rot.z * rot.z + rot.s * rot.s);

                rot.x /= length;
                rot.y /= length;
                rot.z /= length;
                rot.s /= length;
            }

            double angle = 2 * Math.Acos(rot.s);

            return angle;
        }

        public LSL_Float llAcos(double val)
        {
            m_host.AddScriptLPS(1);
            return (double)Math.Acos(val);
        }

        public LSL_Float llAsin(double val)
        {
            m_host.AddScriptLPS(1);
            return (double)Math.Asin(val);
        }

        // jcochran 5/jan/2012
        public LSL_Float llAngleBetween(LSL_Rotation a, LSL_Rotation b)
        {
            m_host.AddScriptLPS(1);

            double aa = (a.x * a.x + a.y * a.y + a.z * a.z + a.s * a.s);
            double bb = (b.x * b.x + b.y * b.y + b.z * b.z + b.s * b.s);
            double aa_bb = aa * bb;
            if (aa_bb == 0) return 0.0;
            double ab = (a.x * b.x + a.y * b.y + a.z * b.z + a.s * b.s);
            double quotient = (ab * ab) / aa_bb;
            if (quotient >= 1.0) return 0.0;
            return Math.Acos(2 * quotient - 1);
        }

        public LSL_String llGetInventoryKey(string name)
        {
            m_host.AddScriptLPS(1);

            m_host.TaskInventory.LockItemsForRead(true);
            foreach (KeyValuePair<UUID, TaskInventoryItem> inv in m_host.TaskInventory)
            {
                if (inv.Value.Name == name)
                {
                    if ((inv.Value.CurrentPermissions & (uint)(PermissionMask.Copy | PermissionMask.Transfer | PermissionMask.Modify)) == (uint)(PermissionMask.Copy | PermissionMask.Transfer | PermissionMask.Modify))
                    {
                        m_host.TaskInventory.LockItemsForRead(false);
                        return inv.Value.AssetID.ToString();
                    }
                    else
                    {
                        m_host.TaskInventory.LockItemsForRead(false);
                        return UUID.Zero.ToString();
                    }
                }
            }
            m_host.TaskInventory.LockItemsForRead(false);

            return UUID.Zero.ToString();
        }

        public void llAllowInventoryDrop(int add)
        {
            m_host.AddScriptLPS(1);

            if (add != 0)
                m_host.ParentGroup.RootPart.AllowedDrop = true;
            else
                m_host.ParentGroup.RootPart.AllowedDrop = false;

            // Update the object flags
            m_host.ParentGroup.RootPart.aggregateScriptEvents();
        }

        public LSL_Vector llGetSunDirection()
        {
            m_host.AddScriptLPS(1);

            LSL_Vector SunDoubleVector3;
            Vector3 SunFloatVector3;

            // sunPosition estate setting is set in OpenSim.Region.CoreModules.SunModule
            // have to convert from Vector3 (float) to LSL_Vector (double)
            SunFloatVector3 = World.RegionInfo.RegionSettings.SunVector;
            SunDoubleVector3.x = (double)SunFloatVector3.X;
            SunDoubleVector3.y = (double)SunFloatVector3.Y;
            SunDoubleVector3.z = (double)SunFloatVector3.Z;

            return SunDoubleVector3;
        }

        public LSL_Vector llGetTextureOffset(int face)
        {
            m_host.AddScriptLPS(1);
            return GetTextureOffset(m_host, face);
        }

        protected LSL_Vector GetTextureOffset(SceneObjectPart part, int face)
        {
            Primitive.TextureEntry tex = part.Shape.Textures;
            LSL_Vector offset = new LSL_Vector();
            if (face == ScriptBaseClass.ALL_SIDES)
            {
                face = 0;
            }
            if (face >= 0 && face < GetNumberOfSides(part))
            {
                offset.x = tex.GetFace((uint)face).OffsetU;
                offset.y = tex.GetFace((uint)face).OffsetV;
                offset.z = 0.0;
                return offset;
            }
            else
            {
                return offset;
            }
        }

        public LSL_Vector llGetTextureScale(int side)
        {
            m_host.AddScriptLPS(1);
            Primitive.TextureEntry tex = m_host.Shape.Textures;
            LSL_Vector scale;
            if (side == -1)
            {
                side = 0;
            }
            scale.x = tex.GetFace((uint)side).RepeatU;
            scale.y = tex.GetFace((uint)side).RepeatV;
            scale.z = 0.0;
            return scale;
        }

        public LSL_Float llGetTextureRot(int face)
        {
            m_host.AddScriptLPS(1);
            return GetTextureRot(m_host, face);
        }

        protected LSL_Float GetTextureRot(SceneObjectPart part, int face)
        {
            Primitive.TextureEntry tex = part.Shape.Textures;
            if (face == -1)
            {
                face = 0;
            }
            if (face >= 0 && face < GetNumberOfSides(part))
            {
                return tex.GetFace((uint)face).Rotation;
            }
            else
            {
                return 0.0;
            }
        }

        public LSL_Integer llSubStringIndex(string source, string pattern)
        {
            m_host.AddScriptLPS(1);
            return source.IndexOf(pattern);
        }

        public LSL_String llGetOwnerKey(string id)
        {
            m_host.AddScriptLPS(1);
            UUID key = new UUID();
            if (UUID.TryParse(id, out key))
            {
                try
                {
                    SceneObjectPart obj = World.GetSceneObjectPart(key);
                    if (obj == null)
                        return id; // the key is for an agent so just return the key
                    else
                        return obj.OwnerID.ToString();
                }
                catch (KeyNotFoundException)
                {
                    return id; // The Object/Agent not in the region so just return the key
                }
            }
            else
            {
                return UUID.Zero.ToString();
            }
        }

        public LSL_Vector llGetCenterOfMass()
        {
            m_host.AddScriptLPS(1);
            Vector3 center = m_host.GetGeometricCenter();
            return new LSL_Vector(center.X,center.Y,center.Z);
        }

        public LSL_List llListSort(LSL_List src, int stride, int ascending)
        {
            m_host.AddScriptLPS(1);

            if (stride <= 0)
            {
                stride = 1;
            }
            return src.Sort(stride, ascending);
        }

        public LSL_Integer llGetListLength(LSL_List src)
        {
            m_host.AddScriptLPS(1);

            return src.Length;
        }

        public LSL_Integer llList2Integer(LSL_List src, int index)
        {
            m_host.AddScriptLPS(1);
            if (index < 0)
            {
                index = src.Length + index;
            }
            if (index >= src.Length || index < 0)
            {
                return 0;
            }
            try
            {
                if (src.Data[index] is LSL_Integer)
                    return (LSL_Integer) src.Data[index];
                else if (src.Data[index] is LSL_Float)
                    return Convert.ToInt32(((LSL_Float) src.Data[index]).value);
                return new LSL_Integer(src.Data[index].ToString());
            }
            catch (FormatException)
            {
                return 0;
            }
        }

        public LSL_Float llList2Float(LSL_List src, int index)
        {
            m_host.AddScriptLPS(1);
            if (index < 0)
            {
                index = src.Length + index;
            }
            if (index >= src.Length || index < 0)
            {
                return 0.0;
            }
            try
            {
                if (src.Data[index] is LSL_Integer)
                    return Convert.ToDouble(((LSL_Integer) src.Data[index]).value);
                else if (src.Data[index] is LSL_Float)
                    return Convert.ToDouble(((LSL_Float) src.Data[index]).value);
                else if (src.Data[index] is LSL_String)
                {
                    string str = ((LSL_String) src.Data[index]).m_string;
                    Match m = Regex.Match(str, "^\\s*(-?\\+?[,0-9]+\\.?[0-9]*)");
                    if (m != Match.Empty)
                    {
                        str = m.Value;
                        double d = 0.0;
                        if (!Double.TryParse(str, out d))
                            return 0.0;

                        return d;
                    }
                    return 0.0;
                }
                return Convert.ToDouble(src.Data[index]);
            }
            catch (FormatException)
            {
                return 0.0;
            }
        }

        public LSL_String llList2String(LSL_List src, int index)
        {
            m_host.AddScriptLPS(1);
            if (index < 0)
            {
                index = src.Length + index;
            }
            if (index >= src.Length || index < 0)
            {
                return String.Empty;
            }
            return src.Data[index].ToString();
        }

        public LSL_String llList2Key(LSL_List src, int index)
        {
            m_host.AddScriptLPS(1);
            if (index < 0)
            {
                index = src.Length + index;
            }
            if (index >= src.Length || index < 0)
            {
                return "";
            }
            return src.Data[index].ToString();
        }

        public LSL_Vector llList2Vector(LSL_List src, int index)
        {
            m_host.AddScriptLPS(1);
            if (index < 0)
            {
                index = src.Length + index;
            }
            if (index >= src.Length || index < 0)
            {
                return new LSL_Vector(0, 0, 0);
            }
            if (src.Data[index].GetType() == typeof(LSL_Vector))
            {
                return (LSL_Vector)src.Data[index];
            }
            else
            {
                return new LSL_Vector(src.Data[index].ToString());
            }
        }

        public LSL_Rotation llList2Rot(LSL_List src, int index)
        {
            m_host.AddScriptLPS(1);
            if (index < 0)
            {
                index = src.Length + index;
            }
            if (index >= src.Length || index < 0)
            {
                return new LSL_Rotation(0, 0, 0, 1);
            }
            if (src.Data[index].GetType() == typeof(LSL_Rotation))
            {
                return (LSL_Rotation)src.Data[index];
            }
            else
            {
                return new LSL_Rotation(src.Data[index].ToString());
            }
        }

        public LSL_List llList2List(LSL_List src, int start, int end)
        {
            m_host.AddScriptLPS(1);
            return src.GetSublist(start, end);
        }

        public LSL_List llDeleteSubList(LSL_List src, int start, int end)
        {
            return src.DeleteSublist(start, end);
        }

        public LSL_Integer llGetListEntryType(LSL_List src, int index)
        {
            m_host.AddScriptLPS(1);
            if (index < 0)
            {
                index = src.Length + index;
            }
            if (index >= src.Length)
            {
                return 0;
            }

            if (src.Data[index] is LSL_Integer || src.Data[index] is Int32)
                return 1;
            if (src.Data[index] is LSL_Float || src.Data[index] is Single || src.Data[index] is Double)
                return 2;
            if (src.Data[index] is LSL_String || src.Data[index] is String)
            {
                UUID tuuid;
                if (UUID.TryParse(src.Data[index].ToString(), out tuuid))
                {
                    return 4;
                }
                else
                {
                    return 3;
                }
            }
            if (src.Data[index] is LSL_Vector)
                return 5;
            if (src.Data[index] is LSL_Rotation)
                return 6;
            if (src.Data[index] is LSL_List)
                return 7;
            return 0;

        }

        /// <summary>
        /// Process the supplied list and return the
        /// content of the list formatted as a comma
        /// separated list. There is a space after
        /// each comma.
        /// </summary>

        public LSL_String llList2CSV(LSL_List src)
        {

            string ret = String.Empty;
            int    x   = 0;

            m_host.AddScriptLPS(1);

            if (src.Data.Length > 0)
            {
                ret = src.Data[x++].ToString();
                for (; x < src.Data.Length; x++)
                {
                    ret += ", "+src.Data[x].ToString();
                }
            }

            return ret;
        }

        /// <summary>
        /// The supplied string is scanned for commas
        /// and converted into a list. Commas are only
        /// effective if they are encountered outside
        /// of '<' '>' delimiters. Any whitespace
        /// before or after an element is trimmed.
        /// </summary>

        public LSL_List llCSV2List(string src)
        {

            LSL_List result = new LSL_List();
            int parens = 0;
            int start  = 0;
            int length = 0;

            m_host.AddScriptLPS(1);

            for (int i = 0; i < src.Length; i++)
            {
                switch (src[i])
                {
                    case '<':
                        parens++;
                        length++;
                        break;
                    case '>':
                        if (parens > 0)
                            parens--;
                        length++;
                        break;
                    case ',':
                        if (parens == 0)
                        {
                            result.Add(new LSL_String(src.Substring(start,length).Trim()));
                            start += length+1;
                            length = 0;
                        }
                        else
                        {
                            length++;
                        }
                        break;
                    default:
                        length++;
                        break;
                }
            }

            result.Add(new LSL_String(src.Substring(start,length).Trim()));

            return result;
        }

        ///  <summary>
        ///  Randomizes the list, be arbitrarily reordering
        ///  sublists of stride elements. As the stride approaches
        ///  the size of the list, the options become very
        ///  limited.
        ///  </summary>
        ///  <remarks>
        ///  This could take a while for very large list
        ///  sizes.
        ///  </remarks>

        public LSL_List llListRandomize(LSL_List src, int stride)
        {
            LSL_List result;
            Random rand           = new Random();

            int   chunkk;
            int[] chunks;

            m_host.AddScriptLPS(1);

            if (stride <= 0)
            {
                stride = 1;
            }

            // Stride MUST be a factor of the list length
            // If not, then return the src list. This also
            // traps those cases where stride > length.

            if (src.Length != stride && src.Length%stride == 0)
            {
                chunkk = src.Length/stride;

                chunks = new int[chunkk];

                for (int i = 0; i < chunkk; i++)
                    chunks[i] = i;

                // Knuth shuffle the chunkk index
                for (int i = chunkk - 1; i >= 1; i--)
                {
                    // Elect an unrandomized chunk to swap
                    int index = rand.Next(i + 1);
                    int tmp;

                    // and swap position with first unrandomized chunk
                    tmp = chunks[i];
                    chunks[i] = chunks[index];
                    chunks[index] = tmp;
                }

                // Construct the randomized list

                result = new LSL_List();

                for (int i = 0; i < chunkk; i++)
                {
                    for (int j = 0; j < stride; j++)
                    {
                        result.Add(src.Data[chunks[i]*stride+j]);
                    }
                }
            }
            else
            {
                object[] array = new object[src.Length];
                Array.Copy(src.Data, 0, array, 0, src.Length);
                result = new LSL_List(array);
            }

            return result;
        }

        /// <summary>
        /// Elements in the source list starting with 0 and then
        /// every i+stride. If the stride is negative then the scan
        /// is backwards producing an inverted result.
        /// Only those elements that are also in the specified
        /// range are included in the result.
        /// </summary>

        public LSL_List llList2ListStrided(LSL_List src, int start, int end, int stride)
        {

            LSL_List result = new LSL_List();
            int[] si = new int[2];
            int[] ei = new int[2];
            bool twopass = false;

            m_host.AddScriptLPS(1);

            //  First step is always to deal with negative indices

            if (start < 0)
                start = src.Length+start;
            if (end   < 0)
                end   = src.Length+end;

            //  Out of bounds indices are OK, just trim them
            //  accordingly

            if (start > src.Length)
                start = src.Length;

            if (end > src.Length)
                end = src.Length;

            if (stride == 0)
                stride = 1;

            //  There may be one or two ranges to be considered

            if (start != end)
            {

                if (start <= end)
                {
                   si[0] = start;
                   ei[0] = end;
                }
                else
                {
                   si[1] = start;
                   ei[1] = src.Length;
                   si[0] = 0;
                   ei[0] = end;
                   twopass = true;
                }

                //  The scan always starts from the beginning of the
                //  source list, but members are only selected if they
                //  fall within the specified sub-range. The specified
                //  range values are inclusive.
                //  A negative stride reverses the direction of the
                //  scan producing an inverted list as a result.

                if (stride > 0)
                {
                    for (int i = 0; i < src.Length; i += stride)
                    {
                        if (i<=ei[0] && i>=si[0])
                            result.Add(src.Data[i]);
                        if (twopass && i>=si[1] && i<=ei[1])
                            result.Add(src.Data[i]);
                    }
                }
                else if (stride < 0)
                {
                    for (int i = src.Length - 1; i >= 0; i += stride)
                    {
                        if (i <= ei[0] && i >= si[0])
                            result.Add(src.Data[i]);
                        if (twopass && i >= si[1] && i <= ei[1])
                            result.Add(src.Data[i]);
                    }
                }
            }
            else
            {
                if (start%stride == 0)
                {
                    result.Add(src.Data[start]);
                }
            }

            return result;
        }

        public LSL_Integer llGetRegionAgentCount()
        {
            m_host.AddScriptLPS(1);
            return new LSL_Integer(World.GetRootAgentCount());
        }

        public LSL_Vector llGetRegionCorner()
        {
            m_host.AddScriptLPS(1);
            return new LSL_Vector(World.RegionInfo.RegionLocX * Constants.RegionSize, World.RegionInfo.RegionLocY * Constants.RegionSize, 0);
        }

        /// <summary>
        /// Insert the list identified by <src> into the
        /// list designated by <dest> such that the first
        /// new element has the index specified by <index>
        /// </summary>

        public LSL_List llListInsertList(LSL_List dest, LSL_List src, int index)
        {

            LSL_List pref = null;
            LSL_List suff = null;

            m_host.AddScriptLPS(1);

            if (index < 0)
            {
                index = index+dest.Length;
                if (index < 0)
                {
                    index = 0;
                }
            }

            if (index != 0)
            {
                pref = dest.GetSublist(0,index-1);
                if (index < dest.Length)
                {
                    suff = dest.GetSublist(index,-1);
                    return pref + src + suff;
                }
                else
                {
                    return pref + src;
                }
            }
            else
            {
                if (index < dest.Length)
                {
                    suff = dest.GetSublist(index,-1);
                    return src + suff;
                }
                else
                {
                    return src;
                }
            }

        }

        /// <summary>
        /// Returns the index of the first occurrence of test
        /// in src.
        /// </summary>

        public LSL_Integer llListFindList(LSL_List src, LSL_List test)
        {

            int index  = -1;
            int length = src.Length - test.Length + 1;

            m_host.AddScriptLPS(1);

            // If either list is empty, do not match

            if (src.Length != 0 && test.Length != 0)
            {
                for (int i = 0; i < length; i++)
                {
                    if (src.Data[i].Equals(test.Data[0]))
                    {
                        int j;
                        for (j = 1; j < test.Length; j++)
                            if (!src.Data[i+j].Equals(test.Data[j]))
                                break;
                        if (j == test.Length)
                        {
                            index = i;
                            break;
                        }
                    }
                }
            }

            return index;

        }

        public LSL_String llGetObjectName()
        {
            m_host.AddScriptLPS(1);
            return m_host.Name!=null?m_host.Name:String.Empty;
        }

        public void llSetObjectName(string name)
        {
            m_host.AddScriptLPS(1);
            m_host.Name = name!=null?name:String.Empty;
        }

        public LSL_String llGetDate()
        {
            m_host.AddScriptLPS(1);
            DateTime date = DateTime.Now.ToUniversalTime();
            string result = date.ToString("yyyy-MM-dd");
            return result;
        }

        public LSL_Integer llEdgeOfWorld(LSL_Vector pos, LSL_Vector dir)
        {
            m_host.AddScriptLPS(1);

            // edge will be used to pass the Region Coordinates offset
            // we want to check for a neighboring sim
            LSL_Vector edge = new LSL_Vector(0, 0, 0);

            if (dir.x == 0)
            {
                if (dir.y == 0)
                {
                    // Direction vector is 0,0 so return
                    // false since we're staying in the sim
                    return 0;
                }
                else
                {
                    // Y is the only valid direction
                    edge.y = dir.y / Math.Abs(dir.y);
                }
            }
            else
            {
                LSL_Float mag;
                if (dir.x > 0)
                {
                    mag = (Constants.RegionSize - pos.x) / dir.x;
                }
                else
                {
                    mag = (pos.x/dir.x);
                }

                mag = Math.Abs(mag);

                edge.y = pos.y + (dir.y * mag);

                if (edge.y > Constants.RegionSize || edge.y < 0)
                {
                    // Y goes out of bounds first
                    edge.y = dir.y / Math.Abs(dir.y);
                }
                else
                {
                    // X goes out of bounds first or its a corner exit
                    edge.y = 0;
                    edge.x = dir.x / Math.Abs(dir.x);
                }
            }

            List<GridRegion> neighbors = World.GridService.GetNeighbours(World.RegionInfo.ScopeID, World.RegionInfo.RegionID);

            uint neighborX = World.RegionInfo.RegionLocX + (uint)dir.x;
            uint neighborY = World.RegionInfo.RegionLocY + (uint)dir.y;

            foreach (GridRegion sri in neighbors)
            {
                if (sri.RegionLocX == neighborX && sri.RegionLocY == neighborY)
                    return 0;
            }

            return 1;
        }

        /// <summary>
        /// Not fully implemented yet. Still to do:-
        /// AGENT_BUSY
        /// Remove as they are done
        /// </summary>
        public LSL_Integer llGetAgentInfo(string id)
        {
            m_host.AddScriptLPS(1);

            UUID key = new UUID();
            if (!UUID.TryParse(id, out key))
            {
                return 0;
            }

            int flags = 0;

            ScenePresence agent = World.GetScenePresence(key);
            if (agent == null)
            {
                return 0;
            }

            if (agent.IsChildAgent)
                return 0; // Fail if they are not in the same region

            // note: in OpenSim, sitting seems to cancel AGENT_ALWAYS_RUN, unlike SL
            if (agent.SetAlwaysRun)
            {
                flags |= ScriptBaseClass.AGENT_ALWAYS_RUN;
            }

            if (agent.HasAttachments())
            {
                flags |= ScriptBaseClass.AGENT_ATTACHMENTS;
                if (agent.HasScriptedAttachments())
                    flags |= ScriptBaseClass.AGENT_SCRIPTED;
            }

            if ((agent.AgentControlFlags & (uint)AgentManager.ControlFlags.AGENT_CONTROL_FLY) != 0)
            {
                flags |= ScriptBaseClass.AGENT_FLYING;
                flags |= ScriptBaseClass.AGENT_IN_AIR; // flying always implies in-air, even if colliding with e.g. a wall
            }

            if ((agent.AgentControlFlags & (uint)AgentManager.ControlFlags.AGENT_CONTROL_AWAY) != 0)
            {
                flags |= ScriptBaseClass.AGENT_AWAY;
            }

            // seems to get unset, even if in mouselook, when avatar is sitting on a prim???
            if ((agent.AgentControlFlags & (uint)AgentManager.ControlFlags.AGENT_CONTROL_MOUSELOOK) != 0)
            {
                flags |= ScriptBaseClass.AGENT_MOUSELOOK;
            }

            if ((agent.State & (byte)AgentState.Typing) != (byte)0)
            {
                flags |= ScriptBaseClass.AGENT_TYPING;
            }

            string agentMovementAnimation = agent.Animator.CurrentMovementAnimation;

            if (agentMovementAnimation == "CROUCH")
            {
                flags |= ScriptBaseClass.AGENT_CROUCHING;
            }

            if (agentMovementAnimation == "WALK" || agentMovementAnimation == "CROUCHWALK")
            {
                flags |= ScriptBaseClass.AGENT_WALKING;
            }

            // not colliding implies in air. Note: flying also implies in-air, even if colliding (see above)

            // note: AGENT_IN_AIR and AGENT_WALKING seem to be mutually exclusive states in SL.

            // note: this may need some tweaking when walking downhill. you "fall down" for a brief instant
            // and don't collide when walking downhill, which instantly registers as in-air, briefly. should
            // there be some minimum non-collision threshold time before claiming the avatar is in-air?
            if ((flags & ScriptBaseClass.AGENT_WALKING) == 0 && !agent.IsColliding )
            {
                    flags |= ScriptBaseClass.AGENT_IN_AIR;
            }

             if (agent.ParentID != 0)
             {
                 flags |= ScriptBaseClass.AGENT_ON_OBJECT;
                 flags |= ScriptBaseClass.AGENT_SITTING;
             }

             if (agent.Animator.Animations.DefaultAnimation.AnimID
                == AnimationSet.Animations.AnimsUUID["SIT_GROUND_CONSTRAINED"])
             {
                 flags |= ScriptBaseClass.AGENT_SITTING;
             }

            return flags;
        }

        public LSL_String llGetAgentLanguage(string id)
        {
            // This should only return a value if the avatar is in the same region
            //ckrinke 1-30-09 : This needs to parse the XMLRPC language field supplied
            //by the client at login. Currently returning only en-us until our I18N
            //effort gains momentum
            m_host.AddScriptLPS(1);
            return "en-us";
        }

        public void llAdjustSoundVolume(double volume)
        {
            m_host.AddScriptLPS(1);
            m_host.AdjustSoundGain(volume);
            ScriptSleep(100);
        }

        public void llSetSoundRadius(double radius)
        {
            m_host.AddScriptLPS(1);
            m_host.SoundRadius = radius;
        }

        public LSL_String llKey2Name(string id)
        {
            m_host.AddScriptLPS(1);
            UUID key = new UUID();
            if (UUID.TryParse(id,out key))
            {
                ScenePresence presence = World.GetScenePresence(key);

                if (presence != null)
                {
                    return presence.ControllingClient.Name;
                    //return presence.Name;
                }

                if (World.GetSceneObjectPart(key) != null)
                {
                    return World.GetSceneObjectPart(key).Name;
                }
            }
            return String.Empty;
        }



        public void llSetTextureAnim(int mode, int face, int sizex, int sizey, double start, double length, double rate)
        {
            m_host.AddScriptLPS(1);

            SetTextureAnim(m_host, mode, face, sizex, sizey, start, length, rate);
        }

        public void llSetLinkTextureAnim(int linknumber, int mode, int face, int sizex, int sizey, double start, double length, double rate)
        {
            m_host.AddScriptLPS(1);

            List<SceneObjectPart> parts = GetLinkParts(linknumber);
            if (parts.Count > 0)
            {
                try
                {
                    parts[0].ParentGroup.areUpdatesSuspended = true;
                    foreach (var part in parts)
                    {
                        SetTextureAnim(part, mode, face, sizex, sizey, start, length, rate);
                    }
                }
                finally
                {
                    parts[0].ParentGroup.areUpdatesSuspended = false;
                }
            }
        }

        private void SetTextureAnim(SceneObjectPart part, int mode, int face, int sizex, int sizey, double start, double length, double rate)
        {

            Primitive.TextureAnimation pTexAnim = new Primitive.TextureAnimation();
            pTexAnim.Flags = (Primitive.TextureAnimMode)mode;

            //ALL_SIDES
            if (face == ScriptBaseClass.ALL_SIDES)
                face = 255;

            pTexAnim.Face = (uint)face;
            pTexAnim.Length = (float)length;
            pTexAnim.Rate = (float)rate;
            pTexAnim.SizeX = (uint)sizex;
            pTexAnim.SizeY = (uint)sizey;
            pTexAnim.Start = (float)start;

            part.AddTextureAnimation(pTexAnim);
            part.SendFullUpdateToAllClients();
            part.ParentGroup.HasGroupChanged = true;
        }

        public void llTriggerSoundLimited(string sound, double volume, LSL_Vector top_north_east,
                                          LSL_Vector bottom_south_west)
        {
            m_host.AddScriptLPS(1);
            float radius1 = (float)llVecDist(llGetPos(), top_north_east);
            float radius2 = (float)llVecDist(llGetPos(), bottom_south_west);
            float radius = Math.Abs(radius1 - radius2);
            m_host.SendSound(KeyOrName(sound).ToString(), volume, true, 0, radius, false, false);
        }

        public void llEjectFromLand(string pest)
        {
            m_host.AddScriptLPS(1);
            UUID agentId = new UUID();
            if (UUID.TryParse(pest, out agentId))
            {
                ScenePresence presence = World.GetScenePresence(agentId);
                if (presence != null)
                {
                    // agent must be over the owners land
                    if (m_host.OwnerID == World.LandChannel.GetLandObject(
                            presence.AbsolutePosition.X, presence.AbsolutePosition.Y).LandData.OwnerID)
                        World.TeleportClientHome(agentId, presence.ControllingClient);
                }
            }
            ScriptSleep(5000);
        }

        public LSL_List llParseString2List(string str, LSL_List separators, LSL_List in_spacers)
        {
            return ParseString2List(str, separators, in_spacers, false);
        }

        public LSL_Integer llOverMyLand(string id)
        {
            m_host.AddScriptLPS(1);
            UUID key = new UUID();
            if (UUID.TryParse(id, out key))
            {
                ScenePresence presence = World.GetScenePresence(key);
                if (presence != null) // object is an avatar
                {
                    if (m_host.OwnerID
                        == World.LandChannel.GetLandObject(
                            presence.AbsolutePosition.X, presence.AbsolutePosition.Y).LandData.OwnerID)
                        return 1;
                }
                else // object is not an avatar
                {
                    SceneObjectPart obj = World.GetSceneObjectPart(key);
                    if (obj != null)
                        if (m_host.OwnerID
                            == World.LandChannel.GetLandObject(
                                obj.AbsolutePosition.X, obj.AbsolutePosition.Y).LandData.OwnerID)
                            return 1;
                }
            }

            return 0;
        }

        public LSL_String llGetLandOwnerAt(LSL_Vector pos)
        {
            m_host.AddScriptLPS(1);
            ILandObject land = World.LandChannel.GetLandObject((float)pos.x, (float)pos.y);
            if (land == null)
                return UUID.Zero.ToString();
            return land.LandData.OwnerID.ToString();
        }

        /// <summary>
        /// According to http://lslwiki.net/lslwiki/wakka.php?wakka=llGetAgentSize
        /// only the height of avatars vary and that says:
        /// Width (x) and depth (y) are constant. (0.45m and 0.6m respectively).
        /// </summary>
        public LSL_Vector llGetAgentSize(string id)
        {
            m_host.AddScriptLPS(1);
            ScenePresence avatar = World.GetScenePresence((UUID)id);
            LSL_Vector agentSize;
            if (avatar == null || avatar.IsChildAgent) // Fail if not in the same region
            {
                agentSize = ScriptBaseClass.ZERO_VECTOR;
            }
            else
            {
                agentSize = new LSL_Vector(0.45, 0.6, avatar.Appearance.AvatarHeight);
            }
            return agentSize;
        }

        public LSL_Integer llSameGroup(string agent)
        {
            m_host.AddScriptLPS(1);
            UUID agentId = new UUID();
            if (!UUID.TryParse(agent, out agentId))
                return new LSL_Integer(0);
            if (agentId == m_host.GroupID)
                return new LSL_Integer(1);
            ScenePresence presence = World.GetScenePresence(agentId);
            if (presence == null || presence.IsChildAgent) // Return false for child agents
                return new LSL_Integer(0);
            IClientAPI client = presence.ControllingClient;
            if (m_host.GroupID == client.ActiveGroupId)
                return new LSL_Integer(1);
            else
                return new LSL_Integer(0);
        }

        public void llUnSit(string id)
        {
            m_host.AddScriptLPS(1);

            UUID key = new UUID();
            if (UUID.TryParse(id, out key))
            {
                ScenePresence av = World.GetScenePresence(key);

                if (av != null)
                {
                    if (llAvatarOnSitTarget() == id)
                    {
                        // if the avatar is sitting on this object, then
                        // we can unsit them.  We don't want random scripts unsitting random people
                        // Lets avoid the popcorn avatar scenario.
                        av.StandUp();
                    }
                    else
                    {
                        // If the object owner also owns the parcel
                        // or
                        // if the land is group owned and the object is group owned by the same group
                        // or
                        // if the object is owned by a person with estate access.

                        ILandObject parcel = World.LandChannel.GetLandObject(av.AbsolutePosition.X, av.AbsolutePosition.Y);
                        if (parcel != null)
                        {
                            if (m_host.OwnerID == parcel.LandData.OwnerID ||
                                (m_host.OwnerID == m_host.GroupID && m_host.GroupID == parcel.LandData.GroupID
                                && parcel.LandData.IsGroupOwned) || World.Permissions.IsGod(m_host.OwnerID))
                            {
                                av.StandUp();
                            }
                        }
                    }
                }

            }

        }

        public LSL_Vector llGroundSlope(LSL_Vector offset)
        {
            m_host.AddScriptLPS(1);
            //Get the slope normal.  This gives us the equation of the plane tangent to the slope.
            LSL_Vector vsn = llGroundNormal(offset);

            //Plug the x,y coordinates of the slope normal into the equation of the plane to get
            //the height of that point on the plane.  The resulting vector gives the slope.
            Vector3 vsl = new Vector3();
            vsl.X = (float)vsn.x;
            vsl.Y = (float)vsn.y;
            vsl.Z = (float)(((vsn.x * vsn.x) + (vsn.y * vsn.y)) / (-1 * vsn.z));
            vsl.Normalize();
            //Normalization might be overkill here

            return new LSL_Vector(vsl.X, vsl.Y, vsl.Z);
        }

        public LSL_Vector llGroundNormal(LSL_Vector offset)
        {
            m_host.AddScriptLPS(1);
            Vector3 pos = m_host.GetWorldPosition() + new Vector3((float)offset.x,
                                                                (float)offset.y,
                                                                (float)offset.z);
            // Clamp to valid position
            if (pos.X < 0)
                pos.X = 0;
            else if (pos.X >= World.Heightmap.Width)
                pos.X = World.Heightmap.Width - 1;
            if (pos.Y < 0)
                pos.Y = 0;
            else if (pos.Y >= World.Heightmap.Height)
                pos.Y = World.Heightmap.Height - 1;

            //Find two points in addition to the position to define a plane
            Vector3 p0 = new Vector3(pos.X, pos.Y,
                                     (float)World.Heightmap[(int)pos.X, (int)pos.Y]);
            Vector3 p1 = new Vector3();
            Vector3 p2 = new Vector3();
            if ((pos.X + 1.0f) >= World.Heightmap.Width)
                p1 = new Vector3(pos.X + 1.0f, pos.Y,
                            (float)World.Heightmap[(int)pos.X, (int)pos.Y]);
            else
                p1 = new Vector3(pos.X + 1.0f, pos.Y,
                            (float)World.Heightmap[(int)(pos.X + 1.0f), (int)pos.Y]);
            if ((pos.Y + 1.0f) >= World.Heightmap.Height)
                p2 = new Vector3(pos.X, pos.Y + 1.0f,
                            (float)World.Heightmap[(int)pos.X, (int)pos.Y]);
            else
                p2 = new Vector3(pos.X, pos.Y + 1.0f,
                            (float)World.Heightmap[(int)pos.X, (int)(pos.Y + 1.0f)]);

            //Find normalized vectors from p0 to p1 and p0 to p2
            Vector3 v0 = new Vector3(p1.X - p0.X, p1.Y - p0.Y, p1.Z - p0.Z);
            Vector3 v1 = new Vector3(p2.X - p0.X, p2.Y - p0.Y, p2.Z - p0.Z);
            v0.Normalize();
            v1.Normalize();

            //Find the cross product of the vectors (the slope normal).
            Vector3 vsn = new Vector3();
            vsn.X = (v0.Y * v1.Z) - (v0.Z * v1.Y);
            vsn.Y = (v0.Z * v1.X) - (v0.X * v1.Z);
            vsn.Z = (v0.X * v1.Y) - (v0.Y * v1.X);
            vsn.Normalize();
            //I believe the crossproduct of two normalized vectors is a normalized vector so
            //this normalization may be overkill

            return new LSL_Vector(vsn.X, vsn.Y, vsn.Z);
        }

        public LSL_Vector llGroundContour(LSL_Vector offset)
        {
            m_host.AddScriptLPS(1);
            LSL_Vector x = llGroundSlope(offset);
            return new LSL_Vector(-x.y, x.x, 0.0);
        }

        public LSL_Integer llGetAttached()
        {
            m_host.AddScriptLPS(1);
            return m_host.ParentGroup.AttachmentPoint;
        }

        public virtual LSL_Integer llGetFreeMemory()
        {
            m_host.AddScriptLPS(1);
            // Make scripts designed for LSO happy
            return 16384;
        }

        public LSL_Integer llGetFreeURLs()
        {
            m_host.AddScriptLPS(1);
            if (m_UrlModule != null)
                return new LSL_Integer(m_UrlModule.GetFreeUrls());
            return new LSL_Integer(0);
        }


        public LSL_String llGetRegionName()
        {
            m_host.AddScriptLPS(1);
            return World.RegionInfo.RegionName;
        }

        public LSL_Float llGetRegionTimeDilation()
        {
            m_host.AddScriptLPS(1);
            return (double)World.TimeDilation;
        }

        /// <summary>
        /// Returns the value reported in the client Statistics window
        /// </summary>
        public LSL_Float llGetRegionFPS()
        {
            m_host.AddScriptLPS(1);
            return World.StatsReporter.LastReportedSimFPS;
        }


        /* particle system rules should be coming into this routine as doubles, that is
        rule[0] should be an integer from this list and rule[1] should be the arg
        for the same integer. wiki.secondlife.com has most of this mapping, but some
        came from http://www.caligari-designs.com/p4u2

        We iterate through the list for 'Count' elements, incrementing by two for each
        iteration and set the members of Primitive.ParticleSystem, one at a time.
        */

        public enum PrimitiveRule : int
        {
            PSYS_PART_FLAGS = 0,
            PSYS_PART_START_COLOR = 1,
            PSYS_PART_START_ALPHA = 2,
            PSYS_PART_END_COLOR = 3,
            PSYS_PART_END_ALPHA = 4,
            PSYS_PART_START_SCALE = 5,
            PSYS_PART_END_SCALE = 6,
            PSYS_PART_MAX_AGE = 7,
            PSYS_SRC_ACCEL = 8,
            PSYS_SRC_PATTERN = 9,
            PSYS_SRC_INNERANGLE = 10,
            PSYS_SRC_OUTERANGLE = 11,
            PSYS_SRC_TEXTURE = 12,
            PSYS_SRC_BURST_RATE = 13,
            PSYS_SRC_BURST_PART_COUNT = 15,
            PSYS_SRC_BURST_RADIUS = 16,
            PSYS_SRC_BURST_SPEED_MIN = 17,
            PSYS_SRC_BURST_SPEED_MAX = 18,
            PSYS_SRC_MAX_AGE = 19,
            PSYS_SRC_TARGET_KEY = 20,
            PSYS_SRC_OMEGA = 21,
            PSYS_SRC_ANGLE_BEGIN = 22,
            PSYS_SRC_ANGLE_END = 23
        }

        internal Primitive.ParticleSystem.ParticleDataFlags ConvertUINTtoFlags(uint flags)
        {
            Primitive.ParticleSystem.ParticleDataFlags returnval = Primitive.ParticleSystem.ParticleDataFlags.None;

            return returnval;
        }

        protected Primitive.ParticleSystem getNewParticleSystemWithSLDefaultValues()
        {
            Primitive.ParticleSystem ps = new Primitive.ParticleSystem();

            // TODO find out about the other defaults and add them here
            ps.PartStartColor = new Color4(1.0f, 1.0f, 1.0f, 1.0f);
            ps.PartEndColor = new Color4(1.0f, 1.0f, 1.0f, 1.0f);
            ps.PartStartScaleX = 1.0f;
            ps.PartStartScaleY = 1.0f;
            ps.PartEndScaleX = 1.0f;
            ps.PartEndScaleY = 1.0f;
            ps.BurstSpeedMin = 1.0f;
            ps.BurstSpeedMax = 1.0f;
            ps.BurstRate = 0.1f;
            ps.PartMaxAge = 10.0f;
            return ps;
        }

        public void llLinkParticleSystem(int linknumber, LSL_List rules)
        {
            m_host.AddScriptLPS(1);

            List<SceneObjectPart> parts = GetLinkParts(linknumber);

            foreach (var part in parts)
            {
                SetParticleSystem(part, rules);
            }
        }

        public void llParticleSystem(LSL_List rules)
        {
            m_host.AddScriptLPS(1);
            SetParticleSystem(m_host, rules);
        }

        private void SetParticleSystem(SceneObjectPart part, LSL_List rules)
        {


            if (rules.Length == 0)
            {
                part.RemoveParticleSystem();
                part.ParentGroup.HasGroupChanged = true;
            }
            else
            {
                Primitive.ParticleSystem prules = getNewParticleSystemWithSLDefaultValues();
                LSL_Vector tempv = new LSL_Vector();

                float tempf = 0;

                for (int i = 0; i < rules.Length; i += 2)
                {
                    switch (rules.GetLSLIntegerItem(i))
                    {
                        case (int)ScriptBaseClass.PSYS_PART_FLAGS:
                            prules.PartDataFlags = (Primitive.ParticleSystem.ParticleDataFlags)(uint)rules.GetLSLIntegerItem(i + 1);
                            break;

                        case (int)ScriptBaseClass.PSYS_PART_START_COLOR:
                            tempv = rules.GetVector3Item(i + 1);
                            prules.PartStartColor.R = (float)tempv.x;
                            prules.PartStartColor.G = (float)tempv.y;
                            prules.PartStartColor.B = (float)tempv.z;
                            break;

                        case (int)ScriptBaseClass.PSYS_PART_START_ALPHA:
                            tempf = (float)rules.GetLSLFloatItem(i + 1);
                            prules.PartStartColor.A = tempf;
                            break;

                        case (int)ScriptBaseClass.PSYS_PART_END_COLOR:
                            tempv = rules.GetVector3Item(i + 1);
                            prules.PartEndColor.R = (float)tempv.x;
                            prules.PartEndColor.G = (float)tempv.y;
                            prules.PartEndColor.B = (float)tempv.z;
                            break;

                        case (int)ScriptBaseClass.PSYS_PART_END_ALPHA:
                            tempf = (float)rules.GetLSLFloatItem(i + 1);
                            prules.PartEndColor.A = tempf;
                            break;

                        case (int)ScriptBaseClass.PSYS_PART_START_SCALE:
                            tempv = rules.GetVector3Item(i + 1);
                            prules.PartStartScaleX = (float)tempv.x;
                            prules.PartStartScaleY = (float)tempv.y;
                            break;

                        case (int)ScriptBaseClass.PSYS_PART_END_SCALE:
                            tempv = rules.GetVector3Item(i + 1);
                            prules.PartEndScaleX = (float)tempv.x;
                            prules.PartEndScaleY = (float)tempv.y;
                            break;

                        case (int)ScriptBaseClass.PSYS_PART_MAX_AGE:
                            tempf = (float)rules.GetLSLFloatItem(i + 1);
                            prules.PartMaxAge = tempf;
                            break;

                        case (int)ScriptBaseClass.PSYS_SRC_ACCEL:
                            tempv = rules.GetVector3Item(i + 1);
                            prules.PartAcceleration.X = (float)tempv.x;
                            prules.PartAcceleration.Y = (float)tempv.y;
                            prules.PartAcceleration.Z = (float)tempv.z;
                            break;

                        case (int)ScriptBaseClass.PSYS_SRC_PATTERN:
                            int tmpi = (int)rules.GetLSLIntegerItem(i + 1);
                            prules.Pattern = (Primitive.ParticleSystem.SourcePattern)tmpi;
                            break;

                        // PSYS_SRC_INNERANGLE and PSYS_SRC_ANGLE_BEGIN use the same variables. The
                        // PSYS_SRC_OUTERANGLE and PSYS_SRC_ANGLE_END also use the same variable. The
                        // client tells the difference between the two by looking at the 0x02 bit in
                        // the PartFlags variable.
                        case (int)ScriptBaseClass.PSYS_SRC_INNERANGLE:
                            tempf = (float)rules.GetLSLFloatItem(i + 1);
                            prules.InnerAngle = (float)tempf;
                            prules.PartFlags &= 0xFFFFFFFD; // Make sure new angle format is off.
                            break;

                        case (int)ScriptBaseClass.PSYS_SRC_OUTERANGLE:
                            tempf = (float)rules.GetLSLFloatItem(i + 1);
                            prules.OuterAngle = (float)tempf;
                            prules.PartFlags &= 0xFFFFFFFD; // Make sure new angle format is off.
                            break;

                        case (int)ScriptBaseClass.PSYS_SRC_TEXTURE:
                            prules.Texture = KeyOrName(rules.GetLSLStringItem(i + 1));
                            break;

                        case (int)ScriptBaseClass.PSYS_SRC_BURST_RATE:
                            tempf = (float)rules.GetLSLFloatItem(i + 1);
                            prules.BurstRate = (float)tempf;
                            break;

                        case (int)ScriptBaseClass.PSYS_SRC_BURST_PART_COUNT:
                            prules.BurstPartCount = (byte)(int)rules.GetLSLIntegerItem(i + 1);
                            break;

                        case (int)ScriptBaseClass.PSYS_SRC_BURST_RADIUS:
                            tempf = (float)rules.GetLSLFloatItem(i + 1);
                            prules.BurstRadius = (float)tempf;
                            break;

                        case (int)ScriptBaseClass.PSYS_SRC_BURST_SPEED_MIN:
                            tempf = (float)rules.GetLSLFloatItem(i + 1);
                            prules.BurstSpeedMin = (float)tempf;
                            break;

                        case (int)ScriptBaseClass.PSYS_SRC_BURST_SPEED_MAX:
                            tempf = (float)rules.GetLSLFloatItem(i + 1);
                            prules.BurstSpeedMax = (float)tempf;
                            break;

                        case (int)ScriptBaseClass.PSYS_SRC_MAX_AGE:
                            tempf = (float)rules.GetLSLFloatItem(i + 1);
                            prules.MaxAge = (float)tempf;
                            break;

                        case (int)ScriptBaseClass.PSYS_SRC_TARGET_KEY:
                            UUID key = UUID.Zero;
                            if (UUID.TryParse(rules.Data[i + 1].ToString(), out key))
                            {
                                prules.Target = key;
                            }
                            else
                            {
                                prules.Target = part.UUID;
                            }
                            break;

                        case (int)ScriptBaseClass.PSYS_SRC_OMEGA:
                            // AL: This is an assumption, since it is the only thing that would match.
                            tempv = rules.GetVector3Item(i + 1);
                            prules.AngularVelocity.X = (float)tempv.x;
                            prules.AngularVelocity.Y = (float)tempv.y;
                            prules.AngularVelocity.Z = (float)tempv.z;
                            break;

                        case (int)ScriptBaseClass.PSYS_SRC_ANGLE_BEGIN:
                            tempf = (float)rules.GetLSLFloatItem(i + 1);
                            prules.InnerAngle = (float)tempf;
                            prules.PartFlags |= 0x02; // Set new angle format.
                            break;

                        case (int)ScriptBaseClass.PSYS_SRC_ANGLE_END:
                            tempf = (float)rules.GetLSLFloatItem(i + 1);
                            prules.OuterAngle = (float)tempf;
                            prules.PartFlags |= 0x02; // Set new angle format.
                            break;
                    }

                }
                prules.CRC = 1;

                part.AddNewParticleSystem(prules);
                part.ParentGroup.HasGroupChanged = true;
            }
            part.SendFullUpdateToAllClients();
        }

        public void llGroundRepel(double height, int water, double tau)
        {
            m_host.AddScriptLPS(1);
            if (m_host.PhysActor != null)
            {
                float ground = (float)llGround(new LSL_Types.Vector3(0, 0, 0));
                float waterLevel = (float)llWater(new LSL_Types.Vector3(0, 0, 0));
                PIDHoverType hoverType = PIDHoverType.Ground;
                if (water != 0)
                {
                    hoverType = PIDHoverType.GroundAndWater;
                    if (ground < waterLevel)
                        height += waterLevel;
                    else
                        height += ground;
                }
                else
                {
                    height += ground;
                }

                m_host.SetHoverHeight((float)height, hoverType, (float)tau);
            }
        }

        protected UUID GetTaskInventoryItem(string name)
        {
            m_host.TaskInventory.LockItemsForRead(true);
            foreach (KeyValuePair<UUID, TaskInventoryItem> inv in m_host.TaskInventory)
            {
                if (inv.Value.Name == name)
                {
                    m_host.TaskInventory.LockItemsForRead(false);
                    return inv.Key;
                }
            }
            m_host.TaskInventory.LockItemsForRead(false);

            return UUID.Zero;
        }

        public void llGiveInventoryList(string destination, string category, LSL_List inventory)
        {
            m_host.AddScriptLPS(1);

            UUID destID;
            if (!UUID.TryParse(destination, out destID))
                return;

            List<UUID> itemList = new List<UUID>();

            foreach (Object item in inventory.Data)
            {
                UUID itemID;
                if (UUID.TryParse(item.ToString(), out itemID))
                {
                    itemList.Add(itemID);
                }
                else
                {
                    itemID = GetTaskInventoryItem(item.ToString());
                    if (itemID != UUID.Zero)
                        itemList.Add(itemID);
                }
            }

            if (itemList.Count == 0)
                return;

            UUID folderID = m_ScriptEngine.World.MoveTaskInventoryItems(destID, category, m_host, itemList);

            if (folderID == UUID.Zero)
                return;

            byte[] bucket = new byte[1];
            bucket[0] = (byte)AssetType.Folder;
            //byte[] objBytes = folderID.GetBytes();
            //Array.Copy(objBytes, 0, bucket, 1, 16);

            GridInstantMessage msg = new GridInstantMessage(World,
                    m_host.OwnerID, m_host.Name, destID,
                    (byte)InstantMessageDialog.TaskInventoryOffered,
                    false, category+". "+m_host.Name+" is located at "+
                    World.RegionInfo.RegionName+" "+
                    m_host.AbsolutePosition.ToString(),
                    folderID, true, m_host.AbsolutePosition,
                    bucket);

            if (m_TransferModule != null)
                m_TransferModule.SendInstantMessage(msg, delegate(bool success) {});
        }

        public void llSetVehicleType(int type)
        {
            m_host.AddScriptLPS(1);

            if (!m_host.ParentGroup.IsDeleted)
            {
                m_host.ParentGroup.RootPart.SetVehicleType(type);
            }
        }

        //CFK 9/28: Most, but not all of the underlying plumbing between here and the physics modules is in
        //CFK 9/28: so these are not complete yet.
        public void llSetVehicleFloatParam(int param, LSL_Float value)
        {
            m_host.AddScriptLPS(1);

            if (!m_host.ParentGroup.IsDeleted)
            {
                m_host.ParentGroup.RootPart.SetVehicleFloatParam(param, (float)value);
            }
        }

        //CFK 9/28: Most, but not all of the underlying plumbing between here and the physics modules is in
        //CFK 9/28: so these are not complete yet.
        public void llSetVehicleVectorParam(int param, LSL_Vector vec)
        {
            m_host.AddScriptLPS(1);

            if (!m_host.ParentGroup.IsDeleted)
            {
                m_host.ParentGroup.RootPart.SetVehicleVectorParam(param,
                    new Vector3((float)vec.x, (float)vec.y, (float)vec.z));
            }
        }

        //CFK 9/28: Most, but not all of the underlying plumbing between here and the physics modules is in
        //CFK 9/28: so these are not complete yet.
        public void llSetVehicleRotationParam(int param, LSL_Rotation rot)
        {
            m_host.AddScriptLPS(1);

            if (!m_host.ParentGroup.IsDeleted)
            {
                m_host.ParentGroup.RootPart.SetVehicleRotationParam(param, Rot2Quaternion(rot));
            }
        }

        public void llSetVehicleFlags(int flags)
        {
            m_host.AddScriptLPS(1);

            if (!m_host.ParentGroup.IsDeleted)
            {
                m_host.ParentGroup.RootPart.SetVehicleFlags(flags, false);
            }
        }

        public void llRemoveVehicleFlags(int flags)
        {
            m_host.AddScriptLPS(1);

            if (!m_host.ParentGroup.IsDeleted)
            {
                m_host.ParentGroup.RootPart.SetVehicleFlags(flags, true);
            }
        }

        public void llSitTarget(LSL_Vector offset, LSL_Rotation rot)
        {
            m_host.AddScriptLPS(1);
            // LSL quaternions can normalize to 0, normal Quaternions can't.
            if (rot.s == 0 && rot.x == 0 && rot.y == 0 && rot.z == 0)
                rot.z = 1; // ZERO_ROTATION = 0,0,0,1

            m_host.SitTargetPosition = new Vector3((float)offset.x, (float)offset.y, (float)offset.z);
            m_host.SitTargetOrientation = Rot2Quaternion(rot);
            m_host.ParentGroup.HasGroupChanged = true;
        }

        public LSL_String llAvatarOnSitTarget()
        {
            m_host.AddScriptLPS(1);
            return m_host.SitTargetAvatar.ToString();
        }

        // http://wiki.secondlife.com/wiki/LlAvatarOnLinkSitTarget
        public LSL_String llAvatarOnLinkSitTarget(int linknum)
        {
            m_host.AddScriptLPS(1);
            if(linknum == ScriptBaseClass.LINK_SET || 
                linknum == ScriptBaseClass.LINK_ALL_CHILDREN ||
                linknum == ScriptBaseClass.LINK_ALL_OTHERS) return UUID.Zero.ToString();
           
            List<SceneObjectPart> parts = GetLinkParts(linknum);
            if (parts.Count == 0) return UUID.Zero.ToString(); 
            return parts[0].SitTargetAvatar.ToString();
        }


        public void llAddToLandPassList(string avatar, double hours)
        {
            m_host.AddScriptLPS(1);
            UUID key;
            ILandObject land = World.LandChannel.GetLandObject(m_host.AbsolutePosition.X, m_host.AbsolutePosition.Y);
            if (World.Permissions.CanEditParcelProperties(m_host.OwnerID, land, GroupPowers.LandManageAllowed))
            {
                ParcelManager.ParcelAccessEntry entry = new ParcelManager.ParcelAccessEntry();
                if (UUID.TryParse(avatar, out key))
                {
                    if (land.LandData.ParcelAccessList.FindIndex(
                            delegate(ParcelManager.ParcelAccessEntry e)
                            {
                                if (e.AgentID == key && e.Flags == AccessList.Access)
                                    return true;
                                return false;
                            }) == -1)
                    {
                        entry.AgentID = key;
                        entry.Flags = AccessList.Access;
                        entry.Time = DateTime.Now.AddHours(hours);
                        land.LandData.ParcelAccessList.Add(entry);
                    }
                }
            }
            ScriptSleep(100);
        }

        public void llSetTouchText(string text)
        {
            m_host.AddScriptLPS(1);
            m_host.TouchName = text;
        }

        public void llSetSitText(string text)
        {
            m_host.AddScriptLPS(1);
            m_host.SitName = text;
        }

        public void llSetCameraEyeOffset(LSL_Vector offset)
        {
            m_host.AddScriptLPS(1);
            m_host.SetCameraEyeOffset(new Vector3((float)offset.x, (float)offset.y, (float)offset.z));
        }

        public void llSetCameraAtOffset(LSL_Vector offset)
        {
            m_host.AddScriptLPS(1);
            m_host.SetCameraAtOffset(new Vector3((float)offset.x, (float)offset.y, (float)offset.z));
        }

        public LSL_String llDumpList2String(LSL_List src, string seperator)
        {
            m_host.AddScriptLPS(1);
            if (src.Length == 0)
            {
                return String.Empty;
            }
            string ret = String.Empty;
            foreach (object o in src.Data)
            {
                ret = ret + o.ToString() + seperator;
            }
            ret = ret.Substring(0, ret.Length - seperator.Length);
            return ret;
        }

        public LSL_Integer llScriptDanger(LSL_Vector pos)
        {
            m_host.AddScriptLPS(1);
            bool result = World.ScriptDanger(m_host.LocalId, new Vector3((float)pos.x, (float)pos.y, (float)pos.z));
            if (result)
            {
                return 1;
            }
            else
            {
                return 0;
            }

        }

        public void llDialog(string avatar, string message, LSL_List buttons, int chat_channel)
        {
            IDialogModule dm = World.RequestModuleInterface<IDialogModule>();

            if (dm == null)
                return;

            m_host.AddScriptLPS(1);
            UUID av = new UUID();
            if (!UUID.TryParse(avatar,out av))
            {
                //LSLError("First parameter to llDialog needs to be a key");
                return;
            }
            if (buttons.Length < 1)
            {
                buttons.Add("OK");
            }
            if (buttons.Length > 12)
            {
                LSLError("No more than 12 buttons can be shown");
                return;
            }
            string[] buts = new string[buttons.Length];
            for (int i = 0; i < buttons.Length; i++)
            {
                if (buttons.Data[i].ToString() == String.Empty)
                {
                    LSLError("button label cannot be blank");
                    return;
                }
                if (buttons.Data[i].ToString().Length > 24)
                {
                    llWhisper(ScriptBaseClass.DEBUG_CHANNEL, "button label cannot be longer than 24 characters");
                    return;
                }
                buts[i] = buttons.Data[i].ToString();
            }

            dm.SendDialogToUser(
                av, m_host.Name, m_host.UUID, m_host.OwnerID,
                message, new UUID("00000000-0000-2222-3333-100000001000"), chat_channel, buts);

            ScriptSleep(1000);
        }

        public void llVolumeDetect(int detect)
        {
            m_host.AddScriptLPS(1);

            if (!m_host.ParentGroup.IsDeleted)
                m_host.ParentGroup.ScriptSetVolumeDetect(detect != 0);
        }

        /// <summary>
        /// This is a depecated function so this just replicates the result of
        /// invoking it in SL
        /// </summary>
        public void llRemoteLoadScript(string target, string name, int running, int start_param)
        {
            m_host.AddScriptLPS(1);
            // Report an error as it does in SL
            ShoutError("Deprecated. Please use llRemoteLoadScriptPin instead.");
            ScriptSleep(3000);
        }

        public void llSetRemoteScriptAccessPin(int pin)
        {
            m_host.AddScriptLPS(1);
            m_host.ScriptAccessPin = pin;
        }

        public void llRemoteLoadScriptPin(string target, string name, int pin, int running, int start_param)
        {
            m_host.AddScriptLPS(1);
            bool found = false;
            UUID destId = UUID.Zero;
            UUID srcId = UUID.Zero;

            if (!UUID.TryParse(target, out destId))
            {
                llSay(0, "Could not parse key " + target);
                return;
            }

            // target must be a different prim than the one containing the script
            if (m_host.UUID == destId)
            {
                return;
            }

            // copy the first script found with this inventory name
            TaskInventoryItem scriptItem = null;
            m_host.TaskInventory.LockItemsForRead(true);
            foreach (KeyValuePair<UUID, TaskInventoryItem> inv in m_host.TaskInventory)
            {
                if (inv.Value.Name == name)
                {
                    // make sure the object is a script
                    if (10 == inv.Value.Type)
                    {
                        found = true;
                        srcId = inv.Key;
                        scriptItem = inv.Value;
                        break;
                    }
                }
            }
            m_host.TaskInventory.LockItemsForRead(false);

            if (!found)
            {
                llSay(0, "Could not find script " + name);
                return;
            }

            SceneObjectPart dest = World.GetSceneObjectPart(destId);
            if (dest != null)
            {
                if ((scriptItem.BasePermissions & (uint)PermissionMask.Transfer) != 0 || dest.ParentGroup.RootPart.OwnerID == m_host.ParentGroup.RootPart.OwnerID)
                {
                    // the rest of the permission checks are done in RezScript, so check the pin there as well
                    World.RezScript(srcId, m_host, destId, pin, running, start_param);

                    if ((scriptItem.BasePermissions & (uint)PermissionMask.Copy) == 0)
                        m_host.Inventory.RemoveInventoryItem(srcId);
                }
            }
            // this will cause the delay even if the script pin or permissions were wrong - seems ok
            ScriptSleep(3000);
        }

        public void llOpenRemoteDataChannel()
        {
            m_host.AddScriptLPS(1);
            IXMLRPC xmlrpcMod = m_ScriptEngine.World.RequestModuleInterface<IXMLRPC>();
            if (xmlrpcMod.IsEnabled())
            {
                UUID channelID = xmlrpcMod.OpenXMLRPCChannel(m_localID, m_itemID, UUID.Zero);
                IXmlRpcRouter xmlRpcRouter = m_ScriptEngine.World.RequestModuleInterface<IXmlRpcRouter>();
                if (xmlRpcRouter != null)
                {
                    string ExternalHostName = m_ScriptEngine.World.RegionInfo.ExternalHostName;

                    xmlRpcRouter.RegisterNewReceiver(m_ScriptEngine.ScriptModule, channelID, m_host.UUID,
                                                     m_itemID, String.Format("http://{0}:{1}/", ExternalHostName,
                                                                             xmlrpcMod.Port.ToString()));
                }
                object[] resobj = new object[]
                    {
                        new LSL_Integer(1),
                        new LSL_String(channelID.ToString()),
                        new LSL_String(UUID.Zero.ToString()),
                        new LSL_String(String.Empty),
                        new LSL_Integer(0),
                        new LSL_String(String.Empty)
                    };
                m_ScriptEngine.PostScriptEvent(m_itemID, new EventParams("remote_data", resobj,
                                                                         new DetectParams[0]));
            }
            ScriptSleep(1000);
        }

        public LSL_String llSendRemoteData(string channel, string dest, int idata, string sdata)
        {
            m_host.AddScriptLPS(1);
            IXMLRPC xmlrpcMod = m_ScriptEngine.World.RequestModuleInterface<IXMLRPC>();
            ScriptSleep(3000);
            return (xmlrpcMod.SendRemoteData(m_localID, m_itemID, channel, dest, idata, sdata)).ToString();
        }

        public void llRemoteDataReply(string channel, string message_id, string sdata, int idata)
        {
            m_host.AddScriptLPS(1);
            IXMLRPC xmlrpcMod = m_ScriptEngine.World.RequestModuleInterface<IXMLRPC>();
            xmlrpcMod.RemoteDataReply(channel, message_id, sdata, idata);
            ScriptSleep(3000);
        }

        public void llCloseRemoteDataChannel(string channel)
        {
            m_host.AddScriptLPS(1);
            IXMLRPC xmlrpcMod = m_ScriptEngine.World.RequestModuleInterface<IXMLRPC>();
            xmlrpcMod.CloseXMLRPCChannel((UUID)channel);
            ScriptSleep(1000);
        }

        public LSL_String llMD5String(string src, int nonce)
        {
            m_host.AddScriptLPS(1);
            return Util.Md5Hash(String.Format("{0}:{1}", src, nonce.ToString()), Encoding.UTF8);
        }

        public LSL_String llSHA1String(string src)
        {
            m_host.AddScriptLPS(1);
            return Util.SHA1Hash(src, Encoding.UTF8).ToLower();
        }

        protected ObjectShapePacket.ObjectDataBlock SetPrimitiveBlockShapeParams(SceneObjectPart part, int holeshape, LSL_Vector cut, float hollow, LSL_Vector twist, byte profileshape, byte pathcurve)
        {
            float tempFloat;                                    // Use in float expressions below to avoid byte cast precision issues.
            ObjectShapePacket.ObjectDataBlock shapeBlock = new ObjectShapePacket.ObjectDataBlock();
            if (part == null || part.ParentGroup == null || part.ParentGroup.IsDeleted)
                return shapeBlock;

            if (holeshape != (int)ScriptBaseClass.PRIM_HOLE_DEFAULT &&
                holeshape != (int)ScriptBaseClass.PRIM_HOLE_CIRCLE &&
                holeshape != (int)ScriptBaseClass.PRIM_HOLE_SQUARE &&
                holeshape != (int)ScriptBaseClass.PRIM_HOLE_TRIANGLE)
            {
                holeshape = (int)ScriptBaseClass.PRIM_HOLE_DEFAULT;
            }
            shapeBlock.PathCurve = pathcurve;
            shapeBlock.ProfileCurve = (byte)holeshape;          // Set the hole shape.
            shapeBlock.ProfileCurve += profileshape;            // Add in the profile shape.
            if (cut.x < 0f)
            {
                cut.x = 0f;
            }
            if (cut.x > 1f)
            {
                cut.x = 1f;
            }
            if (cut.y < 0f)
            {
                cut.y = 0f;
            }
            if (cut.y > 1f)
            {
                cut.y = 1f;
            }
            if (cut.y - cut.x < 0.05f)
            {
                cut.x = cut.y - 0.05f;
                if (cut.x < 0.0f)
                {
                    cut.x = 0.0f;
                    cut.y = 0.05f;
                }
            }
            shapeBlock.ProfileBegin = (ushort)(50000 * cut.x);
            shapeBlock.ProfileEnd = (ushort)(50000 * (1 - cut.y));
            if (hollow < 0f)
            {
                hollow = 0f;
            }
            // If the prim is a Cylinder, Prism, Sphere, Torus or Ring (or not a
            // Box or Tube) and the hole shape is a square, hollow is limited to
            // a max of 70%. The viewer performs its own check on this value but
            // we need to do it here also so llGetPrimitiveParams can have access
            // to the correct value.
            if (profileshape != (byte)ProfileCurve.Square &&
                holeshape == (int)ScriptBaseClass.PRIM_HOLE_SQUARE)
            {
                if (hollow > 0.70f)
                {
                    hollow = 0.70f;
                }
            }
            // Otherwise, hollow is limited to 95%. 
            else
            {
                if (hollow > 0.95f)
                {
                    hollow = 0.95f;
                }
            }
            shapeBlock.ProfileHollow = (ushort)(50000 * hollow);
            if (twist.x < -1.0f)
            {
                twist.x = -1.0f;
            }
            if (twist.x > 1.0f)
            {
                twist.x = 1.0f;
            }
            if (twist.y < -1.0f)
            {
                twist.y = -1.0f;
            }
            if (twist.y > 1.0f)
            {
                twist.y = 1.0f;
            }
            // A fairly large precision error occurs for some calculations,
            // if a float or double is directly cast to a byte or sbyte
            // variable, in both .Net and Mono. In .Net, coding
            // "(sbyte)(float)(some expression)" corrects the precision
            // errors. But this does not work for Mono. This longer coding
            // form of creating a tempoary float variable from the
            // expression first, then casting that variable to a byte or
            // sbyte, works for both .Net and Mono. These types of
            // assignments occur in SetPrimtiveBlockShapeParams and
            // SetPrimitiveShapeParams in support of llSetPrimitiveParams.
            tempFloat = (float)(100.0d * twist.x);
            shapeBlock.PathTwistBegin = (sbyte)tempFloat;
            tempFloat = (float)(100.0d * twist.y);
            shapeBlock.PathTwist = (sbyte)tempFloat;

            shapeBlock.ObjectLocalID = part.LocalId;

            part.Shape.SculptEntry = false;
            return shapeBlock;
        }

        // Prim type box, cylinder and prism.
        protected void SetPrimitiveShapeParams(SceneObjectPart part, int holeshape, LSL_Vector cut, float hollow, LSL_Vector twist, LSL_Vector taper_b, LSL_Vector topshear, byte profileshape, byte pathcurve)
        {
            if (part == null || part.ParentGroup == null || part.ParentGroup.IsDeleted)
                return;

            float tempFloat;                                    // Use in float expressions below to avoid byte cast precision issues.
            ObjectShapePacket.ObjectDataBlock shapeBlock;

            shapeBlock = SetPrimitiveBlockShapeParams(part, holeshape, cut, hollow, twist, profileshape, pathcurve);

            if (taper_b.x < 0f)
            {
                taper_b.x = 0f;
            }
            if (taper_b.x > 2f)
            {
                taper_b.x = 2f;
            }
            if (taper_b.y < 0f)
            {
                taper_b.y = 0f;
            }
            if (taper_b.y > 2f)
            {
                taper_b.y = 2f;
            }
            tempFloat = (float)(100.0d * (2.0d - taper_b.x));
            shapeBlock.PathScaleX = (byte)tempFloat;
            tempFloat = (float)(100.0d * (2.0d - taper_b.y));
            shapeBlock.PathScaleY = (byte)tempFloat;
            if (topshear.x < -0.5f)
            {
                topshear.x = -0.5f;
            }
            if (topshear.x > 0.5f)
            {
                topshear.x = 0.5f;
            }
            if (topshear.y < -0.5f)
            {
                topshear.y = -0.5f;
            }
            if (topshear.y > 0.5f)
            {
                topshear.y = 0.5f;
            }
            tempFloat = (float)(100.0d * topshear.x);
            shapeBlock.PathShearX = (byte)tempFloat;
            tempFloat = (float)(100.0d * topshear.y);
            shapeBlock.PathShearY = (byte)tempFloat;

            part.Shape.SculptEntry = false;
            part.UpdateShape(shapeBlock);
        }

        // Prim type sphere.
        protected void SetPrimitiveShapeParams(SceneObjectPart part, int holeshape, LSL_Vector cut, float hollow, LSL_Vector twist, LSL_Vector dimple, byte profileshape, byte pathcurve)
        {
            if (part == null || part.ParentGroup == null || part.ParentGroup.IsDeleted)
                return;

            ObjectShapePacket.ObjectDataBlock shapeBlock;

            shapeBlock = SetPrimitiveBlockShapeParams(part, holeshape, cut, hollow, twist, profileshape, pathcurve);

            // profile/path swapped for a sphere
            shapeBlock.PathBegin = shapeBlock.ProfileBegin;
            shapeBlock.PathEnd = shapeBlock.ProfileEnd;

            shapeBlock.PathScaleX = 100;
            shapeBlock.PathScaleY = 100;

            if (dimple.x < 0f)
            {
                dimple.x = 0f;
            }
            if (dimple.x > 1f)
            {
                dimple.x = 1f;
            }
            if (dimple.y < 0f)
            {
                dimple.y = 0f;
            }
            if (dimple.y > 1f)
            {
                dimple.y = 1f;
            }
            if (dimple.y - cut.x < 0.05f)
            {
                dimple.x = cut.y - 0.05f;
            }
            shapeBlock.ProfileBegin = (ushort)(50000 * dimple.x);
            shapeBlock.ProfileEnd   = (ushort)(50000 * (1 - dimple.y));

            part.Shape.SculptEntry = false;
            part.UpdateShape(shapeBlock);
        }

        // Prim type torus, tube and ring.
        protected void SetPrimitiveShapeParams(SceneObjectPart part, int holeshape, LSL_Vector cut, float hollow, LSL_Vector twist, LSL_Vector holesize, LSL_Vector topshear, LSL_Vector profilecut, LSL_Vector taper_a, float revolutions, float radiusoffset, float skew, byte profileshape, byte pathcurve)
        {
            if (part == null || part.ParentGroup == null || part.ParentGroup.IsDeleted)
                return;

            float tempFloat;                                    // Use in float expressions below to avoid byte cast precision issues.
            ObjectShapePacket.ObjectDataBlock shapeBlock;

            shapeBlock = SetPrimitiveBlockShapeParams(part, holeshape, cut, hollow, twist, profileshape, pathcurve);

            // profile/path swapped for a torrus, tube, ring
            shapeBlock.PathBegin = shapeBlock.ProfileBegin;
            shapeBlock.PathEnd = shapeBlock.ProfileEnd;

            if (holesize.x < 0.05f)
            {
                holesize.x = 0.05f;
            }
            if (holesize.x > 1f)
            {
                holesize.x = 1f;
            }
            if (holesize.y < 0.05f)
            {
                holesize.y = 0.05f;
            }
            if (holesize.y > 0.5f)
            {
                holesize.y = 0.5f;
            }
            tempFloat = (float)(100.0d * (2.0d - holesize.x));
            shapeBlock.PathScaleX = (byte)tempFloat;
            tempFloat = (float)(100.0d * (2.0d - holesize.y));
            shapeBlock.PathScaleY = (byte)tempFloat;
            if (topshear.x < -0.5f)
            {
                topshear.x = -0.5f;
            }
            if (topshear.x > 0.5f)
            {
                topshear.x = 0.5f;
            }
            if (topshear.y < -0.5f)
            {
                topshear.y = -0.5f;
            }
            if (topshear.y > 0.5f)
            {
                topshear.y = 0.5f;
            }
            tempFloat = (float)(100.0d * topshear.x);
            shapeBlock.PathShearX = (byte)tempFloat;
            tempFloat = (float)(100.0d * topshear.y);
            shapeBlock.PathShearY = (byte)tempFloat;
            if (profilecut.x < 0f)
            {
                profilecut.x = 0f;
            }
            if (profilecut.x > 1f)
            {
                profilecut.x = 1f;
            }
            if (profilecut.y < 0f)
            {
                profilecut.y = 0f;
            }
            if (profilecut.y > 1f)
            {
                profilecut.y = 1f;
            }
            if (profilecut.y - profilecut.x < 0.05f)
            {
                profilecut.x = profilecut.y - 0.05f;
                if (profilecut.x < 0.0f)
                {
                    profilecut.x = 0.0f;
                    profilecut.y = 0.05f;
                }
            }
            shapeBlock.ProfileBegin = (ushort)(50000 * profilecut.x);
            shapeBlock.ProfileEnd = (ushort)(50000 * (1 - profilecut.y));
            if (taper_a.x < -1f)
            {
                taper_a.x = -1f;
            }
            if (taper_a.x > 1f)
            {
                taper_a.x = 1f;
            }
            if (taper_a.y < -1f)
            {
                taper_a.y = -1f;
            }
            if (taper_a.y > 1f)
            {
                taper_a.y = 1f;
            }
            tempFloat = (float)(100.0d * taper_a.x);
            shapeBlock.PathTaperX = (sbyte)tempFloat;
            tempFloat = (float)(100.0d * taper_a.y);
            shapeBlock.PathTaperY = (sbyte)tempFloat;
            if (revolutions < 1f)
            {
                revolutions = 1f;
            }
            if (revolutions > 4f)
            {
                revolutions = 4f;
            }
            tempFloat = 66.66667f * (revolutions - 1.0f);
            shapeBlock.PathRevolutions = (byte)tempFloat;
            // limits on radiusoffset depend on revolutions and hole size (how?) seems like the maximum range is 0 to 1
            if (radiusoffset < 0f)
            {
                radiusoffset = 0f;
            }
            if (radiusoffset > 1f)
            {
                radiusoffset = 1f;
            }
            tempFloat = 100.0f * radiusoffset;
            shapeBlock.PathRadiusOffset = (sbyte)tempFloat;
            if (skew < -0.95f)
            {
                skew = -0.95f;
            }
            if (skew > 0.95f)
            {
                skew = 0.95f;
            }
            tempFloat = 100.0f * skew;
            shapeBlock.PathSkew = (sbyte)tempFloat;

            part.Shape.SculptEntry = false;
            part.UpdateShape(shapeBlock);
        }

        // Prim type sculpt.
        protected void SetPrimitiveShapeParams(SceneObjectPart part, string map, int type, byte pathcurve)
        {
            if (part == null || part.ParentGroup == null || part.ParentGroup.IsDeleted)
                return;

            ObjectShapePacket.ObjectDataBlock shapeBlock = new ObjectShapePacket.ObjectDataBlock();
            UUID sculptId;

            if (!UUID.TryParse(map, out sculptId))
            {
                sculptId = InventoryKey(map, (int)AssetType.Texture);
            }

            if (sculptId == UUID.Zero)
                return;

            shapeBlock.PathCurve = pathcurve;
            shapeBlock.ObjectLocalID = part.LocalId;
            shapeBlock.PathScaleX = 100;
            shapeBlock.PathScaleY = 150;

            if ((type & (int)ScriptBaseClass.PRIM_SCULPT_TYPE_CYLINDER) == 0 &&
                (type & (int)ScriptBaseClass.PRIM_SCULPT_TYPE_PLANE) == 0 &&
                (type & (int)ScriptBaseClass.PRIM_SCULPT_TYPE_SPHERE) == 0 &&
                (type & (int)ScriptBaseClass.PRIM_SCULPT_TYPE_TORUS) == 0)
            {
                // default
                type = type | (int)ScriptBaseClass.PRIM_SCULPT_TYPE_SPHERE;
            }

            part.Shape.SetSculptProperties((byte)type, sculptId);
            part.Shape.SculptEntry = true;
            part.UpdateShape(shapeBlock);
        }

        public void llSetPrimitiveParams(LSL_List rules)
        {
            m_host.AddScriptLPS(1);
            SetPrimParams(m_host, rules);

            ScriptSleep(200);
        }

        public void llSetLinkPrimitiveParamsFast(int linknumber, LSL_List rules)
        {
            m_host.AddScriptLPS(1);

            setLinkPrimParams(linknumber, rules);
        }

        private void setLinkPrimParams(int linknumber, LSL_List rules)
        {
            List<SceneObjectPart> parts = GetLinkParts(linknumber);
            List<ScenePresence> avatars = GetLinkAvatars(linknumber);
            if (parts.Count>0)
            {
                try
                {
                    parts[0].ParentGroup.areUpdatesSuspended = true;
                    foreach (SceneObjectPart part in parts)
                        SetPrimParams(part, rules);
                }
                finally
                {
                    parts[0].ParentGroup.areUpdatesSuspended = false;
                }
            }
            if (avatars.Count > 0)
            {
                foreach (ScenePresence avatar in avatars)
                    SetPrimParams(avatar, rules);
            }
        }

        public void llSetLinkPrimitiveParams(int linknumber, LSL_List rules)
        {
            llSetLinkPrimitiveParamsFast(linknumber, rules);
            ScriptSleep(200);
        }

        protected void SetPrimParams(ScenePresence av, LSL_List rules)
        {
            //This is a special version of SetPrimParams to deal with avatars which are sat on the linkset.
            //We only support PRIM_POSITION and PRIM_ROTATION

            int idx = 0;

            while (idx < rules.Length)
            {
                int code = rules.GetLSLIntegerItem(idx++);

                int remain = rules.Length - idx;

                

                switch (code)
                {
                    case (int)ScriptBaseClass.PRIM_POSITION:
                        if (remain < 1)
                            return;
                        LSL_Vector v;
                        v = rules.GetVector3Item(idx++);
                        av.OffsetPosition = new Vector3((float)v.x, (float)v.y, (float)v.z);
                        av.SendAvatarDataToAllAgents();

                        break;

                    case (int)ScriptBaseClass.PRIM_ROTATION:
                        if (remain < 1)
                            return;
                        LSL_Rotation r;
                        r = rules.GetQuaternionItem(idx++);
                        av.Rotation = new Quaternion((float)r.x, (float)r.y, (float)r.z, (float)r.s);
                        av.SendAvatarDataToAllAgents();
                        break;
                }
            }
        }

        protected void SetPrimParams(SceneObjectPart part, LSL_List rules)
        {
            if (part == null || part.ParentGroup == null || part.ParentGroup.IsDeleted)
                return;

            int idx = 0;

            bool positionChanged = false;
            LSL_Vector currentPosition = GetPartLocalPos(part);

            try
            {
                while (idx < rules.Length)
                {
                    int code = rules.GetLSLIntegerItem(idx++);

                    int remain = rules.Length - idx;

                    int face;
                    LSL_Vector v;

                    switch (code)
                    {
                        case (int)ScriptBaseClass.PRIM_POSITION:
                            if (remain < 1)
                                return;

                            v=rules.GetVector3Item(idx++);
                            positionChanged = true;
                            currentPosition = GetSetPosTarget(part, v, currentPosition);

                            break;
                        case (int)ScriptBaseClass.PRIM_POS_LOCAL:
                            if (remain < 1)
                                return;

                            v=rules.GetVector3Item(idx++);
                            positionChanged = true;
                            currentPosition = GetSetPosTarget(part, v, currentPosition);

                            break;
                        case (int)ScriptBaseClass.PRIM_SIZE:
                            if (remain < 1)
                                return;

                            v=rules.GetVector3Item(idx++);
                            SetScale(part, v);

                            break;
                        case (int)ScriptBaseClass.PRIM_ROTATION:
                            if (remain < 1)
                                return;

                            LSL_Rotation q = rules.GetQuaternionItem(idx++);
                            // try to let this work as in SL...
                            if (part.ParentID == 0)
                            {
                                // special case: If we are root, rotate complete SOG to new rotation
                                SetRot(part, Rot2Quaternion(q));
                            }
                            else
                            {
                                // we are a child. The rotation values will be set to the one of root modified by rot, as in SL. Don't ask.
                                SceneObjectPart rootPart = part.ParentGroup.RootPart;
                                SetRot(part, rootPart.RotationOffset * Rot2Quaternion(q));
                            }

                            break;

                        case (int)ScriptBaseClass.PRIM_TYPE:
                            if (remain < 3)
                                return;

                            code = (int)rules.GetLSLIntegerItem(idx++);

                            remain = rules.Length - idx;
                            float hollow;
                            LSL_Vector twist;
                            LSL_Vector taper_b;
                            LSL_Vector topshear;
                            float revolutions;
                            float radiusoffset;
                            float skew;
                            LSL_Vector holesize;
                            LSL_Vector profilecut;

                            switch (code)
                            {
                                case (int)ScriptBaseClass.PRIM_TYPE_BOX:
                                    if (remain < 6)
                                        return;

                                    face = (int)rules.GetLSLIntegerItem(idx++);
                                    v = rules.GetVector3Item(idx++); // cut
                                    hollow = (float)rules.GetLSLFloatItem(idx++);
                                    twist = rules.GetVector3Item(idx++);
                                    taper_b = rules.GetVector3Item(idx++);
                                    topshear = rules.GetVector3Item(idx++);

                                    SetPrimitiveShapeParams(part, face, v, hollow, twist, taper_b, topshear,
                                        (byte)ProfileShape.Square, (byte)Extrusion.Straight);
                                    break;

                                case (int)ScriptBaseClass.PRIM_TYPE_CYLINDER:
                                    if (remain < 6)
                                        return;

                                    face = (int)rules.GetLSLIntegerItem(idx++); // holeshape
                                    v = rules.GetVector3Item(idx++); // cut
                                    hollow = (float)rules.GetLSLFloatItem(idx++);
                                    twist = rules.GetVector3Item(idx++);
                                    taper_b = rules.GetVector3Item(idx++);
                                    topshear = rules.GetVector3Item(idx++);
                                    SetPrimitiveShapeParams(part, face, v, hollow, twist, taper_b, topshear,
                                        (byte)ProfileShape.Circle, (byte)Extrusion.Straight);
                                    break;

                                case (int)ScriptBaseClass.PRIM_TYPE_PRISM:
                                    if (remain < 6)
                                        return;

                                    face = (int)rules.GetLSLIntegerItem(idx++); // holeshape
                                    v = rules.GetVector3Item(idx++); //cut
                                    hollow = (float)rules.GetLSLFloatItem(idx++);
                                    twist = rules.GetVector3Item(idx++);
                                    taper_b = rules.GetVector3Item(idx++);
                                    topshear = rules.GetVector3Item(idx++);
                                    SetPrimitiveShapeParams(part, face, v, hollow, twist, taper_b, topshear,
                                        (byte)ProfileShape.EquilateralTriangle, (byte)Extrusion.Straight);
                                    break;

                                case (int)ScriptBaseClass.PRIM_TYPE_SPHERE:
                                    if (remain < 5)
                                        return;

                                    face = (int)rules.GetLSLIntegerItem(idx++); // holeshape
                                    v = rules.GetVector3Item(idx++); // cut
                                    hollow = (float)rules.GetLSLFloatItem(idx++);
                                    twist = rules.GetVector3Item(idx++);
                                    taper_b = rules.GetVector3Item(idx++); // dimple
                                    SetPrimitiveShapeParams(part, face, v, hollow, twist, taper_b,
                                        (byte)ProfileShape.HalfCircle, (byte)Extrusion.Curve1);
                                    break;

                                case (int)ScriptBaseClass.PRIM_TYPE_TORUS:
                                    if (remain < 11)
                                        return;

                                    face = (int)rules.GetLSLIntegerItem(idx++); // holeshape
                                    v = rules.GetVector3Item(idx++); //cut
                                    hollow = (float)rules.GetLSLFloatItem(idx++);
                                    twist = rules.GetVector3Item(idx++);
                                    holesize = rules.GetVector3Item(idx++);
                                    topshear = rules.GetVector3Item(idx++);
                                    profilecut = rules.GetVector3Item(idx++);
                                    taper_b = rules.GetVector3Item(idx++); // taper_a
                                    revolutions = (float)rules.GetLSLFloatItem(idx++);
                                    radiusoffset = (float)rules.GetLSLFloatItem(idx++);
                                    skew = (float)rules.GetLSLFloatItem(idx++);
                                    SetPrimitiveShapeParams(part, face, v, hollow, twist, holesize, topshear, profilecut, taper_b,
                                        revolutions, radiusoffset, skew, (byte)ProfileShape.Circle, (byte)Extrusion.Curve1);
                                    break;

                                case (int)ScriptBaseClass.PRIM_TYPE_TUBE:
                                    if (remain < 11)
                                        return;

                                    face = (int)rules.GetLSLIntegerItem(idx++); // holeshape
                                    v = rules.GetVector3Item(idx++); //cut
                                    hollow = (float)rules.GetLSLFloatItem(idx++);
                                    twist = rules.GetVector3Item(idx++);
                                    holesize = rules.GetVector3Item(idx++);
                                    topshear = rules.GetVector3Item(idx++);
                                    profilecut = rules.GetVector3Item(idx++);
                                    taper_b = rules.GetVector3Item(idx++); // taper_a
                                    revolutions = (float)rules.GetLSLFloatItem(idx++);
                                    radiusoffset = (float)rules.GetLSLFloatItem(idx++);
                                    skew = (float)rules.GetLSLFloatItem(idx++);
                                    SetPrimitiveShapeParams(part, face, v, hollow, twist, holesize, topshear, profilecut, taper_b,
                                        revolutions, radiusoffset, skew, (byte)ProfileShape.Square, (byte)Extrusion.Curve1);
                                    break;

                                case (int)ScriptBaseClass.PRIM_TYPE_RING:
                                    if (remain < 11)
                                        return;

                                    face = (int)rules.GetLSLIntegerItem(idx++); // holeshape
                                    v = rules.GetVector3Item(idx++); //cut
                                    hollow = (float)rules.GetLSLFloatItem(idx++);
                                    twist = rules.GetVector3Item(idx++);
                                    holesize = rules.GetVector3Item(idx++);
                                    topshear = rules.GetVector3Item(idx++);
                                    profilecut = rules.GetVector3Item(idx++);
                                    taper_b = rules.GetVector3Item(idx++); // taper_a
                                    revolutions = (float)rules.GetLSLFloatItem(idx++);
                                    radiusoffset = (float)rules.GetLSLFloatItem(idx++);
                                    skew = (float)rules.GetLSLFloatItem(idx++);
                                    SetPrimitiveShapeParams(part, face, v, hollow, twist, holesize, topshear, profilecut, taper_b,
                                        revolutions, radiusoffset, skew, (byte)ProfileShape.EquilateralTriangle, (byte)Extrusion.Curve1);
                                    break;

                                case (int)ScriptBaseClass.PRIM_TYPE_SCULPT:
                                    if (remain < 2)
                                        return;

                                    string map = rules.Data[idx++].ToString();
                                    face = (int)rules.GetLSLIntegerItem(idx++); // type
                                    SetPrimitiveShapeParams(part, map, face, (byte)Extrusion.Curve1);
                                    break;
                            }

                            break;

                        case (int)ScriptBaseClass.PRIM_TEXTURE:
                            if (remain < 5)
                                return;

                            face=(int)rules.GetLSLIntegerItem(idx++);
                            string tex=rules.Data[idx++].ToString();
                            LSL_Vector repeats=rules.GetVector3Item(idx++);
                            LSL_Vector offsets=rules.GetVector3Item(idx++);
                            double rotation=(double)rules.GetLSLFloatItem(idx++);

                            SetTexture(part, tex, face);
                            ScaleTexture(part, repeats.x, repeats.y, face);
                            OffsetTexture(part, offsets.x, offsets.y, face);
                            RotateTexture(part, rotation, face);

                            break;

                        case (int)ScriptBaseClass.PRIM_COLOR:
                            if (remain < 3)
                                return;

                            face=(int)rules.GetLSLIntegerItem(idx++);
                            LSL_Vector color=rules.GetVector3Item(idx++);
                            double alpha=(double)rules.GetLSLFloatItem(idx++);

                            part.SetFaceColor(new Vector3((float)color.x, (float)color.y, (float)color.z), face);
                            SetAlpha(part, alpha, face);

                            break;

                        case (int)ScriptBaseClass.PRIM_FLEXIBLE:
                            if (remain < 7)
                                return;

                            bool flexi = rules.GetLSLIntegerItem(idx++);
                            int softness = rules.GetLSLIntegerItem(idx++);
                            float gravity = (float)rules.GetLSLFloatItem(idx++);
                            float friction = (float)rules.GetLSLFloatItem(idx++);
                            float wind = (float)rules.GetLSLFloatItem(idx++);
                            float tension = (float)rules.GetLSLFloatItem(idx++);
                            LSL_Vector force = rules.GetVector3Item(idx++);

                            SetFlexi(part, flexi, softness, gravity, friction, wind, tension, force);

                            break;

                        case (int)ScriptBaseClass.PRIM_POINT_LIGHT:
                            if (remain < 5)
                                return;
                            bool light = rules.GetLSLIntegerItem(idx++);
                            LSL_Vector lightcolor = rules.GetVector3Item(idx++);
                            float intensity = (float)rules.GetLSLFloatItem(idx++);
                            float radius = (float)rules.GetLSLFloatItem(idx++);
                            float falloff = (float)rules.GetLSLFloatItem(idx++);

                            SetPointLight(part, light, lightcolor, intensity, radius, falloff);

                            break;

                        case (int)ScriptBaseClass.PRIM_GLOW:
                            if (remain < 2)
                                return;
                            face = rules.GetLSLIntegerItem(idx++);
                            float glow = (float)rules.GetLSLFloatItem(idx++);

                            SetGlow(part, face, glow);

                            break;

                        case (int)ScriptBaseClass.PRIM_BUMP_SHINY:
                            if (remain < 3)
                                return;
                            face = (int)rules.GetLSLIntegerItem(idx++);
                            int shiny = (int)rules.GetLSLIntegerItem(idx++);
                            Bumpiness bump = (Bumpiness)Convert.ToByte((int)rules.GetLSLIntegerItem(idx++));

                            SetShiny(part, face, shiny, bump);

                            break;

                         case (int)ScriptBaseClass.PRIM_FULLBRIGHT:
                             if (remain < 2)
                                 return;
                             face = rules.GetLSLIntegerItem(idx++);
                             bool st = rules.GetLSLIntegerItem(idx++);
                             SetFullBright(part, face , st);
                             break;

                         case (int)ScriptBaseClass.PRIM_MATERIAL:
                             if (remain < 1)
                                 return;
                             int mat = rules.GetLSLIntegerItem(idx++);
                             if (mat < 0 || mat > 7)
                                 return;

                             part.Material = Convert.ToByte(mat);
                             break;

                         case (int)ScriptBaseClass.PRIM_PHANTOM:
                             if (remain < 1)
                                 return;

                             string ph = rules.Data[idx++].ToString();
                             m_host.ParentGroup.ScriptSetPhantomStatus(ph.Equals("1"));

                             break;

                         case (int)ScriptBaseClass.PRIM_PHYSICS:
                            if (remain < 1)
                                 return;
                             string phy = rules.Data[idx++].ToString();
                             bool physics;

                             if (phy.Equals("1"))
                                 physics = true;
                             else
                                 physics = false;

                             part.ScriptSetPhysicsStatus(physics);
                             break;

                        case (int)ScriptBaseClass.PRIM_TEMP_ON_REZ:
                            if (remain < 1)
                                return;
                            string temp = rules.Data[idx++].ToString();

                            m_host.ParentGroup.ScriptSetTemporaryStatus(temp.Equals("1"));

                            break;

                        case (int)ScriptBaseClass.PRIM_TEXGEN:
                            if (remain < 2)
                                return;
                                //face,type
                            face = rules.GetLSLIntegerItem(idx++);
                            int style = rules.GetLSLIntegerItem(idx++);
                            SetTexGen(part, face, style);
                            break;
                        case (int)ScriptBaseClass.PRIM_TEXT:
                            if (remain < 3)
                                return;
                            string primText = rules.GetLSLStringItem(idx++);
                            LSL_Vector primTextColor = rules.GetVector3Item(idx++);
                            LSL_Float primTextAlpha = rules.GetLSLFloatItem(idx++);
                            Vector3 av3 = new Vector3(Util.Clip((float)primTextColor.x, 0.0f, 1.0f),
                                          Util.Clip((float)primTextColor.y, 0.0f, 1.0f),
                                          Util.Clip((float)primTextColor.z, 0.0f, 1.0f));
                            part.SetText(primText, av3, Util.Clip((float)primTextAlpha, 0.0f, 1.0f));

                            break;
                        case (int)ScriptBaseClass.PRIM_NAME:
                            if (remain < 1)
                                return;
                            string primName = rules.GetLSLStringItem(idx++);
                            part.Name = primName;
                            break;
                        case (int)ScriptBaseClass.PRIM_DESC:
                            if (remain < 1)
                                return;
                            string primDesc = rules.GetLSLStringItem(idx++);
                            part.Description = primDesc;
                            break;
                        case (int)ScriptBaseClass.PRIM_ROT_LOCAL:
                            if (remain < 1)
                                return;
                            LSL_Rotation lr = rules.GetQuaternionItem(idx++);
                            SetRot(part, Rot2Quaternion(lr));
                            break;
                        case (int)ScriptBaseClass.PRIM_OMEGA:
                            if (remain < 3)
                                return;
                            LSL_Vector axis = rules.GetVector3Item(idx++);
                            LSL_Float spinrate = rules.GetLSLFloatItem(idx++);
                            LSL_Float gain = rules.GetLSLFloatItem(idx++);
                            TargetOmega(part, axis, (double)spinrate, (double)gain);
                            break;
                        case (int)ScriptBaseClass.PRIM_LINK_TARGET:
                            if (remain < 3) // setting to 3 on the basis that parsing any usage of PRIM_LINK_TARGET that has nothing following it is pointless.
                                return;
                            LSL_Integer new_linknumber = rules.GetLSLIntegerItem(idx++);
                            LSL_List new_rules = rules.GetSublist(idx, -1);
                            setLinkPrimParams((int)new_linknumber, new_rules);

                            return;
                    }
                }
            }
            finally
            {
                if (positionChanged)
                {
                    if (part.ParentGroup.RootPart == part)
                    {
                        SceneObjectGroup parent = part.ParentGroup;
                        parent.UpdateGroupPosition(new Vector3((float)currentPosition.x, (float)currentPosition.y, (float)currentPosition.z));
                    }
                    else
                    {
                        part.OffsetPosition = new Vector3((float)currentPosition.x, (float)currentPosition.y, (float)currentPosition.z);
                        SceneObjectGroup parent = part.ParentGroup;
                        parent.HasGroupChanged = true;
                        parent.ScheduleGroupForTerseUpdate();
                    }
                }
            }

            if (positionChanged)
            {
                if (part.ParentGroup.RootPart == part)
                {
                    SceneObjectGroup parent = part.ParentGroup;
                    parent.UpdateGroupPosition(new Vector3((float)currentPosition.x, (float)currentPosition.y, (float)currentPosition.z));
                }
                else
                {
                    part.OffsetPosition = new Vector3((float)currentPosition.x, (float)currentPosition.y, (float)currentPosition.z);
                    SceneObjectGroup parent = part.ParentGroup;
                    parent.HasGroupChanged = true;
                    parent.ScheduleGroupForTerseUpdate();
                }    
            }
        }

        public LSL_String llStringToBase64(string str)
        {
            m_host.AddScriptLPS(1);
            try
            {
                byte[] encData_byte = new byte[str.Length];
                encData_byte = Util.UTF8.GetBytes(str);
                string encodedData = Convert.ToBase64String(encData_byte);
                return encodedData;
            }
            catch (Exception e)
            {
                throw new Exception("Error in base64Encode" + e.Message);
            }
        }

        public LSL_String llBase64ToString(string str)
        {
            m_host.AddScriptLPS(1);
            try
            {
                return Util.Base64ToString(str);
            }
            catch (Exception e)
            {
                throw new Exception("Error in base64Decode" + e.Message);
            }
        }

        public LSL_String llXorBase64Strings(string str1, string str2)
        {
            m_host.AddScriptLPS(1);
            Deprecated("llXorBase64Strings");
            ScriptSleep(300);
            return String.Empty;
        }

        public void llRemoteDataSetRegion()
        {
            m_host.AddScriptLPS(1);
            Deprecated("llRemoteDataSetRegion");
        }

        public LSL_Float llLog10(double val)
        {
            m_host.AddScriptLPS(1);
            return (double)Math.Log10(val);
        }

        public LSL_Float llLog(double val)
        {
            m_host.AddScriptLPS(1);
            return (double)Math.Log(val);
        }

        public LSL_List llGetAnimationList(string id)
        {
            m_host.AddScriptLPS(1);

            LSL_List l = new LSL_List();
            ScenePresence av = World.GetScenePresence((UUID)id);
            if (av == null || av.IsChildAgent) // only if in the region
                return l;
            UUID[] anims;
            anims = av.Animator.GetAnimationArray();
            foreach (UUID foo in anims)
                l.Add(new LSL_Key(foo.ToString()));
            return l;
        }

        public void llSetParcelMusicURL(string url)
        {
            m_host.AddScriptLPS(1);

            ILandObject land = World.LandChannel.GetLandObject(m_host.AbsolutePosition.X, m_host.AbsolutePosition.Y);

            if (land.LandData.OwnerID != m_host.OwnerID)
                return;

            land.SetMusicUrl(url);

            ScriptSleep(2000);
        }

        public LSL_Vector llGetRootPosition()
        {
            m_host.AddScriptLPS(1);
            return new LSL_Vector(m_host.ParentGroup.AbsolutePosition.X, m_host.ParentGroup.AbsolutePosition.Y,
                                  m_host.ParentGroup.AbsolutePosition.Z);
        }

        /// <summary>
        /// http://lslwiki.net/lslwiki/wakka.php?wakka=llGetRot
        /// http://lslwiki.net/lslwiki/wakka.php?wakka=ChildRotation
        /// Also tested in sl in regards to the behaviour in attachments/mouselook
        /// In the root prim:-
        ///     Returns the object rotation if not attached
        ///     Returns the avatars rotation if attached
        ///     Returns the camera rotation if attached and the avatar is in mouselook
        /// </summary>
        public LSL_Rotation llGetRootRotation()
        {
            m_host.AddScriptLPS(1);
            Quaternion q;
            if (m_host.ParentGroup.AttachmentPoint != 0)
            {
                ScenePresence avatar = World.GetScenePresence(m_host.ParentGroup.AttachedAvatar);
                if (avatar != null)
                    if ((avatar.AgentControlFlags & (uint)AgentManager.ControlFlags.AGENT_CONTROL_MOUSELOOK) != 0)
                        q = avatar.CameraRotation; // Mouselook
                    else
                        q = avatar.Rotation; // Currently infrequently updated so may be inaccurate
                else
                    q = m_host.ParentGroup.GroupRotation; // Likely never get here but just in case
            }
            else
                q = m_host.ParentGroup.GroupRotation; // just the group rotation
            return new LSL_Rotation(q.X, q.Y, q.Z, q.W);
        }

        public LSL_String llGetObjectDesc()
        {
            return m_host.Description!=null?m_host.Description:String.Empty;
        }

        public void llSetObjectDesc(string desc)
        {
            m_host.AddScriptLPS(1);
            m_host.Description = desc!=null?desc:String.Empty;
        }

        public LSL_String llGetCreator()
        {
            m_host.AddScriptLPS(1);
            return m_host.CreatorID.ToString();
        }

        public LSL_String llGetTimestamp()
        {
            m_host.AddScriptLPS(1);
            return DateTime.Now.ToUniversalTime().ToString("yyyy-MM-ddTHH:mm:ss.fffffffZ");
        }

        public LSL_Integer llGetNumberOfPrims()
        {
            m_host.AddScriptLPS(1);
            int avatarCount = m_host.ParentGroup.GetLinkedAvatars().Count;
            
            return m_host.ParentGroup.PrimCount + avatarCount;
        }

        /// <summary>
        /// A partial implementation.
        /// http://lslwiki.net/lslwiki/wakka.php?wakka=llGetBoundingBox
        /// So far only valid for standing/flying/ground sitting avatars and single prim objects.
        /// If the object has multiple prims and/or a sitting avatar then the bounding
        /// box is for the root prim only.
        /// </summary>
        public LSL_List llGetBoundingBox(string obj)
        {
            m_host.AddScriptLPS(1);
            UUID objID = UUID.Zero;
            LSL_List result = new LSL_List();

            // If the ID is not valid, return null result
            if (!UUID.TryParse(obj, out objID))
            {
                result.Add(new LSL_Vector());
                result.Add(new LSL_Vector());
                return result;
            }

            // Check if this is an attached prim. If so, replace
            // the UUID with the avatar UUID and report it's bounding box
            SceneObjectPart part = World.GetSceneObjectPart(objID);
            if (part != null && part.ParentGroup.IsAttachment)
                objID = part.ParentGroup.AttachedAvatar;

            // Find out if this is an avatar ID. If so, return it's box
            ScenePresence presence = World.GetScenePresence(objID);
            if (presence != null)
            {
                // As per LSL Wiki, there is no difference between sitting
                // and standing avatar since server 1.36
                LSL_Vector lower;
                LSL_Vector upper;
                if (presence.Animator.Animations.DefaultAnimation.AnimID 
                    == AnimationSet.Animations.AnimsUUID["SIT_GROUND_CONSTRAINED"])
                {
                    // This is for ground sitting avatars
                    float height = presence.Appearance.AvatarHeight / 2.66666667f;
                    lower = new LSL_Vector(-0.3375f, -0.45f, height * -1.0f);
                    upper = new LSL_Vector(0.3375f, 0.45f, 0.0f);
                }
                else
                {
                    // This is for standing/flying avatars
                    float height = presence.Appearance.AvatarHeight / 2.0f;
                    lower = new LSL_Vector(-0.225f, -0.3f, height * -1.0f);
                    upper = new LSL_Vector(0.225f, 0.3f, height + 0.05f);
                }

                // Adjust to the documented error offsets (see LSL Wiki)
                lower += new LSL_Vector(0.05f, 0.05f, 0.05f);
                upper -= new LSL_Vector(0.05f, 0.05f, 0.05f);

                if (lower.x > upper.x)
                    lower.x = upper.x;
                if (lower.y > upper.y)
                    lower.y = upper.y;
                if (lower.z > upper.z)
                    lower.z = upper.z;

                result.Add(lower);
                result.Add(upper);
                return result;
            }

            part = World.GetSceneObjectPart(objID);
            // Currently only works for single prims without a sitting avatar
            if (part != null)
            {
                float minX;
                float maxX;
                float minY;
                float maxY;
                float minZ;
                float maxZ;

                // This BBox is in sim coordinates, with the offset being
                // a contained point.
                Vector3[] offsets = Scene.GetCombinedBoundingBox(new List<SceneObjectGroup> { part.ParentGroup },
                        out minX, out maxX, out minY, out maxY, out minZ, out maxZ);

                minX -= offsets[0].X;
                maxX -= offsets[0].X;
                minY -= offsets[0].Y;
                maxY -= offsets[0].Y;
                minZ -= offsets[0].Z;
                maxZ -= offsets[0].Z;

                LSL_Vector lower;
                LSL_Vector upper;

                // Adjust to the documented error offsets (see LSL Wiki)
                lower = new LSL_Vector(minX + 0.05f, minY + 0.05f, minZ + 0.05f);
                upper = new LSL_Vector(maxX - 0.05f, maxY - 0.05f, maxZ - 0.05f);

                if (lower.x > upper.x)
                    lower.x = upper.x;
                if (lower.y > upper.y)
                    lower.y = upper.y;
                if (lower.z > upper.z)
                    lower.z = upper.z;

                result.Add(lower);
                result.Add(upper);
                return result;
            }

            // Not found so return empty values
            result.Add(new LSL_Vector());
            result.Add(new LSL_Vector());
            return result;
        }

        public LSL_Vector llGetGeometricCenter()
        {
            return new LSL_Vector(m_host.GetGeometricCenter().X, m_host.GetGeometricCenter().Y, m_host.GetGeometricCenter().Z);
        }

        public LSL_List llGetPrimitiveParams(LSL_List rules)
        {
            m_host.AddScriptLPS(1);
            return GetLinkPrimitiveParams(m_host, rules);
        }

        public LSL_List llGetLinkPrimitiveParams(int linknumber, LSL_List rules)
        {
            m_host.AddScriptLPS(1);

            List<SceneObjectPart> parts = GetLinkParts(linknumber);

            LSL_List res = new LSL_List();

            foreach (var part in parts)
            {
                LSL_List partRes = GetLinkPrimitiveParams(part, rules);
                res += partRes;
            }

            return res;
        }

        public LSL_List GetLinkPrimitiveParams(SceneObjectPart part, LSL_List rules)
        {
            LSL_List res = new LSL_List();
            int idx=0;
            while (idx < rules.Length)
            {
                int code=(int)rules.GetLSLIntegerItem(idx++);
                int remain=rules.Length-idx;

                switch (code)
                {
                    case (int)ScriptBaseClass.PRIM_MATERIAL:
                        res.Add(new LSL_Integer(part.Material));
                        break;

                    case (int)ScriptBaseClass.PRIM_PHYSICS:
                        if ((part.GetEffectiveObjectFlags() & (uint)PrimFlags.Physics) != 0)
                            res.Add(new LSL_Integer(1));
                        else
                            res.Add(new LSL_Integer(0));
                        break;

                    case (int)ScriptBaseClass.PRIM_TEMP_ON_REZ:
                        if ((part.GetEffectiveObjectFlags() & (uint)PrimFlags.TemporaryOnRez) != 0)
                            res.Add(new LSL_Integer(1));
                        else
                            res.Add(new LSL_Integer(0));
                        break;

                    case (int)ScriptBaseClass.PRIM_PHANTOM:
                        if ((part.GetEffectiveObjectFlags() & (uint)PrimFlags.Phantom) != 0)
                            res.Add(new LSL_Integer(1));
                        else
                            res.Add(new LSL_Integer(0));
                        break;

                    case (int)ScriptBaseClass.PRIM_POSITION:
                        LSL_Vector v = new LSL_Vector(part.AbsolutePosition.X,
                                                      part.AbsolutePosition.Y,
                                                      part.AbsolutePosition.Z);
                        res.Add(v);
                        break;

                    case (int)ScriptBaseClass.PRIM_SIZE:
                        res.Add(new LSL_Vector(part.Scale.X,
                                                      part.Scale.Y,
                                                      part.Scale.Z));
                        break;

                    case (int)ScriptBaseClass.PRIM_ROTATION:
                        res.Add(GetPartRot(part));
                        break;

                    case (int)ScriptBaseClass.PRIM_TYPE:
                        // implementing box
                        PrimitiveBaseShape Shape = part.Shape;
                        int primType = (int)part.GetPrimType();
                        res.Add(new LSL_Integer(primType));
                        double topshearx = (double)(sbyte)Shape.PathShearX / 100.0; // Fix negative values for PathShearX
                        double topsheary = (double)(sbyte)Shape.PathShearY / 100.0; // and PathShearY.
                        switch (primType)
                        {
                            case ScriptBaseClass.PRIM_TYPE_BOX:
                            case ScriptBaseClass.PRIM_TYPE_CYLINDER:
                            case ScriptBaseClass.PRIM_TYPE_PRISM:
                                res.Add(new LSL_Integer(Shape.ProfileCurve) & 0xf0);    // Isolate hole shape nibble.
                                res.Add(new LSL_Vector(Shape.ProfileBegin / 50000.0, 1 - Shape.ProfileEnd / 50000.0, 0));
                                res.Add(new LSL_Float(Shape.ProfileHollow / 50000.0));
                                res.Add(new LSL_Vector(Shape.PathTwistBegin / 100.0, Shape.PathTwist / 100.0, 0));
                                res.Add(new LSL_Vector(1 - (Shape.PathScaleX / 100.0 - 1), 1 - (Shape.PathScaleY / 100.0 - 1), 0));
                                res.Add(new LSL_Vector(topshearx, topsheary, 0));
                                break;

                            case ScriptBaseClass.PRIM_TYPE_SPHERE:
                                res.Add(new LSL_Integer(Shape.ProfileCurve) & 0xf0);    // Isolate hole shape nibble.
                                res.Add(new LSL_Vector(Shape.PathBegin / 50000.0, 1 - Shape.PathEnd / 50000.0, 0));
                                res.Add(new LSL_Float(Shape.ProfileHollow / 50000.0));
                                res.Add(new LSL_Vector(Shape.PathTwistBegin / 100.0, Shape.PathTwist / 100.0, 0));
                                res.Add(new LSL_Vector(Shape.ProfileBegin / 50000.0, 1 - Shape.ProfileEnd / 50000.0, 0));
                                break;

                            case ScriptBaseClass.PRIM_TYPE_SCULPT:
                                res.Add(Shape.SculptTexture.ToString());
                                res.Add(new LSL_Integer(Shape.SculptType));
                                break;

                            case ScriptBaseClass.PRIM_TYPE_RING:
                            case ScriptBaseClass.PRIM_TYPE_TUBE:
                            case ScriptBaseClass.PRIM_TYPE_TORUS:
                                // holeshape
                                res.Add(new LSL_Integer(Shape.ProfileCurve) & 0xf0);    // Isolate hole shape nibble.

                                // cut
                                res.Add(new LSL_Vector(Shape.PathBegin / 50000.0, 1 - Shape.PathEnd / 50000.0, 0));

                                // hollow
                                res.Add(new LSL_Float(Shape.ProfileHollow / 50000.0));

                                // twist
                                res.Add(new LSL_Vector(Shape.PathTwistBegin / 100.0, Shape.PathTwist / 100.0, 0));

                                // vector holesize
                                res.Add(new LSL_Vector(1 - (Shape.PathScaleX / 100.0 - 1), 1 - (Shape.PathScaleY / 100.0 - 1), 0));

                                // vector topshear
                                res.Add(new LSL_Vector(topshearx, topsheary, 0));

                                // vector profilecut
                                res.Add(new LSL_Vector(Shape.ProfileBegin / 50000.0, 1 - Shape.ProfileEnd / 50000.0, 0));

                                // vector tapera
                                res.Add(new LSL_Vector(Shape.PathTaperX / 100.0, Shape.PathTaperY / 100.0, 0));

                                // float revolutions
                                res.Add(new LSL_Float(Math.Round(Shape.PathRevolutions * 0.015d, 2, MidpointRounding.AwayFromZero)) + 1.0d); 
                                // Slightly inaccurate, because an unsigned byte is being used to represent
                                // the entire range of floating-point values from 1.0 through 4.0 (which is how 
                                // SL does it).
                                //
                                // Using these formulas to store and retrieve PathRevolutions, it is not 
                                // possible to use all values between 1.00 and 4.00. For instance, you can't 
                                // represent 1.10. You can represent 1.09 and 1.11, but not 1.10. So, if you
                                // use llSetPrimitiveParams to set revolutions to 1.10 and then retreive them
                                // with llGetPrimitiveParams, you'll retrieve 1.09. You can also see a similar 
                                // behavior in the viewer as you cannot set 1.10. The viewer jumps to 1.11.
                                // In SL, llSetPrimitveParams and llGetPrimitiveParams can set and get a value
                                // such as 1.10. So, SL must store and retreive the actual user input rather
                                // than only storing the encoded value.

                                // float radiusoffset
                                res.Add(new LSL_Float(Shape.PathRadiusOffset / 100.0));

                                // float skew
                                res.Add(new LSL_Float(Shape.PathSkew / 100.0));
                                break;
                        }
                        break;

                    case (int)ScriptBaseClass.PRIM_TEXTURE:
                        if (remain < 1)
                            return res;

                        int face = (int)rules.GetLSLIntegerItem(idx++);
                        Primitive.TextureEntry tex = part.Shape.Textures;
                        if (face == ScriptBaseClass.ALL_SIDES)
                        {
                            for (face = 0 ; face < GetNumberOfSides(part); face++)
                            {
                                Primitive.TextureEntryFace texface = tex.GetFace((uint)face);

                                res.Add(new LSL_String(texface.TextureID.ToString()));
                                res.Add(new LSL_Vector(texface.RepeatU,
                                                       texface.RepeatV,
                                                       0));
                                res.Add(new LSL_Vector(texface.OffsetU,
                                                       texface.OffsetV,
                                                       0));
                                res.Add(new LSL_Float(texface.Rotation));
                            }
                        }
                        else
                        {
                            if (face >= 0 && face < GetNumberOfSides(part))
                            {
                                Primitive.TextureEntryFace texface = tex.GetFace((uint)face);

                                res.Add(new LSL_String(texface.TextureID.ToString()));
                                res.Add(new LSL_Vector(texface.RepeatU,
                                                       texface.RepeatV,
                                                       0));
                                res.Add(new LSL_Vector(texface.OffsetU,
                                                       texface.OffsetV,
                                                       0));
                                res.Add(new LSL_Float(texface.Rotation));
                            }
                        }
                        break;

                    case (int)ScriptBaseClass.PRIM_COLOR:
                        if (remain < 1)
                            return res;

                        face=(int)rules.GetLSLIntegerItem(idx++);

                        tex = part.Shape.Textures;
                        Color4 texcolor;
                        if (face == ScriptBaseClass.ALL_SIDES)
                        {
                            for (face = 0 ; face < GetNumberOfSides(part); face++)
                            {
                                texcolor = tex.GetFace((uint)face).RGBA;
                                res.Add(new LSL_Vector(texcolor.R,
                                                       texcolor.G,
                                                       texcolor.B));
                                res.Add(new LSL_Float(texcolor.A));
                            }
                        }
                        else
                        {
                            texcolor = tex.GetFace((uint)face).RGBA;
                            res.Add(new LSL_Vector(texcolor.R,
                                                   texcolor.G,
                                                   texcolor.B));
                            res.Add(new LSL_Float(texcolor.A));
                        }
                        break;

                    case (int)ScriptBaseClass.PRIM_BUMP_SHINY:
                        if (remain < 1)
                            return res;
                        face = (int)rules.GetLSLIntegerItem(idx++);

                        tex = part.Shape.Textures;
                        int shiny;
                        if (face == ScriptBaseClass.ALL_SIDES)
                        {
                            for (face = 0; face < GetNumberOfSides(part); face++)
                            {
                                Shininess shinyness = tex.GetFace((uint)face).Shiny;
                                if (shinyness == Shininess.High)
                                {
                                    shiny = ScriptBaseClass.PRIM_SHINY_HIGH;
                                }
                                else if (shinyness == Shininess.Medium)
                                {
                                    shiny = ScriptBaseClass.PRIM_SHINY_MEDIUM;
                                }
                                else if (shinyness == Shininess.Low)
                                {
                                    shiny = ScriptBaseClass.PRIM_SHINY_LOW;
                                }
                                else
                                {
                                    shiny = ScriptBaseClass.PRIM_SHINY_NONE;
                                }
                                res.Add(new LSL_Integer(shiny));
                                res.Add(new LSL_Integer((int)tex.GetFace((uint)face).Bump));
                            }
                        }
                        else
                        {
                            Shininess shinyness = tex.GetFace((uint)face).Shiny;
                            if (shinyness == Shininess.High)
                            {
                                shiny = ScriptBaseClass.PRIM_SHINY_HIGH; 
                            }
                            else if (shinyness == Shininess.Medium)
                            {
                                shiny = ScriptBaseClass.PRIM_SHINY_MEDIUM;
                            }
                            else if (shinyness == Shininess.Low)
                            {
                                shiny = ScriptBaseClass.PRIM_SHINY_LOW;
                            }
                            else
                            {
                                shiny = ScriptBaseClass.PRIM_SHINY_NONE;
                            }
                            res.Add(new LSL_Integer(shiny));
                            res.Add(new LSL_Integer((int)tex.GetFace((uint)face).Bump));
                        }
                        break;

                    case (int)ScriptBaseClass.PRIM_FULLBRIGHT:
                        if (remain < 1)
                            return res;
                        face = (int)rules.GetLSLIntegerItem(idx++);

                        tex = part.Shape.Textures;
                        int fullbright;
                        if (face == ScriptBaseClass.ALL_SIDES)
                        {
                            for (face = 0; face < GetNumberOfSides(part); face++)
                            {
                                if (tex.GetFace((uint)face).Fullbright == true)
                                {
                                    fullbright = ScriptBaseClass.TRUE;
                                }
                                else
                                {
                                    fullbright = ScriptBaseClass.FALSE;
                                }
                                res.Add(new LSL_Integer(fullbright));
                            }
                        }
                        else
                        {
                            if (tex.GetFace((uint)face).Fullbright == true)
                            {
                                fullbright = ScriptBaseClass.TRUE;
                            }
                            else
                            {
                                fullbright = ScriptBaseClass.FALSE;
                            }
                            res.Add(new LSL_Integer(fullbright));
                        }
                        break;

                    case (int)ScriptBaseClass.PRIM_FLEXIBLE:
                        PrimitiveBaseShape shape = part.Shape;

                        if (shape.FlexiEntry)
                            res.Add(new LSL_Integer(1));              // active
                        else
                            res.Add(new LSL_Integer(0));
                        res.Add(new LSL_Integer(shape.FlexiSoftness));// softness
                        res.Add(new LSL_Float(shape.FlexiGravity));   // gravity
                        res.Add(new LSL_Float(shape.FlexiDrag));      // friction
                        res.Add(new LSL_Float(shape.FlexiWind));      // wind
                        res.Add(new LSL_Float(shape.FlexiTension));   // tension
                        res.Add(new LSL_Vector(shape.FlexiForceX,       // force
                                               shape.FlexiForceY,
                                               shape.FlexiForceZ));
                        break;

                    case (int)ScriptBaseClass.PRIM_TEXGEN:
                        // (PRIM_TEXGEN_DEFAULT, PRIM_TEXGEN_PLANAR)
                        if (remain < 1)
                            return res;
                        face = (int)rules.GetLSLIntegerItem(idx++);

                        tex = part.Shape.Textures;
                        if (face == ScriptBaseClass.ALL_SIDES)
                        {
                            for (face = 0; face < GetNumberOfSides(part); face++)
                            {
                                if (tex.GetFace((uint)face).TexMapType == MappingType.Planar)
                                {
                                    res.Add(new LSL_Integer(ScriptBaseClass.PRIM_TEXGEN_PLANAR));
                                }
                                else
                                {
                                    res.Add(new LSL_Integer(ScriptBaseClass.PRIM_TEXGEN_DEFAULT));
                                }
                            }
                        }
                        else
                        {
                            if (tex.GetFace((uint)face).TexMapType == MappingType.Planar)
                            {
                                res.Add(new LSL_Integer(ScriptBaseClass.PRIM_TEXGEN_PLANAR));
                            }
                            else
                            {
                                res.Add(new LSL_Integer(ScriptBaseClass.PRIM_TEXGEN_DEFAULT));
                            }
                        }
                        break;

                    case (int)ScriptBaseClass.PRIM_POINT_LIGHT:
                        shape = part.Shape;

                        if (shape.LightEntry)
                            res.Add(new LSL_Integer(1));              // active
                        else
                            res.Add(new LSL_Integer(0));
                        res.Add(new LSL_Vector(shape.LightColorR,       // color
                                               shape.LightColorG,
                                               shape.LightColorB));
                        res.Add(new LSL_Float(shape.LightIntensity)); // intensity
                        res.Add(new LSL_Float(shape.LightRadius));    // radius
                        res.Add(new LSL_Float(shape.LightFalloff));   // falloff
                        break;

                    case (int)ScriptBaseClass.PRIM_GLOW:
                        if (remain < 1)
                            return res;
                        face = (int)rules.GetLSLIntegerItem(idx++);

                        tex = part.Shape.Textures;
                        float primglow;
                        if (face == ScriptBaseClass.ALL_SIDES)
                        {
                            for (face = 0; face < GetNumberOfSides(part); face++)
                            {
                                primglow = tex.GetFace((uint)face).Glow;
                                res.Add(new LSL_Float(primglow));
                            }
                        }
                        else
                        {
                            primglow = tex.GetFace((uint)face).Glow;
                            res.Add(new LSL_Float(primglow));
                        }
                        break;
                    case (int)ScriptBaseClass.PRIM_TEXT:
                        Color4 textColor = part.GetTextColor();
                        res.Add(new LSL_String(part.Text));
                        res.Add(new LSL_Vector(textColor.R,
                                               textColor.G,
                                               textColor.B));
                        res.Add(new LSL_Float(textColor.A));
                        break;
                    case (int)ScriptBaseClass.PRIM_NAME:
                        res.Add(new LSL_String(part.Name));
                        break;
                    case (int)ScriptBaseClass.PRIM_DESC:
                        res.Add(new LSL_String(part.Description));
                        break;
                    case (int)ScriptBaseClass.PRIM_ROT_LOCAL:
                        res.Add(new LSL_Rotation(part.RotationOffset.X, part.RotationOffset.Y, part.RotationOffset.Z, part.RotationOffset.W));
                        break;
                    case (int)ScriptBaseClass.PRIM_POS_LOCAL:
                        res.Add(new LSL_Vector(GetPartLocalPos(part)));
                        break;
                }
            }
            return res;
        }

        public LSL_List llGetPrimMediaParams(int face, LSL_List rules)
        {
            m_host.AddScriptLPS(1);
            ScriptSleep(1000);

            // LSL Spec http://wiki.secondlife.com/wiki/LlGetPrimMediaParams says to fail silently if face is invalid
            // TODO: Need to correctly handle case where a face has no media (which gives back an empty list).
            // Assuming silently fail means give back an empty list.  Ideally, need to check this.
            if (face < 0 || face > m_host.GetNumberOfSides() - 1)
                return new LSL_List();

            return GetPrimMediaParams(face, rules);
        }

        private LSL_List GetPrimMediaParams(int face, LSL_List rules)
        {
            IMoapModule module = m_ScriptEngine.World.RequestModuleInterface<IMoapModule>();
            if (null == module)
                throw new Exception("Media on a prim functions not available");

            MediaEntry me = module.GetMediaEntry(m_host, face);

            // As per http://wiki.secondlife.com/wiki/LlGetPrimMediaParams
            if (null == me)
                return new LSL_List();

            LSL_List res = new LSL_List();

            for (int i = 0; i < rules.Length; i++)
            {
                int code = (int)rules.GetLSLIntegerItem(i);

                switch (code)
                {
                    case ScriptBaseClass.PRIM_MEDIA_ALT_IMAGE_ENABLE:
                        // Not implemented
                        res.Add(new LSL_Integer(0));
                        break;

                    case ScriptBaseClass.PRIM_MEDIA_CONTROLS:
                        if (me.Controls == MediaControls.Standard)
                            res.Add(new LSL_Integer(ScriptBaseClass.PRIM_MEDIA_CONTROLS_STANDARD));
                        else
                            res.Add(new LSL_Integer(ScriptBaseClass.PRIM_MEDIA_CONTROLS_MINI));
                        break;

                    case ScriptBaseClass.PRIM_MEDIA_CURRENT_URL:
                        res.Add(new LSL_String(me.CurrentURL));
                        break;

                    case ScriptBaseClass.PRIM_MEDIA_HOME_URL:
                        res.Add(new LSL_String(me.HomeURL));
                        break;

                    case ScriptBaseClass.PRIM_MEDIA_AUTO_LOOP:
                        res.Add(me.AutoLoop ? ScriptBaseClass.TRUE : ScriptBaseClass.FALSE);
                        break;

                    case ScriptBaseClass.PRIM_MEDIA_AUTO_PLAY:
                        res.Add(me.AutoPlay ? ScriptBaseClass.TRUE : ScriptBaseClass.FALSE);
                        break;

                    case ScriptBaseClass.PRIM_MEDIA_AUTO_SCALE:
                        res.Add(me.AutoScale ? ScriptBaseClass.TRUE : ScriptBaseClass.FALSE);
                        break;

                    case ScriptBaseClass.PRIM_MEDIA_AUTO_ZOOM:
                        res.Add(me.AutoZoom ? ScriptBaseClass.TRUE : ScriptBaseClass.FALSE);
                        break;

                    case ScriptBaseClass.PRIM_MEDIA_FIRST_CLICK_INTERACT:
                        res.Add(me.InteractOnFirstClick ? ScriptBaseClass.TRUE : ScriptBaseClass.FALSE);
                        break;

                    case ScriptBaseClass.PRIM_MEDIA_WIDTH_PIXELS:
                        res.Add(new LSL_Integer(me.Width));
                        break;

                    case ScriptBaseClass.PRIM_MEDIA_HEIGHT_PIXELS:
                        res.Add(new LSL_Integer(me.Height));
                        break;

                    case ScriptBaseClass.PRIM_MEDIA_WHITELIST_ENABLE:
                        res.Add(me.EnableWhiteList ? ScriptBaseClass.TRUE : ScriptBaseClass.FALSE);
                        break;

                    case ScriptBaseClass.PRIM_MEDIA_WHITELIST:
                        string[] urls = (string[])me.WhiteList.Clone();

                        for (int j = 0; j < urls.Length; j++)
                            urls[j] = Uri.EscapeDataString(urls[j]);

                        res.Add(new LSL_String(string.Join(", ", urls)));
                        break;

                    case ScriptBaseClass.PRIM_MEDIA_PERMS_INTERACT:
                        res.Add(new LSL_Integer((int)me.InteractPermissions));
                        break;

                    case ScriptBaseClass.PRIM_MEDIA_PERMS_CONTROL:
                        res.Add(new LSL_Integer((int)me.ControlPermissions));
                        break;
                }
            }

            return res;
        }

        public LSL_Integer llSetPrimMediaParams(int face, LSL_List rules)
        {
            m_host.AddScriptLPS(1);
            ScriptSleep(1000);

            // LSL Spec http://wiki.secondlife.com/wiki/LlSetPrimMediaParams says to fail silently if face is invalid
            // Assuming silently fail means sending back LSL_STATUS_OK.  Ideally, need to check this.
            // Don't perform the media check directly
            if (face < 0 || face > m_host.GetNumberOfSides() - 1)
                return ScriptBaseClass.LSL_STATUS_OK;

            return SetPrimMediaParams(face, rules);
        }

        private LSL_Integer SetPrimMediaParams(int face, LSL_List rules)
        {
            IMoapModule module = m_ScriptEngine.World.RequestModuleInterface<IMoapModule>();
            if (null == module)
                throw new Exception("Media on a prim functions not available");

            MediaEntry me = module.GetMediaEntry(m_host, face);
            if (null == me)
                me = new MediaEntry();

            int i = 0;

            while (i < rules.Length - 1)
            {
                int code = rules.GetLSLIntegerItem(i++);

                switch (code)
                {
                    case ScriptBaseClass.PRIM_MEDIA_ALT_IMAGE_ENABLE:
                        me.EnableAlterntiveImage = (rules.GetLSLIntegerItem(i++) != 0 ? true : false);
                        break;

                    case ScriptBaseClass.PRIM_MEDIA_CONTROLS:
                        int v = rules.GetLSLIntegerItem(i++);
                        if (ScriptBaseClass.PRIM_MEDIA_CONTROLS_STANDARD == v)
                            me.Controls = MediaControls.Standard;
                        else
                            me.Controls = MediaControls.Mini;
                        break;

                    case ScriptBaseClass.PRIM_MEDIA_CURRENT_URL:
                        me.CurrentURL = rules.GetLSLStringItem(i++);
                        break;

                    case ScriptBaseClass.PRIM_MEDIA_HOME_URL:
                        me.HomeURL = rules.GetLSLStringItem(i++);
                        break;

                    case ScriptBaseClass.PRIM_MEDIA_AUTO_LOOP:
                        me.AutoLoop = (ScriptBaseClass.TRUE == rules.GetLSLIntegerItem(i++) ? true : false);
                        break;

                    case ScriptBaseClass.PRIM_MEDIA_AUTO_PLAY:
                        me.AutoPlay = (ScriptBaseClass.TRUE == rules.GetLSLIntegerItem(i++) ? true : false);
                        break;

                    case ScriptBaseClass.PRIM_MEDIA_AUTO_SCALE:
                        me.AutoScale = (ScriptBaseClass.TRUE == rules.GetLSLIntegerItem(i++) ? true : false);
                        break;

                    case ScriptBaseClass.PRIM_MEDIA_AUTO_ZOOM:
                        me.AutoZoom = (ScriptBaseClass.TRUE == rules.GetLSLIntegerItem(i++) ? true : false);
                        break;

                    case ScriptBaseClass.PRIM_MEDIA_FIRST_CLICK_INTERACT:
                        me.InteractOnFirstClick = (ScriptBaseClass.TRUE == rules.GetLSLIntegerItem(i++) ? true : false);
                        break;

                    case ScriptBaseClass.PRIM_MEDIA_WIDTH_PIXELS:
                        me.Width = (int)rules.GetLSLIntegerItem(i++);
                        break;

                    case ScriptBaseClass.PRIM_MEDIA_HEIGHT_PIXELS:
                        me.Height = (int)rules.GetLSLIntegerItem(i++);
                        break;

                    case ScriptBaseClass.PRIM_MEDIA_WHITELIST_ENABLE:
                        me.EnableWhiteList = (ScriptBaseClass.TRUE == rules.GetLSLIntegerItem(i++) ? true : false);
                        break;

                    case ScriptBaseClass.PRIM_MEDIA_WHITELIST:
                        string[] rawWhiteListUrls = rules.GetLSLStringItem(i++).ToString().Split(new char[] { ',' });
                        List<string> whiteListUrls = new List<string>();
                        Array.ForEach(
                            rawWhiteListUrls, delegate(string rawUrl) { whiteListUrls.Add(rawUrl.Trim()); });
                        me.WhiteList = whiteListUrls.ToArray();
                        break;

                    case ScriptBaseClass.PRIM_MEDIA_PERMS_INTERACT:
                        me.InteractPermissions = (MediaPermission)(byte)(int)rules.GetLSLIntegerItem(i++);
                        break;

                    case ScriptBaseClass.PRIM_MEDIA_PERMS_CONTROL:
                        me.ControlPermissions = (MediaPermission)(byte)(int)rules.GetLSLIntegerItem(i++);
                        break;
                }
            }

            module.SetMediaEntry(m_host, face, me);

            return ScriptBaseClass.LSL_STATUS_OK;
        }

        public LSL_Integer llClearPrimMedia(LSL_Integer face)
        {
            m_host.AddScriptLPS(1);
            ScriptSleep(1000);

            // LSL Spec http://wiki.secondlife.com/wiki/LlClearPrimMedia says to fail silently if face is invalid
            // Assuming silently fail means sending back LSL_STATUS_OK.  Ideally, need to check this.
            // FIXME: Don't perform the media check directly
            if (face < 0 || face > m_host.GetNumberOfSides() - 1)
                return ScriptBaseClass.LSL_STATUS_OK;

            IMoapModule module = m_ScriptEngine.World.RequestModuleInterface<IMoapModule>();
            if (null == module)
                throw new Exception("Media on a prim functions not available");

            module.ClearMediaEntry(m_host, face);

            return ScriptBaseClass.LSL_STATUS_OK;
        }

        //  <remarks>
        //  <para>
        //  The .NET definition of base 64 is:
        //  <list>
        //  <item>
        //  Significant: A-Z a-z 0-9 + -
        //  </item>
        //  <item>
        //  Whitespace: \t \n \r ' '
        //  </item>
        //  <item>
        //  Valueless: =
        //  </item>
        //  <item>
        //  End-of-string: \0 or '=='
        //  </item>
        //  </list>
        //  </para>
        //  <para>
        //  Each point in a base-64 string represents
        //  a 6 bit value. A 32-bit integer can be
        //  represented using 6 characters (with some
        //  redundancy).
        //  </para>
        //  <para>
        //  LSL requires a base64 string to be 8
        //  characters in length. LSL also uses '/'
        //  rather than '-' (MIME compliant).
        //  </para>
        //  <para>
        //  RFC 1341 used as a reference (as specified
        //  by the SecondLife Wiki).
        //  </para>
        //  <para>
        //  SL do not record any kind of exception for
        //  these functions, so the string to integer
        //  conversion returns '0' if an invalid
        //  character is encountered during conversion.
        //  </para>
        //  <para>
        //  References
        //  <list>
        //  <item>
        //  http://lslwiki.net/lslwiki/wakka.php?wakka=Base64
        //  </item>
        //  <item>
        //  </item>
        //  </list>
        //  </para>
        //  </remarks>

        //  <summary>
        //  Table for converting 6-bit integers into
        //  base-64 characters
        //  </summary>

        protected static readonly char[] i2ctable =
        {
            'A','B','C','D','E','F','G','H',
            'I','J','K','L','M','N','O','P',
            'Q','R','S','T','U','V','W','X',
            'Y','Z',
            'a','b','c','d','e','f','g','h',
            'i','j','k','l','m','n','o','p',
            'q','r','s','t','u','v','w','x',
            'y','z',
            '0','1','2','3','4','5','6','7',
            '8','9',
            '+','/'
        };

        //  <summary>
        //  Table for converting base-64 characters
        //  into 6-bit integers.
        //  </summary>

        protected static readonly int[] c2itable =
        {
            -1,-1,-1,-1,-1,-1,-1,-1,    // 0x
            -1,-1,-1,-1,-1,-1,-1,-1,
            -1,-1,-1,-1,-1,-1,-1,-1,    // 1x
            -1,-1,-1,-1,-1,-1,-1,-1,
            -1,-1,-1,-1,-1,-1,-1,-1,    // 2x
            -1,-1,-1,63,-1,-1,-1,64,
            53,54,55,56,57,58,59,60,    // 3x
            61,62,-1,-1,-1,0,-1,-1,
            -1,1,2,3,4,5,6,7,           // 4x
            8,9,10,11,12,13,14,15,
            16,17,18,19,20,21,22,23,    // 5x
            24,25,26,-1,-1,-1,-1,-1,
            -1,27,28,29,30,31,32,33,    // 6x
            34,35,36,37,38,39,40,41,
            42,43,44,45,46,47,48,49,    // 7x
            50,51,52,-1,-1,-1,-1,-1,
            -1,-1,-1,-1,-1,-1,-1,-1,    // 8x
            -1,-1,-1,-1,-1,-1,-1,-1,
            -1,-1,-1,-1,-1,-1,-1,-1,    // 9x
            -1,-1,-1,-1,-1,-1,-1,-1,
            -1,-1,-1,-1,-1,-1,-1,-1,    // Ax
            -1,-1,-1,-1,-1,-1,-1,-1,
            -1,-1,-1,-1,-1,-1,-1,-1,    // Bx
            -1,-1,-1,-1,-1,-1,-1,-1,
            -1,-1,-1,-1,-1,-1,-1,-1,    // Cx
            -1,-1,-1,-1,-1,-1,-1,-1,
            -1,-1,-1,-1,-1,-1,-1,-1,    // Dx
            -1,-1,-1,-1,-1,-1,-1,-1,
            -1,-1,-1,-1,-1,-1,-1,-1,    // Ex
            -1,-1,-1,-1,-1,-1,-1,-1,
            -1,-1,-1,-1,-1,-1,-1,-1,    // Fx
            -1,-1,-1,-1,-1,-1,-1,-1
        };

        //  <summary>
        //  Converts a 32-bit integer into a Base64
        //  character string. Base64 character strings
        //  are always 8 characters long. All iinteger
        //  values are acceptable.
        //  </summary>
        //  <param name="number">
        //  32-bit integer to be converted.
        //  </param>
        //  <returns>
        //  8 character string. The 1st six characters
        //  contain the encoded number, the last two
        //  characters are padded with "=".
        //  </returns>

        public LSL_String llIntegerToBase64(int number)
        {
            // uninitialized string

            char[] imdt = new char[8];

            m_host.AddScriptLPS(1);

            // Manually unroll the loop

            imdt[7] = '=';
            imdt[6] = '=';
            imdt[5] = i2ctable[number<<4  & 0x3F];
            imdt[4] = i2ctable[number>>2  & 0x3F];
            imdt[3] = i2ctable[number>>8  & 0x3F];
            imdt[2] = i2ctable[number>>14 & 0x3F];
            imdt[1] = i2ctable[number>>20 & 0x3F];
            imdt[0] = i2ctable[number>>26 & 0x3F];

            return new string(imdt);
        }

        //  <summary>
        //  Converts an eight character base-64 string
        //  into a 32-bit integer.
        //  </summary>
        //  <param name="str">
        //  8 characters string to be converted. Other
        //  length strings return zero.
        //  </param>
        //  <returns>
        //  Returns an integer representing the
        //  encoded value providedint he 1st 6
        //  characters of the string.
        //  </returns>
        //  <remarks>
        //  This is coded to behave like LSL's
        //  implementation (I think), based upon the
        //  information available at the Wiki.
        //  If more than 8 characters are supplied,
        //  zero is returned.
        //  If a NULL string is supplied, zero will
        //  be returned.
        //  If fewer than 6 characters are supplied, then
        //  the answer will reflect a partial
        //  accumulation.
        //  <para>
        //  The 6-bit segments are
        //  extracted left-to-right in big-endian mode,
        //  which means that segment 6 only contains the
        //  two low-order bits of the 32 bit integer as
        //  its high order 2 bits. A short string therefore
        //  means loss of low-order information. E.g.
        //
        //  |<---------------------- 32-bit integer ----------------------->|<-Pad->|
        //  |<--Byte 0----->|<--Byte 1----->|<--Byte 2----->|<--Byte 3----->|<-Pad->|
        //  |3|3|2|2|2|2|2|2|2|2|2|2|1|1|1|1|1|1|1|1|1|1| | | | | | | | | | |P|P|P|P|
        //  |1|0|9|8|7|6|5|4|3|2|1|0|9|8|7|6|5|4|3|2|1|0|9|8|7|6|5|4|3|2|1|0|P|P|P|P|
        //  |  str[0]   |  str[1]   |  str[2]   |  str[3]   |  str[4]   |  str[6]   |
        //
        //  </para>
        //  </remarks>

        public LSL_Integer llBase64ToInteger(string str)
        {
            int number = 0;
            int digit;

            m_host.AddScriptLPS(1);

            //    Require a well-fromed base64 string

            if (str.Length > 8)
                return 0;

            //    The loop is unrolled in the interests
            //    of performance and simple necessity.
            //
            //    MUST find 6 digits to be well formed
            //      -1 == invalid
            //       0 == padding

            if ((digit = c2itable[str[0]]) <= 0)
            {
                return digit < 0 ? (int)0 : number;
            }
            number += --digit<<26;

            if ((digit = c2itable[str[1]]) <= 0)
            {
                return digit < 0 ? (int)0 : number;
            }
            number += --digit<<20;

            if ((digit = c2itable[str[2]]) <= 0)
            {
                return digit < 0 ? (int)0 : number;
            }
            number += --digit<<14;

            if ((digit = c2itable[str[3]]) <= 0)
            {
                return digit < 0 ? (int)0 : number;
            }
            number += --digit<<8;

            if ((digit = c2itable[str[4]]) <= 0)
            {
                return digit < 0 ? (int)0 : number;
            }
            number += --digit<<2;

            if ((digit = c2itable[str[5]]) <= 0)
            {
                return digit < 0 ? (int)0 : number;
            }
            number += --digit>>4;

            // ignore trailing padding

            return number;
        }

        public LSL_Float llGetGMTclock()
        {
            m_host.AddScriptLPS(1);
            return DateTime.UtcNow.TimeOfDay.TotalSeconds;
        }

        public LSL_String llGetHTTPHeader(LSL_Key request_id, string header)
        {
            m_host.AddScriptLPS(1);

           if (m_UrlModule != null)
               return m_UrlModule.GetHttpHeader(new UUID(request_id), header);
           return String.Empty;
        }


        public LSL_String llGetSimulatorHostname()
        {
            m_host.AddScriptLPS(1);
            return System.Environment.MachineName;
        }

        //  <summary>
        //  Scan the string supplied in 'src' and
        //  tokenize it based upon two sets of
        //  tokenizers provided in two lists,
        //  separators and spacers.
        //  </summary>
        //
        //  <remarks>
        //  Separators demarcate tokens and are
        //  elided as they are encountered. Spacers
        //  also demarcate tokens, but are themselves
        //  retained as tokens.
        //
        //  Both separators and spacers may be arbitrarily
        //  long strings. i.e. ":::".
        //
        //  The function returns an ordered list
        //  representing the tokens found in the supplied
        //  sources string. If two successive tokenizers
        //  are encountered, then a null-string entry is
        //  added to the list.
        //
        //  It is a precondition that the source and
        //  toekizer lisst are non-null. If they are null,
        //  then a null pointer exception will be thrown
        //  while their lengths are being determined.
        //
        //  A small amount of working memoryis required
        //  of approximately 8*#tokenizers + 8*srcstrlen.
        //
        //  There are many ways in which this function
        //  can be implemented, this implementation is
        //  fairly naive and assumes that when the
        //  function is invooked with a short source
        //  string and/or short lists of tokenizers, then
        //  performance will not be an issue.
        //
        //  In order to minimize the perofrmance
        //  effects of long strings, or large numbers
        //  of tokeizers, the function skips as far as
        //  possible whenever a toekenizer is found,
        //  and eliminates redundant tokenizers as soon
        //  as is possible.
        //
        //  The implementation tries to minimize temporary
        //  garbage generation.
        //  </remarks>

        public LSL_List llParseStringKeepNulls(string src, LSL_List separators, LSL_List spacers)
        {
            return ParseString2List(src, separators, spacers, true);
        }

        private LSL_List ParseString2List(string src, LSL_List separators, LSL_List spacers, bool keepNulls)
        {
            int          srclen    = src.Length;
            int          seplen    = separators.Length;
            object[]     separray  = separators.Data;
            int          spclen    = spacers.Length;
            object[]     spcarray  = spacers.Data;
            int          dellen    = 0;
            string[]     delarray  = new string[seplen+spclen];

            int          outlen    = 0;
            string[]     outarray  = new string[srclen*2+1];

            int          i, j;
            string       d;

            m_host.AddScriptLPS(1);

            /*
             * Convert separator and spacer lists to C# strings.
             * Also filter out null strings so we don't hang.
             */
            for (i = 0; i < seplen; i ++)
            {
                d = separray[i].ToString();
                if (d.Length > 0)
                {
                    delarray[dellen++] = d;
                }
            }
            seplen = dellen;

            for (i = 0; i < spclen; i ++)
            {
                d = spcarray[i].ToString();
                if (d.Length > 0)
                {
                    delarray[dellen++] = d;
                }
            }

            /*
             * Scan through source string from beginning to end.
             */
            for (i = 0;;)
            {

                /*
                 * Find earliest delimeter in src starting at i (if any).
                 */
                int    earliestDel = -1;
                int    earliestSrc = srclen;
                string earliestStr = null;
                for (j = 0; j < dellen; j ++)
                {
                    d = delarray[j];
                    if (d != null)
                    {
                        int index = src.IndexOf(d, i);
                        if (index < 0)
                        {
                            delarray[j] = null;     // delim nowhere in src, don't check it anymore
                        }
                        else if (index < earliestSrc)
                        {
                            earliestSrc = index;    // where delimeter starts in source string
                            earliestDel = j;        // where delimeter is in delarray[]
                            earliestStr = d;        // the delimeter string from delarray[]
                            if (index == i) break;  // can't do any better than found at beg of string
                        }
                    }
                }

                /*
                 * Output source string starting at i through start of earliest delimeter.
                 */
                if (keepNulls || (earliestSrc > i))
                {
                    outarray[outlen++] = src.Substring(i, earliestSrc - i);
                }

                /*
                 * If no delimeter found at or after i, we're done scanning.
                 */
                if (earliestDel < 0) break;

                /*
                 * If delimeter was a spacer, output the spacer.
                 */
                if (earliestDel >= seplen)
                {
                    outarray[outlen++] = earliestStr;
                }

                /*
                 * Look at rest of src string following delimeter.
                 */
                i = earliestSrc + earliestStr.Length;
            }

            /*
             * Make up an exact-sized output array suitable for an LSL_List object.
             */
            object[] outlist = new object[outlen];
            for (i = 0; i < outlen; i ++)
            {
                outlist[i] = new LSL_String(outarray[i]);
            }
            return new LSL_List(outlist);
        }

        public LSL_Integer llGetObjectPermMask(int mask)
        {
            m_host.AddScriptLPS(1);

            int permmask = 0;

            if (mask == ScriptBaseClass.MASK_BASE)//0
            {
                permmask = (int)m_host.BaseMask;
            }

            else if (mask == ScriptBaseClass.MASK_OWNER)//1
            {
                permmask = (int)m_host.OwnerMask;
            }

            else if (mask == ScriptBaseClass.MASK_GROUP)//2
            {
                permmask = (int)m_host.GroupMask;
            }

            else if (mask == ScriptBaseClass.MASK_EVERYONE)//3
            {
                permmask = (int)m_host.EveryoneMask;
            }

            else if (mask == ScriptBaseClass.MASK_NEXT)//4
            {
                permmask = (int)m_host.NextOwnerMask;
            }

            return permmask;
        }

        public void llSetObjectPermMask(int mask, int value)
        {
            m_host.AddScriptLPS(1);

            if (m_ScriptEngine.Config.GetBoolean("AllowGodFunctions", false))
            {
                if (World.Permissions.CanRunConsoleCommand(m_host.OwnerID))
                {
                    if (mask == ScriptBaseClass.MASK_BASE)//0
                    {
                        m_host.BaseMask = (uint)value;
                    }

                    else if (mask == ScriptBaseClass.MASK_OWNER)//1
                    {
                        m_host.OwnerMask = (uint)value;
                    }

                    else if (mask == ScriptBaseClass.MASK_GROUP)//2
                    {
                        m_host.GroupMask = (uint)value;
                    }

                    else if (mask == ScriptBaseClass.MASK_EVERYONE)//3
                    {
                        m_host.EveryoneMask = (uint)value;
                    }

                    else if (mask == ScriptBaseClass.MASK_NEXT)//4
                    {
                        m_host.NextOwnerMask = (uint)value;
                    }
                }
            }
        }

        public LSL_Integer llGetInventoryPermMask(string item, int mask)
        {
            m_host.AddScriptLPS(1);

            m_host.TaskInventory.LockItemsForRead(true);
            foreach (KeyValuePair<UUID, TaskInventoryItem> inv in m_host.TaskInventory)
            {
                if (inv.Value.Name == item)
                {
                    m_host.TaskInventory.LockItemsForRead(false);
                    switch (mask)
                    {
                        case 0:
                            return (int)inv.Value.BasePermissions;
                        case 1:
                            return (int)inv.Value.CurrentPermissions;
                        case 2:
                            return (int)inv.Value.GroupPermissions;
                        case 3:
                            return (int)inv.Value.EveryonePermissions;
                        case 4:
                            return (int)inv.Value.NextPermissions;
                    }
                }
            }
            m_host.TaskInventory.LockItemsForRead(false);

            return -1;
        }

        public void llSetInventoryPermMask(string item, int mask, int value)
        {
            m_host.AddScriptLPS(1);
            if (m_ScriptEngine.Config.GetBoolean("AllowGodFunctions", false))
            {
                if (World.Permissions.CanRunConsoleCommand(m_host.OwnerID))
                {
                    lock (m_host.TaskInventory)
                    {
                        foreach (KeyValuePair<UUID, TaskInventoryItem> inv in m_host.TaskInventory)
                        {
                            if (inv.Value.Name == item)
                            {
                                switch (mask)
                                {
                                    case 0:
                                        inv.Value.BasePermissions = (uint)value;
                                        break;
                                    case 1:
                                        inv.Value.CurrentPermissions = (uint)value;
                                        break;
                                    case 2:
                                        inv.Value.GroupPermissions = (uint)value;
                                        break;
                                    case 3:
                                        inv.Value.EveryonePermissions = (uint)value;
                                        break;
                                    case 4:
                                        inv.Value.NextPermissions = (uint)value;
                                        break;
                                }
                            }
                        }
                    }
                }
            }
        }

        public LSL_String llGetInventoryCreator(string item)
        {
            m_host.AddScriptLPS(1);

            m_host.TaskInventory.LockItemsForRead(true);
            foreach (KeyValuePair<UUID, TaskInventoryItem> inv in m_host.TaskInventory)
            {
                if (inv.Value.Name == item)
                {
                    m_host.TaskInventory.LockItemsForRead(false);
                    return inv.Value.CreatorID.ToString();
                }
            }
            m_host.TaskInventory.LockItemsForRead(false);

            llSay(0, "No item name '" + item + "'");

            return String.Empty;
        }

        public void llOwnerSay(string msg)
        {
            m_host.AddScriptLPS(1);

            World.SimChatBroadcast(Utils.StringToBytes(msg), ChatTypeEnum.Owner, 0,
                                   m_host.AbsolutePosition, m_host.Name, m_host.UUID, false);
//            IWorldComm wComm = m_ScriptEngine.World.RequestModuleInterface<IWorldComm>();
//            wComm.DeliverMessage(ChatTypeEnum.Owner, 0, m_host.Name, m_host.UUID, msg);
        }

        public LSL_String llRequestSecureURL()
        {
            m_host.AddScriptLPS(1);
            if (m_UrlModule != null)
                return m_UrlModule.RequestSecureURL(m_ScriptEngine.ScriptModule, m_host, m_itemID).ToString();
            return UUID.Zero.ToString();
        }

        public LSL_String llRequestSimulatorData(string simulator, int data)
        {
            IOSSL_Api ossl = (IOSSL_Api)m_ScriptEngine.GetApi(m_itemID, "OSSL");

            try
            {
                m_host.AddScriptLPS(1);

                string reply = String.Empty;

                GridRegion info;

                if (m_ScriptEngine.World.RegionInfo.RegionName == simulator)
                    info = new GridRegion(m_ScriptEngine.World.RegionInfo);
                else
                    info = m_ScriptEngine.World.GridService.GetRegionByName(m_ScriptEngine.World.RegionInfo.ScopeID, simulator);

                switch (data)
                {
                    case ScriptBaseClass.DATA_SIM_POS:
                        if (info == null)
                        {
                            ScriptSleep(1000);
                            return UUID.Zero.ToString();
                        }
                        reply = new LSL_Vector(
                            info.RegionLocX,
                            info.RegionLocY,
                            0).ToString();
                        break;
                    case ScriptBaseClass.DATA_SIM_STATUS:
                        if (info != null)
                            reply = "up"; // Duh!
                        else
                            reply = "unknown";
                        break;
                    case ScriptBaseClass.DATA_SIM_RATING:
                        if (info == null)
                        {
                            ScriptSleep(1000);
                            return UUID.Zero.ToString();
                        }
                        int access = info.Maturity;
                        if (access == 0)
                            reply = "PG";
                        else if (access == 1)
                            reply = "MATURE";
                        else if (access == 2)
                            reply = "ADULT";
                        else
                            reply = "UNKNOWN";
                        break;
                    case ScriptBaseClass.DATA_SIM_RELEASE:
                        if (ossl != null)
                            ossl.CheckThreatLevel(ThreatLevel.High, "llRequestSimulatorData");
                        reply = "OpenSim";
                        break;
                    default:
                        ScriptSleep(1000);
                        return UUID.Zero.ToString(); // Raise no event
                }
                UUID rq = UUID.Random();

                UUID tid = AsyncCommands.
                    DataserverPlugin.RegisterRequest(m_localID, m_itemID, rq.ToString());

                AsyncCommands.
                    DataserverPlugin.DataserverReply(rq.ToString(), reply);

                ScriptSleep(1000);
                return tid.ToString();
            }
            catch(Exception)
            {
                //m_log.Error("[LSL_API]: llRequestSimulatorData" + e.ToString());
                return UUID.Zero.ToString();
            }
        }
        public LSL_String llRequestURL()
        {
            m_host.AddScriptLPS(1);

            if (m_UrlModule != null)
                return m_UrlModule.RequestURL(m_ScriptEngine.ScriptModule, m_host, m_itemID).ToString();
            return UUID.Zero.ToString();
        }

        public void llForceMouselook(int mouselook)
        {
            m_host.AddScriptLPS(1);
            m_host.SetForceMouselook(mouselook != 0);
        }

        public LSL_Float llGetObjectMass(string id)
        {
            m_host.AddScriptLPS(1);
            UUID key = new UUID();
            if (UUID.TryParse(id, out key))
            {
                try
                {
                    SceneObjectPart obj = World.GetSceneObjectPart(World.Entities[key].LocalId);
                    if (obj != null)
                        return (double)obj.GetMass();
                    // the object is null so the key is for an avatar
                    ScenePresence avatar = World.GetScenePresence(key);
                    if (avatar != null)
                        if (avatar.IsChildAgent)
                            // reference http://www.lslwiki.net/lslwiki/wakka.php?wakka=llGetObjectMass
                            // child agents have a mass of 1.0
                            return 1;
                        else
                            return (double)avatar.PhysicsActor.Mass;
                }
                catch (KeyNotFoundException)
                {
                    return 0; // The Object/Agent not in the region so just return zero
                }
            }
            return 0;
        }

        /// <summary>
        /// llListReplaceList removes the sub-list defined by the inclusive indices
        /// start and end and inserts the src list in its place. The inclusive
        /// nature of the indices means that at least one element must be deleted
        /// if the indices are within the bounds of the existing list. I.e. 2,2
        /// will remove the element at index 2 and replace it with the source
        /// list. Both indices may be negative, with the usual interpretation. An
        /// interesting case is where end is lower than start. As these indices
        /// bound the list to be removed, then 0->end, and start->lim are removed
        /// and the source list is added as a suffix.
        /// </summary>

        public LSL_List llListReplaceList(LSL_List dest, LSL_List src, int start, int end)
        {
            LSL_List pref = null;

            m_host.AddScriptLPS(1);

            // Note that although we have normalized, both
            // indices could still be negative.
            if (start < 0)
            {
                start = start+dest.Length;
            }

            if (end < 0)
            {
                end = end+dest.Length;
            }
            // The comventional case, remove a sequence starting with
            // start and ending with end. And then insert the source
            // list.
            if (start <= end)
            {
                // If greater than zero, then there is going to be a
                // surviving prefix. Otherwise the inclusive nature
                // of the indices mean that we're going to add the
                // source list as a prefix.
                if (start > 0)
                {
                    pref = dest.GetSublist(0,start-1);
                    // Only add a suffix if there is something
                    // beyond the end index (it's inclusive too).
                    if (end + 1 < dest.Length)
                    {
                        return pref + src + dest.GetSublist(end + 1, -1);
                    }
                    else
                    {
                        return pref + src;
                    }
                }
                // If start is less than or equal to zero, then
                // the new list is simply a prefix. We still need to
                // figure out any necessary surgery to the destination
                // based upon end. Note that if end exceeds the upper
                // bound in this case, the entire destination list
                // is removed.
                else if (start == 0)
                {
                    if (end + 1 < dest.Length)
                        return src + dest.GetSublist(end + 1, -1);
                    else
                        return src;
                }
                else // Start < 0
                {
                    if (end + 1 < dest.Length)
                        return dest.GetSublist(end + 1, -1);
                    else
                        return new LSL_List();
                }
            }
            // Finally, if start > end, we strip away a prefix and
            // a suffix, to leave the list that sits <between> ens
            // and start, and then tag on the src list. AT least
            // that's my interpretation. We can get sublist to do
            // this for us. Note that one, or both of the indices
            // might have been negative.
            else
            {
                return dest.GetSublist(end + 1, start - 1) + src;
            }
        }

        public void llLoadURL(string avatar_id, string message, string url)
        {
            m_host.AddScriptLPS(1);

            IDialogModule dm = World.RequestModuleInterface<IDialogModule>();
            if (null != dm)
                dm.SendUrlToUser(
                    new UUID(avatar_id), m_host.Name, m_host.UUID, m_host.OwnerID, false, message, url);

            ScriptSleep(10000);
        }

        public void llParcelMediaCommandList(LSL_List commandList)
        {
            // TODO: Not implemented yet (missing in libomv?):
            //  PARCEL_MEDIA_COMMAND_LOOP_SET    float loop      Use this to get or set the parcel's media loop duration. (1.19.1 RC0 or later)

            m_host.AddScriptLPS(1);

            // according to the docs, this command only works if script owner and land owner are the same
            // lets add estate owners and gods, too, and use the generic permission check.
            ILandObject landObject = World.LandChannel.GetLandObject(m_host.AbsolutePosition.X, m_host.AbsolutePosition.Y);
            if (!World.Permissions.CanEditParcelProperties(m_host.OwnerID, landObject, GroupPowers.ChangeMedia)) return;

            bool update = false; // send a ParcelMediaUpdate (and possibly change the land's media URL)?
            byte loop = 0;

            LandData landData = landObject.LandData;
            string url = landData.MediaURL;
            string texture = landData.MediaID.ToString();
            bool autoAlign = landData.MediaAutoScale != 0;
            string mediaType = ""; // TODO these have to be added as soon as LandData supports it
            string description = "";
            int width = 0;
            int height = 0;

            uint commandToSend = 0;
            float time = 0.0f; // default is from start

            ScenePresence presence = null;

            for (int i = 0; i < commandList.Data.Length; i++)
            {
                uint command = (uint)(commandList.GetLSLIntegerItem(i));
                switch (command)
                {
                    case (uint)ParcelMediaCommandEnum.Agent:
                        // we send only to one agent
                        if ((i + 1) < commandList.Length)
                        {
                            if (commandList.Data[i + 1] is LSL_String)
                            {
                                UUID agentID;
                                if (UUID.TryParse((LSL_String)commandList.Data[i + 1], out agentID))
                                {
                                    presence = World.GetScenePresence(agentID);
                                }
                            }
                            else ShoutError("The argument of PARCEL_MEDIA_COMMAND_AGENT must be a key");
                            ++i;
                        }
                        break;

                    case (uint)ParcelMediaCommandEnum.Loop:
                        loop = 1;
                        commandToSend = command;
                        update = true; //need to send the media update packet to set looping
                        break;

                    case (uint)ParcelMediaCommandEnum.Play:
                        loop = 0;
                        commandToSend = command;
                        update = true; //need to send the media update packet to make sure it doesn't loop
                        break;

                    case (uint)ParcelMediaCommandEnum.Pause:
                    case (uint)ParcelMediaCommandEnum.Stop:
                    case (uint)ParcelMediaCommandEnum.Unload:
                        commandToSend = command;
                        break;

                    case (uint)ParcelMediaCommandEnum.Url:
                        if ((i + 1) < commandList.Length)
                        {
                            if (commandList.Data[i + 1] is LSL_String)
                            {
                                url = (LSL_String)commandList.Data[i + 1];
                                update = true;
                            }
                            else ShoutError("The argument of PARCEL_MEDIA_COMMAND_URL must be a string.");
                            ++i;
                        }
                        break;

                    case (uint)ParcelMediaCommandEnum.Texture:
                        if ((i + 1) < commandList.Length)
                        {
                            if (commandList.Data[i + 1] is LSL_String)
                            {
                                texture = (LSL_String)commandList.Data[i + 1];
                                update = true;
                            }
                            else ShoutError("The argument of PARCEL_MEDIA_COMMAND_TEXTURE must be a string or key.");
                            ++i;
                        }
                        break;

                    case (uint)ParcelMediaCommandEnum.Time:
                        if ((i + 1) < commandList.Length)
                        {
                            if (commandList.Data[i + 1] is LSL_Float)
                            {
                                time = (float)(LSL_Float)commandList.Data[i + 1];
                            }
                            else ShoutError("The argument of PARCEL_MEDIA_COMMAND_TIME must be a float.");
                            ++i;
                        }
                        break;

                    case (uint)ParcelMediaCommandEnum.AutoAlign:
                        if ((i + 1) < commandList.Length)
                        {
                            if (commandList.Data[i + 1] is LSL_Integer)
                            {
                                autoAlign = (LSL_Integer)commandList.Data[i + 1];
                                update = true;
                            }

                            else ShoutError("The argument of PARCEL_MEDIA_COMMAND_AUTO_ALIGN must be an integer.");
                            ++i;
                        }
                        break;

                    case (uint)ParcelMediaCommandEnum.Type:
                        if ((i + 1) < commandList.Length)
                        {
                            if (commandList.Data[i + 1] is LSL_String)
                            {
                                mediaType = (LSL_String)commandList.Data[i + 1];
                                update = true;
                            }
                            else ShoutError("The argument of PARCEL_MEDIA_COMMAND_TYPE must be a string.");
                            ++i;
                        }
                        break;

                    case (uint)ParcelMediaCommandEnum.Desc:
                        if ((i + 1) < commandList.Length)
                        {
                            if (commandList.Data[i + 1] is LSL_String)
                            {
                                description = (LSL_String)commandList.Data[i + 1];
                                update = true;
                            }
                            else ShoutError("The argument of PARCEL_MEDIA_COMMAND_DESC must be a string.");
                            ++i;
                        }
                        break;

                    case (uint)ParcelMediaCommandEnum.Size:
                        if ((i + 2) < commandList.Length)
                        {
                            if (commandList.Data[i + 1] is LSL_Integer)
                            {
                                if (commandList.Data[i + 2] is LSL_Integer)
                                {
                                    width = (LSL_Integer)commandList.Data[i + 1];
                                    height = (LSL_Integer)commandList.Data[i + 2];
                                    update = true;
                                }
                                else ShoutError("The second argument of PARCEL_MEDIA_COMMAND_SIZE must be an integer.");
                            }
                            else ShoutError("The first argument of PARCEL_MEDIA_COMMAND_SIZE must be an integer.");
                            i += 2;
                        }
                        break;

                    default:
                        NotImplemented("llParcelMediaCommandList parameter not supported yet: " + Enum.Parse(typeof(ParcelMediaCommandEnum), commandList.Data[i].ToString()).ToString());
                        break;
                }//end switch
            }//end for

            // if we didn't get a presence, we send to all and change the url
            // if we did get a presence, we only send to the agent specified, and *don't change the land settings*!

            // did something important change or do we only start/stop/pause?
            if (update)
            {
                if (presence == null)
                {
                    // we send to all
                    landData.MediaID = new UUID(texture);
                    landData.MediaAutoScale = autoAlign ? (byte)1 : (byte)0;
                    landData.MediaWidth = width;
                    landData.MediaHeight = height;
                    landData.MediaType = mediaType;

                    // do that one last, it will cause a ParcelPropertiesUpdate
                    landObject.SetMediaUrl(url);

                    // now send to all (non-child) agents in the parcel
                    World.ForEachRootScenePresence(delegate(ScenePresence sp)
                    {
                        if (sp.currentParcelUUID == landData.GlobalID)
                        {
                            sp.ControllingClient.SendParcelMediaUpdate(landData.MediaURL,
                                                                          landData.MediaID,
                                                                          landData.MediaAutoScale,
                                                                          mediaType,
                                                                          description,
                                                                          width, height,
                                                                          loop);
                        }
                    });
                }
                else if (!presence.IsChildAgent)
                {
                    // we only send to one (root) agent
                    presence.ControllingClient.SendParcelMediaUpdate(url,
                                                                     new UUID(texture),
                                                                     autoAlign ? (byte)1 : (byte)0,
                                                                     mediaType,
                                                                     description,
                                                                     width, height,
                                                                     loop);
                }
            }

            if (commandToSend != 0)
            {
                // the commandList contained a start/stop/... command, too
                if (presence == null)
                {
                    // send to all (non-child) agents in the parcel
                    World.ForEachRootScenePresence(delegate(ScenePresence sp)
                    {
                        if (sp.currentParcelUUID == landData.GlobalID)
                        {
                            sp.ControllingClient.SendParcelMediaCommand(0x4, // TODO what is this?
                                                                           (ParcelMediaCommandEnum)commandToSend,
                                                                           time);
                        }
                    });
                }
                else if (!presence.IsChildAgent)
                {
                    presence.ControllingClient.SendParcelMediaCommand(0x4, // TODO what is this?
                                                                      (ParcelMediaCommandEnum)commandToSend,
                                                                      time);
                }
            }
            ScriptSleep(2000);
        }

        public LSL_List llParcelMediaQuery(LSL_List aList)
        {
            m_host.AddScriptLPS(1);
            LSL_List list = new LSL_List();
            //TO DO: make the implementation for the missing commands
            //PARCEL_MEDIA_COMMAND_LOOP_SET    float loop      Use this to get or set the parcel's media loop duration. (1.19.1 RC0 or later)
            for (int i = 0; i < aList.Data.Length; i++)
            {

                if (aList.Data[i] != null)
                {
                    switch ((ParcelMediaCommandEnum) Convert.ToInt32(aList.Data[i].ToString()))
                    {
                        case ParcelMediaCommandEnum.Url:
                            list.Add(new LSL_String(World.GetLandData(m_host.AbsolutePosition.X, m_host.AbsolutePosition.Y).MediaURL));
                            break;
                        case ParcelMediaCommandEnum.Desc:
                            list.Add(new LSL_String(World.GetLandData(m_host.AbsolutePosition.X, m_host.AbsolutePosition.Y).Description));
                            break;
                        case ParcelMediaCommandEnum.Texture:
                            list.Add(new LSL_String(World.GetLandData(m_host.AbsolutePosition.X, m_host.AbsolutePosition.Y).MediaID.ToString()));
                            break;
                        case ParcelMediaCommandEnum.Type:
                            list.Add(new LSL_String(World.GetLandData(m_host.AbsolutePosition.X, m_host.AbsolutePosition.Y).MediaType));
                            break;
                        case ParcelMediaCommandEnum.Size:
                            list.Add(new LSL_String(World.GetLandData(m_host.AbsolutePosition.X, m_host.AbsolutePosition.Y).MediaWidth));
                            list.Add(new LSL_String(World.GetLandData(m_host.AbsolutePosition.X, m_host.AbsolutePosition.Y).MediaHeight));
                            break;
                        default:
                            ParcelMediaCommandEnum mediaCommandEnum = ParcelMediaCommandEnum.Url;
                            NotImplemented("llParcelMediaQuery parameter do not supported yet: " + Enum.Parse(mediaCommandEnum.GetType() , aList.Data[i].ToString()).ToString());
                            break;
                    }

                }
            }
            ScriptSleep(2000);
            return list;
        }

        public LSL_Integer llModPow(int a, int b, int c)
        {
            m_host.AddScriptLPS(1);
            Int64 tmp = 0;
            Math.DivRem(Convert.ToInt64(Math.Pow(a, b)), c, out tmp);
            ScriptSleep(1000);
            return Convert.ToInt32(tmp);
        }

        public LSL_Integer llGetInventoryType(string name)
        {
            m_host.AddScriptLPS(1);

            m_host.TaskInventory.LockItemsForRead(true);
            foreach (KeyValuePair<UUID, TaskInventoryItem> inv in m_host.TaskInventory)
            {
                if (inv.Value.Name == name)
                {
                    m_host.TaskInventory.LockItemsForRead(false);
                    return inv.Value.Type;
                }
            }
            m_host.TaskInventory.LockItemsForRead(false);

            return -1;
        }

        public void llSetPayPrice(int price, LSL_List quick_pay_buttons)
        {
            m_host.AddScriptLPS(1);

            if (quick_pay_buttons.Data.Length < 4)
            {
                int x;
                for (x=quick_pay_buttons.Data.Length; x<= 4; x++)
                {
                    quick_pay_buttons.Add(ScriptBaseClass.PAY_HIDE);
                }
            }
            int[] nPrice = new int[5];
            nPrice[0] = price;
            nPrice[1] = quick_pay_buttons.GetLSLIntegerItem(0);
            nPrice[2] = quick_pay_buttons.GetLSLIntegerItem(1);
            nPrice[3] = quick_pay_buttons.GetLSLIntegerItem(2);
            nPrice[4] = quick_pay_buttons.GetLSLIntegerItem(3);
            m_host.ParentGroup.RootPart.PayPrice = nPrice;
            m_host.ParentGroup.HasGroupChanged = true;
        }

        public LSL_Vector llGetCameraPos()
        {
            m_host.AddScriptLPS(1);
            UUID invItemID = InventorySelf();

            if (invItemID == UUID.Zero)
                return new LSL_Vector();

            m_host.TaskInventory.LockItemsForRead(true);
            if (m_host.TaskInventory[invItemID].PermsGranter == UUID.Zero)
            {
                m_host.TaskInventory.LockItemsForRead(false);
                return new LSL_Vector();
            }

            if ((m_host.TaskInventory[invItemID].PermsMask & ScriptBaseClass.PERMISSION_TRACK_CAMERA) == 0)
            {
                ShoutError("No permissions to track the camera");
                m_host.TaskInventory.LockItemsForRead(false);
                return new LSL_Vector();
            }
            m_host.TaskInventory.LockItemsForRead(false);

            ScenePresence presence = World.GetScenePresence(m_host.OwnerID);
            if (presence != null)
            {
                LSL_Vector pos = new LSL_Vector(presence.CameraPosition.X, presence.CameraPosition.Y, presence.CameraPosition.Z);
                return pos;
            }
            return new LSL_Vector();
        }

        public LSL_Rotation llGetCameraRot()
        {
            m_host.AddScriptLPS(1);
            UUID invItemID = InventorySelf();
            if (invItemID == UUID.Zero)
                return new LSL_Rotation();

            m_host.TaskInventory.LockItemsForRead(true);
            if (m_host.TaskInventory[invItemID].PermsGranter == UUID.Zero)
            {
                m_host.TaskInventory.LockItemsForRead(false);
                return new LSL_Rotation();
            }
            if ((m_host.TaskInventory[invItemID].PermsMask & ScriptBaseClass.PERMISSION_TRACK_CAMERA) == 0)
            {
                ShoutError("No permissions to track the camera");
                m_host.TaskInventory.LockItemsForRead(false);
                return new LSL_Rotation();
            }
            m_host.TaskInventory.LockItemsForRead(false);

            ScenePresence presence = World.GetScenePresence(m_host.OwnerID);
            if (presence != null)
            {
                return new LSL_Rotation(presence.CameraRotation.X, presence.CameraRotation.Y, presence.CameraRotation.Z, presence.CameraRotation.W);
            }

            return new LSL_Rotation();
        }

        /// <summary>
        /// The SL implementation does nothing, it is deprecated
        /// This duplicates SL
        /// </summary>
        public void llSetPrimURL(string url)
        {
            m_host.AddScriptLPS(1);
            ScriptSleep(2000);
        }

        /// <summary>
        /// The SL implementation shouts an error, it is deprecated
        /// This duplicates SL
        /// </summary>
        public void llRefreshPrimURL()
        {
            m_host.AddScriptLPS(1);
            ShoutError("llRefreshPrimURL - not yet supported");
            ScriptSleep(20000);
        }

        public LSL_String llEscapeURL(string url)
        {
            m_host.AddScriptLPS(1);
            try
            {
                return Uri.EscapeDataString(url);
            }
            catch (Exception ex)
            {
                return "llEscapeURL: " + ex.ToString();
            }
        }

        public LSL_String llUnescapeURL(string url)
        {
            m_host.AddScriptLPS(1);
            try
            {
                return Uri.UnescapeDataString(url);
            }
            catch (Exception ex)
            {
                return "llUnescapeURL: " + ex.ToString();
            }
        }

        public void llMapDestination(string simname, LSL_Vector pos, LSL_Vector lookAt)
        {
            m_host.AddScriptLPS(1);
            DetectParams detectedParams = m_ScriptEngine.GetDetectParams(m_itemID, 0);
            if (detectedParams == null)
            {
                if (m_host.ParentGroup.IsAttachment == true)
                {
                    detectedParams = new DetectParams();
                    detectedParams.Key = m_host.OwnerID;
                }
                else
                {
                    return;
                }
            }
           
            ScenePresence avatar = World.GetScenePresence(detectedParams.Key);
            if (avatar != null)
            {
                avatar.ControllingClient.SendScriptTeleportRequest(m_host.Name, simname,
                                                                   new Vector3((float)pos.x, (float)pos.y, (float)pos.z),
                                                                   new Vector3((float)lookAt.x, (float)lookAt.y, (float)lookAt.z));
            }
            
            ScriptSleep(1000);
        }

        public void llAddToLandBanList(string avatar, double hours)
        {
            m_host.AddScriptLPS(1);
            UUID key;
            ILandObject land = World.LandChannel.GetLandObject(m_host.AbsolutePosition.X, m_host.AbsolutePosition.Y);
            if (World.Permissions.CanEditParcelProperties(m_host.OwnerID, land, GroupPowers.LandManageBanned))
            {
                ParcelManager.ParcelAccessEntry entry = new ParcelManager.ParcelAccessEntry();
                if (UUID.TryParse(avatar, out key))
                {
                    if (land.LandData.ParcelAccessList.FindIndex(
                            delegate(ParcelManager.ParcelAccessEntry e)
                            {
                                if (e.AgentID == key && e.Flags == AccessList.Ban)
                                    return true;
                                return false;
                            }) == -1)
                    {
                        entry.AgentID = key;
                        entry.Flags = AccessList.Ban;
                        entry.Time = DateTime.Now.AddHours(hours);
                        land.LandData.ParcelAccessList.Add(entry);
                    }
                }
            }
            ScriptSleep(100);
        }

        public void llRemoveFromLandPassList(string avatar)
        {
            m_host.AddScriptLPS(1);
            UUID key;
            ILandObject land = World.LandChannel.GetLandObject(m_host.AbsolutePosition.X, m_host.AbsolutePosition.Y);
            if (World.Permissions.CanEditParcelProperties(m_host.OwnerID, land, GroupPowers.LandManageAllowed))
            {
                if (UUID.TryParse(avatar, out key))
                {
                    int idx = land.LandData.ParcelAccessList.FindIndex(
                            delegate(ParcelManager.ParcelAccessEntry e)
                            {
                                if (e.AgentID == key && e.Flags == AccessList.Access)
                                    return true;
                                return false;
                            });

                    if (idx != -1)
                        land.LandData.ParcelAccessList.RemoveAt(idx);
                }
            }
            ScriptSleep(100);
        }

        public void llRemoveFromLandBanList(string avatar)
        {
            m_host.AddScriptLPS(1);
            UUID key;
            ILandObject land = World.LandChannel.GetLandObject(m_host.AbsolutePosition.X, m_host.AbsolutePosition.Y);
            if (World.Permissions.CanEditParcelProperties(m_host.OwnerID, land, GroupPowers.LandManageBanned))
            {
                if (UUID.TryParse(avatar, out key))
                {
                    int idx = land.LandData.ParcelAccessList.FindIndex(
                            delegate(ParcelManager.ParcelAccessEntry e)
                            {
                                if (e.AgentID == key && e.Flags == AccessList.Ban)
                                    return true;
                                return false;
                            });

                    if (idx != -1)
                        land.LandData.ParcelAccessList.RemoveAt(idx);
                }
            }
            ScriptSleep(100);
        }

        public void llSetCameraParams(LSL_List rules)
        {
            m_host.AddScriptLPS(1);

            // our key in the object we are in
            UUID invItemID = InventorySelf();
            if (invItemID == UUID.Zero) return;

            // the object we are in
            UUID objectID = m_host.ParentUUID;
            if (objectID == UUID.Zero) return;

            UUID agentID;
            m_host.TaskInventory.LockItemsForRead(true);
            // we need the permission first, to know which avatar we want to set the camera for
            agentID = m_host.TaskInventory[invItemID].PermsGranter;

            if (agentID == UUID.Zero)
            {
                m_host.TaskInventory.LockItemsForRead(false);
                return;
            }
            if ((m_host.TaskInventory[invItemID].PermsMask & ScriptBaseClass.PERMISSION_CONTROL_CAMERA) == 0)
            {
                m_host.TaskInventory.LockItemsForRead(false);
                return;
            }
            m_host.TaskInventory.LockItemsForRead(false);

            ScenePresence presence = World.GetScenePresence(agentID);

            // we are not interested in child-agents
            if (presence.IsChildAgent) return;

            SortedDictionary<int, float> parameters = new SortedDictionary<int, float>();
            object[] data = rules.Data;
            for (int i = 0; i < data.Length; ++i)
            {
                int type = Convert.ToInt32(data[i++].ToString());
                if (i >= data.Length) break; // odd number of entries => ignore the last

                // some special cases: Vector parameters are split into 3 float parameters (with type+1, type+2, type+3)
                switch (type)
                {
                case ScriptBaseClass.CAMERA_FOCUS:
                case ScriptBaseClass.CAMERA_FOCUS_OFFSET:
                case ScriptBaseClass.CAMERA_POSITION:
                    LSL_Vector v = (LSL_Vector)data[i];
                    parameters.Add(type + 1, (float)v.x);
                    parameters.Add(type + 2, (float)v.y);
                    parameters.Add(type + 3, (float)v.z);
                    break;
                default:
                    // TODO: clean that up as soon as the implicit casts are in
                    if (data[i] is LSL_Float)
                        parameters.Add(type, (float)((LSL_Float)data[i]).value);
                    else if (data[i] is LSL_Integer)
                        parameters.Add(type, (float)((LSL_Integer)data[i]).value);
                    else parameters.Add(type, Convert.ToSingle(data[i]));
                    break;
                }
            }
            if (parameters.Count > 0) presence.ControllingClient.SendSetFollowCamProperties(objectID, parameters);
        }

        public void llClearCameraParams()
        {
            m_host.AddScriptLPS(1);

            // our key in the object we are in
            UUID invItemID=InventorySelf();
            if (invItemID == UUID.Zero) return;

            // the object we are in
            UUID objectID = m_host.ParentUUID;
            if (objectID == UUID.Zero) return;

            // we need the permission first, to know which avatar we want to clear the camera for
            UUID agentID;
            m_host.TaskInventory.LockItemsForRead(true);
            agentID = m_host.TaskInventory[invItemID].PermsGranter;
            if (agentID == UUID.Zero)
            {
                m_host.TaskInventory.LockItemsForRead(false);
                return;
            }
            if ((m_host.TaskInventory[invItemID].PermsMask & ScriptBaseClass.PERMISSION_CONTROL_CAMERA) == 0)
            {
                m_host.TaskInventory.LockItemsForRead(false);
                return;
            }
            m_host.TaskInventory.LockItemsForRead(false);

            ScenePresence presence = World.GetScenePresence(agentID);

            // we are not interested in child-agents
            if (presence.IsChildAgent) return;

            presence.ControllingClient.SendClearFollowCamProperties(objectID);
        }

        public LSL_Float llListStatistics(int operation, LSL_List src)
        {
            m_host.AddScriptLPS(1);
            LSL_List nums = LSL_List.ToDoubleList(src);
            switch (operation)
            {
                case ScriptBaseClass.LIST_STAT_RANGE:
                    return nums.Range();
                case ScriptBaseClass.LIST_STAT_MIN:
                    return nums.Min();
                case ScriptBaseClass.LIST_STAT_MAX:
                    return nums.Max();
                case ScriptBaseClass.LIST_STAT_MEAN:
                    return nums.Mean();
                case ScriptBaseClass.LIST_STAT_MEDIAN:
                    return nums.Median();
                case ScriptBaseClass.LIST_STAT_NUM_COUNT:
                    return nums.NumericLength();
                case ScriptBaseClass.LIST_STAT_STD_DEV:
                    return nums.StdDev();
                case ScriptBaseClass.LIST_STAT_SUM:
                    return nums.Sum();
                case ScriptBaseClass.LIST_STAT_SUM_SQUARES:
                    return nums.SumSqrs();
                case ScriptBaseClass.LIST_STAT_GEOMETRIC_MEAN:
                    return nums.GeometricMean();
                case ScriptBaseClass.LIST_STAT_HARMONIC_MEAN:
                    return nums.HarmonicMean();
                default:
                    return 0.0;
            }
        }

        public LSL_Integer llGetUnixTime()
        {
            m_host.AddScriptLPS(1);
            return Util.UnixTimeSinceEpoch();
        }

        public LSL_Integer llGetParcelFlags(LSL_Vector pos)
        {
            m_host.AddScriptLPS(1);
            return (int)World.LandChannel.GetLandObject((float)pos.x, (float)pos.y).LandData.Flags;
        }

        public LSL_Integer llGetRegionFlags()
        {
            m_host.AddScriptLPS(1);
            IEstateModule estate = World.RequestModuleInterface<IEstateModule>();
            if (estate == null)
                return 67108864;
            return (int)estate.GetRegionFlags();
        }

        public LSL_String llXorBase64StringsCorrect(string str1, string str2)
        {
            m_host.AddScriptLPS(1);

            if (str1 == String.Empty)
                return String.Empty;
            if (str2 == String.Empty)
                return str1;

            int len = str2.Length;
            if ((len % 4) != 0) // LL is EVIL!!!!
            {
                while (str2.EndsWith("="))
                    str2 = str2.Substring(0, str2.Length - 1);

                len = str2.Length;
                int mod = len % 4;

                if (mod == 1)
                    str2 = str2.Substring(0, str2.Length - 1);
                else if (mod == 2)
                    str2 += "==";
                else if (mod == 3)
                    str2 += "=";
            }

            byte[] data1;
            byte[] data2;
            try
            {
                data1 = Convert.FromBase64String(str1);
                data2 = Convert.FromBase64String(str2);
            }
            catch (Exception)
            {
                return new LSL_String(String.Empty);
            }

            byte[] d2 = new Byte[data1.Length];
            int pos = 0;
            
            if (data1.Length <= data2.Length)
            {
                Array.Copy(data2, 0, d2, 0, data1.Length);
            }
            else
            {
                while (pos < data1.Length)
                {
                    len = data1.Length - pos;
                    if (len > data2.Length)
                        len = data2.Length;

                    Array.Copy(data2, 0, d2, pos, len);
                    pos += len;
                }
            }

            for (pos = 0 ; pos < data1.Length ; pos++ )
                data1[pos] ^= d2[pos];

            return Convert.ToBase64String(data1);
        }

        public LSL_String llHTTPRequest(string url, LSL_List parameters, string body)
        {
            // Partial implementation: support for parameter flags needed
            //   see http://wiki.secondlife.com/wiki/LlHTTPRequest
            // parameter flags support are implemented in ScriptsHttpRequests.cs
            //   in StartHttpRequest

            m_host.AddScriptLPS(1);
            IHttpRequestModule httpScriptMod =
                m_ScriptEngine.World.RequestModuleInterface<IHttpRequestModule>();
            List<string> param = new List<string>();
            foreach (object o in parameters.Data)
            {
                param.Add(o.ToString());
            }

            Vector3 position = m_host.AbsolutePosition;
            Vector3 velocity = m_host.Velocity;
            Quaternion rotation = m_host.RotationOffset;
            string ownerName = String.Empty;
            ScenePresence scenePresence = World.GetScenePresence(m_host.OwnerID);
            if (scenePresence == null)
                ownerName = resolveName(m_host.OwnerID);
            else
                ownerName = scenePresence.Name;

            RegionInfo regionInfo = World.RegionInfo;

            Dictionary<string, string> httpHeaders = new Dictionary<string, string>();

            string shard = "OpenSim";
            IConfigSource config = m_ScriptEngine.ConfigSource;
            if (config.Configs["Network"] != null)
            {
                shard = config.Configs["Network"].GetString("shard", shard);
            }

            httpHeaders["X-SecondLife-Shard"] = shard;
            httpHeaders["X-SecondLife-Object-Name"] = m_host.Name;
            httpHeaders["X-SecondLife-Object-Key"] = m_host.UUID.ToString();
            httpHeaders["X-SecondLife-Region"] = string.Format("{0} ({1}, {2})", regionInfo.RegionName, regionInfo.RegionLocX, regionInfo.RegionLocY);
            httpHeaders["X-SecondLife-Local-Position"] = string.Format("({0:0.000000}, {1:0.000000}, {2:0.000000})", position.X, position.Y, position.Z);
            httpHeaders["X-SecondLife-Local-Velocity"] = string.Format("({0:0.000000}, {1:0.000000}, {2:0.000000})", velocity.X, velocity.Y, velocity.Z);
            httpHeaders["X-SecondLife-Local-Rotation"] = string.Format("({0:0.000000}, {1:0.000000}, {2:0.000000}, {3:0.000000})", rotation.X, rotation.Y, rotation.Z, rotation.W);
            httpHeaders["X-SecondLife-Owner-Name"] = ownerName;
            httpHeaders["X-SecondLife-Owner-Key"] = m_host.OwnerID.ToString();
            string userAgent = config.Configs["Network"].GetString("user_agent", null);
            if (userAgent != null)
                httpHeaders["User-Agent"] = userAgent;

            string authregex = @"^(https?:\/\/)(\w+):(\w+)@(.*)$";
            Regex r = new Regex(authregex);
            int[] gnums = r.GetGroupNumbers();
            Match m = r.Match(url);
            if (m.Success)
            {
                for (int i = 1; i < gnums.Length; i++)
                {
                    //System.Text.RegularExpressions.Group g = m.Groups[gnums[i]];
                    //CaptureCollection cc = g.Captures;
                }
                if (m.Groups.Count == 5)
                {
                    httpHeaders["Authorization"] = String.Format("Basic {0}", Convert.ToBase64String(System.Text.ASCIIEncoding.ASCII.GetBytes(m.Groups[2].ToString() + ":" + m.Groups[3].ToString())));
                    url = m.Groups[1].ToString() + m.Groups[4].ToString();
                }
            }

            UUID reqID = httpScriptMod.
                StartHttpRequest(m_localID, m_itemID, url, param, httpHeaders, body);

            if (reqID != UUID.Zero)
                return reqID.ToString();
            else
                return null;
        }


        public void llHTTPResponse(LSL_Key id, int status, string body)
        {
            // Partial implementation: support for parameter flags needed
            //   see http://wiki.secondlife.com/wiki/llHTTPResponse

            m_host.AddScriptLPS(1);

            if (m_UrlModule != null)
                m_UrlModule.HttpResponse(new UUID(id), status,body);
        }

        public void llResetLandBanList()
        {
            m_host.AddScriptLPS(1);
            LandData land = World.LandChannel.GetLandObject(m_host.AbsolutePosition.X, m_host.AbsolutePosition.Y).LandData;
            if (land.OwnerID == m_host.OwnerID)
            {
                foreach (ParcelManager.ParcelAccessEntry entry in land.ParcelAccessList)
                {
                    if (entry.Flags == AccessList.Ban)
                    {
                        land.ParcelAccessList.Remove(entry);
                    }
                }
            }
            ScriptSleep(100);
        }

        public void llResetLandPassList()
        {
            m_host.AddScriptLPS(1);
            LandData land = World.LandChannel.GetLandObject(m_host.AbsolutePosition.X, m_host.AbsolutePosition.Y).LandData;
            if (land.OwnerID == m_host.OwnerID)
            {
                foreach (ParcelManager.ParcelAccessEntry entry in land.ParcelAccessList)
                {
                    if (entry.Flags == AccessList.Access)
                    {
                        land.ParcelAccessList.Remove(entry);
                    }
                }
            }
            ScriptSleep(100);
        }

        public LSL_Integer llGetParcelPrimCount(LSL_Vector pos, int category, int sim_wide)
        {
            m_host.AddScriptLPS(1);
            
            ILandObject lo = World.LandChannel.GetLandObject((float)pos.x, (float)pos.y);

            if (lo == null)
                return 0;
            
            IPrimCounts pc = lo.PrimCounts;

            if (sim_wide != ScriptBaseClass.FALSE)
            {
                if (category == ScriptBaseClass.PARCEL_COUNT_TOTAL)
                {
                    return pc.Simulator;
                }
                else
                {
                    // counts not implemented yet
                    return 0;
                }
            }
            else
            {
                if (category == ScriptBaseClass.PARCEL_COUNT_TOTAL)
                    return pc.Total;
                else if (category == ScriptBaseClass.PARCEL_COUNT_OWNER)
                    return pc.Owner;
                else if (category == ScriptBaseClass.PARCEL_COUNT_GROUP)
                    return pc.Group;
                else if (category == ScriptBaseClass.PARCEL_COUNT_OTHER)
                    return pc.Others;
                else if (category == ScriptBaseClass.PARCEL_COUNT_SELECTED)
                    return pc.Selected;
                else if (category == ScriptBaseClass.PARCEL_COUNT_TEMP)
                    return 0; // counts not implemented yet
            }
            
            return 0;
        }

        public LSL_List llGetParcelPrimOwners(LSL_Vector pos)
        {
            m_host.AddScriptLPS(1);
            LandObject land = (LandObject)World.LandChannel.GetLandObject((float)pos.x, (float)pos.y);
            LSL_List ret = new LSL_List();
            if (land != null)
            {
                foreach (KeyValuePair<UUID, int> detectedParams in land.GetLandObjectOwners())
                {
                    ret.Add(new LSL_String(detectedParams.Key.ToString()));
                    ret.Add(new LSL_Integer(detectedParams.Value));
                }
            }
            ScriptSleep(2000);
            return ret;
        }

        public LSL_Integer llGetObjectPrimCount(string object_id)
        {
            m_host.AddScriptLPS(1);
            SceneObjectPart part = World.GetSceneObjectPart(new UUID(object_id));
            if (part == null)
            {
                return 0;
            }
            else
            {
                return part.ParentGroup.PrimCount;
            }
        }

        public LSL_Integer llGetParcelMaxPrims(LSL_Vector pos, int sim_wide)
        {
            m_host.AddScriptLPS(1);

            ILandObject lo = World.LandChannel.GetLandObject((float)pos.x, (float)pos.y);

            if (lo == null)
                return 0;

            if (sim_wide != 0)
                return lo.GetSimulatorMaxPrimCount();
            else
                return lo.GetParcelMaxPrimCount();
        }

        public LSL_List llGetParcelDetails(LSL_Vector pos, LSL_List param)
        {
            m_host.AddScriptLPS(1);
            LandData land = World.GetLandData((float)pos.x, (float)pos.y);
            if (land == null)
            {
                return new LSL_List(0);
            }
            LSL_List ret = new LSL_List();
            foreach (object o in param.Data)
            {
                switch (o.ToString())
                {
                    case "0":
                        ret.Add(new LSL_String(land.Name));
                        break;
                    case "1":
                        ret.Add(new LSL_String(land.Description));
                        break;
                    case "2":
                        ret.Add(new LSL_Key(land.OwnerID.ToString()));
                        break;
                    case "3":
                        ret.Add(new LSL_Key(land.GroupID.ToString()));
                        break;
                    case "4":
                        ret.Add(new LSL_Integer(land.Area));
                        break;
                    case "5":
                        ret.Add(new LSL_Key(land.GlobalID.ToString()));
                        break;
                    default:
                        ret.Add(new LSL_Integer(0));
                        break;
                }
            }
            return ret;
        }

        public LSL_String llStringTrim(string src, int type)
        {
            m_host.AddScriptLPS(1);
            if (type == (int)ScriptBaseClass.STRING_TRIM_HEAD) { return src.TrimStart(); }
            if (type == (int)ScriptBaseClass.STRING_TRIM_TAIL) { return src.TrimEnd(); }
            if (type == (int)ScriptBaseClass.STRING_TRIM) { return src.Trim(); }
            return src;
        }

        public LSL_List llGetObjectDetails(string id, LSL_List args)
        {
            m_host.AddScriptLPS(1);

            LSL_List ret = new LSL_List();
            UUID key = new UUID();
            if (UUID.TryParse(id, out key))
            {
                ScenePresence av = World.GetScenePresence(key);

                if (av != null)
                {
                    foreach (object o in args.Data)
                    {
                        switch (int.Parse(o.ToString()))
                        {
                            case ScriptBaseClass.OBJECT_NAME:
                                ret.Add(new LSL_String(av.Firstname + " " + av.Lastname));
                                break;
                            case ScriptBaseClass.OBJECT_DESC:
                                ret.Add(new LSL_String(""));
                                break;
                            case ScriptBaseClass.OBJECT_POS:
                                ret.Add(new LSL_Vector((double)av.AbsolutePosition.X, (double)av.AbsolutePosition.Y, (double)av.AbsolutePosition.Z));
                                break;
                            case ScriptBaseClass.OBJECT_ROT:
                                ret.Add(new LSL_Rotation((double)av.Rotation.X, (double)av.Rotation.Y, (double)av.Rotation.Z, (double)av.Rotation.W));
                                break;
                            case ScriptBaseClass.OBJECT_VELOCITY:
                                ret.Add(new LSL_Vector(av.Velocity.X, av.Velocity.Y, av.Velocity.Z));
                                break;
                            case ScriptBaseClass.OBJECT_OWNER:
                                ret.Add(new LSL_String(id));
                                break;
                            case ScriptBaseClass.OBJECT_GROUP:
                                ret.Add(new LSL_String(UUID.Zero.ToString()));
                                break;
                            case ScriptBaseClass.OBJECT_CREATOR:
                                ret.Add(new LSL_String(UUID.Zero.ToString()));
                                break;
                        }
                    }

                    return ret;
                }

                SceneObjectPart obj = World.GetSceneObjectPart(key);
                if (obj != null)
                {
                    foreach (object o in args.Data)
                    {
                        switch (int.Parse(o.ToString()))
                        {
                            case ScriptBaseClass.OBJECT_NAME:
                                ret.Add(new LSL_String(obj.Name));
                                break;
                            case ScriptBaseClass.OBJECT_DESC:
                                ret.Add(new LSL_String(obj.Description));
                                break;
                            case ScriptBaseClass.OBJECT_POS:
                                ret.Add(new LSL_Vector(obj.AbsolutePosition.X, obj.AbsolutePosition.Y, obj.AbsolutePosition.Z));
                                break;
                            case ScriptBaseClass.OBJECT_ROT:
                                ret.Add(new LSL_Rotation(obj.RotationOffset.X, obj.RotationOffset.Y, obj.RotationOffset.Z, obj.RotationOffset.W));
                                break;
                            case ScriptBaseClass.OBJECT_VELOCITY:
                                ret.Add(new LSL_Vector(obj.Velocity.X, obj.Velocity.Y, obj.Velocity.Z));
                                break;
                            case ScriptBaseClass.OBJECT_OWNER:
                                ret.Add(new LSL_String(obj.OwnerID.ToString()));
                                break;
                            case ScriptBaseClass.OBJECT_GROUP:
                                ret.Add(new LSL_String(obj.GroupID.ToString()));
                                break;
                            case ScriptBaseClass.OBJECT_CREATOR:
                                ret.Add(new LSL_String(obj.CreatorID.ToString()));
                                break;
                        }
                    }

                    return ret;
                }
            }
            
            return new LSL_List();
        }

        internal UUID ScriptByName(string name)
        {
            m_host.TaskInventory.LockItemsForRead(true);

            foreach (TaskInventoryItem item in m_host.TaskInventory.Values)
            {
                if (item.Type == 10 && item.Name == name)
                {
                    m_host.TaskInventory.LockItemsForRead(false);
                    return item.ItemID;
                }
            }

            m_host.TaskInventory.LockItemsForRead(false);

            return UUID.Zero;
        }

        internal void ShoutError(string msg)
        {
            llShout(ScriptBaseClass.DEBUG_CHANNEL, msg);
        }

        internal void NotImplemented(string command)
        {
            if (throwErrorOnNotImplemented)
                throw new NotImplementedException("Command not implemented: " + command);
        }

        internal void Deprecated(string command)
        {
            throw new Exception("Command deprecated: " + command);
        }

        internal void LSLError(string msg)
        {
            throw new Exception("LSL Runtime Error: " + msg);
        }

        public delegate void AssetRequestCallback(UUID assetID, AssetBase asset);
        protected void WithNotecard(UUID assetID, AssetRequestCallback cb)
        {
            World.AssetService.Get(assetID.ToString(), this,
                delegate(string i, object sender, AssetBase a)
                {
                    UUID uuid = UUID.Zero;
                    UUID.TryParse(i, out uuid);
                    cb(uuid, a);
                });
        }

        public LSL_String llGetNumberOfNotecardLines(string name)
        {
            m_host.AddScriptLPS(1);

            //Clone is thread safe
            TaskInventoryDictionary itemsDictionary = (TaskInventoryDictionary)m_host.TaskInventory.Clone();

            UUID assetID = UUID.Zero;

            if (!UUID.TryParse(name, out assetID))
            {
                foreach (TaskInventoryItem item in itemsDictionary.Values)
                {
                    if (item.Type == 7 && item.Name == name)
                    {
                        assetID = item.AssetID;
                        break;
                    }
                }
            }

            if (assetID == UUID.Zero)
            {
                // => complain loudly, as specified by the LSL docs
                ShoutError("Notecard '" + name + "' could not be found.");

                return UUID.Zero.ToString();
            }

            // was: UUID tid = tid = AsyncCommands.
            UUID tid = AsyncCommands.DataserverPlugin.RegisterRequest(m_localID, m_itemID, assetID.ToString());

            if (NotecardCache.IsCached(assetID))
            {
                AsyncCommands.
                DataserverPlugin.DataserverReply(assetID.ToString(),
                NotecardCache.GetLines(assetID).ToString());
                ScriptSleep(100);
                return tid.ToString();
            }

            WithNotecard(assetID, delegate (UUID id, AssetBase a)
            {
                if (a == null || a.Type != 7)
                {
                    ShoutError("Notecard '" + name + "' could not be found.");
                    return;
                }

                System.Text.UTF8Encoding enc =
                    new System.Text.UTF8Encoding();
                string data = enc.GetString(a.Data);
                //m_log.Debug(data);
                NotecardCache.Cache(id, data);
                AsyncCommands.
                        DataserverPlugin.DataserverReply(id.ToString(),
                        NotecardCache.GetLines(id).ToString());
            });

            ScriptSleep(100);
            return tid.ToString();
        }

        public LSL_String llGetNotecardLine(string name, int line)
        {
            m_host.AddScriptLPS(1);

            //Clone is thread safe
            TaskInventoryDictionary itemsDictionary = (TaskInventoryDictionary)m_host.TaskInventory.Clone();

            UUID assetID = UUID.Zero;

            if (!UUID.TryParse(name, out assetID))
            {
                foreach (TaskInventoryItem item in itemsDictionary.Values)
                {
                    if (item.Type == 7 && item.Name == name)
                    {
                        assetID = item.AssetID;
                        break;
                    }
                }
            }

            if (assetID == UUID.Zero)
            {
                // => complain loudly, as specified by the LSL docs
                ShoutError("Notecard '" + name + "' could not be found.");

                return UUID.Zero.ToString();
            }

            // was: UUID tid = tid = AsyncCommands.
            UUID tid = AsyncCommands.DataserverPlugin.RegisterRequest(m_localID, m_itemID, assetID.ToString());

            if (NotecardCache.IsCached(assetID))
            {
                AsyncCommands.DataserverPlugin.DataserverReply(assetID.ToString(),
                                                               NotecardCache.GetLine(assetID, line, m_notecardLineReadCharsMax));
                ScriptSleep(100);
                return tid.ToString();
            }

            WithNotecard(assetID, delegate (UUID id, AssetBase a)
                         {
                             if (a == null || a.Type != 7)
                             {
                                 ShoutError("Notecard '" + name + "' could not be found.");
                                 return;
                             }

                             System.Text.UTF8Encoding enc =
                                 new System.Text.UTF8Encoding();
                             string data = enc.GetString(a.Data);
                             //m_log.Debug(data);
                             NotecardCache.Cache(id, data);
                             AsyncCommands.DataserverPlugin.DataserverReply(id.ToString(),
                                                                            NotecardCache.GetLine(id, line, m_notecardLineReadCharsMax));
                         });

            ScriptSleep(100);
            return tid.ToString();
        }

        public void SetPrimitiveParamsEx(LSL_Key prim, LSL_List rules)
        {
            SceneObjectPart obj = World.GetSceneObjectPart(new UUID(prim));
            if (obj == null)
                return;

            if (obj.OwnerID != m_host.OwnerID)
                return;

            SetPrimParams(obj, rules);
        }

        public LSL_List GetLinkPrimitiveParamsEx(LSL_Key prim, LSL_List rules)
        {
            SceneObjectPart obj = World.GetSceneObjectPart(new UUID(prim));
            if (obj == null)
                return new LSL_List();

            if (obj.OwnerID != m_host.OwnerID)
                return new LSL_List();

            return GetLinkPrimitiveParams(obj, rules);
        }

        public LSL_Integer llGetLinkNumberOfSides(LSL_Integer link)
        {
            List<SceneObjectPart> parts = GetLinkParts(link);
            if (parts.Count < 1)
                return 0;

            return GetNumberOfSides(parts[0]);
        }

        private string Name2Username(string name)
        {
            string[] parts = name.Split(new char[] {' '});
            if (parts.Length < 2)
                return name.ToLower();
            if (parts[1] == "Resident")
                return parts[0].ToLower();

            return name.Replace(" ", ".").ToLower();
        }

        public LSL_String llGetUsername(string id)
        {
            return Name2Username(llKey2Name(id));
        }

        public LSL_String llRequestUsername(string id)
        {
            UUID rq = UUID.Random();

            AsyncCommands.DataserverPlugin.RegisterRequest(m_localID, m_itemID, rq.ToString());

            AsyncCommands.DataserverPlugin.DataserverReply(rq.ToString(), Name2Username(llKey2Name(id)));

            return rq.ToString();
        }

        public LSL_String llGetDisplayName(string id)
        {
            return llKey2Name(id);
        }

        public LSL_String llRequestDisplayName(string id)
        {
            UUID rq = UUID.Random();

            AsyncCommands.DataserverPlugin.RegisterRequest(m_localID, m_itemID, rq.ToString());

            AsyncCommands.DataserverPlugin.DataserverReply(rq.ToString(), llKey2Name(id));

            return rq.ToString();
        }

        private void SayShoutTimerElapsed(Object sender, ElapsedEventArgs args)
        {
            m_SayShoutCount = 0;
        }

        private struct Tri
        {
            public Vector3 p1;
            public Vector3 p2;
            public Vector3 p3;
        }

        private bool InBoundingBox(ScenePresence avatar, Vector3 point)
        {
            float height = avatar.Appearance.AvatarHeight;
            Vector3 b1 = avatar.AbsolutePosition + new Vector3(-0.22f, -0.22f, -height/2);
            Vector3 b2 = avatar.AbsolutePosition + new Vector3(0.22f, 0.22f, height/2);

            if (point.X > b1.X && point.X < b2.X &&
                point.Y > b1.Y && point.Y < b2.Y &&
                point.Z > b1.Z && point.Z < b2.Z)
                return true;
            return false;
        }

        private ContactResult[] AvatarIntersection(Vector3 rayStart, Vector3 rayEnd)
        {
            List<ContactResult> contacts = new List<ContactResult>();

            Vector3 ab = rayEnd - rayStart;

            World.ForEachScenePresence(delegate(ScenePresence sp)
            {
                Vector3 ac = sp.AbsolutePosition - rayStart;
                Vector3 bc = sp.AbsolutePosition - rayEnd;

                double d = Math.Abs(Vector3.Mag(Vector3.Cross(ab, ac)) / Vector3.Distance(rayStart, rayEnd));

                if (d > 1.5)
                    return;

                double d2 = Vector3.Dot(Vector3.Negate(ab), ac);

                if (d2 > 0)
                    return;

                double dp = Math.Sqrt(Vector3.Mag(ac) * Vector3.Mag(ac) - d * d);
                Vector3 p = rayStart + Vector3.Divide(Vector3.Multiply(ab, (float)dp), (float)Vector3.Mag(ab));

                if (!InBoundingBox(sp, p))
                    return;

                ContactResult result = new ContactResult ();
                result.ConsumerID = sp.LocalId;
                result.Depth = Vector3.Distance(rayStart, p);
                result.Normal = Vector3.Zero;
                result.Pos = p;

                contacts.Add(result);
            });

            return contacts.ToArray();
        }

        private ContactResult[] ObjectIntersection(Vector3 rayStart, Vector3 rayEnd, bool includePhysical, bool includeNonPhysical, bool includePhantom)
        {
            Ray ray = new Ray(rayStart, Vector3.Normalize(rayEnd - rayStart));
            List<ContactResult> contacts = new List<ContactResult>();

            Vector3 ab = rayEnd - rayStart;

            World.ForEachSOG(delegate(SceneObjectGroup group)
            {
                if (m_host.ParentGroup == group)
                    return;

                if (group.IsAttachment)
                    return;

                if (group.RootPart.PhysActor == null)
                {
                    if (!includePhantom)
                        return;
                }
                else
                {
                    if (group.RootPart.PhysActor.IsPhysical)
                    {
                        if (!includePhysical)
                            return;
                    }
                    else
                    {
                        if (!includeNonPhysical)
                            return;
                    }
                }

                // Find the radius ouside of which we don't even need to hit test
                float minX;
                float maxX;
                float minY;
                float maxY;
                float minZ;
                float maxZ;

                float radius = 0.0f;

                group.GetAxisAlignedBoundingBoxRaw(out minX, out maxX, out minY, out maxY, out minZ, out maxZ);

                if (Math.Abs(minX) > radius)
                    radius = Math.Abs(minX);
                if (Math.Abs(minY) > radius)
                    radius = Math.Abs(minY);
                if (Math.Abs(minZ) > radius)
                    radius = Math.Abs(minZ);
                if (Math.Abs(maxX) > radius)
                    radius = Math.Abs(maxX);
                if (Math.Abs(maxY) > radius)
                    radius = Math.Abs(maxY);
                if (Math.Abs(maxZ) > radius)
                    radius = Math.Abs(maxZ);

                Vector3 ac = group.AbsolutePosition - rayStart;
                Vector3 bc = group.AbsolutePosition - rayEnd;

                double d = Math.Abs(Vector3.Mag(Vector3.Cross(ab, ac)) / Vector3.Distance(rayStart, rayEnd));

                // Too far off ray, don't bother
                if (d > radius)
                    return;

                // Behind ray, drop
                double d2 = Vector3.Dot(Vector3.Negate(ab), ac);
                if (d2 > 0)
                    return;

                EntityIntersection intersection = group.TestIntersection(ray, true, false);
                // Miss.
                if (!intersection.HitTF)
                    return;

                ContactResult result = new ContactResult ();
                result.ConsumerID = group.LocalId;
                result.Depth = intersection.distance;
                result.Normal = intersection.normal;
                result.Pos = intersection.ipoint;

                contacts.Add(result);
            });

            return contacts.ToArray();
        }

        private ContactResult? GroundIntersection(Vector3 rayStart, Vector3 rayEnd)
        {
            double[,] heightfield = World.Heightmap.GetDoubles();
            List<ContactResult> contacts = new List<ContactResult>();

            double min = 2048.0;
            double max = 0.0;

            // Find the min and max of the heightfield
            for (int x = 0 ; x < World.Heightmap.Width ; x++)
            {
                for (int y = 0 ; y < World.Heightmap.Height ; y++)
                {
                    if (heightfield[x, y] > max)
                        max = heightfield[x, y];
                    if (heightfield[x, y] < min)
                        min = heightfield[x, y];
                }
            }


            // A ray extends past rayEnd, but doesn't go back before
            // rayStart. If the start is above the highest point of the ground
            // and the ray goes up, we can't hit the ground. Ever.
            if (rayStart.Z > max && rayEnd.Z >= rayStart.Z)
                return null;

            // Same for going down
            if (rayStart.Z < min && rayEnd.Z <= rayStart.Z)
                return null;

            List<Tri> trilist = new List<Tri>();

            // Create our triangle list
            for (int x = 1 ; x < World.Heightmap.Width ; x++)
            {
                for (int y = 1 ; y < World.Heightmap.Height ; y++)
                {
                    Tri t1 = new Tri();
                    Tri t2 = new Tri();
                    
                    Vector3 p1 = new Vector3(x-1, y-1, (float)heightfield[x-1, y-1]);
                    Vector3 p2 = new Vector3(x, y-1, (float)heightfield[x, y-1]);
                    Vector3 p3 = new Vector3(x, y, (float)heightfield[x, y]);
                    Vector3 p4 = new Vector3(x-1, y, (float)heightfield[x-1, y]);

                    t1.p1 = p1;
                    t1.p2 = p2;
                    t1.p3 = p3;

                    t2.p1 = p3;
                    t2.p2 = p4;
                    t2.p3 = p1;

                    trilist.Add(t1);
                    trilist.Add(t2);
                }
            }

            // Ray direction
            Vector3 rayDirection = rayEnd - rayStart;

            foreach (Tri t in trilist)
            {
                // Compute triangle plane normal and edges
                Vector3 u = t.p2 - t.p1;
                Vector3 v = t.p3 - t.p1;
                Vector3 n = Vector3.Cross(u, v);

                if (n == Vector3.Zero)
                    continue;

                Vector3 w0 = rayStart - t.p1;
                double a = -Vector3.Dot(n, w0);
                double b = Vector3.Dot(n, rayDirection);

                // Not intersecting the plane, or in plane (same thing)
                // Ignoring this MAY cause the ground to not be detected
                // sometimes
                if (Math.Abs(b) < 0.000001)
                    continue;
                
                double r = a / b;

                // ray points away from plane
                if (r < 0.0)
                    continue;

                Vector3 ip = rayStart + Vector3.Multiply(rayDirection, (float)r);

                float uu = Vector3.Dot(u, u);
                float uv = Vector3.Dot(u, v);
                float vv = Vector3.Dot(v, v);
                Vector3 w = ip - t.p1;
                float wu = Vector3.Dot(w, u);
                float wv = Vector3.Dot(w, v);
                float d = uv * uv - uu * vv;

                float cs = (uv * wv - vv * wu) / d;
                if (cs < 0 || cs > 1.0)
                    continue;
                float ct = (uv * wu - uu * wv) / d;
                if (ct < 0 || (cs + ct) > 1.0)
                    continue;

                // Add contact point
                ContactResult result = new ContactResult ();
                result.ConsumerID = 0;
                result.Depth = Vector3.Distance(rayStart, ip);
                result.Normal = n;
                result.Pos = ip;

                contacts.Add(result);
            }

            if (contacts.Count == 0)
                return null;

            contacts.Sort(delegate(ContactResult a, ContactResult b)
            {
                return (int)(a.Depth - b.Depth);
            });

            return contacts[0];
        }

        public LSL_List llCastRay(LSL_Vector start, LSL_Vector end, LSL_List options)
        {
            LSL_List list = new LSL_List();

            m_host.AddScriptLPS(1);

            Vector3 rayStart = new Vector3((float)start.x, (float)start.y, (float)start.z);
            Vector3 rayEnd = new Vector3((float)end.x, (float)end.y, (float)end.z);
            Vector3 dir = rayEnd - rayStart;

            int count = 1;
            bool detectPhantom = false;
            int dataFlags = 0;
            int rejectTypes = 0;

            for (int i = 0; i < options.Length; i += 2)
            {
                if (options.GetLSLIntegerItem(i) == ScriptBaseClass.RC_MAX_HITS)
                    count = options.GetLSLIntegerItem(i + 1);
                else if (options.GetLSLIntegerItem(i) == ScriptBaseClass.RC_DETECT_PHANTOM)
                    detectPhantom = (options.GetLSLIntegerItem(i + 1) > 0);
                else if (options.GetLSLIntegerItem(i) == ScriptBaseClass.RC_DATA_FLAGS)
                    dataFlags = options.GetLSLIntegerItem(i + 1);
                else if (options.GetLSLIntegerItem(i) == ScriptBaseClass.RC_REJECT_TYPES)
                    rejectTypes = options.GetLSLIntegerItem(i + 1);
            }

            if (count > 16)
                count = 16;

            List<ContactResult> results = new List<ContactResult>();

            bool checkTerrain = !((rejectTypes & ScriptBaseClass.RC_REJECT_LAND) == ScriptBaseClass.RC_REJECT_LAND);
            bool checkAgents = !((rejectTypes & ScriptBaseClass.RC_REJECT_AGENTS) == ScriptBaseClass.RC_REJECT_AGENTS);
            bool checkNonPhysical = !((rejectTypes & ScriptBaseClass.RC_REJECT_NONPHYSICAL) == ScriptBaseClass.RC_REJECT_NONPHYSICAL);
            bool checkPhysical = !((rejectTypes & ScriptBaseClass.RC_REJECT_PHYSICAL) == ScriptBaseClass.RC_REJECT_PHYSICAL);

            if (checkTerrain)
            {
                ContactResult? groundContact = GroundIntersection(rayStart, rayEnd);
                if (groundContact != null)
                    results.Add((ContactResult)groundContact);
            }

            if (checkAgents)
            {
                ContactResult[] agentHits = AvatarIntersection(rayStart, rayEnd);
                foreach (ContactResult r in agentHits)
                    results.Add(r);
            }

            if (checkPhysical || checkNonPhysical)
            {
                ContactResult[] objectHits = ObjectIntersection(rayStart, rayEnd, checkPhysical, checkNonPhysical, detectPhantom);
                foreach (ContactResult r in objectHits)
                    results.Add(r);
            }

            results.Sort(delegate(ContactResult a, ContactResult b)
            {
                return (int)(a.Depth - b.Depth);
            });
            
            int values = 0;
            foreach (ContactResult result in results)
            {
                UUID itemID = UUID.Zero;
                int linkNum = 0;

                SceneObjectPart part = World.GetSceneObjectPart(result.ConsumerID);
                // It's a prim!
                if (part != null)
                {
                    if ((dataFlags & ScriptBaseClass.RC_GET_ROOT_KEY) == ScriptBaseClass.RC_GET_ROOT_KEY)
                        itemID = part.ParentGroup.UUID;
                    else
                        itemID = part.UUID;

                    linkNum = part.LinkNum;
                }
                else
                {
                    ScenePresence sp = World.GetScenePresence(result.ConsumerID);
                    /// It it a boy? a girl?
                    if (sp != null)
                        itemID = sp.UUID;
                }

                list.Add(new LSL_String(itemID.ToString()));
                list.Add(new LSL_String(result.Pos.ToString()));

                if ((dataFlags & ScriptBaseClass.RC_GET_LINK_NUM) == ScriptBaseClass.RC_GET_LINK_NUM)
                    list.Add(new LSL_Integer(linkNum));


                if ((dataFlags & ScriptBaseClass.RC_GET_NORMAL) == ScriptBaseClass.RC_GET_NORMAL)
                    list.Add(new LSL_Vector(result.Normal.X, result.Normal.Y, result.Normal.Z));
                
                values++;
                count--;

                if (count == 0)
                    break;
            }

            list.Add(new LSL_Integer(values));

            return list;
        }

        #region Not Implemented
        //
        // Listing the unimplemented lsl functions here, please move
        // them from this region as they are completed
        //

        public void llGetEnv(LSL_String name)
        {
            m_host.AddScriptLPS(1);
            NotImplemented("llGetEnv");
        }

        public void llGetSPMaxMemory()
        {
            m_host.AddScriptLPS(1);
            NotImplemented("llGetSPMaxMemory");
        }

        public virtual LSL_Integer llGetUsedMemory()
        {
            m_host.AddScriptLPS(1);
            NotImplemented("llGetUsedMemory");
            return 0;
        }

        public void llScriptProfiler(LSL_Integer flags)
        {
            m_host.AddScriptLPS(1);
            //NotImplemented("llScriptProfiler");
        }

        public void llSetSoundQueueing(int queue)
        {
            m_host.AddScriptLPS(1);
        }

        public void llCollisionSprite(string impact_sprite)
        {
            m_host.AddScriptLPS(1);
            NotImplemented("llCollisionSprite");
        }

        public void llGodLikeRezObject(string inventory, LSL_Vector pos)
        {
            m_host.AddScriptLPS(1);

            if (!World.Permissions.IsGod(m_host.OwnerID))
                NotImplemented("llGodLikeRezObject");

            AssetBase rezAsset = World.AssetService.Get(inventory);
            if (rezAsset == null)
            {
                llSay(0, "Asset not found");
                return;
            }

            SceneObjectGroup group = null;

            try
            {
                string xmlData = Utils.BytesToString(rezAsset.Data);
                group = SceneObjectSerializer.FromOriginalXmlFormat(xmlData);
            }
            catch
            {
                llSay(0, "Asset not found");
                return;
            }

            if (group == null)
            {
                llSay(0, "Asset not found");
                return;
            }

            group.RootPart.AttachPoint = group.RootPart.Shape.State;
            group.RootPart.AttachOffset = group.AbsolutePosition;

            group.ResetIDs();

            Vector3 llpos = new Vector3((float)pos.x, (float)pos.y, (float)pos.z);
            World.AddNewSceneObject(group, true, llpos, Quaternion.Identity, Vector3.Zero);
            group.CreateScriptInstances(0, true, World.DefaultScriptEngine, 3);
            group.ScheduleGroupForFullUpdate();

            // objects rezzed with this method are die_at_edge by default.
            group.RootPart.SetDieAtEdge(true);

            group.ResumeScripts();

            m_ScriptEngine.PostObjectEvent(m_host.LocalId, new EventParams(
                    "object_rez", new Object[] {
                    new LSL_String(
                    group.RootPart.UUID.ToString()) },
                    new DetectParams[0]));
        }

        public LSL_String llTransferLindenDollars(string destination, int amount)
        {
            UUID txn = UUID.Random();

            Util.FireAndForget(delegate(object x)
            {
                int replycode = 0;
                string replydata = destination + "," + amount.ToString();

                try
                {
                    UUID invItemID=InventorySelf();
                    if (invItemID == UUID.Zero)
                    {
                        replydata = "SERVICE_ERROR";
                        return;
                    }

                    m_host.AddScriptLPS(1);

                    m_host.TaskInventory.LockItemsForRead(true);
                    TaskInventoryItem item = m_host.TaskInventory[invItemID];
                    m_host.TaskInventory.LockItemsForRead(false);

                    if (item.PermsGranter == UUID.Zero)
                    {
                        replydata = "MISSING_PERMISSION_DEBIT";
                        return;
                    }

                    if ((item.PermsMask & ScriptBaseClass.PERMISSION_DEBIT) == 0)
                    {
                        replydata = "MISSING_PERMISSION_DEBIT";
                        return;
                    }

                    UUID toID = new UUID();

                    if (!UUID.TryParse(destination, out toID))
                    {
                        replydata = "INVALID_AGENT";
                        return;
                    }

                    IMoneyModule money = World.RequestModuleInterface<IMoneyModule>();

                    if (money == null)
                    {
                        replydata = "TRANSFERS_DISABLED";
                        return;
                    }

                    bool result = money.ObjectGiveMoney(
                        m_host.ParentGroup.RootPart.UUID, m_host.ParentGroup.RootPart.OwnerID, toID, amount);

                    if (result)
                    {
                        replycode = 1;
                        return;
                    }

                    replydata = "LINDENDOLLAR_INSUFFICIENTFUNDS";
                }
                finally
                {
                    m_ScriptEngine.PostScriptEvent(m_itemID, new EventParams(
                            "transaction_result", new Object[] {
                            new LSL_String(txn.ToString()),
                            new LSL_Integer(replycode),
                            new LSL_String(replydata) },
                            new DetectParams[0]));
                }
            });

            return txn.ToString();
        }

        #endregion
    }

    public class NotecardCache
    {
        protected class Notecard
        {
            public string[] text;
            public DateTime lastRef;
        }

        protected static Dictionary<UUID, Notecard> m_Notecards =
            new Dictionary<UUID, Notecard>();

        public static void Cache(UUID assetID, string text)
        {
            CacheCheck();

            lock (m_Notecards)
            {
                if (m_Notecards.ContainsKey(assetID))
                    return;

                Notecard nc = new Notecard();
                nc.lastRef = DateTime.Now;
                nc.text = SLUtil.ParseNotecardToList(text).ToArray();
                m_Notecards[assetID] = nc;
            }
        }

        public static bool IsCached(UUID assetID)
        {
            lock (m_Notecards)
            {
                return m_Notecards.ContainsKey(assetID);
            }
        }

        public static int GetLines(UUID assetID)
        {
            if (!IsCached(assetID))
                return -1;

            lock (m_Notecards)
            {
                m_Notecards[assetID].lastRef = DateTime.Now;
                return m_Notecards[assetID].text.Length;
            }
        }

        /// <summary>
        /// Get a notecard line.
        /// </summary>
        /// <param name="assetID"></param>
        /// <param name="line">Lines start at index 0</param>
        /// <returns></returns>
        public static string GetLine(UUID assetID, int lineNumber)
        {
            if (lineNumber < 0)
                return "";

            string data;

            if (!IsCached(assetID))
                return "";

            lock (m_Notecards)
            {
                m_Notecards[assetID].lastRef = DateTime.Now;

                if (lineNumber >= m_Notecards[assetID].text.Length)
                    return "\n\n\n";

                data = m_Notecards[assetID].text[lineNumber];

                return data;
            }
        }

        /// <summary>
        /// Get a notecard line.
        /// </summary>
        /// <param name="assetID"></param>
        /// <param name="line">Lines start at index 0</param>
        /// <param name="maxLength">Maximum length of the returned line.  Longer lines will be truncated</para>
        /// <returns></returns>
        public static string GetLine(UUID assetID, int lineNumber, int maxLength)
        {
            string line = GetLine(assetID, lineNumber);

            if (line.Length > maxLength)
                line = line.Substring(0, maxLength);

            return line;
        }

        public static void CacheCheck()
        {
            foreach (UUID key in new List<UUID>(m_Notecards.Keys))
            {
                Notecard nc = m_Notecards[key];
                if (nc.lastRef.AddSeconds(30) < DateTime.Now)
                    m_Notecards.Remove(key);
            }
        }
    }
}<|MERGE_RESOLUTION|>--- conflicted
+++ resolved
@@ -549,7 +549,6 @@
 
         //Now we start getting into quaternions which means sin/cos, matrices and vectors. ckrinke
 
-<<<<<<< HEAD
         // Utility function for llRot2Euler
 
         // normalize an angle between -PI and PI (-180 to +180 degrees)
@@ -592,33 +591,6 @@
             eul.y = Math.Asin(2*test/unit);
             eul.x = Math.Atan2(2*q1.x*q1.s-2*q1.z*q1.y , -sqx + sqy - sqz + sqw);
             return eul;
-=======
-        /// <summary>
-        /// Convert an LSL rotation to a Euler vector.
-        /// </summary>
-        /// <remarks>
-        /// Using algorithm based off http://www.euclideanspace.com/maths/geometry/rotations/conversions/quaternionToEuler/quat_2_euler_paper_ver2-1.pdf
-        /// to avoid issues with singularity and rounding with Y rotation of +/- PI/2
-        /// </remarks>
-        /// <param name="r"></param>
-        /// <returns></returns>
-        public LSL_Vector llRot2Euler(LSL_Rotation r)
-        {
-            m_host.AddScriptLPS(1);
-
-            LSL_Vector v = new LSL_Vector(0.0, 0.0, 1.0) * r;   // Z axis unit vector unaffected by Z rotation component of r.
-            double m = LSL_Vector.Mag(v);                       // Just in case v isn't normalized, need magnitude for Asin() operation later.
-            if (m == 0.0) return new LSL_Vector();
-            double x = Math.Atan2(-v.y, v.z);
-            double sin = v.x / m;
-            if (sin < -0.999999 || sin > 0.999999) x = 0.0;     // Force X rotation to 0 at the singularities.
-            double y = Math.Asin(sin);
-            // Rotate X axis unit vector by r and unwind the X and Y rotations leaving only the Z rotation
-            v = new LSL_Vector(1.0, 0.0, 0.0) * ((r * new LSL_Rotation(Math.Sin(-x / 2.0), 0.0, 0.0, Math.Cos(-x / 2.0))) * new LSL_Rotation(0.0, Math.Sin(-y / 2.0), 0.0, Math.Cos(-y / 2.0)));
-            double z = Math.Atan2(v.y, v.x);
-
-            return new LSL_Vector(x, y, z);
->>>>>>> 9bab43b4
         }
 
         /* From wiki:
