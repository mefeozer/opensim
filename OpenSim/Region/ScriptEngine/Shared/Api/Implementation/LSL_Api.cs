--- conflicted
+++ resolved
@@ -2742,7 +2742,6 @@
             
         }
 
-
         public void llStopLookAt()
         {
             m_host.AddScriptLPS(1);
@@ -3124,16 +3123,6 @@
             m_host.AddScriptLPS(1);
         }
 
-<<<<<<< HEAD
-=======
-        public void llRotLookAt(LSL_Rotation target, double strength, double damping)
-        {
-            m_host.AddScriptLPS(1);
-//            NotImplemented("llRotLookAt");
-            m_host.RotLookAt(Rot2Quaternion(target), (float)strength, (float)damping);
-        }
-
->>>>>>> e530180c
         public LSL_Integer llStringLength(string str)
         {
             m_host.AddScriptLPS(1);
