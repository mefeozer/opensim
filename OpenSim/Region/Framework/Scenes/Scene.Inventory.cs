--- conflicted
+++ resolved
@@ -1567,31 +1567,15 @@
                     // will not pass in a transaction ID in the update message.
                     if (transactionID != UUID.Zero && AgentTransactionsModule != null)
                     {
-<<<<<<< HEAD
-                        IAgentAssetTransactions agentTransactions = this.RequestModuleInterface<IAgentAssetTransactions>();
-                        if (agentTransactions != null)
-                        {
-                            agentTransactions.HandleTaskItemUpdateFromTransaction(
-                                remoteClient, part, transactionID, currentItem);
-    
-//                            if ((InventoryType)itemInfo.InvType == InventoryType.Notecard)
-//                                remoteClient.SendAgentAlertMessage("Notecard saved", false);
-//                            else if ((InventoryType)itemInfo.InvType == InventoryType.LSL)
-//                                remoteClient.SendAgentAlertMessage("Script saved", false);
-//                            else
-//                                remoteClient.SendAgentAlertMessage("Item saved", false);
-                        }
-=======
                         AgentTransactionsModule.HandleTaskItemUpdateFromTransaction(
                             remoteClient, part, transactionID, currentItem);
 
-                        if ((InventoryType)itemInfo.InvType == InventoryType.Notecard)
-                            remoteClient.SendAgentAlertMessage("Notecard saved", false);
-                        else if ((InventoryType)itemInfo.InvType == InventoryType.LSL)
-                            remoteClient.SendAgentAlertMessage("Script saved", false);
-                        else
-                            remoteClient.SendAgentAlertMessage("Item saved", false);
->>>>>>> 0c5fefac
+//                        if ((InventoryType)itemInfo.InvType == InventoryType.Notecard)
+//                            remoteClient.SendAgentAlertMessage("Notecard saved", false);
+//                        else if ((InventoryType)itemInfo.InvType == InventoryType.LSL)
+//                            remoteClient.SendAgentAlertMessage("Script saved", false);
+//                        else
+//                            remoteClient.SendAgentAlertMessage("Item saved", false);
                     }
 
                     // Base ALWAYS has move
