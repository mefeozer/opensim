--- conflicted
+++ resolved
@@ -874,11 +874,7 @@
             minY = 256f;
             minZ = 8192f;
 
-<<<<<<< HEAD
             lockPartsForRead(true);
-=======
-            lock (m_parts)
->>>>>>> 18a9ac6b
             {
                 foreach (SceneObjectPart part in m_parts.Values)
                 {
@@ -1948,8 +1944,6 @@
                         part.PhysActor.LocalID = part.LocalId;
                         part.DoPhysicsPropertyUpdate(part.PhysActor.IsPhysical, true);
                     }                
-
-<<<<<<< HEAD
                 }
                 if (userExposed)
                 {
@@ -1959,26 +1953,6 @@
 
                     ScheduleGroupForFullUpdate();
                 }
-
-=======
-                // Need to duplicate the physics actor as well
-                if (part.PhysActor != null && userExposed)
-                {
-                    PrimitiveBaseShape pbs = part.Shape;
-    
-                    part.PhysActor 
-                        = m_scene.PhysicsScene.AddPrimShape(
-                            part.Name,
-                            pbs,
-                            part.AbsolutePosition,
-                            part.Scale,
-                            part.RotationOffset,
-                            part.PhysActor.IsPhysical);
-    
-                    part.PhysActor.LocalID = part.LocalId;
-                    part.DoPhysicsPropertyUpdate(part.PhysActor.IsPhysical, true);
-                }
->>>>>>> 18a9ac6b
             }
             finally
             {
@@ -2272,20 +2246,11 @@
         /// <param name="cGroupID"></param>
         public SceneObjectPart CopyPart(SceneObjectPart part, UUID cAgentID, UUID cGroupID, bool userExposed)
         {
-<<<<<<< HEAD
             SceneObjectPart newPart = part.Copy(m_scene.AllocateLocalId(), OwnerID, GroupID, m_parts.Count, userExposed);
             newPart.SetParent(this);
 
             lockPartsForWrite(true);
             {
-=======
-            SceneObjectPart newPart = null;
-            
-            lock (m_parts)
-            {
-                newPart = part.Copy(m_scene.AllocateLocalId(), OwnerID, GroupID, m_parts.Count, userExposed);
-                newPart.SetParent(this);
->>>>>>> 18a9ac6b
                 m_parts.Add(newPart.UUID, newPart);
             }
             lockPartsForWrite(false);
@@ -2802,17 +2767,6 @@
                     if (p.LinkNum > linkPart.LinkNum)
                         p.LinkNum--;
                 }
-<<<<<<< HEAD
-=======
-                else
-                {
-                    foreach (SceneObjectPart p in m_parts.Values)
-                    {
-                        if (p.LinkNum > linkPart.LinkNum)
-                            p.LinkNum--;
-                    }
-                }
->>>>>>> 18a9ac6b
             }
             lockPartsForRead(false);
 
