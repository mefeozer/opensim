--- conflicted
+++ resolved
@@ -3641,17 +3641,11 @@
                         (childagentYN ? "child" : "root"), agentID, RegionInfo.RegionName);
 
                     m_sceneGraph.removeUserCount(!childagentYN);
-<<<<<<< HEAD
 
                     // If there is a CAPS handler, remove it now. 
                     // A Synced server region will not have a CAPS handler for its presences
-                    if(CapsModule != null && CapsModule.GetCapsHandlerForUser(agentID) != null)
-                        CapsModule.RemoveCapsHandler(agentID);
-=======
-                    
-                    if (CapsModule != null)
+                    if (CapsModule != null && CapsModule.GetCapsForUser(agentID) != null)
                         CapsModule.RemoveCaps(agentID);
->>>>>>> ee16ca55
 
                     // REFACTORING PROBLEM -- well not really a problem, but just to point out that whatever
                     // this method is doing is HORRIBLE!!!
