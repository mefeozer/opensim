--- conflicted
+++ resolved
@@ -392,94 +392,6 @@
         public event LandBuy OnLandBuy;
         public event LandBuy OnValidateLandBuy;
 
-<<<<<<< HEAD
-        /* Designated Event Deletage Instances */
-
-        private ScriptChangedEvent handlerScriptChangedEvent = null; //OnScriptChangedEvent;
-        private ScriptAtTargetEvent handlerScriptAtTargetEvent = null;
-        private ScriptNotAtTargetEvent handlerScriptNotAtTargetEvent = null;
-        private ScriptAtRotTargetEvent handlerScriptAtRotTargetEvent = null;
-        private ScriptNotAtRotTargetEvent handlerScriptNotAtRotTargetEvent = null;
-        private ClientMovement handlerClientMovement = null; //OnClientMovement;
-        private OnPermissionErrorDelegate handlerPermissionError = null; //OnPermissionError;
-        private OnPluginConsoleDelegate handlerPluginConsole = null; //OnPluginConsole;
-        private OnFrameDelegate handlerFrame = null; //OnFrame;
-        private OnNewClientDelegate handlerNewClient = null; //OnNewClient;
-        private OnClientConnectCoreDelegate handlerClientConnect = null; //OnClientConnect
-        private OnNewPresenceDelegate handlerNewPresence = null; //OnNewPresence;
-        private OnRemovePresenceDelegate handlerRemovePresence = null; //OnRemovePresence;
-        private OnBackupDelegate handlerBackup = null; //OnBackup;
-        private OnParcelPrimCountUpdateDelegate handlerParcelPrimCountUpdate = null; //OnParcelPrimCountUpdate;
-        private MoneyTransferEvent handlerMoneyTransfer = null; //OnMoneyTransfer;
-        private OnParcelPrimCountAddDelegate handlerParcelPrimCountAdd = null; //OnParcelPrimCountAdd;
-        private OnShutdownDelegate handlerShutdown = null; //OnShutdown;
-        private ObjectGrabDelegate handlerObjectGrab = null; //OnObjectGrab;
-        private ObjectGrabDelegate handlerObjectGrabbing = null; //OnObjectGrabbing;
-        private ObjectDeGrabDelegate handlerObjectDeGrab = null; //OnObjectDeGrab;
-        private ScriptResetDelegate handlerScriptReset = null; // OnScriptReset
-        private NewRezScript handlerRezScript = null; //OnRezScript;
-        private RemoveScript handlerRemoveScript = null; //OnRemoveScript;
-        private StartScript handlerStartScript = null; //OnStartScript;
-        private StopScript handlerStopScript = null; //OnStopScript;
-        private SceneGroupMoved handlerSceneGroupMove = null; //OnSceneGroupMove;
-        private SceneGroupGrabed handlerSceneGroupGrab = null; //OnSceneGroupGrab;
-        private SceneGroupSpinStarted handlerSceneGroupSpinStarted = null; //OnSceneGroupSpinStart;
-        private SceneGroupSpun handlerSceneGroupSpin = null; //OnSceneGroupSpin;
-        private LandObjectAdded handlerLandObjectAdded = null; //OnLandObjectAdded;
-        private LandObjectRemoved handlerLandObjectRemoved = null; //OnLandObjectRemoved;
-        private AvatarEnteringNewParcel handlerAvatarEnteringNewParcel = null; //OnAvatarEnteringNewParcel;
-        private IncomingInstantMessage handlerIncomingInstantMessage = null; //OnIncomingInstantMessage;
-        private IncomingInstantMessage handlerUnhandledInstantMessage = null; //OnUnhandledInstantMessage;
-        private ClientClosed handlerClientClosed = null; //OnClientClosed;
-        private OnMakeChildAgentDelegate handlerMakeChildAgent = null; //OnMakeChildAgent;
-        private OnSaveNewWindlightProfileDelegate handlerSaveNewWindlightProfile = null; //OnSaveNewWindlightProfile;
-        private OnSendNewWindlightProfileTargetedDelegate handlerSendNewWindlightProfileTargeted = null; //OnSendNewWindlightProfileTargeted;
-        private OnMakeRootAgentDelegate handlerMakeRootAgent = null; //OnMakeRootAgent;
-        private OnTerrainTickDelegate handlerTerrainTick = null; // OnTerainTick;
-        private RegisterCapsEvent handlerRegisterCaps = null; // OnRegisterCaps;
-        private DeregisterCapsEvent handlerDeregisterCaps = null; // OnDeregisterCaps;
-        private ChatFromWorldEvent handlerChatFromWorld = null; // OnChatFromWorld;
-        private ChatFromClientEvent handlerChatFromClient = null; // OnChatFromClient;
-        private ChatBroadcastEvent handlerChatBroadcast = null; // OnChatBroadcast;
-        private NewInventoryItemUploadComplete handlerNewInventoryItemUpdateComplete = null;
-        private RequestChangeWaterHeight handlerRequestChangeWaterHeight = null; //OnRequestChangeWaterHeight
-        private ScriptControlEvent handlerScriptControlEvent = null;
-        private SignificantClientMovement handlerSignificantClientMovement = null;
-
-        private LandBuy handlerLandBuy = null;
-        private LandBuy handlerValidateLandBuy = null;
-        private AvatarKillData handlerAvatarKill = null;
-
-        private NoticeNoLandDataFromStorage handlerNoticeNoLandDataFromStorage = null;
-        private IncomingLandDataFromStorage handlerIncomingLandDataFromStorage = null;
-        private SetAllowForcefulBan handlerSetAllowForcefulBan = null;
-        private RequestParcelPrimCountUpdate handlerRequestParcelPrimCountUpdate = null;
-        private ParcelPrimCountTainted handlerParcelPrimCountTainted = null;
-        private ObjectBeingRemovedFromScene handlerObjectBeingRemovedFromScene = null;
-        // TODO: unused: private ScriptTimerEvent handlerScriptTimerEvent = null;
-        private EstateToolsSunUpdate handlerEstateToolsSunUpdate = null;
-
-        private ScriptColliding handlerCollidingStart = null;
-        private ScriptColliding handlerColliding = null;
-        private ScriptColliding handlerCollidingEnd = null;
-        private ScriptColliding handlerLandCollidingStart = null;
-        private ScriptColliding handlerLandColliding = null;
-        private ScriptColliding handlerLandCollidingEnd = null;
-        private GetScriptRunning handlerGetScriptRunning = null;
-
-        private SunLindenHour handlerCurrentTimeAsLindenSunHour = null;
-        private OnSetRootAgentSceneDelegate handlerSetRootAgentScene = null;
-
-        private OarFileLoaded handlerOarFileLoaded = null;
-        private OarFileSaved handlerOarFileSaved = null;
-        
-        private EmptyScriptCompileQueue handlerEmptyScriptCompileQueue = null;
-
-        private Attach handlerOnAttach = null;
-        private RegionUp handlerOnRegionUp = null;
-
-=======
->>>>>>> 2953bee1
         public void TriggerOnAttach(uint localID, UUID itemID, UUID avatarID)
         {
             Attach handlerOnAttach = OnAttach;
@@ -1279,7 +1191,7 @@
 
         public void TriggerOnSendNewWindlightProfileTargeted(RegionMeta7WindlightData wl, UUID user)
         {
-            handlerSendNewWindlightProfileTargeted = OnSendNewWindlightProfileTargeted;
+            OnSendNewWindlightProfileTargetedDelegate handlerSendNewWindlightProfileTargeted = OnSendNewWindlightProfileTargeted;
             if (handlerSendNewWindlightProfileTargeted != null)
             {
                 handlerSendNewWindlightProfileTargeted(wl, user);
@@ -1288,7 +1200,7 @@
 
         public void TriggerOnSaveNewWindlightProfile()
         {
-            handlerSaveNewWindlightProfile = OnSaveNewWindlightProfile;
+            OnSaveNewWindlightProfileDelegate handlerSaveNewWindlightProfile = OnSaveNewWindlightProfile;
             if (handlerSaveNewWindlightProfile != null)
             {
                 handlerSaveNewWindlightProfile();
