/*
 * Copyright (c) Contributors, http://opensimulator.org/
 * See CONTRIBUTORS.TXT for a full list of copyright holders.
 *
 * Redistribution and use in source and binary forms, with or without
 * modification, are permitted provided that the following conditions are met:
 *     * Redistributions of source code must retain the above copyright
 *       notice, this list of conditions and the following disclaimer.
 *     * Redistributions in binary form must reproduce the above copyright
 *       notice, this list of conditions and the following disclaimer in the
 *       documentation and/or other materials provided with the distribution.
 *     * Neither the name of the OpenSimulator Project nor the
 *       names of its contributors may be used to endorse or promote products
 *       derived from this software without specific prior written permission.
 *
 * THIS SOFTWARE IS PROVIDED BY THE DEVELOPERS ``AS IS'' AND ANY
 * EXPRESS OR IMPLIED WARRANTIES, INCLUDING, BUT NOT LIMITED TO, THE IMPLIED
 * WARRANTIES OF MERCHANTABILITY AND FITNESS FOR A PARTICULAR PURPOSE ARE
 * DISCLAIMED. IN NO EVENT SHALL THE CONTRIBUTORS BE LIABLE FOR ANY
 * DIRECT, INDIRECT, INCIDENTAL, SPECIAL, EXEMPLARY, OR CONSEQUENTIAL DAMAGES
 * (INCLUDING, BUT NOT LIMITED TO, PROCUREMENT OF SUBSTITUTE GOODS OR SERVICES;
 * LOSS OF USE, DATA, OR PROFITS; OR BUSINESS INTERRUPTION) HOWEVER CAUSED AND
 * ON ANY THEORY OF LIABILITY, WHETHER IN CONTRACT, STRICT LIABILITY, OR TORT
 * (INCLUDING NEGLIGENCE OR OTHERWISE) ARISING IN ANY WAY OUT OF THE USE OF THIS
 * SOFTWARE, EVEN IF ADVISED OF THE POSSIBILITY OF SUCH DAMAGE.
 */

using System;
using System.Collections.Generic;
using System.Net;
using System.Reflection;
using OpenMetaverse;
using log4net;
using OpenSim.Framework;
using OpenSim.Region.Framework.Interfaces;

namespace OpenSim.Region.Framework.Scenes
{
    public delegate void RestartSim(RegionInfo thisregion);

    /// <summary>
    /// Manager for adding, closing and restarting scenes.
    /// </summary>
    public class SceneManager
    {
        private static readonly ILog m_log = LogManager.GetLogger(MethodBase.GetCurrentMethod().DeclaringType);

        public event RestartSim OnRestartSim;

        /// <summary>
        /// Fired when either all regions are ready for use or at least one region has become unready for use where
        /// previously all regions were ready.
        /// </summary>
        public event Action<SceneManager> OnRegionsReadyStatusChange;

        /// <summary>
        /// Are all regions ready for use?
        /// </summary>
        public bool AllRegionsReady
        {
            get
            {
                return m_allRegionsReady;
            }

            private set
            {
                if (m_allRegionsReady != value)
                {
                    m_allRegionsReady = value;
                    Action<SceneManager> handler = OnRegionsReadyStatusChange;
                    if (handler != null)
                    {
                        foreach (Action<SceneManager> d in handler.GetInvocationList())
                        {
                            try
                            {
                                d(this);
                            }
                            catch (Exception e)
                            {
                                m_log.ErrorFormat("[SCENE MANAGER]: Delegate for OnRegionsReadyStatusChange failed - continuing {0} - {1}",
                                    e.Message, e.StackTrace);
                            }
                        }
                    }
                }
            }
        }
        private bool m_allRegionsReady;

        private static SceneManager m_instance = null;
        public static SceneManager Instance
        { 
            get {
                if (m_instance == null)
                    m_instance = new SceneManager();
                return m_instance;
            } 
        }

        private readonly List<Scene> m_localScenes = new List<Scene>();
        private Scene m_currentScene = null;

        public List<Scene> Scenes
        {
            get { return new List<Scene>(m_localScenes); }
        }

        public Scene CurrentScene
        {
            get { return m_currentScene; }
        }

        public Scene CurrentOrFirstScene
        {
            get
            {
                if (m_currentScene == null)
                {
                    lock (m_localScenes)
                    {
                        if (m_localScenes.Count > 0)
                            return m_localScenes[0];
                        else
                            return null;
                    }
                }
                else
                {
                    return m_currentScene;
                }
            }
        }

        public SceneManager()
        {
            m_instance = this;
            m_localScenes = new List<Scene>();
        }

        public void Close()
        {
            // collect known shared modules in sharedModules
            Dictionary<string, IRegionModule> sharedModules = new Dictionary<string, IRegionModule>();

            lock (m_localScenes)
            {
                for (int i = 0; i < m_localScenes.Count; i++)
                {
                    // extract known shared modules from scene
                    foreach (string k in m_localScenes[i].Modules.Keys)
                    {
                        if (m_localScenes[i].Modules[k].IsSharedModule &&
                            !sharedModules.ContainsKey(k))
                            sharedModules[k] = m_localScenes[i].Modules[k];
                    }
                    // close scene/region
                    m_localScenes[i].Close();
                }
            }

            // all regions/scenes are now closed, we can now safely
            // close all shared modules
            foreach (IRegionModule mod in sharedModules.Values)
            {
                mod.Close();
            }
        }

        public void Close(Scene cscene)
        {
            lock (m_localScenes)
            {
                if (m_localScenes.Contains(cscene))
                {
                    for (int i = 0; i < m_localScenes.Count; i++)
                    {
                        if (m_localScenes[i].Equals(cscene))
                        {
                            m_localScenes[i].Close();
                        }
                    }
                }
            }
        }

        public void Add(Scene scene)
        {
            lock (m_localScenes)
                m_localScenes.Add(scene);

            scene.OnRestart += HandleRestart;
            scene.EventManager.OnRegionReadyStatusChange += HandleRegionReadyStatusChange;
        }

        public void HandleRestart(RegionInfo rdata)
        {
            m_log.Error("[SCENEMANAGER]: Got Restart message for region:" + rdata.RegionName + " Sending up to main");
            int RegionSceneElement = -1;

            lock (m_localScenes)
            {
                for (int i = 0; i < m_localScenes.Count; i++)
                {
                    if (rdata.RegionName == m_localScenes[i].RegionInfo.RegionName)
                    {
                        RegionSceneElement = i;
                    }
                }

                // Now we make sure the region is no longer known about by the SceneManager
                // Prevents duplicates.

                if (RegionSceneElement >= 0)
                {
                    m_localScenes.RemoveAt(RegionSceneElement);
                }
            }

            // Send signal to main that we're restarting this sim.
            OnRestartSim(rdata);
        }

        private void HandleRegionReadyStatusChange(IScene scene)
        {
            lock (m_localScenes)
                AllRegionsReady = m_localScenes.TrueForAll(s => s.Ready);
        }

        public void SendSimOnlineNotification(ulong regionHandle)
        {
            RegionInfo Result = null;

            lock (m_localScenes)
            {
                for (int i = 0; i < m_localScenes.Count; i++)
                {
                    if (m_localScenes[i].RegionInfo.RegionHandle == regionHandle)
                    {
                        // Inform other regions to tell their avatar about me
                        Result = m_localScenes[i].RegionInfo;
                    }
                }

                if (Result != null)
                {
                    for (int i = 0; i < m_localScenes.Count; i++)
                    {
                        if (m_localScenes[i].RegionInfo.RegionHandle != regionHandle)
                        {
                            // Inform other regions to tell their avatar about me
                            //m_localScenes[i].OtherRegionUp(Result);
                        }
                    }
                }
                else
                {
                    m_log.Error("[REGION]: Unable to notify Other regions of this Region coming up");
                }
            }
        }

        /// <summary>
        /// Save the prims in the current scene to an xml file in OpenSimulator's original 'xml' format
        /// </summary>
        /// <param name="filename"></param>
        public void SaveCurrentSceneToXml(string filename)
        {
            IRegionSerialiserModule serialiser = CurrentOrFirstScene.RequestModuleInterface<IRegionSerialiserModule>();
            if (serialiser != null)
                serialiser.SavePrimsToXml(CurrentOrFirstScene, filename);
        }

        /// <summary>
        /// Load an xml file of prims in OpenSimulator's original 'xml' file format to the current scene
        /// </summary>
        /// <param name="filename"></param>
        /// <param name="generateNewIDs"></param>
        /// <param name="loadOffset"></param>
        public void LoadCurrentSceneFromXml(string filename, bool generateNewIDs, Vector3 loadOffset)
        {
            IRegionSerialiserModule serialiser = CurrentOrFirstScene.RequestModuleInterface<IRegionSerialiserModule>();
            if (serialiser != null)
                serialiser.LoadPrimsFromXml(CurrentOrFirstScene, filename, generateNewIDs, loadOffset);
        }

        /// <summary>
        /// Save the prims in the current scene to an xml file in OpenSimulator's current 'xml2' format
        /// </summary>
        /// <param name="filename"></param>
        public void SaveCurrentSceneToXml2(string filename)
        {
            IRegionSerialiserModule serialiser = CurrentOrFirstScene.RequestModuleInterface<IRegionSerialiserModule>();
            if (serialiser != null)
                serialiser.SavePrimsToXml2(CurrentOrFirstScene, filename);
        }

        public void SaveNamedPrimsToXml2(string primName, string filename)
        {
            IRegionSerialiserModule serialiser = CurrentOrFirstScene.RequestModuleInterface<IRegionSerialiserModule>();
            if (serialiser != null)
                serialiser.SaveNamedPrimsToXml2(CurrentOrFirstScene, primName, filename);
        }

        /// <summary>
        /// Load an xml file of prims in OpenSimulator's current 'xml2' file format to the current scene
        /// </summary>
        public void LoadCurrentSceneFromXml2(string filename)
        {
            IRegionSerialiserModule serialiser = CurrentOrFirstScene.RequestModuleInterface<IRegionSerialiserModule>();
            if (serialiser != null)
                serialiser.LoadPrimsFromXml2(CurrentOrFirstScene, filename);
        }

        /// <summary>
        /// Save the current scene to an OpenSimulator archive.  This archive will eventually include the prim's assets
        /// as well as the details of the prims themselves.
        /// </summary>
        /// <param name="cmdparams"></param>
        public void SaveCurrentSceneToArchive(string[] cmdparams)
        {
            IRegionArchiverModule archiver = CurrentOrFirstScene.RequestModuleInterface<IRegionArchiverModule>();
            if (archiver != null)
                archiver.HandleSaveOarConsoleCommand(string.Empty, cmdparams);
        }

        /// <summary>
        /// Load an OpenSim archive into the current scene.  This will load both the shapes of the prims and upload
        /// their assets to the asset service.
        /// </summary>
        /// <param name="cmdparams"></param>
        public void LoadArchiveToCurrentScene(string[] cmdparams)
        {
            IRegionArchiverModule archiver = CurrentOrFirstScene.RequestModuleInterface<IRegionArchiverModule>();
            if (archiver != null)
                archiver.HandleLoadOarConsoleCommand(string.Empty, cmdparams);
        }

        public string SaveCurrentSceneMapToXmlString()
        {
            return CurrentOrFirstScene.Heightmap.SaveToXmlString();
        }

        public void LoadCurrenSceneMapFromXmlString(string mapData)
        {
            CurrentOrFirstScene.Heightmap.LoadFromXmlString(mapData);
        }

        public void SendCommandToPluginModules(string[] cmdparams)
        {
            ForEachSelectedScene(delegate(Scene scene) { scene.SendCommandToPlugins(cmdparams); });
        }

        public void SetBypassPermissionsOnCurrentScene(bool bypassPermissions)
        {
            ForEachSelectedScene(delegate(Scene scene) { scene.Permissions.SetBypassPermissions(bypassPermissions); });
        }

        public void ForEachSelectedScene(Action<Scene> func)
        {
<<<<<<< HEAD
            if (m_currentScene == null)
            {
                lock (m_localScenes)
                    m_localScenes.ForEach(func);
            }
            else
            {
                func(m_currentScene);
            }
=======
            if (CurrentScene == null)
                ForEachScene(func);
            else
                func(CurrentScene);
>>>>>>> c5de9840
        }

        public void RestartCurrentScene()
        {
            ForEachSelectedScene(delegate(Scene scene) { scene.RestartNow(); });
        }

        public void BackupCurrentScene()
        {
            ForEachSelectedScene(delegate(Scene scene) { scene.Backup(true); });
        }

        public bool TrySetCurrentScene(string regionName)
        {
            if ((String.Compare(regionName, "root") == 0) 
                || (String.Compare(regionName, "..") == 0)
                || (String.Compare(regionName, "/") == 0))
            {
                m_currentScene = null;
                return true;
            }
            else
            {
                lock (m_localScenes)
                {
                    foreach (Scene scene in m_localScenes)
                    {
                        if (String.Compare(scene.RegionInfo.RegionName, regionName, true) == 0)
                        {
                            m_currentScene = scene;
                            return true;
                        }
                    }
                }

                return false;
            }
        }

        public bool TrySetCurrentScene(UUID regionID)
        {
            m_log.Debug("Searching for Region: '" + regionID + "'");

            lock (m_localScenes)
            {
                foreach (Scene scene in m_localScenes)
                {
                    if (scene.RegionInfo.RegionID == regionID)
                    {
                        m_currentScene = scene;
                        return true;
                    }
                }
            }

            return false;
        }

        public bool TryGetScene(string regionName, out Scene scene)
        {
            lock (m_localScenes)
            {
                foreach (Scene mscene in m_localScenes)
                {
                    if (String.Compare(mscene.RegionInfo.RegionName, regionName, true) == 0)
                    {
                        scene = mscene;
                        return true;
                    }
                }
            }

            scene = null;
            return false;
        }

        public bool TryGetScene(UUID regionID, out Scene scene)
        {
            lock (m_localScenes)
            {
                foreach (Scene mscene in m_localScenes)
                {
                    if (mscene.RegionInfo.RegionID == regionID)
                    {
                        scene = mscene;
                        return true;
                    }
                }
            }
            
            scene = null;
            return false;
        }

        public bool TryGetScene(uint locX, uint locY, out Scene scene)
        {
            lock (m_localScenes)
            {
                foreach (Scene mscene in m_localScenes)
                {
                    if (mscene.RegionInfo.RegionLocX == locX &&
                        mscene.RegionInfo.RegionLocY == locY)
                    {
                        scene = mscene;
                        return true;
                    }
                }
            }
            
            scene = null;
            return false;
        }

        public bool TryGetScene(IPEndPoint ipEndPoint, out Scene scene)
        {
            lock (m_localScenes)
            {
                foreach (Scene mscene in m_localScenes)
                {
                    if ((mscene.RegionInfo.InternalEndPoint.Equals(ipEndPoint.Address)) &&
                        (mscene.RegionInfo.InternalEndPoint.Port == ipEndPoint.Port))
                    {
                        scene = mscene;
                        return true;
                    }
                }
            }
            
            scene = null;
            return false;
        }

        /// <summary>
        /// Set the debug packet level on each current scene.  This level governs which packets are printed out to the
        /// console.
        /// </summary>
        /// <param name="newDebug"></param>
        /// <param name="name">Name of avatar to debug</param>
        public void SetDebugPacketLevelOnCurrentScene(int newDebug, string name)
        {
            ForEachSelectedScene(scene =>
                scene.ForEachScenePresence(sp =>
                {
                    if (name == null || sp.Name == name)
                    {
                        m_log.DebugFormat(
                            "Packet debug for {0} ({1}) set to {2}",
                            sp.Name, sp.IsChildAgent ? "child" : "root", newDebug);

                        sp.ControllingClient.DebugPacketLevel = newDebug;
                    }
                })
            );
        }

        public List<ScenePresence> GetCurrentSceneAvatars()
        {
            List<ScenePresence> avatars = new List<ScenePresence>();

            ForEachSelectedScene(
                delegate(Scene scene)
                {
                    scene.ForEachRootScenePresence(delegate(ScenePresence scenePresence)
                    {
                        avatars.Add(scenePresence);
                    });
                }
            );

            return avatars;
        }

        public List<ScenePresence> GetCurrentScenePresences()
        {
            List<ScenePresence> presences = new List<ScenePresence>();

            ForEachSelectedScene(delegate(Scene scene)
            {
                scene.ForEachScenePresence(delegate(ScenePresence sp)
                {
                    presences.Add(sp);
                });
            });

            return presences;
        }

        public RegionInfo GetRegionInfo(UUID regionID)
        {
            lock (m_localScenes)
            {
                foreach (Scene scene in m_localScenes)
                {
                    if (scene.RegionInfo.RegionID == regionID)
                    {
                        return scene.RegionInfo;
                    }
                }
            }

            return null;
        }

        public void ForceCurrentSceneClientUpdate()
        {
            ForEachSelectedScene(delegate(Scene scene) { scene.ForceClientUpdate(); });
        }

        public void HandleEditCommandOnCurrentScene(string[] cmdparams)
        {
            ForEachSelectedScene(delegate(Scene scene) { scene.HandleEditCommand(cmdparams); });
        }

        public bool TryGetScenePresence(UUID avatarId, out ScenePresence avatar)
        {
            lock (m_localScenes)
            {
                foreach (Scene scene in m_localScenes)
                {
                    if (scene.TryGetScenePresence(avatarId, out avatar))
                    {
                        return true;
                    }
                }
            }

            avatar = null;
            return false;
        }

        public bool TryGetRootScenePresence(UUID avatarId, out ScenePresence avatar)
        {
            lock (m_localScenes)
            {
                foreach (Scene scene in m_localScenes)
                {
                    avatar = scene.GetScenePresence(avatarId);

                    if (avatar != null && !avatar.IsChildAgent)
                        return true;
                }
            }

            avatar = null;
            return false;
        }

        public void CloseScene(Scene scene)
        {
            lock (m_localScenes)
                m_localScenes.Remove(scene);

            scene.Close();
        }

        public bool TryGetAvatarByName(string avatarName, out ScenePresence avatar)
        {
            lock (m_localScenes)
            {
                foreach (Scene scene in m_localScenes)
                {
                    if (scene.TryGetAvatarByName(avatarName, out avatar))
                    {
                        return true;
                    }
                }
            }

            avatar = null;
            return false;
        }

        public bool TryGetRootScenePresenceByName(string firstName, string lastName, out ScenePresence sp)
        {
            lock (m_localScenes)
            {
                foreach (Scene scene in m_localScenes)
                {
                    sp = scene.GetScenePresence(firstName, lastName);
                    if (sp != null && !sp.IsChildAgent)
                        return true;
                }
            }

            sp = null;
            return false;
        }

        public void ForEachScene(Action<Scene> action)
        {
            lock (m_localScenes)
                m_localScenes.ForEach(action);
        }
    }
}<|MERGE_RESOLUTION|>--- conflicted
+++ resolved
@@ -100,23 +100,25 @@
         }
 
         private readonly List<Scene> m_localScenes = new List<Scene>();
-        private Scene m_currentScene = null;
 
         public List<Scene> Scenes
         {
             get { return new List<Scene>(m_localScenes); }
         }
 
-        public Scene CurrentScene
-        {
-            get { return m_currentScene; }
-        }
+        /// <summary>
+        /// Scene selected from the console.
+        /// </summary>
+        /// <value>
+        /// If null, then all scenes are considered selected (signalled as "Root" on the console).
+        /// </value>
+        public Scene CurrentScene { get; private set; }
 
         public Scene CurrentOrFirstScene
         {
             get
             {
-                if (m_currentScene == null)
+                if (CurrentScene == null)
                 {
                     lock (m_localScenes)
                     {
@@ -128,7 +130,7 @@
                 }
                 else
                 {
-                    return m_currentScene;
+                    return CurrentScene;
                 }
             }
         }
@@ -141,30 +143,12 @@
 
         public void Close()
         {
-            // collect known shared modules in sharedModules
-            Dictionary<string, IRegionModule> sharedModules = new Dictionary<string, IRegionModule>();
-
             lock (m_localScenes)
             {
                 for (int i = 0; i < m_localScenes.Count; i++)
                 {
-                    // extract known shared modules from scene
-                    foreach (string k in m_localScenes[i].Modules.Keys)
-                    {
-                        if (m_localScenes[i].Modules[k].IsSharedModule &&
-                            !sharedModules.ContainsKey(k))
-                            sharedModules[k] = m_localScenes[i].Modules[k];
-                    }
-                    // close scene/region
                     m_localScenes[i].Close();
                 }
-            }
-
-            // all regions/scenes are now closed, we can now safely
-            // close all shared modules
-            foreach (IRegionModule mod in sharedModules.Values)
-            {
-                mod.Close();
             }
         }
 
@@ -196,8 +180,7 @@
 
         public void HandleRestart(RegionInfo rdata)
         {
-            m_log.Error("[SCENEMANAGER]: Got Restart message for region:" + rdata.RegionName + " Sending up to main");
-            int RegionSceneElement = -1;
+            Scene restartedScene = null;
 
             lock (m_localScenes)
             {
@@ -205,18 +188,17 @@
                 {
                     if (rdata.RegionName == m_localScenes[i].RegionInfo.RegionName)
                     {
-                        RegionSceneElement = i;
-                    }
-                }
-
-                // Now we make sure the region is no longer known about by the SceneManager
-                // Prevents duplicates.
-
-                if (RegionSceneElement >= 0)
-                {
-                    m_localScenes.RemoveAt(RegionSceneElement);
-                }
-            }
+                        restartedScene = m_localScenes[i];
+                        m_localScenes.RemoveAt(i);
+                        break;
+                    }
+                }
+            }
+
+            // If the currently selected scene has been restarted, then we can't reselect here since we the scene
+            // hasn't yet been recreated.  We will have to leave this to the caller.
+            if (CurrentScene == restartedScene)
+                CurrentScene = null;
 
             // Send signal to main that we're restarting this sim.
             OnRestartSim(rdata);
@@ -359,22 +341,10 @@
 
         public void ForEachSelectedScene(Action<Scene> func)
         {
-<<<<<<< HEAD
-            if (m_currentScene == null)
-            {
-                lock (m_localScenes)
-                    m_localScenes.ForEach(func);
-            }
-            else
-            {
-                func(m_currentScene);
-            }
-=======
             if (CurrentScene == null)
                 ForEachScene(func);
             else
                 func(CurrentScene);
->>>>>>> c5de9840
         }
 
         public void RestartCurrentScene()
@@ -393,7 +363,7 @@
                 || (String.Compare(regionName, "..") == 0)
                 || (String.Compare(regionName, "/") == 0))
             {
-                m_currentScene = null;
+                CurrentScene = null;
                 return true;
             }
             else
@@ -404,7 +374,7 @@
                     {
                         if (String.Compare(scene.RegionInfo.RegionName, regionName, true) == 0)
                         {
-                            m_currentScene = scene;
+                            CurrentScene = scene;
                             return true;
                         }
                     }
@@ -424,7 +394,7 @@
                 {
                     if (scene.RegionInfo.RegionID == regionID)
                     {
-                        m_currentScene = scene;
+                        CurrentScene = scene;
                         return true;
                     }
                 }
