/*
 * Copyright (c) Contributors, http://opensimulator.org/
 * See CONTRIBUTORS.TXT for a full list of copyright holders.
 *
 * Redistribution and use in source and binary forms, with or without
 * modification, are permitted provided that the following conditions are met:
 *     * Redistributions of source code must retain the above copyright
 *       notice, this list of conditions and the following disclaimer.
 *     * Redistributions in binary form must reproduce the above copyright
 *       notice, this list of conditions and the following disclaimer in the
 *       documentation and/or other materials provided with the distribution.
 *     * Neither the name of the OpenSimulator Project nor the
 *       names of its contributors may be used to endorse or promote products
 *       derived from this software without specific prior written permission.
 *
 * THIS SOFTWARE IS PROVIDED BY THE DEVELOPERS ``AS IS'' AND ANY
 * EXPRESS OR IMPLIED WARRANTIES, INCLUDING, BUT NOT LIMITED TO, THE IMPLIED
 * WARRANTIES OF MERCHANTABILITY AND FITNESS FOR A PARTICULAR PURPOSE ARE
 * DISCLAIMED. IN NO EVENT SHALL THE CONTRIBUTORS BE LIABLE FOR ANY
 * DIRECT, INDIRECT, INCIDENTAL, SPECIAL, EXEMPLARY, OR CONSEQUENTIAL DAMAGES
 * (INCLUDING, BUT NOT LIMITED TO, PROCUREMENT OF SUBSTITUTE GOODS OR SERVICES;
 * LOSS OF USE, DATA, OR PROFITS; OR BUSINESS INTERRUPTION) HOWEVER CAUSED AND
 * ON ANY THEORY OF LIABILITY, WHETHER IN CONTRACT, STRICT LIABILITY, OR TORT
 * (INCLUDING NEGLIGENCE OR OTHERWISE) ARISING IN ANY WAY OUT OF THE USE OF THIS
 * SOFTWARE, EVEN IF ADVISED OF THE POSSIBILITY OF SUCH DAMAGE.
 */

using System;
using System.Collections.Generic;
using System.Collections;
using System.Reflection;
using System.Text;
using System.Timers;
using OpenMetaverse;
using OpenMetaverse.Packets;
using log4net;
using OpenSim.Framework;
using OpenSim.Region.Framework;
using OpenSim.Region.Framework.Interfaces;
using OpenSim.Region.Framework.Scenes.Serialization;

namespace OpenSim.Region.Framework.Scenes
{
    public partial class Scene
    {
        private static readonly ILog m_log
            = LogManager.GetLogger(MethodBase.GetCurrentMethod().DeclaringType);

        /// <summary>
        /// Allows asynchronous derezzing of objects from the scene into a client's inventory.
        /// </summary>
        protected AsyncSceneObjectGroupDeleter m_asyncSceneObjectDeleter;

        /// <summary>
        /// Start all the scripts in the scene which should be started.
        /// </summary>
        public void CreateScriptInstances()
        {
            m_log.Info("[PRIM INVENTORY]: Starting scripts in scene");

            foreach (EntityBase group in Entities)
            {
                if (group is SceneObjectGroup)
                {
                    ((SceneObjectGroup) group).CreateScriptInstances(0, false, DefaultScriptEngine, 0);
                    ((SceneObjectGroup) group).ResumeScripts();
                }
            }
        }

        public void AddUploadedInventoryItem(UUID agentID, InventoryItemBase item)
        {
            IMoneyModule money = RequestModuleInterface<IMoneyModule>();
            if (money != null)
            {
                money.ApplyUploadCharge(agentID, money.UploadCharge, "Asset upload");
            }

            AddInventoryItem(item);
        }

        public bool AddInventoryItemReturned(UUID AgentId, InventoryItemBase item)
        {
            if (AddInventoryItem(item))
                return true;
            else
            {
                m_log.WarnFormat(
                    "[AGENT INVENTORY]: Unable to add item {1} to agent {2} inventory", item.Name, AgentId);

                return false;
            }
        }

        /// <summary>
        /// Add the given inventory item to a user's inventory.
        /// </summary>
        /// <param name="item"></param>
        public bool AddInventoryItem(InventoryItemBase item)
        {
<<<<<<< HEAD
            InventoryFolderBase folder;

            if (item.Folder == UUID.Zero)
            {
                folder = InventoryService.GetFolderForType(AgentID, (AssetType)item.AssetType);
                if (folder == null)
                {
                    folder = InventoryService.GetRootFolder(AgentID);

                    if (folder == null)
                        return;
                }

                item.Folder = folder.ID;
            }

=======
            if (UUID.Zero == item.Folder)
            {
                InventoryFolderBase f = InventoryService.GetFolderForType(item.Owner, (AssetType)item.AssetType);
                if (f != null)
                {
//                    m_log.DebugFormat(
//                        "[LOCAL INVENTORY SERVICES CONNECTOR]: Found folder {0} type {1} for item {2}", 
//                        f.Name, (AssetType)f.Type, item.Name);
                    
                    item.Folder = f.ID;
                }
                else
                {
                    f = InventoryService.GetRootFolder(item.Owner);
                    if (f != null)
                    {
                        item.Folder = f.ID;
                    }
                    else
                    {
                        m_log.WarnFormat(
                            "[AGENT INVENTORY]: Could not find root folder for {0} when trying to add item {1} with no parent folder specified",
                            item.Owner, item.Name);
                        return false;
                    }
                }
            }
            
>>>>>>> 6a0a878f
            if (InventoryService.AddItem(item))
            {
                int userlevel = 0;
                if (Permissions.IsGod(item.Owner))
                {
                    userlevel = 1;
                }
                EventManager.TriggerOnNewInventoryItemUploadComplete(item.Owner, item.AssetID, item.Name, userlevel);
                
                return true;
            }
            else
            {
                m_log.WarnFormat(
                    "[AGENT INVENTORY]: Agent {0} could not add item {1} {2}",
                    item.Owner, item.Name, item.ID);

                return false;
            }            
        }
        
        /// <summary>
        /// Add the given inventory item to a user's inventory.
        /// </summary>
        /// <param name="AgentID">
        /// A <see cref="UUID"/>
        /// </param>
        /// <param name="item">
        /// A <see cref="InventoryItemBase"/>
        /// </param>
        [Obsolete("Use AddInventoryItem(InventoryItemBase item) instead.  This was deprecated in OpenSim 0.7.1")]
        public void AddInventoryItem(UUID AgentID, InventoryItemBase item)
        {
            AddInventoryItem(item);
        }

        /// <summary>
        /// Add an inventory item to an avatar's inventory.
        /// </summary>
        /// <param name="remoteClient">The remote client controlling the avatar</param>
        /// <param name="item">The item.  This structure contains all the item metadata, including the folder
        /// in which the item is to be placed.</param>
        public void AddInventoryItem(IClientAPI remoteClient, InventoryItemBase item)
        {
            AddInventoryItem(item);
            remoteClient.SendInventoryItemCreateUpdate(item, 0);
        }

        /// <summary>
        /// <see>CapsUpdatedInventoryItemAsset(IClientAPI, UUID, byte[])</see>
        /// </summary>
        public UUID CapsUpdateInventoryItemAsset(UUID avatarId, UUID itemID, byte[] data)
        {
            ScenePresence avatar;

            if (TryGetScenePresence(avatarId, out avatar))
            {
                IInventoryAccessModule invAccess = RequestModuleInterface<IInventoryAccessModule>();
                if (invAccess != null)
                    return invAccess.CapsUpdateInventoryItemAsset(avatar.ControllingClient, itemID, data);
            }
            else
            {
                m_log.ErrorFormat(
                    "[AGENT INVENTORY]: " +
                    "Avatar {0} cannot be found to update its inventory item asset",
                    avatarId);
            }

            return UUID.Zero;
        }

        /// <summary>
        /// Capability originating call to update the asset of a script in a prim's (task's) inventory
        /// </summary>
        /// <param name="remoteClient"></param>
        /// <param name="itemID"></param>
        /// <param name="primID">The prim which contains the item to update</param>
        /// <param name="isScriptRunning">Indicates whether the script to update is currently running</param>
        /// <param name="data"></param>
        public ArrayList CapsUpdateTaskInventoryScriptAsset(IClientAPI remoteClient, UUID itemId,
                                                       UUID primId, bool isScriptRunning, byte[] data)
        {
            if (!Permissions.CanEditScript(itemId, primId, remoteClient.AgentId))
            {
                remoteClient.SendAgentAlertMessage("Insufficient permissions to edit script", false);
                return new ArrayList();
            }

            // Retrieve group
            SceneObjectPart part = GetSceneObjectPart(primId);
            SceneObjectGroup group = part.ParentGroup;
            if (null == group)
            {
                m_log.ErrorFormat(
                    "[PRIM INVENTORY]: " +
                    "Prim inventory update requested for item ID {0} in prim ID {1} but this prim does not exist",
                    itemId, primId);

                return new ArrayList();
            }

            // Retrieve item
            TaskInventoryItem item = group.GetInventoryItem(part.LocalId, itemId);

            if (null == item)
            {
                m_log.ErrorFormat(
                    "[PRIM INVENTORY]: Tried to retrieve item ID {0} from prim {1}, {2} for caps script update "
                        + " but the item does not exist in this inventory",
                    itemId, part.Name, part.UUID);

                return new ArrayList();
            }

            AssetBase asset = CreateAsset(item.Name, item.Description, (sbyte)AssetType.LSLText, data, remoteClient.AgentId);
            AssetService.Store(asset);

            if (isScriptRunning)
            {
                part.Inventory.RemoveScriptInstance(item.ItemID, false);
            }

            // Update item with new asset
            item.AssetID = asset.FullID;
            group.UpdateInventoryItem(item);
            
            part.GetProperties(remoteClient);

            // Trigger rerunning of script (use TriggerRezScript event, see RezScript)
            ArrayList errors = new ArrayList();

            if (isScriptRunning)
            {
                // Needs to determine which engine was running it and use that
                //
                errors = part.Inventory.CreateScriptInstanceEr(item.ItemID, 0, false, DefaultScriptEngine, 0);
            }
            part.ParentGroup.ResumeScripts();
            return errors;
        }

        /// <summary>
        /// <see>CapsUpdateTaskInventoryScriptAsset(IClientAPI, UUID, UUID, bool, byte[])</see>
        /// </summary>
        public ArrayList CapsUpdateTaskInventoryScriptAsset(UUID avatarId, UUID itemId,
                                                        UUID primId, bool isScriptRunning, byte[] data)
        {
            ScenePresence avatar;

            if (TryGetScenePresence(avatarId, out avatar))
            {
                return CapsUpdateTaskInventoryScriptAsset(
                    avatar.ControllingClient, itemId, primId, isScriptRunning, data);
            }
            else
            {
                m_log.ErrorFormat(
                    "[PRIM INVENTORY]: " +
                    "Avatar {0} cannot be found to update its prim item asset",
                    avatarId);
                return new ArrayList();
            }
        }

        /// <summary>
        /// Update an item which is either already in the client's inventory or is within
        /// a transaction
        /// </summary>
        /// <param name="remoteClient"></param>
        /// <param name="transactionID">The transaction ID.  If this is UUID.Zero we will
        /// assume that we are not in a transaction</param>
        /// <param name="itemID">The ID of the updated item</param>
        /// <param name="name">The name of the updated item</param>
        /// <param name="description">The description of the updated item</param>
        /// <param name="nextOwnerMask">The permissions of the updated item</param>
/*        public void UpdateInventoryItemAsset(IClientAPI remoteClient, UUID transactionID,
                                             UUID itemID, string name, string description,
                                             uint nextOwnerMask)*/
        public void UpdateInventoryItemAsset(IClientAPI remoteClient, UUID transactionID,
                                             UUID itemID, InventoryItemBase itemUpd)
        {
            // This one will let people set next perms on items in agent
            // inventory. Rut-Roh. Whatever. Make this secure. Yeah.
            //
            // Passing something to another avatar or a an object will already
            InventoryItemBase item = new InventoryItemBase(itemID, remoteClient.AgentId);
            item = InventoryService.GetItem(item);

            if (item != null)
            {
                if (UUID.Zero == transactionID)
                {
                    item.Name = itemUpd.Name;
                    item.Description = itemUpd.Description;
                    item.NextPermissions = itemUpd.NextPermissions & item.BasePermissions;
                    item.EveryOnePermissions = itemUpd.EveryOnePermissions & item.BasePermissions;
                    item.GroupPermissions = itemUpd.GroupPermissions & item.BasePermissions;
                    item.GroupID = itemUpd.GroupID;
                    item.GroupOwned = itemUpd.GroupOwned;
                    item.CreationDate = itemUpd.CreationDate;
                    // The client sends zero if its newly created?

                    if (itemUpd.CreationDate == 0)
                        item.CreationDate = Util.UnixTimeSinceEpoch();
                    else
                        item.CreationDate = itemUpd.CreationDate;

                    // TODO: Check if folder changed and move item
                    //item.NextPermissions = itemUpd.Folder;
                    item.InvType = itemUpd.InvType;
                    item.SalePrice = itemUpd.SalePrice;
                    item.SaleType = itemUpd.SaleType;
                    item.Flags = itemUpd.Flags;

                    InventoryService.UpdateItem(item);
                }
                else
                {
                    IAgentAssetTransactions agentTransactions = this.RequestModuleInterface<IAgentAssetTransactions>();
                    if (agentTransactions != null)
                    {
                        agentTransactions.HandleItemUpdateFromTransaction(
                                     remoteClient, transactionID, item);
                    }
                }
            }
            else
            {
                m_log.Error(
                    "[AGENTINVENTORY]: Item ID " + itemID + " not found for an inventory item update.");
            }
        }

        /// <summary>
        /// Give an inventory item from one user to another
        /// </summary>
        /// <param name="recipientClient"></param>
        /// <param name="senderId">ID of the sender of the item</param>
        /// <param name="itemId"></param>
        public virtual void GiveInventoryItem(IClientAPI recipientClient, UUID senderId, UUID itemId)
        {
            InventoryItemBase itemCopy = GiveInventoryItem(recipientClient.AgentId, senderId, itemId);

            if (itemCopy != null)
                recipientClient.SendBulkUpdateInventory(itemCopy);
        }

        /// <summary>
        /// Give an inventory item from one user to another
        /// </summary>
        /// <param name="recipient"></param>
        /// <param name="senderId">ID of the sender of the item</param>
        /// <param name="itemId"></param>
        /// <returns>The inventory item copy given, null if the give was unsuccessful</returns>
        public virtual InventoryItemBase GiveInventoryItem(UUID recipient, UUID senderId, UUID itemId)
        {
            return GiveInventoryItem(recipient, senderId, itemId, UUID.Zero);
        }

        /// <summary>
        /// Give an inventory item from one user to another
        /// </summary>
        /// <param name="recipient"></param>
        /// <param name="senderId">ID of the sender of the item</param>
        /// <param name="itemId"></param>
        /// <param name="recipientFolderId">
        /// The id of the folder in which the copy item should go.  If UUID.Zero then the item is placed in the most
        /// appropriate default folder.
        /// </param>
        /// <returns>
        /// The inventory item copy given, null if the give was unsuccessful
        /// </returns>
        public virtual InventoryItemBase GiveInventoryItem(
            UUID recipient, UUID senderId, UUID itemId, UUID recipientFolderId)
        {
            //Console.WriteLine("Scene.Inventory.cs: GiveInventoryItem");

            InventoryItemBase item = new InventoryItemBase(itemId, senderId);
            item = InventoryService.GetItem(item);

            if ((item != null) && (item.Owner == senderId))
            {
                if (!Permissions.BypassPermissions())
                {
                    if ((item.CurrentPermissions & (uint)PermissionMask.Transfer) == 0)
                        return null;
                }

                // Insert a copy of the item into the recipient
                InventoryItemBase itemCopy = new InventoryItemBase();
                itemCopy.Owner = recipient;
                itemCopy.CreatorId = item.CreatorId;
                itemCopy.ID = UUID.Random();
                itemCopy.AssetID = item.AssetID;
                itemCopy.Description = item.Description;
                itemCopy.Name = item.Name;
                itemCopy.AssetType = item.AssetType;
                itemCopy.InvType = item.InvType;
                itemCopy.Folder = recipientFolderId;

                if (Permissions.PropagatePermissions() && recipient != senderId)
                {
                    // Trying to do this right this time. This is evil. If
                    // you believe in Good, go elsewhere. Vampires and other
                    // evil creatores only beyond this point. You have been
                    // warned.

                    // We're going to mask a lot of things by the next perms
                    // Tweak the next perms to be nicer to our data
                    //
                    // In this mask, all the bits we do NOT want to mess
                    // with are set. These are:
                    //
                    // Transfer
                    // Copy
                    // Modufy
                    uint permsMask = ~ ((uint)PermissionMask.Copy |
                                        (uint)PermissionMask.Transfer |
                                        (uint)PermissionMask.Modify);

                    // Now, reduce the next perms to the mask bits
                    // relevant to the operation
                    uint nextPerms = permsMask | (item.NextPermissions &
                                      ((uint)PermissionMask.Copy |
                                       (uint)PermissionMask.Transfer |
                                       (uint)PermissionMask.Modify));

                    // nextPerms now has all bits set, except for the actual
                    // next permission bits.

                    // This checks for no mod, no copy, no trans.
                    // This indicates an error or messed up item. Do it like
                    // SL and assume trans
                    if (nextPerms == permsMask)
                        nextPerms |= (uint)PermissionMask.Transfer;

                    // Inventory owner perms are the logical AND of the
                    // folded perms and the root prim perms, however, if
                    // the root prim is mod, the inventory perms will be
                    // mod. This happens on "take" and is of little concern
                    // here, save for preventing escalation

                    // This hack ensures that items previously permalocked
                    // get unlocked when they're passed or rezzed
                    uint basePerms = item.BasePermissions |
                                    (uint)PermissionMask.Move;
                    uint ownerPerms = item.CurrentPermissions;

                    // If this is an object, root prim perms may be more
                    // permissive than folded perms. Use folded perms as
                    // a mask
                    if (item.InvType == (int)InventoryType.Object)
                    {
                        // Create a safe mask for the current perms
                        uint foldedPerms = (item.CurrentPermissions & 7) << 13;
                        foldedPerms |= permsMask;

                        bool isRootMod = (item.CurrentPermissions &
                                          (uint)PermissionMask.Modify) != 0 ?
                                          true : false;

                        // Mask the owner perms to the folded perms
                        ownerPerms &= foldedPerms;
                        basePerms &= foldedPerms;

                        // If the root was mod, let the mask reflect that
                        // We also need to adjust the base here, because
                        // we should be able to edit in-inventory perms
                        // for the root prim, if it's mod.
                        if (isRootMod)
                        {
                            ownerPerms |= (uint)PermissionMask.Modify;
                            basePerms |= (uint)PermissionMask.Modify;
                        }
                    }

                    // These will be applied to the root prim at next rez.
                    // The slam bit (bit 3) and folded permission (bits 0-2)
                    // are preserved due to the above mangling
                    ownerPerms &= nextPerms;

                    // Mask the base permissions. This is a conservative
                    // approach altering only the three main perms
                    basePerms &= nextPerms;

                    // Assign to the actual item. Make sure the slam bit is
                    // set, if it wasn't set before.
                    itemCopy.BasePermissions = basePerms;
                    itemCopy.CurrentPermissions = ownerPerms | 16; // Slam

                    itemCopy.NextPermissions = item.NextPermissions;

                    // This preserves "everyone can move"
                    itemCopy.EveryOnePermissions = item.EveryOnePermissions &
                                                   nextPerms;

                    // Intentionally killing "share with group" here, as
                    // the recipient will not have the group this is
                    // set to
                    itemCopy.GroupPermissions = 0;
                }
                else
                {
                    itemCopy.CurrentPermissions = item.CurrentPermissions;
                    itemCopy.NextPermissions = item.NextPermissions;
                    itemCopy.EveryOnePermissions = item.EveryOnePermissions & item.NextPermissions;
                    itemCopy.GroupPermissions = item.GroupPermissions & item.NextPermissions;
                    itemCopy.BasePermissions = item.BasePermissions;
                }
                
                if (itemCopy.Folder == UUID.Zero)
                {
                    InventoryFolderBase folder = InventoryService.GetFolderForType(recipient, (AssetType)itemCopy.AssetType);

                    if (folder != null)
                    {
                        itemCopy.Folder = folder.ID;
                    }
                    else
                    {
                        InventoryFolderBase root = InventoryService.GetRootFolder(recipient);

                        if (root != null)
                            itemCopy.Folder = root.ID;
                        else
                            return null; // No destination
                    }
                }

                itemCopy.GroupID = UUID.Zero;
                itemCopy.GroupOwned = false;
                itemCopy.Flags = item.Flags;
                itemCopy.SalePrice = item.SalePrice;
                itemCopy.SaleType = item.SaleType;

                if (AddInventoryItem(itemCopy))
                {
                    IInventoryAccessModule invAccess = RequestModuleInterface<IInventoryAccessModule>();
                    if (invAccess != null)
                        invAccess.TransferInventoryAssets(itemCopy, senderId, recipient);
                }

                if (!Permissions.BypassPermissions())
                {
                    if ((item.CurrentPermissions & (uint)PermissionMask.Copy) == 0)
                    {
                        List<UUID> items = new List<UUID>();
                        items.Add(itemId);
                        InventoryService.DeleteItems(senderId, items);
                    }
                }

                return itemCopy;
            }
            else
            {
                m_log.WarnFormat("[AGENT INVENTORY]: Failed to find item {0} or item does not belong to giver ", itemId);
                return null;
            }

        }

        /// <summary>
        /// Give an entire inventory folder from one user to another.  The entire contents (including all descendent
        /// folders) is given.
        /// </summary>
        /// <param name="recipientId"></param>
        /// <param name="senderId">ID of the sender of the item</param>
        /// <param name="folderId"></param>
        /// <param name="recipientParentFolderId">
        /// The id of the receipient folder in which the send folder should be placed.  If UUID.Zero then the
        /// recipient folder is the root folder
        /// </param>
        /// <returns>
        /// The inventory folder copy given, null if the copy was unsuccessful
        /// </returns>
        public virtual InventoryFolderBase GiveInventoryFolder(
            UUID recipientId, UUID senderId, UUID folderId, UUID recipientParentFolderId)
        {
            //// Retrieve the folder from the sender
            InventoryFolderBase folder = InventoryService.GetFolder(new InventoryFolderBase(folderId));
            if (null == folder)
            {
                m_log.ErrorFormat(
                     "[AGENT INVENTORY]: Could not find inventory folder {0} to give", folderId);

                return null;
            }

            if (recipientParentFolderId == UUID.Zero)
            {
                InventoryFolderBase recipientRootFolder = InventoryService.GetRootFolder(recipientId);
                if (recipientRootFolder != null)
                    recipientParentFolderId = recipientRootFolder.ID;
                else
                {
                    m_log.WarnFormat("[AGENT INVENTORY]: Unable to find root folder for receiving agent");
                    return null;
                }
            }

            UUID newFolderId = UUID.Random();
            InventoryFolderBase newFolder 
                = new InventoryFolderBase(
                    newFolderId, folder.Name, recipientId, folder.Type, recipientParentFolderId, folder.Version);
            InventoryService.AddFolder(newFolder);

            // Give all the subfolders
            InventoryCollection contents = InventoryService.GetFolderContent(senderId, folderId);
            foreach (InventoryFolderBase childFolder in contents.Folders)
            {
                GiveInventoryFolder(recipientId, senderId, childFolder.ID, newFolder.ID);
            }

            // Give all the items
            foreach (InventoryItemBase item in contents.Items)
            {
                GiveInventoryItem(recipientId, senderId, item.ID, newFolder.ID);
            }

            return newFolder;
        }

        public void CopyInventoryItem(IClientAPI remoteClient, uint callbackID, UUID oldAgentID, UUID oldItemID,
                                      UUID newFolderID, string newName)
        {
            m_log.DebugFormat(
                "[AGENT INVENTORY]: CopyInventoryItem received by {0} with oldAgentID {1}, oldItemID {2}, new FolderID {3}, newName {4}",
                remoteClient.AgentId, oldAgentID, oldItemID, newFolderID, newName);

            InventoryItemBase item = null;
            if (LibraryService != null && LibraryService.LibraryRootFolder != null)
                item = LibraryService.LibraryRootFolder.FindItem(oldItemID);

            if (item == null)
            {
                item = new InventoryItemBase(oldItemID, remoteClient.AgentId);
                item = InventoryService.GetItem(item);

                if (item == null)
                {
                    m_log.Error("[AGENT INVENTORY]: Failed to find item " + oldItemID.ToString());
                    return;
                }

                if ((item.CurrentPermissions & (uint)PermissionMask.Copy) == 0)
                    return;
            }

            if (newName == null) newName = item.Name;

            AssetBase asset = AssetService.Get(item.AssetID.ToString());

            if (asset != null)
            {
                if (newName != String.Empty)
                {
                    asset.Name = newName;
                }
                else
                {
                    newName = item.Name;
                }

                if (remoteClient.AgentId == oldAgentID)
                {
                    CreateNewInventoryItem(
                        remoteClient, item.CreatorId, newFolderID, newName, item.Flags, callbackID, asset, (sbyte)item.InvType,
                        item.BasePermissions, item.CurrentPermissions, item.EveryOnePermissions, item.NextPermissions, item.GroupPermissions, Util.UnixTimeSinceEpoch());
                }
                else
                {
                    CreateNewInventoryItem(
                        remoteClient, item.CreatorId, newFolderID, newName, item.Flags, callbackID, asset, (sbyte)item.InvType,
                        item.NextPermissions, item.NextPermissions, item.EveryOnePermissions & item.NextPermissions, item.NextPermissions, item.GroupPermissions, Util.UnixTimeSinceEpoch());
                }
            }
            else
            {
                m_log.ErrorFormat(
                    "[AGENT INVENTORY]: Could not copy item {0} since asset {1} could not be found",
                    item.Name, item.AssetID);
            }
        }

        /// <summary>
        /// Create a new asset data structure.
        /// </summary>
        public AssetBase CreateAsset(string name, string description, sbyte assetType, byte[] data, UUID creatorID)
        {
            AssetBase asset = new AssetBase(UUID.Random(), name, assetType, creatorID.ToString());
            asset.Description = description;
            asset.Data = (data == null) ? new byte[1] : data;

            return asset;
        }

        /// <summary>
        /// Move an item within the agent's inventory, and leave a copy (used in making a new outfit)
        /// </summary>
        public void MoveInventoryItemsLeaveCopy(IClientAPI remoteClient, List<InventoryItemBase> items, UUID destfolder)
        {
            List<InventoryItemBase> moveitems = new List<InventoryItemBase>();
            foreach (InventoryItemBase b in items)
            {
                CopyInventoryItem(remoteClient, 0, remoteClient.AgentId, b.ID, b.Folder, null);
                InventoryItemBase n = InventoryService.GetItem(b);
                n.Folder = destfolder;
                moveitems.Add(n);
                remoteClient.SendInventoryItemCreateUpdate(n, 0);
            }
            
            MoveInventoryItem(remoteClient, moveitems);
        }

        /// <summary>
        /// Move an item within the agent's inventory.
        /// </summary>
        /// <param name="remoteClient"></param>
        /// <param name="folderID"></param>
        /// <param name="itemID"></param>
        /// <param name="length"></param>
        /// <param name="newName"></param>
        public void MoveInventoryItem(IClientAPI remoteClient, List<InventoryItemBase> items)
        {
            m_log.DebugFormat(
                "[AGENT INVENTORY]: Moving {0} items for user {1}", items.Count, remoteClient.AgentId);

            if (!InventoryService.MoveItems(remoteClient.AgentId, items))
                m_log.Warn("[AGENT INVENTORY]: Failed to move items for user " + remoteClient.AgentId);
        }

        /// <summary>
        /// Create a new inventory item.
        /// </summary>
        /// <param name="remoteClient"></param>
        /// <param name="folderID"></param>
        /// <param name="callbackID"></param>
        /// <param name="asset"></param>
        /// <param name="invType"></param>
        /// <param name="nextOwnerMask"></param>
        private void CreateNewInventoryItem(IClientAPI remoteClient, string creatorID, UUID folderID, string name, uint flags, uint callbackID,
                                            AssetBase asset, sbyte invType, uint nextOwnerMask, int creationDate)
        {
            CreateNewInventoryItem(
                remoteClient, creatorID, folderID, name, flags, callbackID, asset, invType,
                (uint)PermissionMask.All, (uint)PermissionMask.All, 0, nextOwnerMask, 0, creationDate);
        }

        /// <summary>
        /// Create a new Inventory Item
        /// </summary>
        /// <param name="remoteClient"></param>
        /// <param name="folderID"></param>
        /// <param name="callbackID"></param>
        /// <param name="asset"></param>
        /// <param name="invType"></param>
        /// <param name="nextOwnerMask"></param>
        /// <param name="creationDate"></param>
        private void CreateNewInventoryItem(
            IClientAPI remoteClient, string creatorID, UUID folderID, string name, uint flags, uint callbackID, AssetBase asset, sbyte invType,
            uint baseMask, uint currentMask, uint everyoneMask, uint nextOwnerMask, uint groupMask, int creationDate)
        {
            InventoryItemBase item = new InventoryItemBase();
            item.Owner = remoteClient.AgentId;
            item.CreatorId = creatorID;
            item.ID = UUID.Random();
            item.AssetID = asset.FullID;
            item.Description = asset.Description;
            item.Name = name;
            item.Flags = flags;
            item.AssetType = asset.Type;
            item.InvType = invType;
            item.Folder = folderID;
            item.CurrentPermissions = currentMask;
            item.NextPermissions = nextOwnerMask;
            item.EveryOnePermissions = everyoneMask;
            item.GroupPermissions = groupMask;
            item.BasePermissions = baseMask;
            item.CreationDate = creationDate;

            if (AddInventoryItem(item))
            {
                remoteClient.SendInventoryItemCreateUpdate(item, callbackID);
            }
            else
            {
                m_dialogModule.SendAlertToUser(remoteClient, "Failed to create item");
                m_log.WarnFormat(
                    "Failed to add item for {0} in CreateNewInventoryItem!",
                     remoteClient.Name);
            }
        }

        /// <summary>
        /// Create a new inventory item.  Called when the client creates a new item directly within their
        /// inventory (e.g. by selecting a context inventory menu option).
        /// </summary>
        /// <param name="remoteClient"></param>
        /// <param name="transactionID"></param>
        /// <param name="folderID"></param>
        /// <param name="callbackID"></param>
        /// <param name="description"></param>
        /// <param name="name"></param>
        /// <param name="invType"></param>
        /// <param name="type"></param>
        /// <param name="wearableType"></param>
        /// <param name="nextOwnerMask"></param>
        public void CreateNewInventoryItem(IClientAPI remoteClient, UUID transactionID, UUID folderID,
                                           uint callbackID, string description, string name, sbyte invType,
                                           sbyte assetType,
                                           byte wearableType, uint nextOwnerMask, int creationDate)
        {
            m_log.DebugFormat("[AGENT INVENTORY]: Received request to create inventory item {0} in folder {1}", name, folderID);

            if (!Permissions.CanCreateUserInventory(invType, remoteClient.AgentId))
                return;

            if (transactionID == UUID.Zero)
            {
                ScenePresence presence;
                if (TryGetScenePresence(remoteClient.AgentId, out presence))
                {
                    byte[] data = null;

                    if (invType == (sbyte)InventoryType.Landmark && presence != null)
                    {
                        Vector3 pos = presence.AbsolutePosition;
                        string strdata = String.Format(
                            "Landmark version 2\nregion_id {0}\nlocal_pos {1} {2} {3}\nregion_handle {4}\n",
                            presence.Scene.RegionInfo.RegionID,
                            pos.X, pos.Y, pos.Z,
                            presence.RegionHandle);
                        data = Encoding.ASCII.GetBytes(strdata);
                    }

                    AssetBase asset = CreateAsset(name, description, assetType, data, remoteClient.AgentId);
                    AssetService.Store(asset);

                    CreateNewInventoryItem(remoteClient, remoteClient.AgentId.ToString(), folderID, asset.Name, 0, callbackID, asset, invType, nextOwnerMask, creationDate);
                }
                else
                {
                    m_log.ErrorFormat(
                        "ScenePresence for agent uuid {0} unexpectedly not found in CreateNewInventoryItem",
                        remoteClient.AgentId);
                }
            }
            else
            {
                IAgentAssetTransactions agentTransactions = this.RequestModuleInterface<IAgentAssetTransactions>();
                if (agentTransactions != null)
                {
                    agentTransactions.HandleItemCreationFromTransaction(
                        remoteClient, transactionID, folderID, callbackID, description,
                        name, invType, assetType, wearableType, nextOwnerMask);
                }
            }
        }

        private void HandleLinkInventoryItem(IClientAPI remoteClient, UUID transActionID, UUID folderID,
                                             uint callbackID, string description, string name,
                                             sbyte invType, sbyte type, UUID olditemID)
        {
            m_log.DebugFormat("[AGENT INVENTORY]: Received request to create inventory item link {0} in folder {1} pointing to {2}", name, folderID, olditemID);

            if (!Permissions.CanCreateUserInventory(invType, remoteClient.AgentId))
                return;

            ScenePresence presence;
            if (TryGetScenePresence(remoteClient.AgentId, out presence))
            {
//                byte[] data = null;

                AssetBase asset = new AssetBase();
                asset.FullID = olditemID;
                asset.Type = type;
                asset.Name = name;
                asset.Description = description;
                
                CreateNewInventoryItem(
                    remoteClient, remoteClient.AgentId.ToString(), folderID, name, 0, callbackID, asset, invType, 
                    (uint)PermissionMask.All, (uint)PermissionMask.All, (uint)PermissionMask.All, 
                    (uint)PermissionMask.All, (uint)PermissionMask.All, Util.UnixTimeSinceEpoch());
            }
            else
            {
                m_log.ErrorFormat(
                    "ScenePresence for agent uuid {0} unexpectedly not found in HandleLinkInventoryItem",
                    remoteClient.AgentId);
            }
        }

        /// <summary>
        /// Remove an inventory item for the client's inventory
        /// </summary>
        /// <param name="remoteClient"></param>
        /// <param name="itemID"></param>
        private void RemoveInventoryItem(IClientAPI remoteClient, List<UUID> itemIDs)
        {
            //m_log.Debug("[SCENE INVENTORY]: user " + remoteClient.AgentId);
            InventoryService.DeleteItems(remoteClient.AgentId, itemIDs);
        }

        /// <summary>
        /// Removes an inventory folder.  This packet is sent when the user
        /// right-clicks a folder that's already in trash and chooses "purge"
        /// </summary>
        /// <param name="remoteClient"></param>
        /// <param name="folderID"></param>
        private void RemoveInventoryFolder(IClientAPI remoteClient, List<UUID> folderIDs)
        {
            m_log.DebugFormat("[SCENE INVENTORY]: RemoveInventoryFolders count {0}", folderIDs.Count);
            InventoryService.DeleteFolders(remoteClient.AgentId, folderIDs);
        }

        /// <summary>
        /// Send the details of a prim's inventory to the client.
        /// </summary>
        /// <param name="remoteClient"></param>
        /// <param name="primLocalID"></param>
        public void RequestTaskInventory(IClientAPI remoteClient, uint primLocalID)
        {
            SceneObjectGroup group = GetGroupByPrim(primLocalID);
            if (group != null)
            {
                bool fileChange = group.GetPartInventoryFileName(remoteClient, primLocalID);
                if (fileChange)
                {
                    if (XferManager != null)
                    {
                        group.RequestInventoryFile(remoteClient, primLocalID, XferManager);
                    }
                }
            }
            else
            {
                m_log.ErrorFormat(
                    "[PRIM INVENTORY]: Inventory requested of prim {0} which doesn't exist", primLocalID);
            }
        }

        /// <summary>
        /// Remove an item from a prim (task) inventory
        /// </summary>
        /// <param name="remoteClient">Unused at the moment but retained since the avatar ID might
        /// be necessary for a permissions check at some stage.</param>
        /// <param name="itemID"></param>
        /// <param name="localID"></param>
        public void RemoveTaskInventory(IClientAPI remoteClient, UUID itemID, uint localID)
        {
            SceneObjectPart part = GetSceneObjectPart(localID);
            SceneObjectGroup group = null;
            if (part != null)
            {
                group = part.ParentGroup;
            }            
            if (part != null && group != null)
            {
                if (!Permissions.CanEditObjectInventory(part.UUID, remoteClient.AgentId))
                    return;
                
                TaskInventoryItem item = group.GetInventoryItem(localID, itemID);
                if (item == null)
                    return;

                if (item.Type == 10)
                {
                    part.RemoveScriptEvents(itemID);
                    EventManager.TriggerRemoveScript(localID, itemID);
                }
                
                group.RemoveInventoryItem(localID, itemID);
                part.GetProperties(remoteClient);
            }
            else
            {
                m_log.ErrorFormat(
                    "[PRIM INVENTORY]: " +
                    "Removal of item {0} requested of prim {1} but this prim does not exist",
                    itemID,
                    localID);
            }
        }

        private InventoryItemBase CreateAgentInventoryItemFromTask(UUID destAgent, SceneObjectPart part, UUID itemId)
        {
            TaskInventoryItem taskItem = part.Inventory.GetInventoryItem(itemId);

            if (null == taskItem)
            {
                m_log.ErrorFormat(
                    "[PRIM INVENTORY]: Tried to retrieve item ID {0} from prim {1}, {2} for creating an avatar"
                        + " inventory item from a prim's inventory item "
                        + " but the required item does not exist in the prim's inventory",
                    itemId, part.Name, part.UUID);

                return null;
            }

            if ((destAgent != taskItem.OwnerID) && ((taskItem.CurrentPermissions & (uint)PermissionMask.Transfer) == 0))
            {
                return null;
            }

            InventoryItemBase agentItem = new InventoryItemBase();

            agentItem.ID = UUID.Random();
            agentItem.CreatorId = taskItem.CreatorID.ToString();
            agentItem.Owner = destAgent;
            agentItem.AssetID = taskItem.AssetID;
            agentItem.Description = taskItem.Description;
            agentItem.Name = taskItem.Name;
            agentItem.AssetType = taskItem.Type;
            agentItem.InvType = taskItem.InvType;
            agentItem.Flags = taskItem.Flags;

            if ((part.OwnerID != destAgent) && Permissions.PropagatePermissions())
            {
                agentItem.BasePermissions = taskItem.BasePermissions & (taskItem.NextPermissions | (uint)PermissionMask.Move);
                if (taskItem.InvType == (int)InventoryType.Object)
                    agentItem.CurrentPermissions = agentItem.BasePermissions & (((taskItem.CurrentPermissions & 7) << 13) | (taskItem.CurrentPermissions & (uint)PermissionMask.Move));
                else
                    agentItem.CurrentPermissions = agentItem.BasePermissions & taskItem.CurrentPermissions;

                agentItem.CurrentPermissions |= 16; // Slam
                agentItem.NextPermissions = taskItem.NextPermissions;
                agentItem.EveryOnePermissions = taskItem.EveryonePermissions & (taskItem.NextPermissions | (uint)PermissionMask.Move);
                agentItem.GroupPermissions = taskItem.GroupPermissions & taskItem.NextPermissions;
            }
            else
            {
                agentItem.BasePermissions = taskItem.BasePermissions;
                agentItem.CurrentPermissions = taskItem.CurrentPermissions;
                agentItem.NextPermissions = taskItem.NextPermissions;
                agentItem.EveryOnePermissions = taskItem.EveryonePermissions;
                agentItem.GroupPermissions = taskItem.GroupPermissions;
            }

            if (!Permissions.BypassPermissions())
            {
                if ((taskItem.CurrentPermissions & (uint)PermissionMask.Copy) == 0)
                    part.Inventory.RemoveInventoryItem(itemId);
            }

            return agentItem;
        }

        /// <summary>
        /// Move the given item in the given prim to a folder in the client's inventory
        /// </summary>
        /// <param name="remoteClient"></param>
        /// <param name="folderID"></param>
        /// <param name="part"></param>
        /// <param name="itemID"></param>
        public InventoryItemBase MoveTaskInventoryItem(IClientAPI remoteClient, UUID folderId, SceneObjectPart part, UUID itemId)
        {
            m_log.DebugFormat(
                "[PRIM INVENTORY]: Adding item {0} from {1} to folder {2} for {3}", 
                itemId, part.Name, folderId, remoteClient.Name);
            
            InventoryItemBase agentItem = CreateAgentInventoryItemFromTask(remoteClient.AgentId, part, itemId);

            if (agentItem == null)
                return null;

            agentItem.Folder = folderId;
            AddInventoryItem(remoteClient, agentItem);
            return agentItem;
        }

        /// <summary>
        /// <see>ClientMoveTaskInventoryItem</see>
        /// </summary>
        /// <param name="remoteClient"></param>
        /// <param name="folderID"></param>
        /// <param name="primLocalID"></param>
        /// <param name="itemID"></param>
        public void ClientMoveTaskInventoryItem(IClientAPI remoteClient, UUID folderId, uint primLocalId, UUID itemId)
        {
            SceneObjectPart part = GetSceneObjectPart(primLocalId);

            if (null == part)
            {
                m_log.WarnFormat(
                    "[PRIM INVENTORY]: " +
                    "Move of inventory item {0} from prim with local id {1} failed because the prim could not be found",
                    itemId, primLocalId);

                return;
            }

            TaskInventoryItem taskItem = part.Inventory.GetInventoryItem(itemId);

            if (null == taskItem)
            {
                m_log.WarnFormat("[PRIM INVENTORY]: Move of inventory item {0} from prim with local id {1} failed"
                    + " because the inventory item could not be found",
                    itemId, primLocalId);

                return;
            }

            TaskInventoryItem item = part.Inventory.GetInventoryItem(itemId);
            if ((item.CurrentPermissions & (uint)PermissionMask.Copy) == 0)
            {
                // If the item to be moved is no copy, we need to be able to
                // edit the prim.
                if (!Permissions.CanEditObjectInventory(part.UUID, remoteClient.AgentId))
                    return;
            }
            else
            {
                // If the item is copiable, then we just need to have perms
                // on it. The delete check is a pure rights check
                if (!Permissions.CanDeleteObject(part.UUID, remoteClient.AgentId))
                    return;
            }

            MoveTaskInventoryItem(remoteClient, folderId, part, itemId);
        }

        /// <summary>
        /// <see>MoveTaskInventoryItem</see>
        /// </summary>
        /// <param name="remoteClient"></param>
        /// <param name="folderID">
        /// The user inventory folder to move (or copy) the item to.  If null, then the most
        /// suitable system folder is used (e.g. the Objects folder for objects).  If there is no suitable folder, then
        /// the item is placed in the user's root inventory folder
        /// </param>
        /// <param name="part"></param>
        /// <param name="itemID"></param>
        public InventoryItemBase MoveTaskInventoryItem(UUID avatarId, UUID folderId, SceneObjectPart part, UUID itemId)
        {
            ScenePresence avatar;

            if (TryGetScenePresence(avatarId, out avatar))
            {
                return MoveTaskInventoryItem(avatar.ControllingClient, folderId, part, itemId);
            }
            else
            {
                InventoryItemBase agentItem = CreateAgentInventoryItemFromTask(avatarId, part, itemId);

                if (agentItem == null)
                    return null;

                agentItem.Folder = folderId;

                AddInventoryItem(agentItem);

                return agentItem;
            }
        }

        /// <summary>
        /// Copy a task (prim) inventory item to another task (prim)
        /// </summary>
        /// <param name="destId"></param>
        /// <param name="part"></param>
        /// <param name="itemId"></param>
        public void MoveTaskInventoryItem(UUID destId, SceneObjectPart part, UUID itemId)
        {
            TaskInventoryItem srcTaskItem = part.Inventory.GetInventoryItem(itemId);

            if (srcTaskItem == null)
            {
                m_log.ErrorFormat(
                    "[PRIM INVENTORY]: Tried to retrieve item ID {0} from prim {1}, {2} for moving"
                        + " but the item does not exist in this inventory",
                    itemId, part.Name, part.UUID);

                return;
            }

            SceneObjectPart destPart = GetSceneObjectPart(destId);

            if (destPart == null)
            {
                m_log.ErrorFormat(
                        "[PRIM INVENTORY]: " +
                        "Could not find prim for ID {0}",
                        destId);
                return;
            }

            // Can't transfer this
            //
            if ((part.OwnerID != destPart.OwnerID) && ((srcTaskItem.CurrentPermissions & (uint)PermissionMask.Transfer) == 0))
                return;

            if (part.OwnerID != destPart.OwnerID && (part.GetEffectiveObjectFlags() & (uint)PrimFlags.AllowInventoryDrop) == 0)
            {
                // object cannot copy items to an object owned by a different owner
                // unless llAllowInventoryDrop has been called

                return;
            }

            // must have both move and modify permission to put an item in an object
            if ((part.OwnerMask & ((uint)PermissionMask.Move | (uint)PermissionMask.Modify)) == 0)
            {
                return;
            }

            TaskInventoryItem destTaskItem = new TaskInventoryItem();

            destTaskItem.ItemID = UUID.Random();
            destTaskItem.CreatorID = srcTaskItem.CreatorID;
            destTaskItem.AssetID = srcTaskItem.AssetID;
            destTaskItem.GroupID = destPart.GroupID;
            destTaskItem.OwnerID = destPart.OwnerID;
            destTaskItem.ParentID = destPart.UUID;
            destTaskItem.ParentPartID = destPart.UUID;

            destTaskItem.BasePermissions = srcTaskItem.BasePermissions;
            destTaskItem.EveryonePermissions = srcTaskItem.EveryonePermissions;
            destTaskItem.GroupPermissions = srcTaskItem.GroupPermissions;
            destTaskItem.CurrentPermissions = srcTaskItem.CurrentPermissions;
            destTaskItem.NextPermissions = srcTaskItem.NextPermissions;
            destTaskItem.Flags = srcTaskItem.Flags;

            if (destPart.OwnerID != part.OwnerID)
            {
                if (Permissions.PropagatePermissions())
                {
                    destTaskItem.CurrentPermissions = srcTaskItem.CurrentPermissions &
                            (srcTaskItem.NextPermissions | (uint)PermissionMask.Move);
                    destTaskItem.GroupPermissions = srcTaskItem.GroupPermissions &
                            (srcTaskItem.NextPermissions | (uint)PermissionMask.Move);
                    destTaskItem.EveryonePermissions = srcTaskItem.EveryonePermissions &
                            (srcTaskItem.NextPermissions | (uint)PermissionMask.Move);
                    destTaskItem.BasePermissions = srcTaskItem.BasePermissions &
                            (srcTaskItem.NextPermissions | (uint)PermissionMask.Move);
                    destTaskItem.CurrentPermissions |= 16; // Slam!
                }
            }

            destTaskItem.Description = srcTaskItem.Description;
            destTaskItem.Name = srcTaskItem.Name;
            destTaskItem.InvType = srcTaskItem.InvType;
            destTaskItem.Type = srcTaskItem.Type;

            destPart.Inventory.AddInventoryItem(destTaskItem, part.OwnerID != destPart.OwnerID);

            if ((srcTaskItem.CurrentPermissions & (uint)PermissionMask.Copy) == 0)
                part.Inventory.RemoveInventoryItem(itemId);

            ScenePresence avatar;

            if (TryGetScenePresence(srcTaskItem.OwnerID, out avatar))
            {
                destPart.GetProperties(avatar.ControllingClient);
            }
        }

        public UUID MoveTaskInventoryItems(UUID destID, string category, SceneObjectPart host, List<UUID> items)
        {
            InventoryFolderBase rootFolder = InventoryService.GetRootFolder(destID);

            UUID newFolderID = UUID.Random();

            InventoryFolderBase newFolder = new InventoryFolderBase(newFolderID, category, destID, -1, rootFolder.ID, rootFolder.Version);
            InventoryService.AddFolder(newFolder);

            foreach (UUID itemID in items)
            {
                InventoryItemBase agentItem = CreateAgentInventoryItemFromTask(destID, host, itemID);

                if (agentItem != null)
                {
                    agentItem.Folder = newFolderID;

                    AddInventoryItem(agentItem);
                }
            }

            ScenePresence avatar = null;
            if (TryGetScenePresence(destID, out avatar))
            {
                //profile.SendInventoryDecendents(avatar.ControllingClient,
                //        profile.RootFolder.ID, true, false);
                //profile.SendInventoryDecendents(avatar.ControllingClient,
                //        newFolderID, false, true);

                SendInventoryUpdate(avatar.ControllingClient, rootFolder, true, false);
                SendInventoryUpdate(avatar.ControllingClient, newFolder, false, true);
            }

            return newFolderID;
        }

        private void SendInventoryUpdate(IClientAPI client, InventoryFolderBase folder, bool fetchFolders, bool fetchItems)
        {
            if (folder == null)
                return;

            // TODO: This code for looking in the folder for the library should be folded somewhere else
            // so that this class doesn't have to know the details (and so that multiple libraries, etc.
            // can be handled transparently).
            InventoryFolderImpl fold = null;
            if (LibraryService != null && LibraryService.LibraryRootFolder != null)
            {
                if ((fold = LibraryService.LibraryRootFolder.FindFolder(folder.ID)) != null)
                {
                    client.SendInventoryFolderDetails(
                        fold.Owner, folder.ID, fold.RequestListOfItems(),
                        fold.RequestListOfFolders(), fold.Version, fetchFolders, fetchItems);
                    return;
                }
            }

            // Fetch the folder contents
            InventoryCollection contents = InventoryService.GetFolderContent(client.AgentId, folder.ID);

            // Fetch the folder itself to get its current version
            InventoryFolderBase containingFolder = new InventoryFolderBase(folder.ID, client.AgentId);
            containingFolder = InventoryService.GetFolder(containingFolder);

            //m_log.DebugFormat("[AGENT INVENTORY]: Sending inventory folder contents ({0} nodes) for \"{1}\" to {2} {3}",
            //    contents.Folders.Count + contents.Items.Count, containingFolder.Name, client.FirstName, client.LastName);

            if (containingFolder != null && containingFolder != null)
                client.SendInventoryFolderDetails(client.AgentId, folder.ID, contents.Items, contents.Folders, containingFolder.Version, fetchFolders, fetchItems);
        }

        /// <summary>
        /// Update an item in a prim (task) inventory.
        /// This method does not handle scripts, <see>RezScript(IClientAPI, UUID, unit)</see>
        /// </summary>
        /// <param name="remoteClient"></param>
        /// <param name="transactionID"></param>
        /// <param name="itemInfo"></param>
        /// <param name="primLocalID"></param>
        public void UpdateTaskInventory(IClientAPI remoteClient, UUID transactionID, TaskInventoryItem itemInfo,
                                        uint primLocalID)
        {
            UUID itemID = itemInfo.ItemID;

            // Find the prim we're dealing with
            SceneObjectPart part = GetSceneObjectPart(primLocalID);

            if (part != null)
            {
                TaskInventoryItem currentItem = part.Inventory.GetInventoryItem(itemID);
                bool allowInventoryDrop = (part.GetEffectiveObjectFlags()
                                           & (uint)PrimFlags.AllowInventoryDrop) != 0;

                // Explicity allow anyone to add to the inventory if the
                // AllowInventoryDrop flag has been set. Don't however let
                // them update an item unless they pass the external checks
                //
                if (!Permissions.CanEditObjectInventory(part.UUID, remoteClient.AgentId)
                    && (currentItem != null || !allowInventoryDrop))
                    return;

                if (currentItem == null)
                {
                    UUID copyID = UUID.Random();
                    if (itemID != UUID.Zero)
                    {
                        InventoryItemBase item = new InventoryItemBase(itemID, remoteClient.AgentId);
                        item = InventoryService.GetItem(item);

                        // Try library
                        if (null == item && LibraryService != null && LibraryService.LibraryRootFolder != null)
                        {
                            item = LibraryService.LibraryRootFolder.FindItem(itemID);
                        }

                        // If we've found the item in the user's inventory or in the library
                        if (item != null)
                        {
                            part.ParentGroup.AddInventoryItem(remoteClient, primLocalID, item, copyID);
                            m_log.InfoFormat(
                                "[PRIM INVENTORY]: Update with item {0} requested of prim {1} for {2}",
                                item.Name, primLocalID, remoteClient.Name);
                            part.GetProperties(remoteClient);
                            if (!Permissions.BypassPermissions())
                            {
                                if ((item.CurrentPermissions & (uint)PermissionMask.Copy) == 0)
                                {
                                    List<UUID> uuids = new List<UUID>();
                                    uuids.Add(itemID);
                                    RemoveInventoryItem(remoteClient, uuids);
                                }
                            }
                        }
                        else
                        {
                            m_log.ErrorFormat(
                                "[PRIM INVENTORY]: Could not find inventory item {0} to update for {1}!",
                                itemID, remoteClient.Name);
                        }
                    }
                }
                else // Updating existing item with new perms etc
                {
                    IAgentAssetTransactions agentTransactions = this.RequestModuleInterface<IAgentAssetTransactions>();
                    if (agentTransactions != null)
                    {
                        agentTransactions.HandleTaskItemUpdateFromTransaction(
                            remoteClient, part, transactionID, currentItem);
                    }

                    // Base ALWAYS has move
                    currentItem.BasePermissions |= (uint)PermissionMask.Move;

                    // Check if we're allowed to mess with permissions
                    if (!Permissions.IsGod(remoteClient.AgentId)) // Not a god
                    {
                        if (remoteClient.AgentId != part.OwnerID) // Not owner
                        {
                            // Friends and group members can't change any perms
                            itemInfo.BasePermissions = currentItem.BasePermissions;
                            itemInfo.EveryonePermissions = currentItem.EveryonePermissions;
                            itemInfo.GroupPermissions = currentItem.GroupPermissions;
                            itemInfo.NextPermissions = currentItem.NextPermissions;
                            itemInfo.CurrentPermissions = currentItem.CurrentPermissions;
                        }
                        else
                        {
                            // Owner can't change base, and can change other
                            // only up to base
                            itemInfo.BasePermissions = currentItem.BasePermissions;
                            itemInfo.EveryonePermissions &= currentItem.BasePermissions;
                            itemInfo.GroupPermissions &= currentItem.BasePermissions;
                            itemInfo.CurrentPermissions &= currentItem.BasePermissions;
                            itemInfo.NextPermissions &= currentItem.BasePermissions;
                        }

                    }

                    // Next ALWAYS has move
                    itemInfo.NextPermissions |= (uint)PermissionMask.Move;

                    if (part.Inventory.UpdateInventoryItem(itemInfo))
                    {
                        part.GetProperties(remoteClient);
                    }
                }
            }
            else
            {
                m_log.WarnFormat(
                    "[PRIM INVENTORY]: " +
                    "Update with item {0} requested of prim {1} for {2} but this prim does not exist",
                    itemID, primLocalID, remoteClient.Name);
            }
        }

        /// <summary>
        /// Rez a script into a prim's inventory, either ex nihilo or from an existing avatar inventory
        /// </summary>
        /// <param name="remoteClient"></param>
        /// <param name="itemID"> </param>
        /// <param name="localID"></param>
        public void RezScript(IClientAPI remoteClient, InventoryItemBase itemBase, UUID transactionID, uint localID)
        {
            UUID itemID = itemBase.ID;
            UUID copyID = UUID.Random();

            if (itemID != UUID.Zero)  // transferred from an avatar inventory to the prim's inventory
            {
                InventoryItemBase item = new InventoryItemBase(itemID, remoteClient.AgentId);
                item = InventoryService.GetItem(item);

                // Try library
                // XXX clumsy, possibly should be one call
                if (null == item && LibraryService != null && LibraryService.LibraryRootFolder != null)
                {
                    item = LibraryService.LibraryRootFolder.FindItem(itemID);
                }

                if (item != null)
                {
                    SceneObjectPart part = GetSceneObjectPart(localID);
                    if (part != null)
                    {
                        if (!Permissions.CanEditObjectInventory(part.UUID, remoteClient.AgentId))
                            return;

                        part.ParentGroup.AddInventoryItem(remoteClient, localID, item, copyID);
                        // TODO: switch to posting on_rez here when scripts
                        // have state in inventory
                        part.Inventory.CreateScriptInstance(copyID, 0, false, DefaultScriptEngine, 0);

                        //                        m_log.InfoFormat("[PRIMINVENTORY]: " +
                        //                                         "Rezzed script {0} into prim local ID {1} for user {2}",
                        //                                         item.inventoryName, localID, remoteClient.Name);
                        part.GetProperties(remoteClient);
                        part.ParentGroup.ResumeScripts();
                    }
                    else
                    {
                        m_log.ErrorFormat(
                            "[PRIM INVENTORY]: " +
                            "Could not rez script {0} into prim local ID {1} for user {2}"
                            + " because the prim could not be found in the region!",
                            item.Name, localID, remoteClient.Name);
                    }
                }
                else
                {
                    m_log.ErrorFormat(
                        "[PRIM INVENTORY]: Could not find script inventory item {0} to rez for {1}!",
                        itemID, remoteClient.Name);
                }
            }
            else  // script has been rezzed directly into a prim's inventory
            {
                SceneObjectPart part = GetSceneObjectPart(itemBase.Folder);
                if (part == null)
                    return;

                if (part.OwnerID != remoteClient.AgentId)
                {
                    // Group permissions
                    if ((part.GroupID == UUID.Zero) || (remoteClient.GetGroupPowers(part.GroupID) == 0) || ((part.GroupMask & (uint)PermissionMask.Modify) == 0))
                        return;
                } else {
                    if ((part.OwnerMask & (uint)PermissionMask.Modify) == 0)
                        return;
                }

                if (!Permissions.CanCreateObjectInventory(
                    itemBase.InvType, part.UUID, remoteClient.AgentId))
                    return;

                AssetBase asset = CreateAsset(itemBase.Name, itemBase.Description, (sbyte)itemBase.AssetType,
                    Encoding.ASCII.GetBytes("default\n{\n    state_entry()\n    {\n        llSay(0, \"Script running\");\n    }\n\n    touch_start(integer num)\n    {\n    }\n}"),
                    remoteClient.AgentId);
                AssetService.Store(asset);

                TaskInventoryItem taskItem = new TaskInventoryItem();

                taskItem.ResetIDs(itemBase.Folder);
                taskItem.ParentID = itemBase.Folder;
                taskItem.CreationDate = (uint)itemBase.CreationDate;
                taskItem.Name = itemBase.Name;
                taskItem.Description = itemBase.Description;
                taskItem.Type = itemBase.AssetType;
                taskItem.InvType = itemBase.InvType;
                taskItem.OwnerID = itemBase.Owner;
                taskItem.CreatorID = itemBase.CreatorIdAsUuid;
                taskItem.BasePermissions = itemBase.BasePermissions;
                taskItem.CurrentPermissions = itemBase.CurrentPermissions;
                taskItem.EveryonePermissions = itemBase.EveryOnePermissions;
                taskItem.GroupPermissions = itemBase.GroupPermissions;
                taskItem.NextPermissions = itemBase.NextPermissions;
                taskItem.GroupID = itemBase.GroupID;
                taskItem.GroupPermissions = 0;
                taskItem.Flags = itemBase.Flags;
                taskItem.PermsGranter = UUID.Zero;
                taskItem.PermsMask = 0;
                taskItem.AssetID = asset.FullID;

                part.Inventory.AddInventoryItem(taskItem, false);
                part.GetProperties(remoteClient);

                part.Inventory.CreateScriptInstance(taskItem, 0, false, DefaultScriptEngine, 0);
                part.ParentGroup.ResumeScripts();
            }
        }

        /// <summary>
        /// Rez a script into a prim's inventory from another prim
        /// </summary>
        /// <param name="remoteClient"></param>
        /// <param name="itemID"> </param>
        /// <param name="localID"></param>
        public void RezScript(UUID srcId, SceneObjectPart srcPart, UUID destId, int pin, int running, int start_param)
        {
            TaskInventoryItem srcTaskItem = srcPart.Inventory.GetInventoryItem(srcId);

            if (srcTaskItem == null)
            {
                m_log.ErrorFormat(
                    "[PRIM INVENTORY]: Tried to retrieve item ID {0} from prim {1}, {2} for rezzing a script but the "
                        + " item does not exist in this inventory",
                    srcId, srcPart.Name, srcPart.UUID);

                return;
            }

            SceneObjectPart destPart = GetSceneObjectPart(destId);

            if (destPart == null)
            {
                m_log.ErrorFormat(
                        "[PRIM INVENTORY]: " +
                        "Could not find script for ID {0}",
                        destId);
                return;
            }
        
            // Must own the object, and have modify rights
            if (srcPart.OwnerID != destPart.OwnerID)
            {
                // Group permissions
                if ((destPart.GroupID == UUID.Zero) || (destPart.GroupID != srcPart.GroupID) ||
                    ((destPart.GroupMask & (uint)PermissionMask.Modify) == 0))
                    return;
            } else {
                if ((destPart.OwnerMask & (uint)PermissionMask.Modify) == 0)
                    return;
            }

            if (destPart.ScriptAccessPin != pin)
            {
                m_log.WarnFormat(
                        "[PRIM INVENTORY]: " +
                        "Script in object {0} : {1}, attempted to load script {2} : {3} into object {4} : {5} with invalid pin {6}",
                        srcPart.Name, srcId, srcTaskItem.Name, srcTaskItem.ItemID, destPart.Name, destId, pin);
                // the LSL Wiki says we are supposed to shout on the DEBUG_CHANNEL -
                //   "Object: Task Object trying to illegally load script onto task Other_Object!"
                // How do we shout from in here?
                return;
            }

            TaskInventoryItem destTaskItem = new TaskInventoryItem();

            destTaskItem.ItemID = UUID.Random();
            destTaskItem.CreatorID = srcTaskItem.CreatorID;
            destTaskItem.AssetID = srcTaskItem.AssetID;
            destTaskItem.GroupID = destPart.GroupID;
            destTaskItem.OwnerID = destPart.OwnerID;
            destTaskItem.ParentID = destPart.UUID;
            destTaskItem.ParentPartID = destPart.UUID;

            destTaskItem.BasePermissions = srcTaskItem.BasePermissions;
            destTaskItem.EveryonePermissions = srcTaskItem.EveryonePermissions;
            destTaskItem.GroupPermissions = srcTaskItem.GroupPermissions;
            destTaskItem.CurrentPermissions = srcTaskItem.CurrentPermissions;
            destTaskItem.NextPermissions = srcTaskItem.NextPermissions;
            destTaskItem.Flags = srcTaskItem.Flags;

            if (destPart.OwnerID != srcPart.OwnerID)
            {
                if (Permissions.PropagatePermissions())
                {
                    destTaskItem.CurrentPermissions = srcTaskItem.CurrentPermissions &
                            srcTaskItem.NextPermissions;
                    destTaskItem.GroupPermissions = srcTaskItem.GroupPermissions &
                            srcTaskItem.NextPermissions;
                    destTaskItem.EveryonePermissions = srcTaskItem.EveryonePermissions &
                            srcTaskItem.NextPermissions;
                    destTaskItem.BasePermissions = srcTaskItem.BasePermissions &
                            srcTaskItem.NextPermissions;
                    destTaskItem.CurrentPermissions |= 16; // Slam!
                }
            }

            destTaskItem.Description = srcTaskItem.Description;
            destTaskItem.Name = srcTaskItem.Name;
            destTaskItem.InvType = srcTaskItem.InvType;
            destTaskItem.Type = srcTaskItem.Type;

            destPart.Inventory.AddInventoryItemExclusive(destTaskItem, false);

            if (running > 0)
            {
                destPart.Inventory.CreateScriptInstance(destTaskItem, start_param, false, DefaultScriptEngine, 0);
            }

            destPart.ParentGroup.ResumeScripts();

            ScenePresence avatar;

            if (TryGetScenePresence(srcTaskItem.OwnerID, out avatar))
            {
                destPart.GetProperties(avatar.ControllingClient);
            }
        }

          /// <summary>
        /// Called when one or more objects are removed from the environment into inventory.
        /// </summary>
        /// <param name="remoteClient"></param>
        /// <param name="localID"></param>
        /// <param name="groupID"></param>
        /// <param name="action"></param>
        /// <param name="destinationID"></param>
        public virtual void DeRezObject(IClientAPI remoteClient, List<uint> localIDs,
                UUID groupID, DeRezAction action, UUID destinationID)
        {
            foreach (uint localID in localIDs)
            {
                DeRezObject(remoteClient, localID, groupID, action, destinationID);
            }
        }

        /// <summary>
        /// Called when an object is removed from the environment into inventory.
        /// </summary>
        /// <param name="remoteClient"></param>
        /// <param name="localID"></param>
        /// <param name="groupID"></param>
        /// <param name="action"></param>
        /// <param name="destinationID"></param>
        public virtual void DeRezObject(IClientAPI remoteClient, uint localID,
                UUID groupID, DeRezAction action, UUID destinationID)
        {
            DeRezObjects(remoteClient, new List<uint>() { localID} , groupID, action, destinationID);
        }

        public virtual void DeRezObjects(IClientAPI remoteClient, List<uint> localIDs,
                UUID groupID, DeRezAction action, UUID destinationID)
        {
            // First, see of we can perform the requested action and
            // build a list of eligible objects
            List<uint> deleteIDs = new List<uint>();
            List<SceneObjectGroup> deleteGroups = new List<SceneObjectGroup>();

            // Start with true for both, then remove the flags if objects
            // that we can't derez are part of the selection
            bool permissionToTake = true;
            bool permissionToTakeCopy = true;
            bool permissionToDelete = true;

            foreach (uint localID in localIDs)
            {
                // Invalid id
                SceneObjectPart part = GetSceneObjectPart(localID);
                if (part == null)
                {
                    //Client still thinks the object exists, kill it
                    SendKillObject(localID);
                    continue;
                }

                // Already deleted by someone else
                if (part.ParentGroup == null || part.ParentGroup.IsDeleted)
                {
                    //Client still thinks the object exists, kill it
                    SendKillObject(localID);
                    continue;
                }

                // Can't delete child prims
                if (part != part.ParentGroup.RootPart)
                    continue;

                SceneObjectGroup grp = part.ParentGroup;

                deleteIDs.Add(localID);
                deleteGroups.Add(grp);

                // Force a database backup/update on this SceneObjectGroup
                // So that we know the database is upto date,
                // for when deleting the object from it
                ForceSceneObjectBackup(grp);

                if (remoteClient == null)
                {
                    // Autoreturn has a null client. Nothing else does. So
                    // allow only returns
                    if (action != DeRezAction.Return)
                        return;

                    permissionToTakeCopy = false;
                }
                else
                {
                    if (action == DeRezAction.TakeCopy)
                    {
                        if (!Permissions.CanTakeCopyObject(grp.UUID, remoteClient.AgentId))
                            permissionToTakeCopy = false;
                    }
                    else
                    {
                        permissionToTakeCopy = false;
                    }
                    if (!Permissions.CanTakeObject(grp.UUID, remoteClient.AgentId))
                        permissionToTake = false;

                    if (!Permissions.CanDeleteObject(grp.UUID, remoteClient.AgentId))
                        permissionToDelete = false;
                }
            }

            // Handle god perms
            if ((remoteClient != null) && Permissions.IsGod(remoteClient.AgentId))
            {
                permissionToTake = true;
                permissionToTakeCopy = true;
                permissionToDelete = true;
            }

            // If we're re-saving, we don't even want to delete
            if (action == DeRezAction.SaveToExistingUserInventoryItem)
                permissionToDelete = false;

            // if we want to take a copy, we also don't want to delete
            // Note: after this point, the permissionToTakeCopy flag
            // becomes irrelevant. It already includes the permissionToTake
            // permission and after excluding no copy items here, we can
            // just use that.
            if (action == DeRezAction.TakeCopy)
            {
                // If we don't have permission, stop right here
                if (!permissionToTakeCopy)
                    return;

                permissionToTake = true;
                // Don't delete
                permissionToDelete = false;
            }

            if (action == DeRezAction.Return)
            {
                if (remoteClient != null)
                {
                    if (Permissions.CanReturnObjects(
                                    null,
                                    remoteClient.AgentId,
                                    deleteGroups))
                    {
                        permissionToTake = true;
                        permissionToDelete = true;

                        foreach (SceneObjectGroup g in deleteGroups)
                        {
                            AddReturn(g.OwnerID, g.Name, g.AbsolutePosition, "parcel owner return");
                        }
                    }
                }
                else // Auto return passes through here with null agent
                {
                    permissionToTake = true;
                    permissionToDelete = true;
                }
            }

            if (permissionToTake)
            {
                m_asyncSceneObjectDeleter.DeleteToInventory(
                        action, destinationID, deleteGroups, remoteClient,
                        permissionToDelete);
            }
            else if (permissionToDelete)
            {
                foreach (SceneObjectGroup g in deleteGroups)
                    DeleteSceneObject(g, false);
            }
        }

        public UUID attachObjectAssetStore(IClientAPI remoteClient, SceneObjectGroup grp, UUID AgentId, out UUID itemID)
        {
            itemID = UUID.Zero;
            if (grp != null)
            {
                Vector3 inventoryStoredPosition = new Vector3
                       (((grp.AbsolutePosition.X > (int)Constants.RegionSize)
                             ? 250
                             : grp.AbsolutePosition.X)
                        ,
                        (grp.AbsolutePosition.X > (int)Constants.RegionSize)
                            ? 250
                            : grp.AbsolutePosition.X,
                        grp.AbsolutePosition.Z);

                Vector3 originalPosition = grp.AbsolutePosition;

                grp.AbsolutePosition = inventoryStoredPosition;

                string sceneObjectXml = SceneObjectSerializer.ToOriginalXmlFormat(grp);

                grp.AbsolutePosition = originalPosition;

                AssetBase asset = CreateAsset(
                    grp.GetPartName(grp.LocalId),
                    grp.GetPartDescription(grp.LocalId),
                    (sbyte)AssetType.Object,
                    Utils.StringToBytes(sceneObjectXml),
                    remoteClient.AgentId);
                AssetService.Store(asset);

                InventoryItemBase item = new InventoryItemBase();
                item.CreatorId = grp.RootPart.CreatorID.ToString();
                item.Owner = remoteClient.AgentId;
                item.ID = UUID.Random();
                item.AssetID = asset.FullID;
                item.Description = asset.Description;
                item.Name = asset.Name;
                item.AssetType = asset.Type;
                item.InvType = (int)InventoryType.Object;

                InventoryFolderBase folder = InventoryService.GetFolderForType(remoteClient.AgentId, AssetType.Object);
                if (folder != null)
                    item.Folder = folder.ID;
                else // oopsies
                    item.Folder = UUID.Zero;

                if ((remoteClient.AgentId != grp.RootPart.OwnerID) && Permissions.PropagatePermissions())
                {
                    item.BasePermissions = grp.RootPart.NextOwnerMask;
                    item.CurrentPermissions = grp.RootPart.NextOwnerMask;
                    item.NextPermissions = grp.RootPart.NextOwnerMask;
                    item.EveryOnePermissions = grp.RootPart.EveryoneMask & grp.RootPart.NextOwnerMask;
                    item.GroupPermissions = grp.RootPart.GroupMask & grp.RootPart.NextOwnerMask;
                }
                else
                {
                    item.BasePermissions = grp.RootPart.BaseMask;
                    item.CurrentPermissions = grp.RootPart.OwnerMask;
                    item.NextPermissions = grp.RootPart.NextOwnerMask;
                    item.EveryOnePermissions = grp.RootPart.EveryoneMask;
                    item.GroupPermissions = grp.RootPart.GroupMask;
                }
                item.CreationDate = Util.UnixTimeSinceEpoch();

                // sets itemID so client can show item as 'attached' in inventory
                grp.SetFromItemID(item.ID);

                if (AddInventoryItem(item))
                    remoteClient.SendInventoryItemCreateUpdate(item, 0);
                else
                    m_dialogModule.SendAlertToUser(remoteClient, "Operation failed");

                itemID = item.ID;
                return item.AssetID;
            }
            return UUID.Zero;
        }

        /// <summary>
        /// Event Handler Rez an object into a scene
        /// Calls the non-void event handler
        /// </summary>
        /// <param name="remoteClient"></param>
        /// <param name="itemID"></param>
        /// <param name="RayEnd"></param>
        /// <param name="RayStart"></param>
        /// <param name="RayTargetID"></param>
        /// <param name="BypassRayCast"></param>
        /// <param name="RayEndIsIntersection"></param>
        /// <param name="EveryoneMask"></param>
        /// <param name="GroupMask"></param>
        /// <param name="RezSelected"></param>
        /// <param name="RemoveItem"></param>
        /// <param name="fromTaskID"></param>
        public virtual void RezObject(IClientAPI remoteClient, UUID itemID, Vector3 RayEnd, Vector3 RayStart,
                                    UUID RayTargetID, byte BypassRayCast, bool RayEndIsIntersection,
                                    bool RezSelected, bool RemoveItem, UUID fromTaskID)
        {
            IInventoryAccessModule invAccess = RequestModuleInterface<IInventoryAccessModule>();
            if (invAccess != null)
                invAccess.RezObject(
                    remoteClient, itemID, RayEnd, RayStart, RayTargetID, BypassRayCast, RayEndIsIntersection,
                    RezSelected, RemoveItem, fromTaskID, false);
        }
        
        /// <summary>
        /// Rez an object into the scene from a prim's inventory.
        /// </summary>
        /// <param name="sourcePart"></param>
        /// <param name="item"></param>
        /// <param name="pos"></param>
        /// <param name="rot"></param>
        /// <param name="vel"></param>
        /// <param name="param"></param>
        /// <returns>The SceneObjectGroup rezzed or null if rez was unsuccessful</returns>
        public virtual SceneObjectGroup RezObject(
            SceneObjectPart sourcePart, TaskInventoryItem item,
            Vector3 pos, Quaternion rot, Vector3 vel, int param)
        {
            if (null == item)
                return null;
            
            SceneObjectGroup group = sourcePart.Inventory.GetRezReadySceneObject(item);
            
            if (null == group)
                return null;
            
            if (!Permissions.CanRezObject(group.PrimCount, item.OwnerID, pos))
                return null;            

            if (!Permissions.BypassPermissions())
            {
                if ((item.CurrentPermissions & (uint)PermissionMask.Copy) == 0)
                    sourcePart.Inventory.RemoveInventoryItem(item.ItemID);
            }
                        
            AddNewSceneObject(group, true, pos, rot, vel);
            
            // We can only call this after adding the scene object, since the scene object references the scene
            // to find out if scripts should be activated at all.
            group.CreateScriptInstances(param, true, DefaultScriptEngine, 3);
            
            group.ScheduleGroupForFullUpdate();
        
            return group;
        }

        public virtual bool returnObjects(SceneObjectGroup[] returnobjects, UUID AgentId)
        {
            foreach (SceneObjectGroup grp in returnobjects)
            {
                AddReturn(grp.OwnerID, grp.Name, grp.AbsolutePosition, "parcel owner return");
                DeRezObject(null, grp.RootPart.LocalId,
                        grp.RootPart.GroupID, DeRezAction.Return, UUID.Zero);
            }

            return true;
        }

        public void SetScriptRunning(IClientAPI controllingClient, UUID objectID, UUID itemID, bool running)
        {
            SceneObjectPart part = GetSceneObjectPart(objectID);
            if (part == null)
                return;

            if (running)
                EventManager.TriggerStartScript(part.LocalId, itemID);
            else
                EventManager.TriggerStopScript(part.LocalId, itemID);
        }

        public void GetScriptRunning(IClientAPI controllingClient, UUID objectID, UUID itemID)
        {
            EventManager.TriggerGetScriptRunning(controllingClient, objectID, itemID);
        }

        void ObjectOwner(IClientAPI remoteClient, UUID ownerID, UUID groupID, List<uint> localIDs)
        {
            if (!Permissions.IsGod(remoteClient.AgentId))
            {
                if (ownerID != UUID.Zero)
                    return;
                
                if (!Permissions.CanDeedObject(remoteClient.AgentId, groupID))
                    return;
            }

            List<SceneObjectGroup> groups = new List<SceneObjectGroup>();

            foreach (uint localID in localIDs)
            {
                SceneObjectPart part = GetSceneObjectPart(localID);
                if (!groups.Contains(part.ParentGroup))
                    groups.Add(part.ParentGroup);
            }

            foreach (SceneObjectGroup sog in groups)
            {
                if (ownerID != UUID.Zero)
                {
                    sog.SetOwnerId(ownerID);
                    sog.SetGroup(groupID, remoteClient);
                    sog.ScheduleGroupForFullUpdate();

                    List<SceneObjectPart> partList = null;
                    lock (sog.Children)
                        partList = new List<SceneObjectPart>(sog.Children.Values);                    
                    
                    foreach (SceneObjectPart child in partList)
                        child.Inventory.ChangeInventoryOwner(ownerID);
                }
                else
                {
                    if (!Permissions.CanEditObject(sog.UUID, remoteClient.AgentId))
                        continue;

                    if (sog.GroupID != groupID)
                        continue;
                    
                    List<SceneObjectPart> partList = null;
                    lock (sog.Children)
                        partList = new List<SceneObjectPart>(sog.Children.Values);                    

                    foreach (SceneObjectPart child in partList)
                    {
                        child.LastOwnerID = child.OwnerID;
                        child.Inventory.ChangeInventoryOwner(groupID);
                    }

                    sog.SetOwnerId(groupID);
                    sog.ApplyNextOwnerPermissions();
                }                
            }

            foreach (uint localID in localIDs)
            {
                SceneObjectPart part = GetSceneObjectPart(localID);
                part.GetProperties(remoteClient);
            }
        }

        public void DelinkObjects(List<uint> primIds, IClientAPI client)
        {
            List<SceneObjectPart> parts = new List<SceneObjectPart>();

            foreach (uint localID in primIds)
            {
                SceneObjectPart part = GetSceneObjectPart(localID);

                if (part == null)
                    continue;

                if (Permissions.CanDelinkObject(client.AgentId, part.ParentGroup.RootPart.UUID))
                    parts.Add(part);
            }

            m_sceneGraph.DelinkObjects(parts);
        }

        public void LinkObjects(IClientAPI client, uint parentPrimId, List<uint> childPrimIds)
        {
            List<UUID> owners = new List<UUID>();

            List<SceneObjectPart> children = new List<SceneObjectPart>();
            SceneObjectPart root = GetSceneObjectPart(parentPrimId);

            if (root == null)
            {
                m_log.DebugFormat("[LINK]: Can't find linkset root prim {0}", parentPrimId);
                return;
            }

            if (!Permissions.CanLinkObject(client.AgentId, root.ParentGroup.RootPart.UUID))
            {
                m_log.DebugFormat("[LINK]: Refusing link. No permissions on root prim");
                return;
            }

            foreach (uint localID in childPrimIds)
            {
                SceneObjectPart part = GetSceneObjectPart(localID);

                if (part == null)
                    continue;

                if (!owners.Contains(part.OwnerID))
                    owners.Add(part.OwnerID);

                if (Permissions.CanLinkObject(client.AgentId, part.ParentGroup.RootPart.UUID))
                    children.Add(part);
            }

            // Must be all one owner
            //
            if (owners.Count > 1)
            {
                m_log.DebugFormat("[LINK]: Refusing link. Too many owners");
                return;
            }

            if (children.Count == 0)
            {
                m_log.DebugFormat("[LINK]: Refusing link. No permissions to link any of the children");
                return;
            }

            m_sceneGraph.LinkObjects(root, children);
        }
    }
}<|MERGE_RESOLUTION|>--- conflicted
+++ resolved
@@ -98,53 +98,22 @@
         /// <param name="item"></param>
         public bool AddInventoryItem(InventoryItemBase item)
         {
-<<<<<<< HEAD
             InventoryFolderBase folder;
 
             if (item.Folder == UUID.Zero)
             {
-                folder = InventoryService.GetFolderForType(AgentID, (AssetType)item.AssetType);
+                folder = InventoryService.GetFolderForType(item.Owner, (AssetType)item.AssetType);
                 if (folder == null)
                 {
-                    folder = InventoryService.GetRootFolder(AgentID);
+                    folder = InventoryService.GetRootFolder(item.Owner);
 
                     if (folder == null)
-                        return;
+                        return false;
                 }
 
                 item.Folder = folder.ID;
             }
 
-=======
-            if (UUID.Zero == item.Folder)
-            {
-                InventoryFolderBase f = InventoryService.GetFolderForType(item.Owner, (AssetType)item.AssetType);
-                if (f != null)
-                {
-//                    m_log.DebugFormat(
-//                        "[LOCAL INVENTORY SERVICES CONNECTOR]: Found folder {0} type {1} for item {2}", 
-//                        f.Name, (AssetType)f.Type, item.Name);
-                    
-                    item.Folder = f.ID;
-                }
-                else
-                {
-                    f = InventoryService.GetRootFolder(item.Owner);
-                    if (f != null)
-                    {
-                        item.Folder = f.ID;
-                    }
-                    else
-                    {
-                        m_log.WarnFormat(
-                            "[AGENT INVENTORY]: Could not find root folder for {0} when trying to add item {1} with no parent folder specified",
-                            item.Owner, item.Name);
-                        return false;
-                    }
-                }
-            }
-            
->>>>>>> 6a0a878f
             if (InventoryService.AddItem(item))
             {
                 int userlevel = 0;
