--- conflicted
+++ resolved
@@ -145,7 +145,6 @@
             Util.FireAndForget(delegate(object x) {
                 lock (m_avatars)
                 {
-<<<<<<< HEAD
                     scene.AuthenticateHandler.AddNewCircuit(npcAvatar.CircuitCode, acd);
                     scene.AddNewClient(npcAvatar, PresenceType.Npc);
 
@@ -156,39 +155,23 @@
                             "[NPC MODULE]: Successfully retrieved scene presence for NPC {0} {1}", sp.Name, sp.UUID);
 
                         sp.CompleteMovement(npcAvatar, false);
+                        m_avatars.Add(npcAvatar.AgentId, npcAvatar);
                     }
                     else
                     {
                         m_log.WarnFormat("[NPC MODULE]: Could not find scene presence for NPC {0} {1}", sp.Name, sp.UUID);
+                        npcAvatar.AgentId = UUID.Zero;
                     }
 
-                    m_avatars.Add(npcAvatar.AgentId, npcAvatar);
                 }
                 ev.Set();
             });
 
             ev.WaitOne();
 
-            m_log.DebugFormat("[NPC MODULE]: Created NPC with id {0}", npcAvatar.AgentId);
+//            m_log.DebugFormat("[NPC MODULE]: Created NPC with id {0}", npcAvatar.AgentId);
 
             return npcAvatar.AgentId;
-=======
-//                    m_log.DebugFormat(
-//                        "[NPC MODULE]: Successfully retrieved scene presence for NPC {0} {1}", sp.Name, sp.UUID);
-
-                    sp.CompleteMovement(npcAvatar, false);
-                    m_avatars.Add(npcAvatar.AgentId, npcAvatar);
-                    m_log.DebugFormat("[NPC MODULE]: Created NPC with id {0}", npcAvatar.AgentId);
-
-                    return npcAvatar.AgentId;
-                }
-                else
-                {
-                    m_log.WarnFormat("[NPC MODULE]: Could not find scene presence for NPC {0} {1}", sp.Name, sp.UUID);
-                    return UUID.Zero;
-                }
-            }
->>>>>>> 7273e059
         }
 
         public bool MoveToTarget(UUID agentID, Scene scene, Vector3 pos, bool noFly, bool landAtTarget)
