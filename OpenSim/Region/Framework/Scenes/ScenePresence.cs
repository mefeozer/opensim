/*
 * Copyright (c) Contributors, http://opensimulator.org/
 * See CONTRIBUTORS.TXT for a full list of copyright holders.
 *
 * Redistribution and use in source and binary forms, with or without
 * modification, are permitted provided that the following conditions are met:
 *     * Redistributions of source code must retain the above copyright
 *       notice, this list of conditions and the following disclaimer.
 *     * Redistributions in binary form must reproduce the above copyright
 *       notice, this list of conditions and the following disclaimer in the
 *       documentation and/or other materials provided with the distribution.
 *     * Neither the name of the OpenSimulator Project nor the
 *       names of its contributors may be used to endorse or promote products
 *       derived from this software without specific prior written permission.
 *
 * THIS SOFTWARE IS PROVIDED BY THE DEVELOPERS ``AS IS'' AND ANY
 * EXPRESS OR IMPLIED WARRANTIES, INCLUDING, BUT NOT LIMITED TO, THE IMPLIED
 * WARRANTIES OF MERCHANTABILITY AND FITNESS FOR A PARTICULAR PURPOSE ARE
 * DISCLAIMED. IN NO EVENT SHALL THE CONTRIBUTORS BE LIABLE FOR ANY
 * DIRECT, INDIRECT, INCIDENTAL, SPECIAL, EXEMPLARY, OR CONSEQUENTIAL DAMAGES
 * (INCLUDING, BUT NOT LIMITED TO, PROCUREMENT OF SUBSTITUTE GOODS OR SERVICES;
 * LOSS OF USE, DATA, OR PROFITS; OR BUSINESS INTERRUPTION) HOWEVER CAUSED AND
 * ON ANY THEORY OF LIABILITY, WHETHER IN CONTRACT, STRICT LIABILITY, OR TORT
 * (INCLUDING NEGLIGENCE OR OTHERWISE) ARISING IN ANY WAY OUT OF THE USE OF THIS
 * SOFTWARE, EVEN IF ADVISED OF THE POSSIBILITY OF SUCH DAMAGE.
 */

using System;
using System.Xml;
using System.Collections.Generic;
using System.Reflection;
using System.Timers;
using OpenMetaverse;
using log4net;
using OpenSim.Framework;
using OpenSim.Framework.Client;
using OpenSim.Region.Framework.Interfaces;
using OpenSim.Region.Framework.Scenes.Animation;
using OpenSim.Region.Framework.Scenes.Types;
using OpenSim.Region.Physics.Manager;
using GridRegion = OpenSim.Services.Interfaces.GridRegion;
using OpenSim.Services.Interfaces;

namespace OpenSim.Region.Framework.Scenes
{
    enum ScriptControlled : uint
    {
        CONTROL_ZERO = 0,
        CONTROL_FWD = 1,
        CONTROL_BACK = 2,
        CONTROL_LEFT = 4,
        CONTROL_RIGHT = 8,
        CONTROL_UP = 16,
        CONTROL_DOWN = 32,
        CONTROL_ROT_LEFT = 256,
        CONTROL_ROT_RIGHT = 512,
        CONTROL_LBUTTON = 268435456,
        CONTROL_ML_LBUTTON = 1073741824
    }

    struct ScriptControllers
    {
        public UUID itemID;
        public uint objID;
        public ScriptControlled ignoreControls;
        public ScriptControlled eventControls;
    }

    public delegate void SendCourseLocationsMethod(UUID scene, ScenePresence presence);

    public class ScenePresence : EntityBase, ISceneEntity
    {
//        ~ScenePresence()
//        {
//            m_log.Debug("[ScenePresence] Destructor called");
//        }
        
        private static readonly ILog m_log = LogManager.GetLogger(MethodBase.GetCurrentMethod().DeclaringType);

        private static readonly byte[] BAKE_INDICES = new byte[] { 8, 9, 10, 11, 19, 20 };
//        private static readonly byte[] DEFAULT_TEXTURE = AvatarAppearance.GetDefaultTexture().GetBytes();
        private static readonly Array DIR_CONTROL_FLAGS = Enum.GetValues(typeof(Dir_ControlFlags));
        private static readonly Vector3 HEAD_ADJUSTMENT = new Vector3(0f, 0f, 0.3f);
        
        /// <summary>
        /// Experimentally determined "fudge factor" to make sit-target positions
        /// the same as in SecondLife. Fudge factor was tested for 36 different
        /// test cases including prims of type box, sphere, cylinder, and torus,
        /// with varying parameters for sit target location, prim size, prim
        /// rotation, prim cut, prim twist, prim taper, and prim shear. See mantis
        /// issue #1716
        /// </summary>
//        private static readonly Vector3 SIT_TARGET_ADJUSTMENT = new Vector3(0.1f, 0.0f, 0.3f);
		// Value revised by KF 091121 by comparison with SL.
        private static readonly Vector3 SIT_TARGET_ADJUSTMENT = new Vector3(0.0f, 0.0f, 0.418f);

        public UUID currentParcelUUID = UUID.Zero;

        private ISceneViewer m_sceneViewer;

        /// <value>
        /// The animator for this avatar
        /// </value>
        public ScenePresenceAnimator Animator
        {
            get { return m_animator; }
        }
        protected ScenePresenceAnimator m_animator;

        /// <value>
        /// The scene objects attached to this avatar.  Do not change this list directly - use methods such as
        /// AddAttachment() and RemoveAttachment().  Lock this list when performing any read operations upon it.
        /// </value>
        public List<SceneObjectGroup> Attachments
        {
            get { return m_attachments; }
        }
        protected List<SceneObjectGroup> m_attachments = new List<SceneObjectGroup>();

        private Dictionary<UUID, ScriptControllers> scriptedcontrols = new Dictionary<UUID, ScriptControllers>();
        private ScriptControlled IgnoredControls = ScriptControlled.CONTROL_ZERO;
        private ScriptControlled LastCommands = ScriptControlled.CONTROL_ZERO;
        private bool MouseDown = false;
        private SceneObjectGroup proxyObjectGroup;
        //private SceneObjectPart proxyObjectPart = null;
        public Vector3 lastKnownAllowedPosition;
        public bool sentMessageAboutRestrictedParcelFlyingDown;
        public Vector4 CollisionPlane = Vector4.UnitW;
        
		private Vector3 m_avInitialPos;		// used to calculate unscripted sit rotation
		private Vector3 m_avUnscriptedSitPos;	// for non-scripted prims
        private Vector3 m_lastPosition;
        private Vector3 m_lastWorldPosition;
        private Quaternion m_lastRotation;
        private Vector3 m_lastVelocity;
        //private int m_lastTerseSent;

        private bool m_updateflag;
        private byte m_movementflag;
        private Vector3? m_forceToApply;
        private uint m_requestedSitTargetID;
        private UUID m_requestedSitTargetUUID;

        private SendCourseLocationsMethod m_sendCourseLocationsMethod;

        private bool m_startAnimationSet;

        //private Vector3 m_requestedSitOffset = new Vector3();

        private Vector3 m_LastFinitePos;

        private float m_sitAvatarHeight = 2.0f;

        private int m_godLevel;
        private int m_userLevel;

        private bool m_invulnerable = true;

        private Vector3 m_lastChildAgentUpdatePosition;
        private Vector3 m_lastChildAgentUpdateCamPosition;

        private int m_perfMonMS;

        private bool m_setAlwaysRun;
        private bool m_forceFly;
        private bool m_flyDisabled;

        private float m_speedModifier = 1.0f;

        private Quaternion m_bodyRot= Quaternion.Identity;

        private Quaternion m_bodyRotPrevious = Quaternion.Identity;

        private const int LAND_VELOCITYMAG_MAX = 12;

        public bool IsRestrictedToRegion;

        public string JID = String.Empty;

        // Agent moves with a PID controller causing a force to be exerted.
        private bool m_newCoarseLocations = true;
        private float m_health = 100f;

        // Default AV Height
        private float m_avHeight = 127.0f;

        protected RegionInfo m_regionInfo;
        protected ulong crossingFromRegion;

        private readonly Vector3[] Dir_Vectors = new Vector3[11];
        private bool m_isNudging = false;

        // Position of agent's camera in world (region cordinates)
        protected Vector3 m_CameraCenter;
        protected Vector3 m_lastCameraCenter;

        protected Timer m_reprioritization_timer;
        protected bool m_reprioritizing;
        protected bool m_reprioritization_called;

        // Use these three vectors to figure out what the agent is looking at
        // Convert it to a Matrix and/or Quaternion
        protected Vector3 m_CameraAtAxis;
        protected Vector3 m_CameraLeftAxis;
        protected Vector3 m_CameraUpAxis;
        private AgentManager.ControlFlags m_AgentControlFlags;
        private Quaternion m_headrotation = Quaternion.Identity;
        private byte m_state;

        //Reuse the Vector3 instead of creating a new one on the UpdateMovement method
//        private Vector3 movementvector;

        private bool m_autopilotMoving;
        private Vector3 m_autoPilotTarget;
        private bool m_sitAtAutoTarget;
        private Vector3 m_initialSitTarget = Vector3.Zero;		//KF: First estimate of where to sit

        private string m_nextSitAnimation = String.Empty;

        //PauPaw:Proper PID Controler for autopilot************
        private bool m_moveToPositionInProgress;
        private Vector3 m_moveToPositionTarget;

        private bool m_followCamAuto;

        private int m_movementUpdateCount;
        private int m_lastColCount = -1;		//KF: Look for Collision chnages
        private int m_updateCount = 0;			//KF: Update Anims for a while
        private static readonly int UPDATE_COUNT = 10;		// how many frames to update for
        private const int NumMovementsBetweenRayCast = 5;

        private bool CameraConstraintActive;
        //private int m_moveToPositionStateStatus;
        //*****************************************************

        // Agent's Draw distance.
        protected float m_DrawDistance;

        protected AvatarAppearance m_appearance;

        // neighbouring regions we have enabled a child agent in
        // holds the seed cap for the child agent in that region
        private Dictionary<ulong, string> m_knownChildRegions = new Dictionary<ulong, string>();

        /// <summary>
        /// Implemented Control Flags
        /// </summary>
        private enum Dir_ControlFlags
        {
            DIR_CONTROL_FLAG_FORWARD = AgentManager.ControlFlags.AGENT_CONTROL_AT_POS,
            DIR_CONTROL_FLAG_BACK = AgentManager.ControlFlags.AGENT_CONTROL_AT_NEG,
            DIR_CONTROL_FLAG_LEFT = AgentManager.ControlFlags.AGENT_CONTROL_LEFT_POS,
            DIR_CONTROL_FLAG_RIGHT = AgentManager.ControlFlags.AGENT_CONTROL_LEFT_NEG,
            DIR_CONTROL_FLAG_UP = AgentManager.ControlFlags.AGENT_CONTROL_UP_POS,
            DIR_CONTROL_FLAG_DOWN = AgentManager.ControlFlags.AGENT_CONTROL_UP_NEG,
            DIR_CONTROL_FLAG_FORWARD_NUDGE = AgentManager.ControlFlags.AGENT_CONTROL_NUDGE_AT_POS,
            DIR_CONTROL_FLAG_BACK_NUDGE = AgentManager.ControlFlags.AGENT_CONTROL_NUDGE_AT_NEG,
            DIR_CONTROL_FLAG_LEFT_NUDGE = AgentManager.ControlFlags.AGENT_CONTROL_NUDGE_LEFT_POS,
            DIR_CONTROL_FLAG_RIGHT_NUDGE = AgentManager.ControlFlags.AGENT_CONTROL_NUDGE_LEFT_NEG,
            DIR_CONTROL_FLAG_DOWN_NUDGE = AgentManager.ControlFlags.AGENT_CONTROL_NUDGE_UP_NEG
        }
        
        /// <summary>
        /// Position at which a significant movement was made
        /// </summary>
        private Vector3 posLastSignificantMove;

        // For teleports and crossings callbacks
        string m_callbackURI;
        UUID m_originRegionID;

        ulong m_rootRegionHandle;

        /// <value>
        /// Script engines present in the scene
        /// </value>
        private IScriptModule[] m_scriptEngines;

        #region Properties

        /// <summary>
        /// Physical scene representation of this Avatar.
        /// </summary>
        public PhysicsActor PhysicsActor
        {
            set { m_physicsActor = value; }
            get { return m_physicsActor; }
        }

        public byte MovementFlag
        {
            set { m_movementflag = value; }
            get { return m_movementflag; }
        }

        public bool Updated
        {
            set { m_updateflag = value; }
            get { return m_updateflag; }
        }

        public bool Invulnerable
        {
            set { m_invulnerable = value; }
            get { return m_invulnerable; }
        }

        public int UserLevel
        {
            get { return m_userLevel; }
        }

        public int GodLevel
        {
            get { return m_godLevel; }
        }

        public ulong RegionHandle
        {
            get { return m_rootRegionHandle; }
        }

        public Vector3 CameraPosition
        {
            get { return m_CameraCenter; }
        }

        public Quaternion CameraRotation
        {
            get { return Util.Axes2Rot(m_CameraAtAxis, m_CameraLeftAxis, m_CameraUpAxis); }
        }

        public Vector3 CameraAtAxis
        {
            get { return m_CameraAtAxis; }
        }

        public Vector3 CameraLeftAxis
        {
            get { return m_CameraLeftAxis; }
        }

        public Vector3 CameraUpAxis
        {
            get { return m_CameraUpAxis; }
        }

        public Vector3 Lookat
        {
            get
            {
                Vector3 a = new Vector3(m_CameraAtAxis.X, m_CameraAtAxis.Y, 0);

                if (a == Vector3.Zero)
                    return a;

                return Util.GetNormalizedVector(a);
            }
        }

        private readonly string m_firstname;

        public string Firstname
        {
            get { return m_firstname; }
        }

        private readonly string m_lastname;

        public string Lastname
        {
            get { return m_lastname; }
        }

        private string m_grouptitle;

        public string Grouptitle
        {
            get { return m_grouptitle; }
            set { m_grouptitle = value; }
        }

        public float DrawDistance
        {
            get { return m_DrawDistance; }
        }

        protected bool m_allowMovement = true;

        public bool AllowMovement
        {
            get { return m_allowMovement; }
            set { m_allowMovement = value; }
        }

        public bool SetAlwaysRun
        {
            get
            {
                if (PhysicsActor != null)
                {
                    return PhysicsActor.SetAlwaysRun;
                }
                else
                {
                    return m_setAlwaysRun;
                }
            }
            set
            {
                m_setAlwaysRun = value;
                if (PhysicsActor != null)
                {
                    PhysicsActor.SetAlwaysRun = value;
                }
            }
        }

        public byte State
        {
            get { return m_state; }
            set { m_state = value; }
        }

        public uint AgentControlFlags
        {
            get { return (uint)m_AgentControlFlags; }
            set { m_AgentControlFlags = (AgentManager.ControlFlags)value; }
        }

        /// <summary>
        /// This works out to be the ClientView object associated with this avatar, or it's client connection manager
        /// </summary>
        private IClientAPI m_controllingClient;

        protected PhysicsActor m_physicsActor;

        /// <value>
        /// The client controlling this presence
        /// </value>
        public IClientAPI ControllingClient
        {
            get { return m_controllingClient; }
        }

        public IClientCore ClientView
        {
            get { return (IClientCore) m_controllingClient; }
        }

        protected Vector3 m_parentPosition;
        public Vector3 ParentPosition
        {
            get { return m_parentPosition; }
            set { m_parentPosition = value; }
        }

        /// <summary>
        /// Position of this avatar relative to the region the avatar is in
        /// </summary>
        public override Vector3 AbsolutePosition
        {
            get
            {
                PhysicsActor actor = m_physicsActor;
//                if (actor != null)
                if ((actor != null) && (m_parentID == 0))   // KF Do NOT update m_pos here if Av is sitting!
                    m_pos = actor.Position;

                return m_parentPosition + m_pos;
            }
            set
            {
                PhysicsActor actor = m_physicsActor;
                if (actor != null)
                {
                    try
                    {
                        lock (m_scene.SyncRoot)
                            m_physicsActor.Position = value;
                    }
                    catch (Exception e)
                    {
                        m_log.Error("[SCENEPRESENCE]: ABSOLUTE POSITION " + e.Message);
                    }
                }

                if (m_parentID == 0)   // KF Do NOT update m_pos here if Av is sitting!
                    m_pos = value;
                m_parentPosition = Vector3.Zero;
            }
        }

        public Vector3 OffsetPosition
        {
            get { return m_pos; }
            set { m_pos = value; }
        }

        /// <summary>
        /// Current velocity of the avatar.
        /// </summary>
        public override Vector3 Velocity
        {
            get
            {
                PhysicsActor actor = m_physicsActor;
                if (actor != null)
                    m_velocity = actor.Velocity;

                return m_velocity;
            }
            set
            {
                PhysicsActor actor = m_physicsActor;
                if (actor != null)
                {
                    try
                    {
                        lock (m_scene.SyncRoot)
                            actor.Velocity = value;
                    }
                    catch (Exception e)
                    {
                        m_log.Error("[SCENEPRESENCE]: VELOCITY " + e.Message);
                    }
                }

                m_velocity = value;
            }
        }

        public Quaternion Rotation
        {
            get { return m_bodyRot; }
            set { m_bodyRot = value; }
        }

        public Quaternion PreviousRotation
        {
            get { return m_bodyRotPrevious; }
            set { m_bodyRotPrevious = value; }
        }

        /// <summary>
        /// If this is true, agent doesn't have a representation in this scene.
        ///    this is an agent 'looking into' this scene from a nearby scene(region)
        ///
        /// if False, this agent has a representation in this scene
        /// </summary>
        private bool m_isChildAgent = true;

        public bool IsChildAgent
        {
            get { return m_isChildAgent; }
            set { m_isChildAgent = value; }
        }

        private uint m_parentID;

        public uint ParentID
        {
            get { return m_parentID; }
            set { m_parentID = value; }
        }
        public float Health
        {
            get { return m_health; }
            set { m_health = value; }
        }

        /// <summary>
        /// These are the region handles known by the avatar.
        /// </summary>
        public List<ulong> KnownChildRegionHandles
        {
            get 
            {
                if (m_knownChildRegions.Count == 0) 
                    return new List<ulong>();
                else
                    return new List<ulong>(m_knownChildRegions.Keys); 
            }
        }

        public Dictionary<ulong, string> KnownRegions
        {
            get { return m_knownChildRegions; }
            set 
            {
                m_knownChildRegions = value; 
            }
        }

        public ISceneViewer SceneViewer
        {
            get { return m_sceneViewer; }
        }

        public void AdjustKnownSeeds()
        {
            Dictionary<ulong, string> seeds;

            if (Scene.CapsModule != null)
                seeds = Scene.CapsModule.GetChildrenSeeds(UUID);
            else
                seeds = new Dictionary<ulong, string>();

            List<ulong> old = new List<ulong>();
            foreach (ulong handle in seeds.Keys)
            {
                uint x, y;
                Utils.LongToUInts(handle, out x, out y);
                x = x / Constants.RegionSize;
                y = y / Constants.RegionSize;
                if (Util.IsOutsideView(x, Scene.RegionInfo.RegionLocX, y, Scene.RegionInfo.RegionLocY))
                {
                    old.Add(handle);
                }
            }
            DropOldNeighbours(old);
            
            if (Scene.CapsModule != null)
                Scene.CapsModule.SetChildrenSeed(UUID, seeds);
            
            KnownRegions = seeds;
            //m_log.Debug(" ++++++++++AFTER+++++++++++++ ");
            //DumpKnownRegions();
        }

        public void DumpKnownRegions()
        {
            m_log.Info("================ KnownRegions "+Scene.RegionInfo.RegionName+" ================");
            foreach (KeyValuePair<ulong, string> kvp in KnownRegions)
            {
                uint x, y;
                Utils.LongToUInts(kvp.Key, out x, out y);
                x = x / Constants.RegionSize;
                y = y / Constants.RegionSize;
                m_log.Info(" >> "+x+", "+y+": "+kvp.Value);
            }
        }

        private bool m_inTransit;
        private bool m_mouseLook;
        private bool m_leftButtonDown;

        public bool IsInTransit
        {
            get { return m_inTransit; }
            set { m_inTransit = value; }
        }

        public float SpeedModifier
        {
            get { return m_speedModifier; }
            set { m_speedModifier = value; }
        }

        public bool ForceFly
        {
            get { return m_forceFly; }
            set { m_forceFly = value; }
        }

        public bool FlyDisabled
        {
            get { return m_flyDisabled; }
            set { m_flyDisabled = value; }
        }

        public string Viewer
        {
            get { return m_scene.AuthenticateHandler.GetAgentCircuitData(ControllingClient.CircuitCode).Viewer; }
        }

        #endregion

        #region Constructor(s)
        
        public ScenePresence()
        {
            m_sendCourseLocationsMethod = SendCoarseLocationsDefault;
            CreateSceneViewer();
            m_animator = new ScenePresenceAnimator(this);
        }

        private ScenePresence(IClientAPI client, Scene world, RegionInfo reginfo) : this()
        {
            m_rootRegionHandle = reginfo.RegionHandle;
            m_controllingClient = client;
            m_firstname = m_controllingClient.FirstName;
            m_lastname = m_controllingClient.LastName;
            m_name = String.Format("{0} {1}", m_firstname, m_lastname);
            m_scene = world;
            m_uuid = client.AgentId;
            m_regionInfo = reginfo;
            m_localId = m_scene.AllocateLocalId();

            UserAccount account = m_scene.UserAccountService.GetUserAccount(m_scene.RegionInfo.ScopeID, m_uuid);

            if (account != null)
                m_userLevel = account.UserLevel;

            IGroupsModule gm = m_scene.RequestModuleInterface<IGroupsModule>();
            if (gm != null)
                m_grouptitle = gm.GetGroupTitle(m_uuid);

            m_scriptEngines = m_scene.RequestModuleInterfaces<IScriptModule>();
            
            AbsolutePosition = posLastSignificantMove = m_CameraCenter =
                m_lastCameraCenter = m_controllingClient.StartPos;

            m_reprioritization_timer = new Timer(world.ReprioritizationInterval);
            m_reprioritization_timer.Elapsed += new ElapsedEventHandler(Reprioritize);
            m_reprioritization_timer.AutoReset = false;

            AdjustKnownSeeds();
            Animator.TrySetMovementAnimation("STAND"); 
            // we created a new ScenePresence (a new child agent) in a fresh region.
            // Request info about all the (root) agents in this region
            // Note: This won't send data *to* other clients in that region (children don't send)
            SendInitialFullUpdateToAllClients();
            RegisterToEvents();
            if (m_controllingClient != null)
            {
                m_controllingClient.ProcessPendingPackets();
            }
            SetDirectionVectors();
        }

        public ScenePresence(IClientAPI client, Scene world, RegionInfo reginfo, byte[] visualParams,
                             AvatarWearable[] wearables)
            : this(client, world, reginfo)
        {
            m_appearance = new AvatarAppearance(m_uuid, wearables, visualParams);
        }

        public ScenePresence(IClientAPI client, Scene world, RegionInfo reginfo, AvatarAppearance appearance)
            : this(client, world, reginfo)
        {
            m_appearance = appearance;
        }

        private void CreateSceneViewer()
        {
            m_sceneViewer = new SceneViewer(this);
        }

        public void RegisterToEvents()
        {
            m_controllingClient.OnRequestWearables += SendWearables;
            m_controllingClient.OnSetAppearance += SetAppearance;
            m_controllingClient.OnCompleteMovementToRegion += CompleteMovement;
            //m_controllingClient.OnCompleteMovementToRegion += SendInitialData;
            m_controllingClient.OnAgentUpdate += HandleAgentUpdate;
            m_controllingClient.OnAgentRequestSit += HandleAgentRequestSit;
            m_controllingClient.OnAgentSit += HandleAgentSit;
            m_controllingClient.OnSetAlwaysRun += HandleSetAlwaysRun;
            m_controllingClient.OnStartAnim += HandleStartAnim;
            m_controllingClient.OnStopAnim += HandleStopAnim;
            m_controllingClient.OnForceReleaseControls += HandleForceReleaseControls;
            m_controllingClient.OnAutoPilotGo += DoAutoPilot;
            m_controllingClient.AddGenericPacketHandler("autopilot", DoMoveToPosition);

            // ControllingClient.OnChildAgentStatus += new StatusChange(this.ChildStatusChange);
            // ControllingClient.OnStopMovement += new GenericCall2(this.StopMovement);
        }

        private void SetDirectionVectors()
        {
            Dir_Vectors[0] = Vector3.UnitX; //FORWARD
            Dir_Vectors[1] = -Vector3.UnitX; //BACK
            Dir_Vectors[2] = Vector3.UnitY; //LEFT
            Dir_Vectors[3] = -Vector3.UnitY; //RIGHT
            Dir_Vectors[4] = Vector3.UnitZ; //UP
            Dir_Vectors[5] = -Vector3.UnitZ; //DOWN
            Dir_Vectors[6] = new Vector3(0.5f, 0f, 0f); //FORWARD_NUDGE
            Dir_Vectors[7] = new Vector3(-0.5f, 0f, 0f);  //BACK_NUDGE
            Dir_Vectors[8] = new Vector3(0f, 0.5f, 0f);  //LEFT_NUDGE
            Dir_Vectors[9] = new Vector3(0f, -0.5f, 0f);  //RIGHT_NUDGE
            Dir_Vectors[10] = new Vector3(0f, 0f, -0.5f); //DOWN_Nudge
        }

        private Vector3[] GetWalkDirectionVectors()
        {
            Vector3[] vector = new Vector3[11];
            vector[0] = new Vector3(m_CameraUpAxis.Z, 0f, -m_CameraAtAxis.Z); //FORWARD
            vector[1] = new Vector3(-m_CameraUpAxis.Z, 0f, m_CameraAtAxis.Z); //BACK
            vector[2] = Vector3.UnitY; //LEFT
            vector[3] = -Vector3.UnitY; //RIGHT
            vector[4] = new Vector3(m_CameraAtAxis.Z, 0f, m_CameraUpAxis.Z); //UP
            vector[5] = new Vector3(-m_CameraAtAxis.Z, 0f, -m_CameraUpAxis.Z); //DOWN
            vector[6] = new Vector3(m_CameraUpAxis.Z, 0f, -m_CameraAtAxis.Z); //FORWARD_NUDGE
            vector[7] = new Vector3(-m_CameraUpAxis.Z, 0f, m_CameraAtAxis.Z); //BACK_NUDGE
            vector[8] = Vector3.UnitY; //LEFT_NUDGE
            vector[9] = -Vector3.UnitY; //RIGHT_NUDGE
            vector[10] = new Vector3(-m_CameraAtAxis.Z, 0f, -m_CameraUpAxis.Z); //DOWN_NUDGE
            return vector;
        }
        
        private bool[] GetDirectionIsNudge()
        {
            bool[] isNudge = new bool[11];
            isNudge[0] = false; //FORWARD
            isNudge[1] = false; //BACK
            isNudge[2] = false; //LEFT
            isNudge[3] = false; //RIGHT
            isNudge[4] = false; //UP
            isNudge[5] = false; //DOWN
            isNudge[6] = true; //FORWARD_NUDGE
            isNudge[7] = true; //BACK_NUDGE
            isNudge[8] = true; //LEFT_NUDGE
            isNudge[9] = true; //RIGHT_NUDGE
            isNudge[10] = true; //DOWN_Nudge
            return isNudge;
        }


        #endregion

        /// <summary>
        /// Add the part to the queue of parts for which we need to send an update to the client
        /// </summary>
        /// <param name="part"></param>
        public void QueuePartForUpdate(SceneObjectPart part)
        {
            m_sceneViewer.QueuePartForUpdate(part);
        }

        public uint GenerateClientFlags(UUID ObjectID)
        {
            return m_scene.Permissions.GenerateClientFlags(m_uuid, ObjectID);
        }

        /// <summary>
        /// Send updates to the client about prims which have been placed on the update queue.  We don't
        /// necessarily send updates for all the parts on the queue, e.g. if an updates with a more recent
        /// timestamp has already been sent.
        /// </summary>
        public void SendPrimUpdates()
        {
            m_perfMonMS = Util.EnvironmentTickCount();

            m_sceneViewer.SendPrimUpdates();

            m_scene.StatsReporter.AddAgentTime(Util.EnvironmentTickCountSubtract(m_perfMonMS));
        }

        #region Status Methods

        /// <summary>
        /// This turns a child agent, into a root agent
        /// This is called when an agent teleports into a region, or if an
        /// agent crosses into this region from a neighbor over the border
        /// </summary>
        public void MakeRootAgent(Vector3 pos, bool isFlying)
        {
            m_log.DebugFormat(
                "[SCENE]: Upgrading child to root agent for {0} in {1}",
                Name, m_scene.RegionInfo.RegionName);

            //m_log.DebugFormat("[SCENE]: known regions in {0}: {1}", Scene.RegionInfo.RegionName, KnownChildRegionHandles.Count);

            IGroupsModule gm = m_scene.RequestModuleInterface<IGroupsModule>();
            if (gm != null)
                m_grouptitle = gm.GetGroupTitle(m_uuid);

            m_rootRegionHandle = m_scene.RegionInfo.RegionHandle;
            m_scene.SetRootAgentScene(m_uuid);

            // Moved this from SendInitialData to ensure that m_appearance is initialized
            // before the inventory is processed in MakeRootAgent. This fixes a race condition
            // related to the handling of attachments
            //m_scene.GetAvatarAppearance(m_controllingClient, out m_appearance);
            if (m_scene.TestBorderCross(pos, Cardinals.E))
            {
                Border crossedBorder = m_scene.GetCrossedBorder(pos, Cardinals.E);
                pos.X = crossedBorder.BorderLine.Z - 1;
            }

            if (m_scene.TestBorderCross(pos, Cardinals.N))
            {
                Border crossedBorder = m_scene.GetCrossedBorder(pos, Cardinals.N);
                pos.Y = crossedBorder.BorderLine.Z - 1;
            }

            //If they're TP'ing in or logging in, we haven't had time to add any known child regions yet.
            //This has the unfortunate consequence that if somebody is TP'ing who is already a child agent,
            //they'll bypass the landing point. But I can't think of any decent way of fixing this.
            if (KnownChildRegionHandles.Count == 0)
            {
                ILandObject land = m_scene.LandChannel.GetLandObject(pos.X, pos.Y);
                if (land != null)
                {
                    //Don't restrict gods, estate managers, or land owners to the TP point. This behaviour mimics agni.
                    if (land.LandData.LandingType == (byte)1 && land.LandData.UserLocation != Vector3.Zero && UserLevel < 200 && !m_scene.RegionInfo.EstateSettings.IsEstateManager(m_uuid) && land.LandData.OwnerID != m_uuid)
                    {
                        pos = land.LandData.UserLocation;
                    }
                }
            }

            if (pos.X < 0 || pos.Y < 0 || pos.Z < 0)
            {
                Vector3 emergencyPos = new Vector3(((int)Constants.RegionSize * 0.5f), ((int)Constants.RegionSize * 0.5f), 128);
                
                if (pos.X < 0)
                {
                    emergencyPos.X = (int)Constants.RegionSize + pos.X;
                    if (!(pos.Y < 0))
                        emergencyPos.Y = pos.Y;
                    if (!(pos.Z < 0))
                        emergencyPos.Z = pos.Z;
                }
                if (pos.Y < 0)
                {
                    emergencyPos.Y = (int)Constants.RegionSize + pos.Y;
                    if (!(pos.X < 0))
                        emergencyPos.X = pos.X;
                    if (!(pos.Z < 0))
                        emergencyPos.Z = pos.Z;
                }
                if (pos.Z < 0)
                {
                    emergencyPos.Z = 128;
                    if (!(pos.Y < 0))
                        emergencyPos.Y = pos.Y;
                    if (!(pos.X < 0))
                        emergencyPos.X = pos.X;
                }
            }

            if (pos.X < 0f || pos.Y < 0f || pos.Z < 0f)
            {
                m_log.WarnFormat(
                    "[SCENE PRESENCE]: MakeRootAgent() was given an illegal position of {0} for avatar {1}, {2}. Clamping",
                    pos, Name, UUID);

                if (pos.X < 0f) pos.X = 0f;
                if (pos.Y < 0f) pos.Y = 0f;
                if (pos.Z < 0f) pos.Z = 0f;
            }

            float localAVHeight = 1.56f;
            if (m_avHeight != 127.0f)
            {
                localAVHeight = m_avHeight;
            }

            float posZLimit = 0;

            if (pos.X < Constants.RegionSize && pos.Y < Constants.RegionSize)
                posZLimit = (float)m_scene.Heightmap[(int)pos.X, (int)pos.Y];
            
            float newPosZ = posZLimit + localAVHeight / 2;
            if (posZLimit >= (pos.Z - (localAVHeight / 2)) && !(Single.IsInfinity(newPosZ) || Single.IsNaN(newPosZ)))
            {
                pos.Z = newPosZ;
            }
            AbsolutePosition = pos;

            AddToPhysicalScene(isFlying);

            if (m_forceFly)
            {
                m_physicsActor.Flying = true;
            }
            else if (m_flyDisabled)
            {
                m_physicsActor.Flying = false;
            }

            if (m_appearance != null)
            {
                if (m_appearance.AvatarHeight > 0)
                    SetHeight(m_appearance.AvatarHeight);
            }
            else
            {
                m_log.ErrorFormat("[SCENE PRESENCE]: null appearance in MakeRoot in {0}", Scene.RegionInfo.RegionName);
                // emergency; this really shouldn't happen
                m_appearance = new AvatarAppearance(UUID);
            }
            
            // Don't send an animation pack here, since on a region crossing this will sometimes cause a flying 
            // avatar to return to the standing position in mid-air.  On login it looks like this is being sent
            // elsewhere anyway
            // Animator.SendAnimPack();

            m_scene.SwapRootAgentCount(false);
            
            //CachedUserInfo userInfo = m_scene.CommsManager.UserProfileCacheService.GetUserDetails(m_uuid);
            //if (userInfo != null)
            //        userInfo.FetchInventory();
            //else
            //    m_log.ErrorFormat("[SCENE]: Could not find user info for {0} when making it a root agent", m_uuid);
            
            // On the next prim update, all objects will be sent
            //
            m_sceneViewer.Reset();

            m_isChildAgent = false;

            // send the animations of the other presences to me
            m_scene.ForEachScenePresence(delegate(ScenePresence presence)
            {
                if (presence != this)
                    presence.Animator.SendAnimPackToClient(ControllingClient);
            });

            m_scene.EventManager.TriggerOnMakeRootAgent(this);
        }

        /// <summary>
        /// This turns a root agent into a child agent
        /// when an agent departs this region for a neighbor, this gets called.
        ///
        /// It doesn't get called for a teleport.  Reason being, an agent that
        /// teleports out may not end up anywhere near this region
        /// </summary>
        public void MakeChildAgent()
        {
            Animator.ResetAnimations();

//            m_log.DebugFormat(
//                 "[SCENEPRESENCE]: Downgrading root agent {0}, {1} to a child agent in {2}",
//                 Name, UUID, m_scene.RegionInfo.RegionName);

            // Don't zero out the velocity since this can cause problems when an avatar is making a region crossing,
            // depending on the exact timing.  This shouldn't matter anyway since child agent positions are not updated.
            //Velocity = new Vector3(0, 0, 0);
            
            m_isChildAgent = true;
            m_scene.SwapRootAgentCount(true);
            RemoveFromPhysicalScene();

            // FIXME: Set m_rootRegionHandle to the region handle of the scene this agent is moving into
            
            m_scene.EventManager.TriggerOnMakeChildAgent(this);
        }

        /// <summary>
        /// Removes physics plugin scene representation of this agent if it exists.
        /// </summary>
        private void RemoveFromPhysicalScene()
        {
            if (PhysicsActor != null)
            {
                m_physicsActor.OnRequestTerseUpdate -= SendTerseUpdateToAllClients;
                m_physicsActor.OnOutOfBounds -= OutOfBoundsCall;
                m_scene.PhysicsScene.RemoveAvatar(PhysicsActor);
                m_physicsActor.UnSubscribeEvents();
                m_physicsActor.OnCollisionUpdate -= PhysicsCollisionUpdate;
                PhysicsActor = null;
            }
        }

        /// <summary>
        ///
        /// </summary>
        /// <param name="pos"></param>
        public void Teleport(Vector3 pos)
        {
            bool isFlying = false;
            
            if (m_physicsActor != null)
                isFlying = m_physicsActor.Flying;

            RemoveFromPhysicalScene();
            Velocity = Vector3.Zero;
            AbsolutePosition = pos;
            AddToPhysicalScene(isFlying);
            if (m_appearance != null)
            {
                if (m_appearance.AvatarHeight > 0)
                    SetHeight(m_appearance.AvatarHeight);
            }

            SendTerseUpdateToAllClients();
            
        }

        public void TeleportWithMomentum(Vector3 pos)
        {
            bool isFlying = false;
            if (m_physicsActor != null)
                isFlying = m_physicsActor.Flying;

            RemoveFromPhysicalScene();
            AbsolutePosition = pos;
            AddToPhysicalScene(isFlying);
            if (m_appearance != null)
            {
                if (m_appearance.AvatarHeight > 0)
                    SetHeight(m_appearance.AvatarHeight);
            }

            SendTerseUpdateToAllClients();
        }

        /// <summary>
        ///
        /// </summary>
        public void StopMovement()
        {
        }

        public void StopFlying()
        {
            // It turns out to get the agent to stop flying, you have to feed it stop flying velocities
            // There's no explicit message to send the client to tell it to stop flying..   it relies on the 
            // velocity, collision plane and avatar height

            // Add 1/6 the avatar's height to it's position so it doesn't shoot into the air
            // when the avatar stands up

            if (m_avHeight != 127.0f)
            {
                AbsolutePosition = AbsolutePosition + new Vector3(0f, 0f, (m_avHeight / 6f));
            }
            else
            {
                AbsolutePosition = AbsolutePosition + new Vector3(0f, 0f, (1.56f / 6f));
            }
<<<<<<< HEAD
            
            m_updateCount = UPDATE_COUNT;				//KF: Trigger Anim updates to catch falling anim. 
            
            ControllingClient.SendAvatarTerseUpdate(new SendAvatarTerseData(m_rootRegionHandle, (ushort)(m_scene.TimeDilation * ushort.MaxValue), LocalId,
                    AbsolutePosition, Velocity, Vector3.Zero, m_bodyRot, new Vector4(0,0,1,AbsolutePosition.Z - 0.5f), m_uuid, null, GetUpdatePriority(ControllingClient)));
=======

            ControllingClient.SendPrimUpdate(this, PrimUpdateFlags.Position);
            //ControllingClient.SendAvatarTerseUpdate(new SendAvatarTerseData(m_rootRegionHandle, (ushort)(m_scene.TimeDilation * ushort.MaxValue), LocalId,
            //        AbsolutePosition, Velocity, Vector3.Zero, m_bodyRot, new Vector4(0,0,1,AbsolutePosition.Z - 0.5f), m_uuid, null, GetUpdatePriority(ControllingClient)));
>>>>>>> 213e3722
        }

        public void AddNeighbourRegion(ulong regionHandle, string cap)
        {
            lock (m_knownChildRegions)
            {
                if (!m_knownChildRegions.ContainsKey(regionHandle))
                {
                    uint x, y;
                    Utils.LongToUInts(regionHandle, out x, out y);
                    m_knownChildRegions.Add(regionHandle, cap);
                }
            }
        }

        public void RemoveNeighbourRegion(ulong regionHandle)
        {
            lock (m_knownChildRegions)
            {
                if (m_knownChildRegions.ContainsKey(regionHandle))
                {
                    m_knownChildRegions.Remove(regionHandle);
                   //m_log.Debug(" !!! removing known region {0} in {1}. Count = {2}", regionHandle, Scene.RegionInfo.RegionName, m_knownChildRegions.Count);
                }
            }
        }

        public void DropOldNeighbours(List<ulong> oldRegions)
        {
            foreach (ulong handle in oldRegions)
            {
                RemoveNeighbourRegion(handle);
                Scene.CapsModule.DropChildSeed(UUID, handle);
            }
        }

        public List<ulong> GetKnownRegionList()
        {
            return new List<ulong>(m_knownChildRegions.Keys);
        }

        #endregion

        #region Event Handlers

        /// <summary>
        /// Sets avatar height in the phyiscs plugin
        /// </summary>
        internal void SetHeight(float height)
        {
            m_avHeight = height;
            if (PhysicsActor != null && !IsChildAgent)
            {
                Vector3 SetSize = new Vector3(0.45f, 0.6f, m_avHeight);
                PhysicsActor.Size = SetSize;
            }
        }

        /// <summary>
        /// Complete Avatar's movement into the region.
        /// This is called upon a very important packet sent from the client,
        /// so it's client-controlled. Never call this method directly.
        /// </summary>
        public void CompleteMovement(IClientAPI client)
        {
            //m_log.Debug("[SCENE PRESENCE]: CompleteMovement");

            Vector3 look = Velocity;
            if ((look.X == 0) && (look.Y == 0) && (look.Z == 0))
            {
                look = new Vector3(0.99f, 0.042f, 0);
            }

            // Prevent teleporting to an underground location
            // (may crash client otherwise)
            //
            Vector3 pos = AbsolutePosition;
            float ground = m_scene.GetGroundHeight(pos.X, pos.Y);
            if (pos.Z < ground + 1.5f)
            {
                pos.Z = ground + 1.5f;
                AbsolutePosition = pos;
            }
            m_isChildAgent = false;
            bool m_flying = ((m_AgentControlFlags & AgentManager.ControlFlags.AGENT_CONTROL_FLY) != 0);
            MakeRootAgent(AbsolutePosition, m_flying);

            if ((m_callbackURI != null) && !m_callbackURI.Equals(""))
            {
                m_log.DebugFormat("[SCENE PRESENCE]: Releasing agent in URI {0}", m_callbackURI);
                Scene.SimulationService.ReleaseAgent(m_originRegionID, UUID, m_callbackURI);
                m_callbackURI = null;
            }

            //m_log.DebugFormat("Completed movement");

            m_controllingClient.MoveAgentIntoRegion(m_regionInfo, AbsolutePosition, look);
            SendInitialData();

            // Create child agents in neighbouring regions
            if (!m_isChildAgent)
            {
                IEntityTransferModule m_agentTransfer = m_scene.RequestModuleInterface<IEntityTransferModule>();
                if (m_agentTransfer != null)
                    m_agentTransfer.EnableChildAgents(this);
                else
                    m_log.DebugFormat("[SCENE PRESENCE]: Unable to create child agents in neighbours, because AgentTransferModule is not active");

                IFriendsModule friendsModule = m_scene.RequestModuleInterface<IFriendsModule>();
                if (friendsModule != null)
                    friendsModule.SendFriendsOnlineIfNeeded(ControllingClient);
            }

        }

        /// <summary>
        /// Callback for the Camera view block check.  Gets called with the results of the camera view block test
        /// hitYN is true when there's something in the way.
        /// </summary>
        /// <param name="hitYN"></param>
        /// <param name="collisionPoint"></param>
        /// <param name="localid"></param>
        /// <param name="distance"></param>
        public void RayCastCameraCallback(bool hitYN, Vector3 collisionPoint, uint localid, float distance, Vector3 pNormal)
        {
            const float POSITION_TOLERANCE = 0.02f;
            const float VELOCITY_TOLERANCE = 0.02f;
            const float ROTATION_TOLERANCE = 0.02f;

            if (m_followCamAuto)
            {
                if (hitYN)
                {
                    CameraConstraintActive = true;
                    //m_log.DebugFormat("[RAYCASTRESULT]: {0}, {1}, {2}, {3}", hitYN, collisionPoint, localid, distance);
                    
                    Vector3 normal = Vector3.Normalize(new Vector3(0f, 0f, collisionPoint.Z) - collisionPoint);
                    ControllingClient.SendCameraConstraint(new Vector4(normal.X, normal.Y, normal.Z, -1 * Vector3.Distance(new Vector3(0,0,collisionPoint.Z),collisionPoint)));
                }
                else
                {
                    if (!m_pos.ApproxEquals(m_lastPosition, POSITION_TOLERANCE) ||
                        !Velocity.ApproxEquals(m_lastVelocity, VELOCITY_TOLERANCE) ||
                        !m_bodyRot.ApproxEquals(m_lastRotation, ROTATION_TOLERANCE))
                    {
                        if (CameraConstraintActive)
                        {
                            ControllingClient.SendCameraConstraint(new Vector4(0f, 0.5f, 0.9f, -3000f));
                            CameraConstraintActive = false;
                        }
                    }
                }
            }
        }

        /// <summary>
        /// This is the event handler for client movement. If a client is moving, this event is triggering.
        /// </summary>
        public void HandleAgentUpdate(IClientAPI remoteClient, AgentUpdateArgs agentData)
        {
            //if (m_isChildAgent)
            //{
            //    // m_log.Debug("DEBUG: HandleAgentUpdate: child agent");
            //    return;
            //}

            m_perfMonMS = Util.EnvironmentTickCount();

            ++m_movementUpdateCount;
            if (m_movementUpdateCount < 1)
                m_movementUpdateCount = 1;

            #region Sanity Checking

            // This is irritating.  Really.
            if (!AbsolutePosition.IsFinite())
            {
                RemoveFromPhysicalScene();
                m_log.Error("[AVATAR]: NonFinite Avatar position detected... Reset Position. Mantis this please. Error #9999902");

                m_pos = m_LastFinitePos;
                
                if (!m_pos.IsFinite())
                {
                    m_pos.X = 127f;
                    m_pos.Y = 127f;
                    m_pos.Z = 127f;
                    m_log.Error("[AVATAR]: NonFinite Avatar position detected... Reset Position. Mantis this please. Error #9999903");
                }

                AddToPhysicalScene(false);
            }
            else
            {
                m_LastFinitePos = m_pos;
            }

            #endregion Sanity Checking

            #region Inputs

            AgentManager.ControlFlags flags = (AgentManager.ControlFlags)agentData.ControlFlags;
            Quaternion bodyRotation = agentData.BodyRotation;

            // Camera location in world.  We'll need to raytrace
            // from this location from time to time.
            m_CameraCenter = agentData.CameraCenter;
            if (Vector3.Distance(m_lastCameraCenter, m_CameraCenter) >= Scene.RootReprioritizationDistance)
            {
                ReprioritizeUpdates();
                m_lastCameraCenter = m_CameraCenter;
            }

            // Use these three vectors to figure out what the agent is looking at
            // Convert it to a Matrix and/or Quaternion
            m_CameraAtAxis = agentData.CameraAtAxis;
            m_CameraLeftAxis = agentData.CameraLeftAxis;
            m_CameraUpAxis = agentData.CameraUpAxis;

            // The Agent's Draw distance setting
            m_DrawDistance = agentData.Far;

            // Check if Client has camera in 'follow cam' or 'build' mode.
            Vector3 camdif = (Vector3.One * m_bodyRot - Vector3.One * CameraRotation);

            m_followCamAuto = ((m_CameraUpAxis.Z > 0.959f && m_CameraUpAxis.Z < 0.98f)
               && (Math.Abs(camdif.X) < 0.4f && Math.Abs(camdif.Y) < 0.4f)) ? true : false;

            m_mouseLook = (flags & AgentManager.ControlFlags.AGENT_CONTROL_MOUSELOOK) != 0;
            m_leftButtonDown = (flags & AgentManager.ControlFlags.AGENT_CONTROL_LBUTTON_DOWN) != 0;

            #endregion Inputs

            if ((flags & AgentManager.ControlFlags.AGENT_CONTROL_STAND_UP) != 0)
            {
                StandUp();
            }

            //m_log.DebugFormat("[FollowCam]: {0}", m_followCamAuto);
            // Raycast from the avatar's head to the camera to see if there's anything blocking the view
            if ((m_movementUpdateCount % NumMovementsBetweenRayCast) == 0 && m_scene.PhysicsScene.SupportsRayCast())
            {
                if (m_followCamAuto)
                {
                    Vector3 posAdjusted = m_pos + HEAD_ADJUSTMENT;
                    m_scene.PhysicsScene.RaycastWorld(m_pos, Vector3.Normalize(m_CameraCenter - posAdjusted), Vector3.Distance(m_CameraCenter, posAdjusted) + 0.3f, RayCastCameraCallback);
                }
            }
            lock (scriptedcontrols)
            {
                if (scriptedcontrols.Count > 0)
                {
                    SendControlToScripts((uint)flags);
                    flags = RemoveIgnoredControls(flags, IgnoredControls);
                }
            }

            if (m_autopilotMoving)
                CheckAtSitTarget();

            if ((flags & AgentManager.ControlFlags.AGENT_CONTROL_SIT_ON_GROUND) != 0)
            {
                m_updateCount = 0;  // Kill animation update burst so that the SIT_G.. will stick.
                Animator.TrySetMovementAnimation("SIT_GROUND_CONSTRAINED");
            }

            // In the future, these values might need to go global.
            // Here's where you get them.
            m_AgentControlFlags = flags;
            m_headrotation = agentData.HeadRotation;
            m_state = agentData.State;

            PhysicsActor actor = PhysicsActor;
            if (actor == null)
            {
                return;
            }
            
            bool update_movementflag = false;

            if (m_allowMovement)
            {
                if (agentData.UseClientAgentPosition)
                {
                    m_moveToPositionInProgress = (agentData.ClientAgentPosition - AbsolutePosition).Length() > 0.2f;
                    m_moveToPositionTarget = agentData.ClientAgentPosition;
                }

                int i = 0;
                
                bool update_rotation = false;
                bool DCFlagKeyPressed = false;
                Vector3 agent_control_v3 = Vector3.Zero;
                Quaternion q = bodyRotation;

                bool oldflying = PhysicsActor.Flying;

                if (m_forceFly)
                    actor.Flying = true;
                else if (m_flyDisabled)
                    actor.Flying = false;
                else
                    actor.Flying = ((flags & AgentManager.ControlFlags.AGENT_CONTROL_FLY) != 0);

                if (actor.Flying != oldflying)
                    update_movementflag = true;

                if (q != m_bodyRot)
                {
                    m_bodyRot = q;
                    update_rotation = true;
                }

                //guilty until proven innocent..
                bool Nudging = true;
                //Basically, if there is at least one non-nudge control then we don't need
                //to worry about stopping the avatar

                if (m_parentID == 0)
                {
                    bool bAllowUpdateMoveToPosition = false;
                    bool bResetMoveToPosition = false;

                    Vector3[] dirVectors;

                    // use camera up angle when in mouselook and not flying or when holding the left mouse button down and not flying
                    // this prevents 'jumping' in inappropriate situations.
                    if ((m_mouseLook && !m_physicsActor.Flying) || (m_leftButtonDown && !m_physicsActor.Flying))
                        dirVectors = GetWalkDirectionVectors();
                    else
                        dirVectors = Dir_Vectors;

                    bool[] isNudge = GetDirectionIsNudge();

                    
                    
                    

                    foreach (Dir_ControlFlags DCF in DIR_CONTROL_FLAGS)
                    {
                        if (((uint)flags & (uint)DCF) != 0)
                        {
                            bResetMoveToPosition = true;
                            DCFlagKeyPressed = true;
                            try
                            {
                                agent_control_v3 += dirVectors[i];
                                if (isNudge[i] == false)
                                {
                                    Nudging = false;
                                }
                            }
                            catch (IndexOutOfRangeException)
                            {
                                // Why did I get this?
                            }

                            if ((m_movementflag & (uint)DCF) == 0)
                            {
                                m_movementflag += (byte)(uint)DCF;
                                update_movementflag = true;
                            }
                        }
                        else
                        {
                            if ((m_movementflag & (uint)DCF) != 0)
                            {
                                m_movementflag -= (byte)(uint)DCF;
                                update_movementflag = true;
                            }
                            else
                            {
                                bAllowUpdateMoveToPosition = true;
                            }
                        }
                        i++;
                    }
                    //Paupaw:Do Proper PID for Autopilot here
                    if (bResetMoveToPosition)
                    {
                        m_moveToPositionTarget = Vector3.Zero;
                        m_moveToPositionInProgress = false;
                        update_movementflag = true;
                        bAllowUpdateMoveToPosition = false;
                    }

                    if (bAllowUpdateMoveToPosition && (m_moveToPositionInProgress && !m_autopilotMoving))
                    {
                        //Check the error term of the current position in relation to the target position
                        if (Util.GetDistanceTo(AbsolutePosition, m_moveToPositionTarget) <= 0.5f)
                        {
                            // we are close enough to the target
                            m_moveToPositionTarget = Vector3.Zero;
                            m_moveToPositionInProgress = false;
                            update_movementflag = true;
                        }
                        else
                        {
                            try
                            {
                                // move avatar in 2D at one meter/second towards target, in avatar coordinate frame.
                                // This movement vector gets added to the velocity through AddNewMovement().
                                // Theoretically we might need a more complex PID approach here if other 
                                // unknown forces are acting on the avatar and we need to adaptively respond
                                // to such forces, but the following simple approach seems to works fine.
                                Vector3 LocalVectorToTarget3D =
                                    (m_moveToPositionTarget - AbsolutePosition) // vector from cur. pos to target in global coords
                                    * Matrix4.CreateFromQuaternion(Quaternion.Inverse(bodyRotation)); // change to avatar coords
                                // Ignore z component of vector
                                Vector3 LocalVectorToTarget2D = new Vector3((float)(LocalVectorToTarget3D.X), (float)(LocalVectorToTarget3D.Y), 0f);
                                LocalVectorToTarget2D.Normalize();
                                
                                //We're not nudging
                                Nudging = false;
                                agent_control_v3 += LocalVectorToTarget2D;

                                // update avatar movement flags. the avatar coordinate system is as follows:
                                //
                                //                        +X (forward)
                                //
                                //                        ^
                                //                        |
                                //                        |
                                //                        |
                                //                        |
                                //     (left) +Y <--------o--------> -Y
                                //                       avatar
                                //                        |
                                //                        |
                                //                        |
                                //                        |
                                //                        v
                                //                        -X
                                //

                                // based on the above avatar coordinate system, classify the movement into 
                                // one of left/right/back/forward.
                                if (LocalVectorToTarget2D.Y > 0)//MoveLeft
                                {
                                    m_movementflag += (byte)(uint)Dir_ControlFlags.DIR_CONTROL_FLAG_LEFT;
                                    //AgentControlFlags
                                    AgentControlFlags |= (uint)Dir_ControlFlags.DIR_CONTROL_FLAG_LEFT;
                                    update_movementflag = true;
                                }
                                else if (LocalVectorToTarget2D.Y < 0) //MoveRight
                                {
                                    m_movementflag += (byte)(uint)Dir_ControlFlags.DIR_CONTROL_FLAG_RIGHT;
                                    AgentControlFlags |= (uint)Dir_ControlFlags.DIR_CONTROL_FLAG_RIGHT;
                                    update_movementflag = true;
                                }
                                if (LocalVectorToTarget2D.X < 0) //MoveBack
                                {
                                    m_movementflag += (byte)(uint)Dir_ControlFlags.DIR_CONTROL_FLAG_BACK;
                                    AgentControlFlags |= (uint)Dir_ControlFlags.DIR_CONTROL_FLAG_BACK;
                                    update_movementflag = true;
                                }
                                else if (LocalVectorToTarget2D.X > 0) //Move Forward
                                {
                                    m_movementflag += (byte)(uint)Dir_ControlFlags.DIR_CONTROL_FLAG_FORWARD;
                                    AgentControlFlags |= (uint)Dir_ControlFlags.DIR_CONTROL_FLAG_FORWARD;
                                    update_movementflag = true;
                                }
                            }
                            catch (Exception e)
                            {
                                //Avoid system crash, can be slower but...
                                m_log.DebugFormat("Crash! {0}", e.ToString());
                            }
                        }
                    }
                }

                // Cause the avatar to stop flying if it's colliding
                // with something with the down arrow pressed.

                // Only do this if we're flying
                if (m_physicsActor != null && m_physicsActor.Flying && !m_forceFly)
                {
                    // Landing detection code

                    // Are the landing controls requirements filled?
                    bool controlland = (((flags & AgentManager.ControlFlags.AGENT_CONTROL_UP_NEG) != 0) ||
                                        ((flags & AgentManager.ControlFlags.AGENT_CONTROL_NUDGE_UP_NEG) != 0));

                    // Are the collision requirements fulfilled?
                    bool colliding = (m_physicsActor.IsColliding == true);

                    if (m_physicsActor.Flying && colliding && controlland)
                    {
                        // nesting this check because LengthSquared() is expensive and we don't 
                        // want to do it every step when flying.
                        if ((Velocity.LengthSquared() <= LAND_VELOCITYMAG_MAX))
                            StopFlying();
                    }
                }

                if (update_movementflag || (update_rotation && DCFlagKeyPressed))
                {
                    //                    m_log.DebugFormat("{0} {1}", update_movementflag, (update_rotation && DCFlagKeyPressed));
                    //                    m_log.DebugFormat(
                    //                        "In {0} adding velocity to {1} of {2}", m_scene.RegionInfo.RegionName, Name, agent_control_v3);

                    AddNewMovement(agent_control_v3, q, Nudging);

                    
                }
            }

            if (update_movementflag)
                Animator.UpdateMovementAnimations();

            m_scene.EventManager.TriggerOnClientMovement(this);

            m_scene.StatsReporter.AddAgentTime(Util.EnvironmentTickCountSubtract(m_perfMonMS));
        }

        public void DoAutoPilot(uint not_used, Vector3 Pos, IClientAPI remote_client)
        {
            m_autopilotMoving = true;
            m_autoPilotTarget = Pos;
            m_sitAtAutoTarget = false;
            PrimitiveBaseShape proxy = PrimitiveBaseShape.Default;
            //proxy.PCode = (byte)PCode.ParticleSystem;
            proxyObjectGroup = new SceneObjectGroup(UUID, Pos, Rotation, proxy);
            proxyObjectGroup.AttachToScene(m_scene);
            
            // Commented out this code since it could never have executed, but might still be informative.
//            if (proxyObjectGroup != null)
//            {
                proxyObjectGroup.SendGroupFullUpdate();
                remote_client.SendSitResponse(proxyObjectGroup.UUID, Vector3.Zero, Quaternion.Identity, true, Vector3.Zero, Vector3.Zero, false);
                m_scene.DeleteSceneObject(proxyObjectGroup, false);
//            }
//            else
//            {
//                m_autopilotMoving = false;
//                m_autoPilotTarget = Vector3.Zero;
//                ControllingClient.SendAlertMessage("Autopilot cancelled");
//            }
        }

        public void DoMoveToPosition(Object sender, string method, List<String> args)
        {
            try
            {
                float locx = 0f;
                float locy = 0f;
                float locz = 0f;
                uint regionX = 0;
                uint regionY = 0;
                try
                {
                    Utils.LongToUInts(Scene.RegionInfo.RegionHandle, out regionX, out regionY);
                    locx = Convert.ToSingle(args[0]) - (float)regionX;
                    locy = Convert.ToSingle(args[1]) - (float)regionY;
                    locz = Convert.ToSingle(args[2]);
                }
                catch (InvalidCastException)
                {
                    m_log.Error("[CLIENT]: Invalid autopilot request");
                    return;
                }
                m_moveToPositionInProgress = true;
                m_moveToPositionTarget = new Vector3(locx, locy, locz);
			}
            catch (Exception ex)
            {
                //Why did I get this error?
               m_log.Error("[SCENEPRESENCE]: DoMoveToPosition" + ex);
            }
        }

        private void CheckAtSitTarget()
        {
            //m_log.Debug("[AUTOPILOT]: " + Util.GetDistanceTo(AbsolutePosition, m_autoPilotTarget).ToString());
            if (Util.GetDistanceTo(AbsolutePosition, m_autoPilotTarget) <= 1.5)
            {
                if (m_sitAtAutoTarget)
                {
                    SceneObjectPart part = m_scene.GetSceneObjectPart(m_requestedSitTargetUUID);
                    if (part != null)
                    {
                        AbsolutePosition = part.AbsolutePosition;
                        Velocity = Vector3.Zero;
                        SendFullUpdateToAllClients();

                        HandleAgentSit(ControllingClient, m_requestedSitTargetUUID);  //KF ??
                    }
                    //ControllingClient.SendSitResponse(m_requestedSitTargetID, m_requestedSitOffset, Quaternion.Identity, false, Vector3.Zero, Vector3.Zero, false);
                    m_requestedSitTargetUUID = UUID.Zero;
                }
                    /*
                else
                {
                    //ControllingClient.SendAlertMessage("Autopilot cancelled");
                    //SendTerseUpdateToAllClients();
                    //PrimitiveBaseShape proxy = PrimitiveBaseShape.Default;
                    //proxy.PCode = (byte)PCode.ParticleSystem;
                    ////uint nextUUID = m_scene.NextLocalId;

                    //proxyObjectGroup = new SceneObjectGroup(m_scene, m_scene.RegionInfo.RegionHandle, UUID, nextUUID, m_autoPilotTarget, Quaternion.Identity, proxy);
                    //if (proxyObjectGroup != null)
                    //{
                        //proxyObjectGroup.SendGroupFullUpdate();
                        //ControllingClient.SendSitResponse(UUID.Zero, m_autoPilotTarget, Quaternion.Identity, true, Vector3.Zero, Vector3.Zero, false);
                        //m_scene.DeleteSceneObject(proxyObjectGroup);
                    //}
                }
                */
                m_autoPilotTarget = Vector3.Zero;
                m_autopilotMoving = false;
            }
        }
        /// <summary>
        /// Perform the logic necessary to stand the avatar up.  This method also executes
        /// the stand animation.
        /// </summary>
        public void StandUp()
        {
            if (m_parentID != 0)
            {
                SceneObjectPart part = m_scene.GetSceneObjectPart(m_parentID);
                if (part != null)
                {
                    part.TaskInventory.LockItemsForRead(true);
                    TaskInventoryDictionary taskIDict = part.TaskInventory;
                    if (taskIDict != null)
                    {
                        foreach (UUID taskID in taskIDict.Keys)
                        {
                            UnRegisterControlEventsToScript(LocalId, taskID);
                            taskIDict[taskID].PermsMask &= ~(
                                2048 | //PERMISSION_CONTROL_CAMERA
                                4); // PERMISSION_TAKE_CONTROLS
                        }
                    }
                    part.TaskInventory.LockItemsForRead(false);
                    // Reset sit target.
                    if (part.GetAvatarOnSitTarget() == UUID)
                        part.SetAvatarOnSitTarget(UUID.Zero);
                    m_parentPosition = part.GetWorldPosition();
                    ControllingClient.SendClearFollowCamProperties(part.ParentUUID);
                }
				// part.GetWorldRotation()   is the rotation of the object being sat on
				// Rotation  is the sittiing Av's rotation

	           	Quaternion partRot;
//	            if (part.LinkNum == 1)
//	            {				// Root prim of linkset
//	                partRot = part.ParentGroup.RootPart.RotationOffset;
//	            }
//	            else
//	            {				// single or child prim

//	            }                       
                if (part == null) //CW: Part may be gone. llDie() for example.
                {
                    partRot = new Quaternion(0.0f, 0.0f, 0.0f, 1.0f);
                }
                else
                {
                    partRot = part.GetWorldRotation();
                }

	            Quaternion partIRot = Quaternion.Inverse(partRot);

				Quaternion avatarRot = Quaternion.Inverse(Quaternion.Inverse(Rotation) * partIRot); // world or. of the av
				Vector3 avStandUp = new Vector3(1.0f, 0f, 0f) * avatarRot;		// 1M infront of av

                
                if (m_physicsActor == null)
                {
                    AddToPhysicalScene(false);
                }
                //CW: If the part isn't null then we can set the current position 
                if (part != null)
                {
                    Vector3 avWorldStandUp = avStandUp + part.GetWorldPosition() + (m_pos * partRot);			// + av sit offset!
                    AbsolutePosition = avWorldStandUp;                	 //KF: Fix stand up.
                    part.IsOccupied = false;
                }
                else
                {
                    //CW: Since the part doesn't exist, a coarse standup position isn't an issue
                    AbsolutePosition = m_lastWorldPosition;
                }
                
		        m_parentPosition = Vector3.Zero;
				m_parentID = 0;
                SendFullUpdateToAllClients();
                m_requestedSitTargetID = 0;

                if ((m_physicsActor != null) && (m_avHeight > 0))
                {
                    SetHeight(m_avHeight);
                }
            }
            Animator.TrySetMovementAnimation("STAND");
        }

        private SceneObjectPart FindNextAvailableSitTarget(UUID targetID)
        {
            SceneObjectPart targetPart = m_scene.GetSceneObjectPart(targetID);
            if (targetPart == null)
                return null;

            // If the primitive the player clicked on has a sit target and that sit target is not full, that sit target is used.
            // If the primitive the player clicked on has no sit target, and one or more other linked objects have sit targets that are not full, the sit target of the object with the lowest link number will be used.

            // Get our own copy of the part array, and sort into the order we want to test
            SceneObjectPart[] partArray = targetPart.ParentGroup.GetParts();
            Array.Sort(partArray, delegate(SceneObjectPart p1, SceneObjectPart p2)
                       {
                           // we want the originally selected part first, then the rest in link order -- so make the selected part link num (-1)
                           int linkNum1 = p1==targetPart ? -1 : p1.LinkNum;
                           int linkNum2 = p2==targetPart ? -1 : p2.LinkNum;
                           return linkNum1 - linkNum2;
                       }
                );

            //look for prims with explicit sit targets that are available
            foreach (SceneObjectPart part in partArray)
            {
                // Is a sit target available?
                Vector3 avSitOffSet = part.SitTargetPosition;
                Quaternion avSitOrientation = part.SitTargetOrientation;
                UUID avOnTargetAlready = part.GetAvatarOnSitTarget();
                bool SitTargetOccupied = (avOnTargetAlready != UUID.Zero);
	            bool SitTargetisSet = (Vector3.Zero != avSitOffSet);		//NB Latest SL Spec shows Sit Rotation setting is ignored.
                if (SitTargetisSet && !SitTargetOccupied)
                {
                    //switch the target to this prim
                    return part;
                }
            }

            // no explicit sit target found - use original target
            return targetPart;
        }

        private void SendSitResponse(IClientAPI remoteClient, UUID targetID, Vector3 offset, Quaternion pSitOrientation)
        {
            bool autopilot = true;
            Vector3 autopilotTarget = new Vector3();
            Quaternion sitOrientation = Quaternion.Identity;
            Vector3 pos = new Vector3();
            Vector3 cameraEyeOffset = Vector3.Zero;
            Vector3 cameraAtOffset = Vector3.Zero;
            bool forceMouselook = false;

            //SceneObjectPart part =  m_scene.GetSceneObjectPart(targetID);
            SceneObjectPart part =  FindNextAvailableSitTarget(targetID);
            if (part == null) return;
            
            // TODO: determine position to sit at based on scene geometry; don't trust offset from client
            // see http://wiki.secondlife.com/wiki/User:Andrew_Linden/Office_Hours/2007_11_06 for details on how LL does it
                
			// part is the prim to sit on
			// offset is the world-ref vector distance from that prim center to the click-spot
			// UUID  is the UUID of the Avatar doing the clicking
				
			m_avInitialPos = AbsolutePosition; 			// saved to calculate unscripted sit rotation
			
            // Is a sit target available?
            Vector3 avSitOffSet = part.SitTargetPosition;
            Quaternion avSitOrientation = part.SitTargetOrientation;

            bool SitTargetisSet = (Vector3.Zero != avSitOffSet);		//NB Latest SL Spec shows Sit Rotation setting is ignored.
   //     	Quaternion partIRot = Quaternion.Inverse(part.GetWorldRotation());
           	Quaternion partRot;
//            if (part.LinkNum == 1)
//            {				// Root prim of linkset
//                partRot = part.ParentGroup.RootPart.RotationOffset;
//            }
//            else
//            {				// single or child prim
                partRot = part.GetWorldRotation();
//            }                       
           	Quaternion partIRot = Quaternion.Inverse(partRot);
//Console.WriteLine("SendSitResponse offset=" + offset + "  Occup=" + part.IsOccupied + "    TargSet=" + SitTargetisSet);
			// Sit analysis rewritten by KF 091125 
            if (SitTargetisSet) 		// scipted sit
            {
				if (!part.IsOccupied)
				{
//Console.WriteLine("Scripted, unoccupied");
    	            part.SetAvatarOnSitTarget(UUID);		// set that Av will be on it
    	            offset = new Vector3(avSitOffSet.X, avSitOffSet.Y, avSitOffSet.Z);	// change ofset to the scripted one
    	            sitOrientation = avSitOrientation;		// Change rotatione to the scripted one
    	            autopilot = false;						// Jump direct to scripted llSitPos()
    	        }
    	       	else
    	       	{
//Console.WriteLine("Scripted, occupied");    	        	
    	    		 return;
    	       	}
    	    }
    	    else	// Not Scripted
    	    {
    	       	if ( (Math.Abs(offset.X) > 0.5f) || (Math.Abs(offset.Y) > 0.5f) ) 
    	       	{
    	       		// large prim & offset, ignore if other Avs sitting
//    	       		offset.Z -= 0.05f;
    	       		m_avUnscriptedSitPos = offset * partIRot;					// (non-zero) sit where clicked
    	       		autopilotTarget = part.AbsolutePosition + offset;			// World location of clicked point
    	                
//Console.WriteLine(" offset ={0}", offset);            
//Console.WriteLine(" UnscriptedSitPos={0}", m_avUnscriptedSitPos);            
//Console.WriteLine(" autopilotTarget={0}", autopilotTarget);            
    	                
    	       	}
    	       	else		// small offset
    	       	{
//Console.WriteLine("Small offset");    	        	
					if (!part.IsOccupied)
					{
						m_avUnscriptedSitPos = Vector3.Zero;	// Zero = Sit on prim center
						autopilotTarget = part.AbsolutePosition;
//Console.WriteLine("UsSmall autopilotTarget={0}", autopilotTarget);						
    	       		}
    	       		else return; 		// occupied small
    	       	}	// end large/small
    	    } // end Scripted/not
            cameraAtOffset = part.GetCameraAtOffset();
            cameraEyeOffset = part.GetCameraEyeOffset();
            forceMouselook = part.GetForceMouselook();
            if(cameraAtOffset == Vector3.Zero) cameraAtOffset =  new Vector3(0f, 0f, 0.1f); // 
            if(cameraEyeOffset == Vector3.Zero) cameraEyeOffset =  new Vector3(0f, 0f, 0.1f); // 

            if (m_physicsActor != null)
            {
                // If we're not using the client autopilot, we're immediately warping the avatar to the location
                // We can remove the physicsActor until they stand up.
                m_sitAvatarHeight = m_physicsActor.Size.Z;
                if (autopilot)
                {				// its not a scripted sit
//                        if (Util.GetDistanceTo(AbsolutePosition, autopilotTarget) < 4.5)
					if( (Math.Abs(AbsolutePosition.X - autopilotTarget.X) < 2.0f) && (Math.Abs(AbsolutePosition.Y - autopilotTarget.Y) < 2.0f) )
                    {
                        autopilot = false;		// close enough
                        m_lastWorldPosition = m_pos; /* CW - This give us a position to return the avatar to if the part is killed before standup.
                                                             Not using the part's position because returning the AV to the last known standing
                                                             position is likely to be more friendly, isn't it? */
                        RemoveFromPhysicalScene();
                        AbsolutePosition = autopilotTarget + new Vector3(0.0f, 0.0f, (m_sitAvatarHeight / 2.0f));  // Warp av to over sit target
                    } // else the autopilot will get us close
                }
                else
                {	// its a scripted sit
                    m_lastWorldPosition = part.AbsolutePosition;  /* CW - This give us a position to return the avatar to if the part is killed before standup.
                                                                          I *am* using the part's position this time because we have no real idea how far away
                                                                          the avatar is from the sit target. */
                    RemoveFromPhysicalScene();
                }
            }
            else return;    // physactor is null! 

			Vector3 offsetr; // = offset * partIRot;	
			// KF: In a linkset, offsetr needs to be relative to the group root!  091208	
	//		offsetr = (part.OffsetPosition * Quaternion.Inverse(part.ParentGroup.RootPart.RotationOffset)) + (offset * partIRot);
 //           if (part.LinkNum < 2)    091216 All this was necessary because of the GetWorldRotation error.
  //          {				// Single, or Root prim of linkset, target is ClickOffset * RootRot
            	offsetr = offset * partIRot;
//
  //          else
    //        {	// Child prim, offset is (ChildOffset * RootRot) + (ClickOffset * ChildRot)
        //    	offsetr = //(part.OffsetPosition * Quaternion.Inverse(part.ParentGroup.RootPart.RotationOffset)) +	
      //      				(offset * partRot);
    //        }

//Console.WriteLine(" ");
//Console.WriteLine("link number ={0}", part.LinkNum);		
//Console.WriteLine("Prim offset ={0}", part.OffsetPosition );			
//Console.WriteLine("Root Rotate ={0}", part.ParentGroup.RootPart.RotationOffset);
//Console.WriteLine("Click offst ={0}", offset);
//Console.WriteLine("Prim Rotate ={0}", part.GetWorldRotation());
//Console.WriteLine("offsetr     ={0}", offsetr);
//Console.WriteLine("Camera At   ={0}", cameraAtOffset);
//Console.WriteLine("Camera Eye  ={0}", cameraEyeOffset);

            ControllingClient.SendSitResponse(part.UUID, offsetr, sitOrientation, autopilot, cameraAtOffset, cameraEyeOffset, forceMouselook);
            m_requestedSitTargetUUID = part.UUID;		//KF: Correct autopilot target
            // This calls HandleAgentSit twice, once from here, and the client calls
            // HandleAgentSit itself after it gets to the location
            // It doesn't get to the location until we've moved them there though
            // which happens in HandleAgentSit :P
            m_autopilotMoving = autopilot;
            m_autoPilotTarget = autopilotTarget;
            m_sitAtAutoTarget = autopilot;
            m_initialSitTarget = autopilotTarget;
            if (!autopilot)
                HandleAgentSit(remoteClient, UUID);
        }

        public void HandleAgentRequestSit(IClientAPI remoteClient, UUID agentID, UUID targetID, Vector3 offset)
        {
            if (m_parentID != 0)
            {
                StandUp();
            }
            m_nextSitAnimation = "SIT";
            
            //SceneObjectPart part = m_scene.GetSceneObjectPart(targetID);
            SceneObjectPart part = FindNextAvailableSitTarget(targetID);

            if (part != null)
            {
                if (!String.IsNullOrEmpty(part.SitAnimation))
                {
                    m_nextSitAnimation = part.SitAnimation;
                }
                m_requestedSitTargetID = part.LocalId;
                //m_requestedSitOffset = offset;
                m_requestedSitTargetUUID = targetID;
                
                m_log.DebugFormat("[SIT]: Client requested Sit Position: {0}", offset);
                
                if (m_scene.PhysicsScene.SupportsRayCast())
                {
                    //m_scene.PhysicsScene.RaycastWorld(Vector3.Zero,Vector3.Zero, 0.01f,new RaycastCallback());
                    //SitRayCastAvatarPosition(part);
                    //return;
                }
            }
            else
            {
                
                m_log.Warn("Sit requested on unknown object: " + targetID.ToString());
            }

            

            SendSitResponse(remoteClient, targetID, offset, Quaternion.Identity);
        }
        /*
        public void SitRayCastAvatarPosition(SceneObjectPart part)
        {
            Vector3 EndRayCastPosition = part.AbsolutePosition + m_requestedSitOffset;
            Vector3 StartRayCastPosition = AbsolutePosition;
            Vector3 direction = Vector3.Normalize(EndRayCastPosition - StartRayCastPosition);
            float distance = Vector3.Distance(EndRayCastPosition, StartRayCastPosition);
            m_scene.PhysicsScene.RaycastWorld(StartRayCastPosition, direction, distance, SitRayCastAvatarPositionResponse);
        }

        public void SitRayCastAvatarPositionResponse(bool hitYN, Vector3 collisionPoint, uint localid, float pdistance, Vector3 normal)
        {
            SceneObjectPart part =  FindNextAvailableSitTarget(m_requestedSitTargetUUID);
            if (part != null)
            {
                if (hitYN)
                {
                    if (collisionPoint.ApproxEquals(m_requestedSitOffset + part.AbsolutePosition, 0.2f))
                    {
                        SitRaycastFindEdge(collisionPoint, normal);
                        m_log.DebugFormat("[SIT]: Raycast Avatar Position succeeded at point: {0}, normal:{1}", collisionPoint, normal);
                    }
                    else
                    {
                        SitRayCastAvatarPositionCameraZ(part);
                    }
                }
                else
                {
                    SitRayCastAvatarPositionCameraZ(part);
                }
            }
            else
            {
                ControllingClient.SendAlertMessage("Sit position no longer exists");
                m_requestedSitTargetUUID = UUID.Zero;
                m_requestedSitTargetID = 0;
                m_requestedSitOffset = Vector3.Zero;
            }

        }

        public void SitRayCastAvatarPositionCameraZ(SceneObjectPart part)
        {
            // Next, try to raycast from the camera Z position
            Vector3 EndRayCastPosition = part.AbsolutePosition + m_requestedSitOffset;
            Vector3 StartRayCastPosition = AbsolutePosition; StartRayCastPosition.Z = CameraPosition.Z;
            Vector3 direction = Vector3.Normalize(EndRayCastPosition - StartRayCastPosition);
            float distance = Vector3.Distance(EndRayCastPosition, StartRayCastPosition);
            m_scene.PhysicsScene.RaycastWorld(StartRayCastPosition, direction, distance, SitRayCastAvatarPositionCameraZResponse);
        }

        public void SitRayCastAvatarPositionCameraZResponse(bool hitYN, Vector3 collisionPoint, uint localid, float pdistance, Vector3 normal)
        {
            SceneObjectPart part = FindNextAvailableSitTarget(m_requestedSitTargetUUID);
            if (part != null)
            {
                if (hitYN)
                {
                    if (collisionPoint.ApproxEquals(m_requestedSitOffset + part.AbsolutePosition, 0.2f))
                    {
                        SitRaycastFindEdge(collisionPoint, normal);
                        m_log.DebugFormat("[SIT]: Raycast Avatar Position + CameraZ succeeded at point: {0}, normal:{1}", collisionPoint, normal);
                    }
                    else
                    {
                        SitRayCastCameraPosition(part);
                    }
                }
                else
                {
                    SitRayCastCameraPosition(part);
                }
            }
            else
            {
                ControllingClient.SendAlertMessage("Sit position no longer exists");
                m_requestedSitTargetUUID = UUID.Zero;
                m_requestedSitTargetID = 0;
                m_requestedSitOffset = Vector3.Zero;
            }

        }

        public void SitRayCastCameraPosition(SceneObjectPart part)
        {
            // Next, try to raycast from the camera position
            Vector3 EndRayCastPosition = part.AbsolutePosition + m_requestedSitOffset;
            Vector3 StartRayCastPosition = CameraPosition;
            Vector3 direction = Vector3.Normalize(EndRayCastPosition - StartRayCastPosition);
            float distance = Vector3.Distance(EndRayCastPosition, StartRayCastPosition);
            m_scene.PhysicsScene.RaycastWorld(StartRayCastPosition, direction, distance, SitRayCastCameraPositionResponse);
        }

        public void SitRayCastCameraPositionResponse(bool hitYN, Vector3 collisionPoint, uint localid, float pdistance, Vector3 normal)
        {
            SceneObjectPart part = FindNextAvailableSitTarget(m_requestedSitTargetUUID);
            if (part != null)
            {
                if (hitYN)
                {
                    if (collisionPoint.ApproxEquals(m_requestedSitOffset + part.AbsolutePosition, 0.2f))
                    {
                        SitRaycastFindEdge(collisionPoint, normal);
                        m_log.DebugFormat("[SIT]: Raycast Camera Position succeeded at point: {0}, normal:{1}", collisionPoint, normal);
                    }
                    else
                    {
                        SitRayHorizontal(part);
                    }
                }
                else
                {
                    SitRayHorizontal(part);
                }
            }
            else
            {
                ControllingClient.SendAlertMessage("Sit position no longer exists");
                m_requestedSitTargetUUID = UUID.Zero;
                m_requestedSitTargetID = 0;
                m_requestedSitOffset = Vector3.Zero;
            }

        }

        public void SitRayHorizontal(SceneObjectPart part)
        {
            // Next, try to raycast from the avatar position to fwd
            Vector3 EndRayCastPosition = part.AbsolutePosition + m_requestedSitOffset;
            Vector3 StartRayCastPosition = CameraPosition;
            Vector3 direction = Vector3.Normalize(EndRayCastPosition - StartRayCastPosition);
            float distance = Vector3.Distance(EndRayCastPosition, StartRayCastPosition);
            m_scene.PhysicsScene.RaycastWorld(StartRayCastPosition, direction, distance, SitRayCastHorizontalResponse);
        }

        public void SitRayCastHorizontalResponse(bool hitYN, Vector3 collisionPoint, uint localid, float pdistance, Vector3 normal)
        {
            SceneObjectPart part = FindNextAvailableSitTarget(m_requestedSitTargetUUID);
            if (part != null)
            {
                if (hitYN)
                {
                    if (collisionPoint.ApproxEquals(m_requestedSitOffset + part.AbsolutePosition, 0.2f))
                    {
                        SitRaycastFindEdge(collisionPoint, normal);
                        m_log.DebugFormat("[SIT]: Raycast Horizontal Position succeeded at point: {0}, normal:{1}", collisionPoint, normal);
                        // Next, try to raycast from the camera position
                        Vector3 EndRayCastPosition = part.AbsolutePosition + m_requestedSitOffset;
                        Vector3 StartRayCastPosition = CameraPosition;
                        Vector3 direction = Vector3.Normalize(EndRayCastPosition - StartRayCastPosition);
                        float distance = Vector3.Distance(EndRayCastPosition, StartRayCastPosition);
                        //m_scene.PhysicsScene.RaycastWorld(StartRayCastPosition, direction, distance, SitRayCastResponseAvatarPosition);
                    }
                    else
                    {
                        ControllingClient.SendAlertMessage("Sit position not accessable.");
                        m_requestedSitTargetUUID = UUID.Zero;
                        m_requestedSitTargetID = 0;
                        m_requestedSitOffset = Vector3.Zero;
                    }
                }
                else
                {
                    ControllingClient.SendAlertMessage("Sit position not accessable.");
                    m_requestedSitTargetUUID = UUID.Zero;
                    m_requestedSitTargetID = 0;
                    m_requestedSitOffset = Vector3.Zero;
                }
            }
            else
            {
                ControllingClient.SendAlertMessage("Sit position no longer exists");
                m_requestedSitTargetUUID = UUID.Zero;
                m_requestedSitTargetID = 0;
                m_requestedSitOffset = Vector3.Zero;
            }

        }

        private void SitRaycastFindEdge(Vector3 collisionPoint, Vector3 collisionNormal)
        {
            int i = 0;
            //throw new NotImplementedException();
            //m_requestedSitTargetUUID = UUID.Zero;
            //m_requestedSitTargetID = 0;
            //m_requestedSitOffset = Vector3.Zero;

            SendSitResponse(ControllingClient, m_requestedSitTargetUUID, collisionPoint - m_requestedSitOffset, Quaternion.Identity);
        }
        */
        public void HandleAgentRequestSit(IClientAPI remoteClient, UUID agentID, UUID targetID, Vector3 offset, string sitAnimation)
        {
            if (m_parentID != 0)
            {
                StandUp();
            }
            if (!String.IsNullOrEmpty(sitAnimation))
            {
                m_nextSitAnimation = sitAnimation;
            }
            else
            {
                m_nextSitAnimation = "SIT";
            }

            //SceneObjectPart part = m_scene.GetSceneObjectPart(targetID);
            SceneObjectPart part =  FindNextAvailableSitTarget(targetID);
            if (part != null)
            {
                m_requestedSitTargetID = part.LocalId; 
                //m_requestedSitOffset = offset;
                m_requestedSitTargetUUID = targetID;

                m_log.DebugFormat("[SIT]: Client requested Sit Position: {0}", offset);

                if (m_scene.PhysicsScene.SupportsRayCast())
                {
                    //SitRayCastAvatarPosition(part);
                    //return;
                }
            }
            else
            {
                m_log.Warn("Sit requested on unknown object: " + targetID);
            }
            
            SendSitResponse(remoteClient, targetID, offset, Quaternion.Identity);
        }

        public void HandleAgentSit(IClientAPI remoteClient, UUID agentID)
        {
            if (!String.IsNullOrEmpty(m_nextSitAnimation))
            {
                HandleAgentSit(remoteClient, agentID, m_nextSitAnimation);
            }
            else
            {
                HandleAgentSit(remoteClient, agentID, "SIT");
            }
        }
        
        public void HandleAgentSit(IClientAPI remoteClient, UUID agentID, string sitAnimation)
        {
            SceneObjectPart part = m_scene.GetSceneObjectPart(m_requestedSitTargetID);

            if (m_sitAtAutoTarget || !m_autopilotMoving)
            {
                if (part != null)
                {
//Console.WriteLine("Link #{0}, Rot {1}", part.LinkNum, part.GetWorldRotation());                
                    if (part.GetAvatarOnSitTarget() == UUID)
                    {
//Console.WriteLine("Scripted Sit");
                    	// Scripted sit
                        Vector3 sitTargetPos = part.SitTargetPosition;
                        Quaternion sitTargetOrient = part.SitTargetOrientation;
                        m_pos = new Vector3(sitTargetPos.X, sitTargetPos.Y, sitTargetPos.Z);
                        m_pos += SIT_TARGET_ADJUSTMENT;
                        m_bodyRot = sitTargetOrient;
                        m_parentPosition = part.AbsolutePosition;
	    	            part.IsOccupied = true;
Console.WriteLine("Scripted Sit ofset {0}", m_pos);	    	                                
                    }
                    else
                    {
						// if m_avUnscriptedSitPos is zero then Av sits above center
						// Else Av sits at m_avUnscriptedSitPos						
						
                    	// Non-scripted sit by Kitto Flora 21Nov09
                    	// Calculate angle of line from prim to Av
                    	Quaternion partIRot;
//                    	if (part.LinkNum == 1)
//                  	{				// Root prim of linkset
//                    		partIRot = Quaternion.Inverse(part.ParentGroup.RootPart.RotationOffset);
//                    	}
//                    	else
//                    	{				// single or child prim
                    		partIRot = Quaternion.Inverse(part.GetWorldRotation());
//                    	}
                    	Vector3 sitTargetPos= part.AbsolutePosition + m_avUnscriptedSitPos;
	                	float y_diff = (m_avInitialPos.Y - sitTargetPos.Y);
    	            	float x_diff = ( m_avInitialPos.X - sitTargetPos.X);
    	            	if(Math.Abs(x_diff) < 0.001f) x_diff = 0.001f;			// avoid div by 0
    	            	if(Math.Abs(y_diff) < 0.001f) y_diff = 0.001f;			// avoid pol flip at 0
    	            	float sit_angle = (float)Math.Atan2( (double)y_diff, (double)x_diff);
						// NOTE: when sitting m_ pos and m_bodyRot are *relative* to the prim location/rotation, not 'World'.
    	            	//  Av sits at world euler <0,0, z>, translated by part rotation 
    	            	m_bodyRot = partIRot * Quaternion.CreateFromEulers(0f, 0f, sit_angle);		// sit at 0,0,inv-click
    	            	
                        m_parentPosition = part.AbsolutePosition;
    	                part.IsOccupied = true;
                        m_pos = new Vector3(0f, 0f, 0.05f) + 					// corrections to get Sit Animation
                        		(new Vector3(0.0f, 0f, 0.61f) * partIRot) + 	// located on center
                        		(new Vector3(0.34f, 0f, 0.0f) * m_bodyRot) +
                        		m_avUnscriptedSitPos;							// adds click offset, if any
	                    //Set up raytrace to find top surface of prim
	         			Vector3 size = part.Scale;
	 					float mag = 2.0f; // 0.1f + (float)Math.Sqrt((size.X * size.X) + (size.Y * size.Y) + (size.Z * size.Z));
						Vector3 start =  part.AbsolutePosition + new Vector3(0f, 0f, mag);
	 					Vector3 down = new Vector3(0f, 0f, -1f);    
//Console.WriteLine("st={0}  do={1}  ma={2}", start, down, mag);	 					
		                m_scene.PhysicsScene.RaycastWorld(
	                    		start,		// Vector3 position,
	                    		down, 		// Vector3 direction,
	                    		mag, 		// float length,
	                    		SitAltitudeCallback);          	// retMethod
	                } // end scripted/not
                }
                else  // no Av
                {
                    return;
                }
            }
            m_parentID = m_requestedSitTargetID;

            Velocity = Vector3.Zero;
            RemoveFromPhysicalScene();

            Animator.TrySetMovementAnimation(sitAnimation);
            SendFullUpdateToAllClients();
        }
        
        public void SitAltitudeCallback(bool hitYN, Vector3 collisionPoint, uint localid, float distance, Vector3 normal)
        {
			// KF: 091202 There appears to be a bug in Prim Edit Size - the process sometimes make a prim that RayTrace no longer
			//     sees. Take/re-rez, or sim restart corrects the condition. Result of bug is incorrect sit height.
			if(hitYN)
			{
				// m_pos = Av offset from prim center to make look like on center
				// m_parentPosition = Actual center pos of prim
				// collisionPoint = spot on prim where we want to sit
				// collisionPoint.Z = global sit surface height
				SceneObjectPart part = m_scene.GetSceneObjectPart(localid);
				Quaternion partIRot;
//	            if (part.LinkNum == 1)
///    	        {				// Root prim of linkset
//    	            partIRot = Quaternion.Inverse(part.ParentGroup.RootPart.RotationOffset);
//    	        }
//    	        else
//    	        {				// single or child prim
    	            partIRot = Quaternion.Inverse(part.GetWorldRotation());
//    	        }          
                if (m_initialSitTarget != null)
                {
                    float offZ = collisionPoint.Z - m_initialSitTarget.Z;
                    Vector3 offset = new Vector3(0.0f, 0.0f, offZ) * partIRot; // Altitude correction
                    //Console.WriteLine("sitPoint={0},  offset={1}",  sitPoint,  offset);
                    m_pos += offset;
                    //  ControllingClient.SendClearFollowCamProperties(part.UUID);
                }
				
			}
		} // End SitAltitudeCallback  KF.

        /// <summary>
        /// Event handler for the 'Always run' setting on the client
        /// Tells the physics plugin to increase speed of movement.
        /// </summary>
        public void HandleSetAlwaysRun(IClientAPI remoteClient, bool pSetAlwaysRun)
        {
            m_setAlwaysRun = pSetAlwaysRun;
            if (PhysicsActor != null)
            {
                PhysicsActor.SetAlwaysRun = pSetAlwaysRun;
            }
        }

        public void HandleStartAnim(IClientAPI remoteClient, UUID animID)
        {
            Animator.AddAnimation(animID, UUID.Zero);
        }

        public void HandleStopAnim(IClientAPI remoteClient, UUID animID)
        {
            Animator.RemoveAnimation(animID);
        }

        /// <summary>
        /// Rotate the avatar to the given rotation and apply a movement in the given relative vector
        /// </summary>
        /// <param name="vec">The vector in which to move.  This is relative to the rotation argument</param>
        /// <param name="rotation">The direction in which this avatar should now face.
        public void AddNewMovement(Vector3 vec, Quaternion rotation, bool Nudging)
        {
            if (m_isChildAgent)
            {
                // WHAT???
                m_log.Debug("[SCENEPRESENCE]: AddNewMovement() called on child agent, making root agent!");

                // we have to reset the user's child agent connections.
                // Likely, here they've lost the eventqueue for other regions so border 
                // crossings will fail at this point unless we reset them.

                List<ulong> regions = new List<ulong>(KnownChildRegionHandles);
                regions.Remove(m_scene.RegionInfo.RegionHandle);

                MakeRootAgent(new Vector3(127f, 127f, 127f), true);

                // Async command
                if (m_scene.SceneGridService != null)
                {
                    m_scene.SceneGridService.SendCloseChildAgentConnections(UUID, regions);

                    // Give the above command some time to try and close the connections.
                    // this is really an emergency..   so sleep, or we'll get all discombobulated.
                    System.Threading.Thread.Sleep(500);
                }
                
                if (m_scene.SceneGridService != null)
                {
                    IEntityTransferModule m_agentTransfer = m_scene.RequestModuleInterface<IEntityTransferModule>();
                    if (m_agentTransfer != null)
                        m_agentTransfer.EnableChildAgents(this);
                }
                
                return;
            }

            m_perfMonMS = Util.EnvironmentTickCount();

            Rotation = rotation;
            Vector3 direc = vec * rotation;
            direc.Normalize();
            PhysicsActor actor = m_physicsActor;
            if ((vec.Z == 0f) && !actor.Flying) direc.Z = 0f; // Prevent camera WASD up.

            direc *= 0.03f * 128f * m_speedModifier;

            if (actor != null)
            {
                if (actor.Flying)
                {
                    direc *= 4.0f;
                    //bool controlland = (((m_AgentControlFlags & (uint)AgentManager.ControlFlags.AGENT_CONTROL_UP_NEG) != 0) || ((m_AgentControlFlags & (uint)AgentManager.ControlFlags.AGENT_CONTROL_NUDGE_UP_NEG) != 0));
                    //bool colliding = (m_physicsActor.IsColliding==true);
                    //if (controlland)
                    //    m_log.Info("[AGENT]: landCommand");
                    //if (colliding)
                    //    m_log.Info("[AGENT]: colliding");
                    //if (m_physicsActor.Flying && colliding && controlland)
                    //{
                    //    StopFlying();
                    //    m_log.Info("[AGENT]: Stop FLying");
                    //}
                }
                else if (!actor.Flying && actor.IsColliding)
                {
                    if (direc.Z > 2.0f)
                    {
                        if(m_animator.m_animTickJump == -1)
						{
                    		direc.Z *= 3.0f;	// jump
                    	}
                    	else
                    	{
                    		direc.Z *= 0.1f;	// prejump
                    	}
                        /* Animations are controlled via  GetMovementAnimation() in ScenePresenceAnimator.cs
                           Animator.TrySetMovementAnimation("PREJUMP");
                           Animator.TrySetMovementAnimation("JUMP");
                        */
                    }
                }
            }

            // TODO: Add the force instead of only setting it to support multiple forces per frame?
            m_forceToApply = direc;
            m_isNudging = Nudging;
            m_scene.StatsReporter.AddAgentTime(Util.EnvironmentTickCountSubtract(m_perfMonMS));
        }

        #endregion

        #region Overridden Methods

        public override void Update()
        {
            const float ROTATION_TOLERANCE = 0.01f;
            const float VELOCITY_TOLERANCE = 0.001f;
            const float POSITION_TOLERANCE = 0.05f;
            //const int TIME_MS_TOLERANCE = 3000;

            

            if (m_newCoarseLocations)
            {
                SendCoarseLocations();
                m_newCoarseLocations = false;
            }

            if (m_isChildAgent == false)
            {
//                PhysicsActor actor = m_physicsActor;

                // NOTE: Velocity is not the same as m_velocity. Velocity will attempt to
                // grab the latest PhysicsActor velocity, whereas m_velocity is often
                // storing a requested force instead of an actual traveling velocity

                // Throw away duplicate or insignificant updates
                if (!m_bodyRot.ApproxEquals(m_lastRotation, ROTATION_TOLERANCE) ||
                    !Velocity.ApproxEquals(m_lastVelocity, VELOCITY_TOLERANCE) ||
                    !m_pos.ApproxEquals(m_lastPosition, POSITION_TOLERANCE))
                    //Environment.TickCount - m_lastTerseSent > TIME_MS_TOLERANCE)
                {
                    SendTerseUpdateToAllClients();

                    // Update the "last" values
                    m_lastPosition = m_pos;
                    m_lastRotation = m_bodyRot;
                    m_lastVelocity = Velocity;
                    //m_lastTerseSent = Environment.TickCount;
                }

                // followed suggestion from mic bowman. reversed the two lines below.
                if (m_parentID == 0 && m_physicsActor != null || m_parentID != 0) // Check that we have a physics actor or we're sitting on something
                    CheckForBorderCrossing();
                CheckForSignificantMovement(); // sends update to the modules.
            }
            
            //Sending prim updates AFTER the avatar terse updates are sent
            SendPrimUpdates();
        }

        #endregion

        #region Update Client(s)

        /// <summary>
        /// Sends a location update to the client connected to this scenePresence
        /// </summary>
        /// <param name="remoteClient"></param>
        public void SendTerseUpdateToClient(IClientAPI remoteClient)
        {
            // If the client is inactive, it's getting its updates from another
            // server.
            if (remoteClient.IsActive)
            {
                m_perfMonMS = Util.EnvironmentTickCount();

                PhysicsActor actor = m_physicsActor;
                Vector3 velocity = (actor != null) ? actor.Velocity : Vector3.Zero;

                Vector3 pos = m_pos;
                pos.Z += m_appearance.HipOffset;

                //m_log.DebugFormat("[SCENEPRESENCE]: TerseUpdate: Pos={0} Rot={1} Vel={2}", m_pos, m_bodyRot, m_velocity);

                remoteClient.SendPrimUpdate(this, PrimUpdateFlags.Position | PrimUpdateFlags.Rotation | PrimUpdateFlags.Velocity | PrimUpdateFlags.Acceleration | PrimUpdateFlags.AngularVelocity);

                m_scene.StatsReporter.AddAgentTime(Util.EnvironmentTickCountSubtract(m_perfMonMS));
                m_scene.StatsReporter.AddAgentUpdates(1);
            }
        }

        /// <summary>
        /// Send a location/velocity/accelleration update to all agents in scene
        /// </summary>
        public void SendTerseUpdateToAllClients()
        {
            m_perfMonMS = Util.EnvironmentTickCount();
            
            m_scene.ForEachClient(SendTerseUpdateToClient);

            m_scene.StatsReporter.AddAgentTime(Util.EnvironmentTickCountSubtract(m_perfMonMS));
        }

        public void SendCoarseLocations()
        {
            SendCourseLocationsMethod d = m_sendCourseLocationsMethod;
            if (d != null)
            {
                d.Invoke(m_scene.RegionInfo.originRegionID, this);
            }
        }

        public void SetSendCourseLocationMethod(SendCourseLocationsMethod d)
        {
            if (d != null)
                m_sendCourseLocationsMethod = d;
        }

        public void SendCoarseLocationsDefault(UUID sceneId, ScenePresence p)
        {
            m_perfMonMS = Util.EnvironmentTickCount();

            List<Vector3> CoarseLocations = new List<Vector3>();
            List<UUID> AvatarUUIDs = new List<UUID>();
            m_scene.ForEachScenePresence(delegate(ScenePresence sp)
            {
                if (sp.IsChildAgent)
                    return;

                if (sp.ParentID != 0)
                {
                    // sitting avatar
                    SceneObjectPart sop = m_scene.GetSceneObjectPart(sp.ParentID);
                    if (sop != null)
                    {
                        CoarseLocations.Add(sop.AbsolutePosition + sp.m_pos);
                        AvatarUUIDs.Add(sp.UUID);
                    }
                    else
                    {
                        // we can't find the parent..  ! arg!
                        CoarseLocations.Add(sp.m_pos);
                        AvatarUUIDs.Add(sp.UUID);
                    }
                }
                else
                {
                    CoarseLocations.Add(sp.m_pos);
                    AvatarUUIDs.Add(sp.UUID);
                }
            });

            m_controllingClient.SendCoarseLocationUpdate(AvatarUUIDs, CoarseLocations);

            m_scene.StatsReporter.AddAgentTime(Util.EnvironmentTickCountSubtract(m_perfMonMS));
        }

        public void CoarseLocationChange()
        {
            m_newCoarseLocations = true;
        }

        /// <summary>
        /// Tell other client about this avatar (The client previously didn't know or had outdated details about this avatar)
        /// </summary>
        /// <param name="remoteAvatar"></param>
        public void SendFullUpdateToOtherClient(ScenePresence remoteAvatar)
        {
            // 2 stage check is needed.
            if (remoteAvatar == null)
                return;
            IClientAPI cl=remoteAvatar.ControllingClient;
            if (cl == null)
                return;
            if (m_appearance.Texture == null)
                return;

            Vector3 pos = m_pos;
            pos.Z += m_appearance.HipOffset;

            remoteAvatar.m_controllingClient.SendAvatarDataImmediate(this);
            m_scene.StatsReporter.AddAgentUpdates(1);
        }

        /// <summary>
        /// Tell *ALL* agents about this agent
        /// </summary>
        public void SendInitialFullUpdateToAllClients()
        {
            m_perfMonMS = Util.EnvironmentTickCount();
            int avUpdates = 0;
            m_scene.ForEachScenePresence(delegate(ScenePresence avatar)
            {
                ++avUpdates;
                // only send if this is the root (children are only "listening posts" in a foreign region)
                if (!IsChildAgent)
                {
                    SendFullUpdateToOtherClient(avatar);
                }

                if (avatar.LocalId != LocalId)
                {
                    if (!avatar.IsChildAgent)
                    {
                        avatar.SendFullUpdateToOtherClient(this);
                        avatar.SendAppearanceToOtherAgent(this);
                        avatar.Animator.SendAnimPackToClient(ControllingClient);
                    }
                }
            });

            m_scene.StatsReporter.AddAgentUpdates(avUpdates);
            m_scene.StatsReporter.AddAgentTime(Util.EnvironmentTickCountSubtract(m_perfMonMS));

            //Animator.SendAnimPack();
        }

        public void SendFullUpdateToAllClients()
        {
            m_perfMonMS = Util.EnvironmentTickCount();

            // only send update from root agents to other clients; children are only "listening posts"
            int count = 0;
            m_scene.ForEachScenePresence(delegate(ScenePresence sp)
            {
                if (sp.IsChildAgent)
                    return;
                SendFullUpdateToOtherClient(sp);
                ++count;
            });
            m_scene.StatsReporter.AddAgentUpdates(count);
            m_scene.StatsReporter.AddAgentTime(Util.EnvironmentTickCountSubtract(m_perfMonMS));

            Animator.SendAnimPack();
        }

        /// <summary>
        /// Do everything required once a client completes its movement into a region
        /// </summary>
        public void SendInitialData()
        {
            // Moved this into CompleteMovement to ensure that m_appearance is initialized before
            // the inventory arrives
            // m_scene.GetAvatarAppearance(m_controllingClient, out m_appearance);

            Vector3 pos = m_pos;
            pos.Z += m_appearance.HipOffset;

            m_controllingClient.SendAvatarDataImmediate(this);

            SendInitialFullUpdateToAllClients();
            SendAppearanceToAllOtherAgents();
        }

        /// <summary>
        /// Tell the client for this scene presence what items it should be wearing now
        /// </summary>
        public void SendWearables()
        {
            m_log.DebugFormat("[SCENE]: Received request for wearables of {0}", Name);
            
            ControllingClient.SendWearables(m_appearance.Wearables, m_appearance.Serial++);
        }

        /// <summary>
        ///
        /// </summary>
        public void SendAppearanceToAllOtherAgents()
        {
            m_perfMonMS = Util.EnvironmentTickCount();

            m_scene.ForEachScenePresence(delegate(ScenePresence scenePresence)
                                         {
                                             if (scenePresence.UUID != UUID)
                                             {
                                                 SendAppearanceToOtherAgent(scenePresence);
                                             }
                                         });

            m_scene.StatsReporter.AddAgentTime(Util.EnvironmentTickCountSubtract(m_perfMonMS));
        }

        /// <summary>
        /// Send appearance data to an agent that isn't this one.
        /// </summary>
        /// <param name="avatar"></param>
        public void SendAppearanceToOtherAgent(ScenePresence avatar)
        {
            avatar.ControllingClient.SendAppearance(
                m_appearance.Owner, m_appearance.VisualParams, m_appearance.Texture.GetBytes());
        }

        /// <summary>
        /// Set appearance data (textureentry and slider settings) received from the client
        /// </summary>
        /// <param name="texture"></param>
        /// <param name="visualParam"></param>
        public void SetAppearance(Primitive.TextureEntry textureEntry, byte[] visualParams)
        {
            if (m_physicsActor != null)
            {
                if (!IsChildAgent)
                {
                    // This may seem like it's redundant, remove the avatar from the physics scene
                    // just to add it back again, but it saves us from having to update
                    // 3 variables 10 times a second.
                    bool flyingTemp = m_physicsActor.Flying;
                    RemoveFromPhysicalScene();
                    //m_scene.PhysicsScene.RemoveAvatar(m_physicsActor);

                    //PhysicsActor = null;

                    AddToPhysicalScene(flyingTemp);
                }
            }

            #region Bake Cache Check

            if (textureEntry != null)
            {
                for (int i = 0; i < BAKE_INDICES.Length; i++)
                {
                    int j = BAKE_INDICES[i];
                    Primitive.TextureEntryFace face = textureEntry.FaceTextures[j];

                    if (face != null && face.TextureID != AppearanceManager.DEFAULT_AVATAR_TEXTURE)
                    {
                        if (m_scene.AssetService.Get(face.TextureID.ToString()) == null)
                        {
                            m_log.Warn("[APPEARANCE]: Missing baked texture " + face.TextureID + " (" + j + ") for avatar " + this.Name);
                            this.ControllingClient.SendRebakeAvatarTextures(face.TextureID);
                        }
                    }
                }

            }


            #endregion Bake Cache Check

            m_appearance.SetAppearance(textureEntry, visualParams);
            if (m_appearance.AvatarHeight > 0)
                SetHeight(m_appearance.AvatarHeight);

            // This is not needed, because only the transient data changed
            //AvatarData adata = new AvatarData(m_appearance);
            //m_scene.AvatarService.SetAvatar(m_controllingClient.AgentId, adata);

            SendAppearanceToAllOtherAgents();
            if (!m_startAnimationSet)
            {
                Animator.UpdateMovementAnimations();
                m_startAnimationSet = true;
            }

            Vector3 pos = m_pos;
            pos.Z += m_appearance.HipOffset;

            m_controllingClient.SendAvatarDataImmediate(this);
        }

        public void SetWearable(int wearableId, AvatarWearable wearable)
        {
            m_appearance.SetWearable(wearableId, wearable);
            AvatarData adata = new AvatarData(m_appearance);
            m_scene.AvatarService.SetAvatar(m_controllingClient.AgentId, adata);
            m_controllingClient.SendWearables(m_appearance.Wearables, m_appearance.Serial++);
        }

        // Because appearance setting is in a module, we actually need
        // to give it access to our appearance directly, otherwise we
        // get a synchronization issue.
        public AvatarAppearance Appearance
        {
            get { return m_appearance; }
            set { m_appearance = value; }
        }

        #endregion

        #region Significant Movement Method

        /// <summary>
        /// This checks for a significant movement and sends a courselocationchange update
        /// </summary>
        protected void CheckForSignificantMovement()
        {
            // Movement updates for agents in neighboring regions are sent directly to clients.
            // This value only affects how often agent positions are sent to neighbor regions
            // for things such as distance-based update prioritization
            const float SIGNIFICANT_MOVEMENT = 2.0f;

            if (Util.GetDistanceTo(AbsolutePosition, posLastSignificantMove) > SIGNIFICANT_MOVEMENT)
            {
                posLastSignificantMove = AbsolutePosition;
                m_scene.EventManager.TriggerSignificantClientMovement(m_controllingClient);
                m_scene.NotifyMyCoarseLocationChange();
            }

            // Minimum Draw distance is 64 meters, the Radius of the draw distance sphere is 32m
            if (Util.GetDistanceTo(AbsolutePosition, m_lastChildAgentUpdatePosition) >= Scene.ChildReprioritizationDistance ||
                Util.GetDistanceTo(CameraPosition, m_lastChildAgentUpdateCamPosition) >= Scene.ChildReprioritizationDistance)
            {
                m_lastChildAgentUpdatePosition = AbsolutePosition;
                m_lastChildAgentUpdateCamPosition = CameraPosition;

                ChildAgentDataUpdate cadu = new ChildAgentDataUpdate();
                cadu.ActiveGroupID = UUID.Zero.Guid;
                cadu.AgentID = UUID.Guid;
                cadu.alwaysrun = m_setAlwaysRun;
                cadu.AVHeight = m_avHeight;
                Vector3 tempCameraCenter = m_CameraCenter;
                cadu.cameraPosition = tempCameraCenter;
                cadu.drawdistance = m_DrawDistance;
                cadu.GroupAccess = 0;
                cadu.Position = AbsolutePosition;
                cadu.regionHandle = m_rootRegionHandle;
                float multiplier = 1;
                int innacurateNeighbors = m_scene.GetInaccurateNeighborCount();
                if (innacurateNeighbors != 0)
                {
                    multiplier = 1f / (float)innacurateNeighbors;
                }
                if (multiplier <= 0f)
                {
                    multiplier = 0.25f;
                }

                //m_log.Info("[NeighborThrottle]: " + m_scene.GetInaccurateNeighborCount().ToString() + " - m: " + multiplier.ToString());
                cadu.throttles = ControllingClient.GetThrottlesPacked(multiplier);
                cadu.Velocity = Velocity;

                AgentPosition agentpos = new AgentPosition();
                agentpos.CopyFrom(cadu);

                m_scene.SendOutChildAgentUpdates(agentpos, this);
            }
        }

        #endregion

        #region Border Crossing Methods

        /// <summary>
        /// Checks to see if the avatar is in range of a border and calls CrossToNewRegion
        /// </summary>
        protected void CheckForBorderCrossing()
        {
            if (IsChildAgent)
                return;

            Vector3 pos2 = AbsolutePosition;
            Vector3 vel = Velocity;
            int neighbor = 0;
            int[] fix = new int[2];

            float timeStep = 0.1f;
            pos2.X = pos2.X + (vel.X*timeStep);
            pos2.Y = pos2.Y + (vel.Y*timeStep);
            pos2.Z = pos2.Z + (vel.Z*timeStep);

            if (!IsInTransit)
            {
                // Checks if where it's headed exists a region

                bool needsTransit = false;
                if (m_scene.TestBorderCross(pos2, Cardinals.W))
                {
                    if (m_scene.TestBorderCross(pos2, Cardinals.S))
                    {
                        needsTransit = true;
                        neighbor = HaveNeighbor(Cardinals.SW, ref fix);
                    }
                    else if (m_scene.TestBorderCross(pos2, Cardinals.N))
                    {
                        needsTransit = true;
                        neighbor = HaveNeighbor(Cardinals.NW, ref fix);
                    }
                    else
                    {
                        needsTransit = true;
                        neighbor = HaveNeighbor(Cardinals.W, ref fix);
                    }
                }
                else if (m_scene.TestBorderCross(pos2, Cardinals.E))
                {
                    if (m_scene.TestBorderCross(pos2, Cardinals.S))
                    {
                        needsTransit = true;
                        neighbor = HaveNeighbor(Cardinals.SE, ref fix);
                    }
                    else if (m_scene.TestBorderCross(pos2, Cardinals.N))
                    {
                        needsTransit = true;
                        neighbor = HaveNeighbor(Cardinals.NE, ref fix);
                    }
                    else
                    {
                        needsTransit = true;
                        neighbor = HaveNeighbor(Cardinals.E, ref fix);
                    }
                }
                else if (m_scene.TestBorderCross(pos2, Cardinals.S))
                {
                    needsTransit = true;
                    neighbor = HaveNeighbor(Cardinals.S, ref fix);
                }
                else if (m_scene.TestBorderCross(pos2, Cardinals.N))
                {
                    needsTransit = true;
                    neighbor = HaveNeighbor(Cardinals.N, ref fix);
                }


                // Makes sure avatar does not end up outside region
                if (neighbor <= 0)
                {
                    if (!needsTransit)
                    {
                        if (m_requestedSitTargetUUID == UUID.Zero)
                        {
                            Vector3 pos = AbsolutePosition;
                            if (AbsolutePosition.X < 0)
                                pos.X += Velocity.X;
                            else if (AbsolutePosition.X > Constants.RegionSize)
                                pos.X -= Velocity.X;
                            if (AbsolutePosition.Y < 0)
                                pos.Y += Velocity.Y;
                            else if (AbsolutePosition.Y > Constants.RegionSize)
                                pos.Y -= Velocity.Y;
                            AbsolutePosition = pos;
                        }
                    }
                }
                else if (neighbor > 0)
                    CrossToNewRegion();
            }
            else
            {
                RemoveFromPhysicalScene();
                // This constant has been inferred from experimentation
                // I'm not sure what this value should be, so I tried a few values.
                timeStep = 0.04f;
                pos2 = AbsolutePosition;
                pos2.X = pos2.X + (vel.X * timeStep);
                pos2.Y = pos2.Y + (vel.Y * timeStep);
                pos2.Z = pos2.Z + (vel.Z * timeStep);
                m_pos = pos2;
            }
        }

        protected int HaveNeighbor(Cardinals car, ref int[] fix)
        {
            uint neighbourx = m_regionInfo.RegionLocX;
            uint neighboury = m_regionInfo.RegionLocY;

            int dir = (int)car;

            if (dir > 1 && dir < 5) //Heading East
                neighbourx++;
            else if (dir > 5) // Heading West
                neighbourx--;

            if (dir < 3 || dir == 8) // Heading North
                neighboury++;
            else if (dir > 3 && dir < 7) // Heading Sout
                neighboury--;

            int x = (int)(neighbourx * Constants.RegionSize);
            int y = (int)(neighboury * Constants.RegionSize);
            GridRegion neighbourRegion = m_scene.GridService.GetRegionByPosition(m_scene.RegionInfo.ScopeID, x, y);

            if (neighbourRegion == null)
            {
                fix[0] = (int)(m_regionInfo.RegionLocX - neighbourx);
                fix[1] = (int)(m_regionInfo.RegionLocY - neighboury);
                return dir * (-1);
            }
            else
                return dir;
        }

        /// <summary>
        /// Moves the agent outside the region bounds
        /// Tells neighbor region that we're crossing to it
        /// If the neighbor accepts, remove the agent's viewable avatar from this scene
        /// set them to a child agent.
        /// </summary>
        protected void CrossToNewRegion()
        {
            InTransit();
            try
            {
                m_scene.CrossAgentToNewRegion(this, m_physicsActor.Flying);
            }
            catch
            {
                m_scene.CrossAgentToNewRegion(this, false);
            }
        }

        public void InTransit()
        {
            m_inTransit = true;

            if ((m_physicsActor != null) && m_physicsActor.Flying)
                m_AgentControlFlags |= AgentManager.ControlFlags.AGENT_CONTROL_FLY;
            else if ((m_AgentControlFlags & AgentManager.ControlFlags.AGENT_CONTROL_FLY) != 0)
                m_AgentControlFlags &= ~AgentManager.ControlFlags.AGENT_CONTROL_FLY;
        }

        public void NotInTransit()
        {
            m_inTransit = false;
        }

        public void RestoreInCurrentScene()
        {
            AddToPhysicalScene(false); // not exactly false
        }

        public void Reset()
        {
            // Put the child agent back at the center
            AbsolutePosition 
                = new Vector3(((float)Constants.RegionSize * 0.5f), ((float)Constants.RegionSize * 0.5f), 70);
            Animator.ResetAnimations();
        }

        /// <summary>
        /// Computes which child agents to close when the scene presence moves to another region.
        /// Removes those regions from m_knownRegions.
        /// </summary>
        /// <param name="newRegionX">The new region's x on the map</param>
        /// <param name="newRegionY">The new region's y on the map</param>
        /// <returns></returns>
        public void CloseChildAgents(uint newRegionX, uint newRegionY)
        {
            List<ulong> byebyeRegions = new List<ulong>();
            m_log.DebugFormat(
                "[SCENE PRESENCE]: Closing child agents. Checking {0} regions in {1}", 
                m_knownChildRegions.Keys.Count, Scene.RegionInfo.RegionName);
            //DumpKnownRegions();

            lock (m_knownChildRegions)
            {
                foreach (ulong handle in m_knownChildRegions.Keys)
                {
                    // Don't close the agent on this region yet
                    if (handle != Scene.RegionInfo.RegionHandle)
                    {
                        uint x, y;
                        Utils.LongToUInts(handle, out x, out y);
                        x = x / Constants.RegionSize;
                        y = y / Constants.RegionSize;

                        //m_log.Debug("---> x: " + x + "; newx:" + newRegionX + "; Abs:" + (int)Math.Abs((int)(x - newRegionX)));
                        //m_log.Debug("---> y: " + y + "; newy:" + newRegionY + "; Abs:" + (int)Math.Abs((int)(y - newRegionY)));
                        if (Util.IsOutsideView(x, newRegionX, y, newRegionY))
                        {
                            byebyeRegions.Add(handle);
                        }
                    }
                }
            }
            
            if (byebyeRegions.Count > 0)
            {
                m_log.Debug("[SCENE PRESENCE]: Closing " + byebyeRegions.Count + " child agents");
                m_scene.SceneGridService.SendCloseChildAgentConnections(m_controllingClient.AgentId, byebyeRegions);
            }
            
            foreach (ulong handle in byebyeRegions)
            {
                RemoveNeighbourRegion(handle);
            }
        }

        #endregion

        /// <summary>
        /// This allows the Sim owner the abiility to kick users from their sim currently.
        /// It tells the client that the agent has permission to do so.
        /// </summary>
        public void GrantGodlikePowers(UUID agentID, UUID sessionID, UUID token, bool godStatus)
        {
            if (godStatus)
            {
                // For now, assign god level 200 to anyone
                // who is granted god powers, but has no god level set.
                //
                UserAccount account = m_scene.UserAccountService.GetUserAccount(m_scene.RegionInfo.ScopeID, agentID);
                if (account != null)
                {
                    if (account.UserLevel > 0)
                        m_godLevel = account.UserLevel;
                    else
                        m_godLevel = 200;
                }
            }
            else
            {
                m_godLevel = 0;
            }

            ControllingClient.SendAdminResponse(token, (uint)m_godLevel);
        }

        #region Child Agent Updates

        public void ChildAgentDataUpdate(AgentData cAgentData)
        {
            //m_log.Debug("   >>> ChildAgentDataUpdate <<< " + Scene.RegionInfo.RegionName);
            if (!IsChildAgent)
                return;

            CopyFrom(cAgentData);
        }

        /// <summary>
        /// This updates important decision making data about a child agent
        /// The main purpose is to figure out what objects to send to a child agent that's in a neighboring region
        /// </summary>
        public void ChildAgentDataUpdate(AgentPosition cAgentData, uint tRegionX, uint tRegionY, uint rRegionX, uint rRegionY)
        {
            if (!IsChildAgent)
                return;

            //m_log.Debug("   >>> ChildAgentPositionUpdate <<< " + rRegionX + "-" + rRegionY);
            int shiftx = ((int)rRegionX - (int)tRegionX) * (int)Constants.RegionSize;
            int shifty = ((int)rRegionY - (int)tRegionY) * (int)Constants.RegionSize;

            Vector3 offset = new Vector3(shiftx, shifty, 0f);

            m_DrawDistance = cAgentData.Far;
            if (cAgentData.Position != new Vector3(-1f, -1f, -1f)) // UGH!!
                m_pos = cAgentData.Position + offset;

            if (Vector3.Distance(AbsolutePosition, posLastSignificantMove) >= Scene.ChildReprioritizationDistance)
            {
                posLastSignificantMove = AbsolutePosition;
                ReprioritizeUpdates();
            }

            m_CameraCenter = cAgentData.Center + offset;

            m_avHeight = cAgentData.Size.Z;
            //SetHeight(cAgentData.AVHeight);

            if ((cAgentData.Throttles != null) && cAgentData.Throttles.Length > 0)
                ControllingClient.SetChildAgentThrottle(cAgentData.Throttles);

            // Sends out the objects in the user's draw distance if m_sendTasksToChild is true.
            if (m_scene.m_seeIntoRegionFromNeighbor)
                m_sceneViewer.Reset();

            //cAgentData.AVHeight;
            m_rootRegionHandle = cAgentData.RegionHandle;
            //m_velocity = cAgentData.Velocity;
        }

        public void CopyTo(AgentData cAgent)
        {
            cAgent.AgentID = UUID;
            cAgent.RegionID = Scene.RegionInfo.RegionID;

            cAgent.Position = AbsolutePosition;
            cAgent.Velocity = m_velocity;
            cAgent.Center = m_CameraCenter;
            // Don't copy the size; it is inferred from apearance parameters
            //cAgent.Size = new Vector3(0, 0, m_avHeight);
            cAgent.AtAxis = m_CameraAtAxis;
            cAgent.LeftAxis = m_CameraLeftAxis;
            cAgent.UpAxis = m_CameraUpAxis;

            cAgent.Far = m_DrawDistance;

            // Throttles 
            float multiplier = 1;
            int innacurateNeighbors = m_scene.GetInaccurateNeighborCount();
            if (innacurateNeighbors != 0)
            {
                multiplier = 1f / innacurateNeighbors;
            }
            if (multiplier <= 0f)
            {
                multiplier = 0.25f;
            }
            //m_log.Info("[NeighborThrottle]: " + m_scene.GetInaccurateNeighborCount().ToString() + " - m: " + multiplier.ToString());
            cAgent.Throttles = ControllingClient.GetThrottlesPacked(multiplier);

            cAgent.HeadRotation = m_headrotation;
            cAgent.BodyRotation = m_bodyRot;
            cAgent.ControlFlags = (uint)m_AgentControlFlags;

            if (m_scene.Permissions.IsGod(new UUID(cAgent.AgentID)))
                cAgent.GodLevel = (byte)m_godLevel;
            else 
                cAgent.GodLevel = (byte) 0;

            cAgent.AlwaysRun = m_setAlwaysRun;

            try
            {
                // We might not pass the Wearables in all cases...
                // They're only needed so that persistent changes to the appearance
                // are preserved in the new region where the user is moving to.
                // But in Hypergrid we might not let this happen.
                int i = 0;
                UUID[] wears = new UUID[m_appearance.Wearables.Length * 2];
                foreach (AvatarWearable aw in m_appearance.Wearables)
                {
                    if (aw != null)
                    {
                        wears[i++] = aw.ItemID;
                        wears[i++] = aw.AssetID;
                    }
                    else
                    {
                        wears[i++] = UUID.Zero;
                        wears[i++] = UUID.Zero;
                    }
                }
                cAgent.Wearables = wears;

                cAgent.VisualParams = m_appearance.VisualParams;

                if (m_appearance.Texture != null)
                    cAgent.AgentTextures = m_appearance.Texture.GetBytes();
            }
            catch (Exception e)
            {
                m_log.Warn("[SCENE PRESENCE]: exception in CopyTo " + e.Message);
            }

            //Attachments
            List<int> attPoints = m_appearance.GetAttachedPoints();
            if (attPoints != null)
            {
                //m_log.DebugFormat("[SCENE PRESENCE]: attachments {0}", attPoints.Count);
                int i = 0;
                AttachmentData[] attachs = new AttachmentData[attPoints.Count];
                foreach (int point in attPoints)
                {
                    attachs[i++] = new AttachmentData(point, m_appearance.GetAttachedItem(point), m_appearance.GetAttachedAsset(point));
                }
                cAgent.Attachments = attachs;
            }

            // Animations
            try
            {
                cAgent.Anims = Animator.Animations.ToArray();
            }
            catch { }

            // cAgent.GroupID = ??
            // Groups???

        }

        public void CopyFrom(AgentData cAgent)
        {
            m_originRegionID = cAgent.RegionID;

            m_callbackURI = cAgent.CallbackURI;

            m_pos = cAgent.Position;
            
            m_velocity = cAgent.Velocity;
            m_CameraCenter = cAgent.Center;
            //m_avHeight = cAgent.Size.Z;
            m_CameraAtAxis = cAgent.AtAxis;
            m_CameraLeftAxis = cAgent.LeftAxis;
            m_CameraUpAxis = cAgent.UpAxis;

            m_DrawDistance = cAgent.Far;

            if ((cAgent.Throttles != null) && cAgent.Throttles.Length > 0)
                ControllingClient.SetChildAgentThrottle(cAgent.Throttles);

            m_headrotation = cAgent.HeadRotation;
            m_bodyRot = cAgent.BodyRotation;
            m_AgentControlFlags = (AgentManager.ControlFlags)cAgent.ControlFlags; 

            if (m_scene.Permissions.IsGod(new UUID(cAgent.AgentID)))
                m_godLevel = cAgent.GodLevel;
            m_setAlwaysRun = cAgent.AlwaysRun;

            uint i = 0;
            try
            {
                if (cAgent.Wearables == null)
                   cAgent.Wearables  = new UUID[0];
                AvatarWearable[] wears = new AvatarWearable[cAgent.Wearables.Length / 2];
                for (uint n = 0; n < cAgent.Wearables.Length; n += 2)
                {
                    UUID itemId = cAgent.Wearables[n];
                    UUID assetId = cAgent.Wearables[n + 1];
                    wears[i++] = new AvatarWearable(itemId, assetId);
                }
                m_appearance.Wearables = wears;
                Primitive.TextureEntry te;
                if (cAgent.AgentTextures != null && cAgent.AgentTextures.Length > 1)
                    te = new Primitive.TextureEntry(cAgent.AgentTextures, 0, cAgent.AgentTextures.Length);
                else
                    te = AvatarAppearance.GetDefaultTexture();
                if ((cAgent.VisualParams == null) || (cAgent.VisualParams.Length < AvatarAppearance.VISUALPARAM_COUNT))
                    cAgent.VisualParams = AvatarAppearance.GetDefaultVisualParams();
                m_appearance.SetAppearance(te, (byte[])cAgent.VisualParams.Clone());
            }
            catch (Exception e)
            {
                m_log.Warn("[SCENE PRESENCE]: exception in CopyFrom " + e.Message);
            }

            // Attachments
            try
            {
                if (cAgent.Attachments != null)
                {
                    foreach (AttachmentData att in cAgent.Attachments)
                    {
                        m_appearance.SetAttachment(att.AttachPoint, att.ItemID, att.AssetID);
                    }
                }
            }
            catch { } 

            // Animations
            try
            {
                Animator.ResetAnimations();
                Animator.Animations.FromArray(cAgent.Anims);
            }
            catch {  }

            //cAgent.GroupID = ??
            //Groups???
        }

        public bool CopyAgent(out IAgentData agent)
        {
            agent = new CompleteAgentData();
            CopyTo((AgentData)agent);
            return true;
        }

        #endregion Child Agent Updates

        /// <summary>
        /// Handles part of the PID controller function for moving an avatar.
        /// </summary>
        public override void UpdateMovement()
        {
            if (m_forceToApply.HasValue)
            {

                Vector3 force = m_forceToApply.Value;
                m_updateflag = true;
                Velocity = force;

                m_forceToApply = null;
            }
            else
            {
                if (m_isNudging)
                {
                    Vector3 force = Vector3.Zero;

                    m_updateflag = true;
                    Velocity = force;
                    m_isNudging = false;
                   	m_updateCount = UPDATE_COUNT;			//KF: Update anims to pickup "STAND"
                }
            }
        }

        public override void SetText(string text, Vector3 color, double alpha)
        {
            throw new Exception("Can't set Text on avatar.");
        }

        /// <summary>
        /// Adds a physical representation of the avatar to the Physics plugin
        /// </summary>
        public void AddToPhysicalScene(bool isFlying)
        {
            PhysicsScene scene = m_scene.PhysicsScene;

            Vector3 pVec = AbsolutePosition;

            // Old bug where the height was in centimeters instead of meters
            if (m_avHeight == 127.0f)
            {
                m_physicsActor = scene.AddAvatar(Firstname + "." + Lastname, pVec, new Vector3(0f, 0f, 1.56f),
                                                 isFlying);
            }
            else
            {
                m_physicsActor = scene.AddAvatar(Firstname + "." + Lastname, pVec,
                                                 new Vector3(0f, 0f, m_avHeight), isFlying);
            }
            scene.AddPhysicsActorTaint(m_physicsActor);
            //m_physicsActor.OnRequestTerseUpdate += SendTerseUpdateToAllClients;
            m_physicsActor.OnCollisionUpdate += PhysicsCollisionUpdate;
            m_physicsActor.OnOutOfBounds += OutOfBoundsCall; // Called for PhysicsActors when there's something wrong
            m_physicsActor.SubscribeEvents(500);
            m_physicsActor.LocalID = LocalId;
        }

        private void OutOfBoundsCall(Vector3 pos)
        {
            //bool flying = m_physicsActor.Flying;
            //RemoveFromPhysicalScene();

            //AddToPhysicalScene(flying);
            if (ControllingClient != null)
                ControllingClient.SendAgentAlertMessage("Physics is having a problem with your avatar.  You may not be able to move until you relog.", true);
        }

        // Event called by the physics plugin to tell the avatar about a collision.
        private void PhysicsCollisionUpdate(EventArgs e)
        {
            if (e == null)
                return;
                
            // The Physics Scene will send (spam!) updates every 500 ms grep: m_physicsActor.SubscribeEvents(
            // as of this comment the interval is set in AddToPhysicalScene
            if (Animator!=null)
            {
				if (m_updateCount > 0)			//KF: DO NOT call UpdateMovementAnimations outside of the m_updateCount wrapper,
				{								//  else its will lock out other animation changes, like ground sit.
	            	Animator.UpdateMovementAnimations();
	            	m_updateCount--;
				}
			}

            CollisionEventUpdate collisionData = (CollisionEventUpdate)e;
            Dictionary<uint, ContactPoint> coldata = collisionData.m_objCollisionList;

            CollisionPlane = Vector4.UnitW;

			if (m_lastColCount != coldata.Count)
			{	
				m_updateCount = UPDATE_COUNT;
				m_lastColCount = coldata.Count;
			}
			
            if (coldata.Count != 0 && Animator != null)
            {
                switch (Animator.CurrentMovementAnimation)
                {
                    case "STAND":
                    case "WALK":
                    case "RUN":
                    case "CROUCH":
                    case "CROUCHWALK":
                        {
                            ContactPoint lowest;
                            lowest.SurfaceNormal = Vector3.Zero;
                            lowest.Position = Vector3.Zero;
                            lowest.Position.Z = Single.NaN;

                            foreach (ContactPoint contact in coldata.Values)
                            {
                                if (Single.IsNaN(lowest.Position.Z) || contact.Position.Z < lowest.Position.Z)
                                {
                                    lowest = contact;
                                }
                            }

                            CollisionPlane = new Vector4(-lowest.SurfaceNormal, -Vector3.Dot(lowest.Position, lowest.SurfaceNormal));
                        }
                        break;
                }
            }

            if (m_invulnerable)
                return;
            
            float starthealth = Health;
            uint killerObj = 0;
            foreach (uint localid in coldata.Keys)
            {
                SceneObjectPart part = Scene.GetSceneObjectPart(localid);

                if (part != null && part.ParentGroup.Damage != -1.0f)
                    Health -= part.ParentGroup.Damage;
                else
                {
                    if (coldata[localid].PenetrationDepth >= 0.10f)
                        Health -= coldata[localid].PenetrationDepth * 5.0f;
                }

                if (Health <= 0.0f)
                {
                    if (localid != 0)
                        killerObj = localid;
                }
                //m_log.Debug("[AVATAR]: Collision with localid: " + localid.ToString() + " at depth: " + coldata[localid].ToString());
            }
            //Health = 100;
            if (!m_invulnerable)
            {
                if (starthealth != Health)
                {
                    ControllingClient.SendHealth(Health);
                }
                if (m_health <= 0)
                    m_scene.EventManager.TriggerAvatarKill(killerObj, this);
            }
        }

        public void setHealthWithUpdate(float health)
        {
            Health = health;
            ControllingClient.SendHealth(Health);
        }

        public void Close()
        {
            lock (m_attachments)
            {
                // Delete attachments from scene
                // Don't try to save, as this thread won't live long
                // enough to complete the save. This would cause no copy
                // attachments to poof!
                //
                foreach (SceneObjectGroup grp in m_attachments)
                {
                    m_scene.DeleteSceneObject(grp, false);
                }
                m_attachments.Clear();
            }
            
            lock (m_knownChildRegions)
            {
                m_knownChildRegions.Clear();
            }

            lock (m_reprioritization_timer)
            {
                m_reprioritization_timer.Enabled = false;
                m_reprioritization_timer.Elapsed -= new ElapsedEventHandler(Reprioritize);
            }
            
            // I don't get it but mono crashes when you try to dispose of this timer,
            // unsetting the elapsed callback should be enough to allow for cleanup however.
            // m_reprioritizationTimer.Dispose(); 

            m_sceneViewer.Close();

            RemoveFromPhysicalScene();
            m_animator.Close();
            m_animator = null;
        }

        public void AddAttachment(SceneObjectGroup gobj)
        {
            lock (m_attachments)
            {
                m_attachments.Add(gobj);
            }
        }

        public bool HasAttachments()
        {
            return m_attachments.Count > 0;
        }

        public bool HasScriptedAttachments()
        {
            lock (m_attachments)
            {
                foreach (SceneObjectGroup gobj in m_attachments)
                {
                    if (gobj != null)
                    {
                        if (gobj.RootPart.Inventory.ContainsScripts())
                            return true;
                    }
                }
            }
            return false;
        }

        public void RemoveAttachment(SceneObjectGroup gobj)
        {
            lock (m_attachments)
            {
                if (m_attachments.Contains(gobj))
                {
                    m_attachments.Remove(gobj);
                }
            }
        }

        public bool ValidateAttachments()
        {
            lock (m_attachments)
            {
                // Validate
                foreach (SceneObjectGroup gobj in m_attachments)
                {
                    if (gobj == null)
                        return false;

                    if (gobj.IsDeleted)
                        return false;
                }
            }
            return true;
        }

        /// <summary>
        /// Send a script event to this scene presence's attachments
        /// </summary>
        /// <param name="eventName">The name of the event</param>
        /// <param name="args">The arguments for the event</param>
        public void SendScriptEventToAttachments(string eventName, Object[] args)
        {
            if (m_scriptEngines != null)
            {
                lock (m_attachments)
                {
                    foreach (SceneObjectGroup grp in m_attachments)
                    {
                        // 16384 is CHANGED_ANIMATION
                        //
                        // Send this to all attachment root prims
                        //
                        foreach (IScriptModule m in m_scriptEngines)
                        {
                            if (m == null) // No script engine loaded
                                continue;

                            m.PostObjectEvent(grp.RootPart.UUID, "changed", new Object[] { 16384 });
                        }
                    }
                }
            }
        }


        public void initializeScenePresence(IClientAPI client, RegionInfo region, Scene scene)
        {
            m_controllingClient = client;
            m_regionInfo = region;
            m_scene = scene;

            RegisterToEvents();
            if (m_controllingClient != null)
            {
                m_controllingClient.ProcessPendingPackets();
            }
            /*
            AbsolutePosition = client.StartPos;

            Animations = new AvatarAnimations();
            Animations.LoadAnims();

            m_animations = new List<UUID>();
            m_animations.Add(Animations.AnimsUUID["STAND"]);
            m_animationSeqs.Add(m_controllingClient.NextAnimationSequenceNumber);

            SetDirectionVectors();
            */
        }

        internal void PushForce(Vector3 impulse)
        {
            if (PhysicsActor != null)
            {
                PhysicsActor.AddForce(impulse,true);
            }
        }

        public void RegisterControlEventsToScript(int controls, int accept, int pass_on, uint Obj_localID, UUID Script_item_UUID)
        {
            ScriptControllers obj = new ScriptControllers();
            obj.ignoreControls = ScriptControlled.CONTROL_ZERO;
            obj.eventControls = ScriptControlled.CONTROL_ZERO;

            obj.itemID = Script_item_UUID;
            obj.objID = Obj_localID;
            if (pass_on == 0 && accept == 0)
            {
                IgnoredControls |= (ScriptControlled)controls;
                obj.ignoreControls = (ScriptControlled)controls;
            }

            if (pass_on == 0 && accept == 1)
            {
                IgnoredControls |= (ScriptControlled)controls;
                obj.ignoreControls = (ScriptControlled)controls;
                obj.eventControls = (ScriptControlled)controls;
            }
            if (pass_on == 1 && accept == 1)
            {
                IgnoredControls = ScriptControlled.CONTROL_ZERO;
                obj.eventControls = (ScriptControlled)controls;
                obj.ignoreControls = ScriptControlled.CONTROL_ZERO;
            }

            lock (scriptedcontrols)
            {
                if (pass_on == 1 && accept == 0)
                {
                    IgnoredControls &= ~(ScriptControlled)controls;
                    if (scriptedcontrols.ContainsKey(Script_item_UUID))
                        scriptedcontrols.Remove(Script_item_UUID);
                }
                else
                {
                    scriptedcontrols[Script_item_UUID] = obj;
                }
            }
            ControllingClient.SendTakeControls(controls, pass_on == 1 ? true : false, true);
        }

        public void HandleForceReleaseControls(IClientAPI remoteClient, UUID agentID)
        {
            IgnoredControls = ScriptControlled.CONTROL_ZERO;
            lock (scriptedcontrols)
            {
                scriptedcontrols.Clear();
            }
            ControllingClient.SendTakeControls(int.MaxValue, false, false);
        }

        public void UnRegisterControlEventsToScript(uint Obj_localID, UUID Script_item_UUID)
        {
            ScriptControllers takecontrols;

            lock (scriptedcontrols)
            {
                if (scriptedcontrols.TryGetValue(Script_item_UUID, out takecontrols))
                {
                    ScriptControlled sctc = takecontrols.eventControls;

                    ControllingClient.SendTakeControls((int)sctc, false, false);
                    ControllingClient.SendTakeControls((int)sctc, true, false);

                    scriptedcontrols.Remove(Script_item_UUID);
                    IgnoredControls = ScriptControlled.CONTROL_ZERO;
                    foreach (ScriptControllers scData in scriptedcontrols.Values)
                    {
                        IgnoredControls |= scData.ignoreControls;
                    }
                }
            }
        }

        internal void SendControlToScripts(uint flags)
        {
            ScriptControlled allflags = ScriptControlled.CONTROL_ZERO;

            if (MouseDown)
            {
                allflags = LastCommands & (ScriptControlled.CONTROL_ML_LBUTTON | ScriptControlled.CONTROL_LBUTTON);
                if ((flags & (uint)AgentManager.ControlFlags.AGENT_CONTROL_LBUTTON_UP) != 0 || (flags & unchecked((uint)AgentManager.ControlFlags.AGENT_CONTROL_ML_LBUTTON_UP)) != 0)
                {
                    allflags = ScriptControlled.CONTROL_ZERO;
                    MouseDown = true;
                }
            }

            if ((flags & (uint)AgentManager.ControlFlags.AGENT_CONTROL_ML_LBUTTON_DOWN) != 0)
            {
                allflags |= ScriptControlled.CONTROL_ML_LBUTTON;
                MouseDown = true;
            }
            if ((flags & (uint)AgentManager.ControlFlags.AGENT_CONTROL_LBUTTON_DOWN) != 0)
            {
                allflags |= ScriptControlled.CONTROL_LBUTTON;
                MouseDown = true;
            }

            // find all activated controls, whether the scripts are interested in them or not
            if ((flags & (uint)AgentManager.ControlFlags.AGENT_CONTROL_AT_POS) != 0 || (flags & (uint)AgentManager.ControlFlags.AGENT_CONTROL_NUDGE_AT_POS) != 0)
            {
                allflags |= ScriptControlled.CONTROL_FWD;
            }
            if ((flags & (uint)AgentManager.ControlFlags.AGENT_CONTROL_AT_NEG) != 0 || (flags & (uint)AgentManager.ControlFlags.AGENT_CONTROL_NUDGE_AT_NEG) != 0)
            {
                allflags |= ScriptControlled.CONTROL_BACK;
            }
            if ((flags & (uint)AgentManager.ControlFlags.AGENT_CONTROL_UP_POS) != 0 || (flags & (uint)AgentManager.ControlFlags.AGENT_CONTROL_NUDGE_UP_POS) != 0)
            {
                allflags |= ScriptControlled.CONTROL_UP;
            }
            if ((flags & (uint)AgentManager.ControlFlags.AGENT_CONTROL_UP_NEG) != 0 || (flags & (uint)AgentManager.ControlFlags.AGENT_CONTROL_NUDGE_UP_NEG) != 0)
            {
                allflags |= ScriptControlled.CONTROL_DOWN;
            }
            if ((flags & (uint)AgentManager.ControlFlags.AGENT_CONTROL_LEFT_POS) != 0 || (flags & (uint)AgentManager.ControlFlags.AGENT_CONTROL_NUDGE_LEFT_POS) != 0)
            {
                allflags |= ScriptControlled.CONTROL_LEFT;
            }
            if ((flags & (uint)AgentManager.ControlFlags.AGENT_CONTROL_LEFT_NEG) != 0 || (flags & (uint)AgentManager.ControlFlags.AGENT_CONTROL_NUDGE_LEFT_NEG) != 0)
            {
                allflags |= ScriptControlled.CONTROL_RIGHT;
            }
            if ((flags & (uint)AgentManager.ControlFlags.AGENT_CONTROL_YAW_NEG) != 0)
            {
                allflags |= ScriptControlled.CONTROL_ROT_RIGHT;
            }
            if ((flags & (uint)AgentManager.ControlFlags.AGENT_CONTROL_YAW_POS) != 0)
            {
                allflags |= ScriptControlled.CONTROL_ROT_LEFT;
            }
            // optimization; we have to check per script, but if nothing is pressed and nothing changed, we can skip that
            if (allflags != ScriptControlled.CONTROL_ZERO || allflags != LastCommands)
            {
                lock (scriptedcontrols)
                {
                    foreach (KeyValuePair<UUID, ScriptControllers> kvp in scriptedcontrols)
                    {
                        UUID scriptUUID = kvp.Key;
                        ScriptControllers scriptControlData = kvp.Value;

                        ScriptControlled localHeld = allflags & scriptControlData.eventControls;     // the flags interesting for us
                        ScriptControlled localLast = LastCommands & scriptControlData.eventControls; // the activated controls in the last cycle
                        ScriptControlled localChange = localHeld ^ localLast;                        // the changed bits
                        if (localHeld != ScriptControlled.CONTROL_ZERO || localChange != ScriptControlled.CONTROL_ZERO)
                        {
                            // only send if still pressed or just changed
                            m_scene.EventManager.TriggerControlEvent(scriptControlData.objID, scriptUUID, UUID, (uint)localHeld, (uint)localChange);
                        }
                    }
                }
            }

            LastCommands = allflags;
        }

        internal static AgentManager.ControlFlags RemoveIgnoredControls(AgentManager.ControlFlags flags, ScriptControlled ignored)
        {
            if (ignored == ScriptControlled.CONTROL_ZERO)
                return flags;

            if ((ignored & ScriptControlled.CONTROL_BACK) != 0)
                flags &= ~(AgentManager.ControlFlags.AGENT_CONTROL_AT_NEG | AgentManager.ControlFlags.AGENT_CONTROL_NUDGE_AT_NEG);
            if ((ignored & ScriptControlled.CONTROL_FWD) != 0)
                flags &= ~(AgentManager.ControlFlags.AGENT_CONTROL_NUDGE_AT_POS | AgentManager.ControlFlags.AGENT_CONTROL_AT_POS);
            if ((ignored & ScriptControlled.CONTROL_DOWN) != 0)
                flags &= ~(AgentManager.ControlFlags.AGENT_CONTROL_UP_NEG | AgentManager.ControlFlags.AGENT_CONTROL_NUDGE_UP_NEG);
            if ((ignored & ScriptControlled.CONTROL_UP) != 0)
                flags &= ~(AgentManager.ControlFlags.AGENT_CONTROL_NUDGE_UP_POS | AgentManager.ControlFlags.AGENT_CONTROL_UP_POS);
            if ((ignored & ScriptControlled.CONTROL_LEFT) != 0)
                flags &= ~(AgentManager.ControlFlags.AGENT_CONTROL_LEFT_POS | AgentManager.ControlFlags.AGENT_CONTROL_NUDGE_LEFT_POS);
            if ((ignored & ScriptControlled.CONTROL_RIGHT) != 0)
                flags &= ~(AgentManager.ControlFlags.AGENT_CONTROL_NUDGE_LEFT_NEG | AgentManager.ControlFlags.AGENT_CONTROL_LEFT_NEG);
            if ((ignored & ScriptControlled.CONTROL_ROT_LEFT) != 0)
                flags &= ~(AgentManager.ControlFlags.AGENT_CONTROL_YAW_NEG);
            if ((ignored & ScriptControlled.CONTROL_ROT_RIGHT) != 0)
                flags &= ~(AgentManager.ControlFlags.AGENT_CONTROL_YAW_POS);
            if ((ignored & ScriptControlled.CONTROL_ML_LBUTTON) != 0)
                flags &= ~(AgentManager.ControlFlags.AGENT_CONTROL_ML_LBUTTON_DOWN);
            if ((ignored & ScriptControlled.CONTROL_LBUTTON) != 0)
                flags &= ~(AgentManager.ControlFlags.AGENT_CONTROL_LBUTTON_UP | AgentManager.ControlFlags.AGENT_CONTROL_LBUTTON_DOWN);

            //DIR_CONTROL_FLAG_FORWARD = AgentManager.ControlFlags.AGENT_CONTROL_AT_POS,
            //DIR_CONTROL_FLAG_BACK = AgentManager.ControlFlags.AGENT_CONTROL_AT_NEG,
            //DIR_CONTROL_FLAG_LEFT = AgentManager.ControlFlags.AGENT_CONTROL_LEFT_POS,
            //DIR_CONTROL_FLAG_RIGHT = AgentManager.ControlFlags.AGENT_CONTROL_LEFT_NEG,
            //DIR_CONTROL_FLAG_UP = AgentManager.ControlFlags.AGENT_CONTROL_UP_POS,
            //DIR_CONTROL_FLAG_DOWN = AgentManager.ControlFlags.AGENT_CONTROL_UP_NEG,
            //DIR_CONTROL_FLAG_DOWN_NUDGE = AgentManager.ControlFlags.AGENT_CONTROL_NUDGE_UP_NEG

            return flags;
        }

        /// <summary>
        /// RezAttachments. This should only be called upon login on the first region.
        /// Attachment rezzings on crossings and TPs are done in a different way.
        /// </summary>
        public void RezAttachments()
        {
            if (null == m_appearance)
            {
                m_log.WarnFormat("[ATTACHMENT]: Appearance has not been initialized for agent {0}", UUID);
                return;
            }

            XmlDocument doc = new XmlDocument();
            string stateData = String.Empty;

            IAttachmentsService attServ = m_scene.RequestModuleInterface<IAttachmentsService>();
            if (attServ != null)
            {
                m_log.DebugFormat("[ATTACHMENT]: Loading attachment data from attachment service");
                stateData = attServ.Get(ControllingClient.AgentId.ToString());
                doc.LoadXml(stateData);
            }

            Dictionary<UUID, string> itemData = new Dictionary<UUID, string>();

            XmlNodeList nodes = doc.GetElementsByTagName("Attachment");
            if (nodes.Count > 0)
            {
                foreach (XmlNode n in nodes)
                {
                    XmlElement elem = (XmlElement)n;
                    string itemID = elem.GetAttribute("ItemID");
                    string xml = elem.InnerXml;

                    itemData[new UUID(itemID)] = xml;
                }
            }

            List<int> attPoints = m_appearance.GetAttachedPoints();
            foreach (int p in attPoints)
            {
                if (m_isDeleted)
                    return;

                UUID itemID = m_appearance.GetAttachedItem(p);
                UUID assetID = m_appearance.GetAttachedAsset(p);

                // For some reason assetIDs are being written as Zero's in the DB -- need to track tat down
                // But they're not used anyway, the item is being looked up for now, so let's proceed.
                //if (UUID.Zero == assetID) 
                //{
                //    m_log.DebugFormat("[ATTACHMENT]: Cannot rez attachment in point {0} with itemID {1}", p, itemID);
                //    continue;
                //}

                try
                {
                    string xmlData;
                    XmlDocument d = new XmlDocument();
                    UUID asset;
                    if (itemData.TryGetValue(itemID, out xmlData))
                    {
                        d.LoadXml(xmlData);
                        m_log.InfoFormat("[ATTACHMENT]: Found saved state for item {0}, loading it", itemID);

                        // Rez from inventory
                        asset 
                            = m_scene.AttachmentsModule.RezSingleAttachmentFromInventory(ControllingClient, itemID, (uint)p, true, d);

                    }
                    else
                    {
                        // Rez from inventory (with a null doc to let
                        // CHANGED_OWNER happen)
                        asset 
                            = m_scene.AttachmentsModule.RezSingleAttachmentFromInventory(ControllingClient, itemID, (uint)p, true, null);
                    }

                    m_log.InfoFormat(
                        "[ATTACHMENT]: Rezzed attachment in point {0} from item {1} and asset {2} ({3})",
                        p, itemID, assetID, asset);
                }
                catch (Exception e)
                {
                    m_log.ErrorFormat("[ATTACHMENT]: Unable to rez attachment: {0}", e.ToString());
                }
            }
        }

        public double GetUpdatePriority(IClientAPI client)
        {
            switch (Scene.UpdatePrioritizationScheme)
            {
                case Scene.UpdatePrioritizationSchemes.Time:
                    return GetPriorityByTime();
                case Scene.UpdatePrioritizationSchemes.Distance:
                    return GetPriorityByDistance(client);
                case Scene.UpdatePrioritizationSchemes.SimpleAngularDistance:
                    return GetPriorityByDistance(client);
                case Scenes.Scene.UpdatePrioritizationSchemes.FrontBack:
                    return GetPriorityByFrontBack(client);
                default:
                    throw new InvalidOperationException("UpdatePrioritizationScheme not defined.");
            }
        }

        private double GetPriorityByTime()
        {
            return DateTime.Now.ToOADate();
        }

        private double GetPriorityByDistance(IClientAPI client)
        {
            ScenePresence presence = Scene.GetScenePresence(client.AgentId);
            if (presence != null)
            {
                return GetPriorityByDistance((presence.IsChildAgent) ?
                    presence.AbsolutePosition : presence.CameraPosition);
            }
            return double.NaN;
        }

        private double GetPriorityByFrontBack(IClientAPI client)
        {
            ScenePresence presence = Scene.GetScenePresence(client.AgentId);
            if (presence != null)
            {
                return GetPriorityByFrontBack(presence.CameraPosition, presence.CameraAtAxis);
            }
            return double.NaN;
        }

        private double GetPriorityByDistance(Vector3 position)
        {
            return Vector3.Distance(AbsolutePosition, position);
        }

        private double GetPriorityByFrontBack(Vector3 camPosition, Vector3 camAtAxis)
        {
            // Distance
            double priority = Vector3.Distance(camPosition, AbsolutePosition);

            // Plane equation
            float d = -Vector3.Dot(camPosition, camAtAxis);
            float p = Vector3.Dot(camAtAxis, AbsolutePosition) + d;
            if (p < 0.0f) priority *= 2.0f;

            return priority;
        }

        private double GetSOGUpdatePriority(SceneObjectGroup sog)
        {
            switch (Scene.UpdatePrioritizationScheme)
            {
                case Scene.UpdatePrioritizationSchemes.Time:
                    throw new InvalidOperationException("UpdatePrioritizationScheme for time not supported for reprioritization");
                case Scene.UpdatePrioritizationSchemes.Distance:
                    return sog.GetPriorityByDistance((IsChildAgent) ? AbsolutePosition : CameraPosition);
                case Scene.UpdatePrioritizationSchemes.SimpleAngularDistance:
                    return sog.GetPriorityBySimpleAngularDistance((IsChildAgent) ? AbsolutePosition : CameraPosition);
                case Scenes.Scene.UpdatePrioritizationSchemes.FrontBack:
                    return sog.GetPriorityByFrontBack(CameraPosition, CameraAtAxis);
                default:
                    throw new InvalidOperationException("UpdatePrioritizationScheme not defined");
            }
        }

        private double UpdatePriority(UpdatePriorityData data)
        {
            EntityBase entity;
            SceneObjectGroup group;

            if (Scene.Entities.TryGetValue(data.localID, out entity))
            {
                group = entity as SceneObjectGroup;
                if (group != null)
                    return GetSOGUpdatePriority(group);

                ScenePresence presence = entity as ScenePresence;
                if (presence == null)
                    throw new InvalidOperationException("entity found is neither SceneObjectGroup nor ScenePresence");
                switch (Scene.UpdatePrioritizationScheme)
                {
                    case Scene.UpdatePrioritizationSchemes.Time:
                        throw new InvalidOperationException("UpdatePrioritization for time not supported for reprioritization");
                    case Scene.UpdatePrioritizationSchemes.Distance:
                    case Scene.UpdatePrioritizationSchemes.SimpleAngularDistance:
                        return GetPriorityByDistance((IsChildAgent) ? AbsolutePosition : CameraPosition);
                    case Scenes.Scene.UpdatePrioritizationSchemes.FrontBack:
                        return GetPriorityByFrontBack(CameraPosition, CameraAtAxis);
                    default:
                        throw new InvalidOperationException("UpdatePrioritizationScheme not defined");
                }
            }
            else
            {
                group = Scene.GetGroupByPrim(data.localID);
                if (group != null)
                    return GetSOGUpdatePriority(group);
            }
            return double.NaN;
        }

        private void ReprioritizeUpdates()
        {
            if (Scene.IsReprioritizationEnabled && Scene.UpdatePrioritizationScheme != Scene.UpdatePrioritizationSchemes.Time)
            {
                lock (m_reprioritization_timer)
                {
                    if (!m_reprioritizing)
                        m_reprioritization_timer.Enabled = m_reprioritizing = true;
                    else
                        m_reprioritization_called = true;
                }
            }
        }

        private void Reprioritize(object sender, ElapsedEventArgs e)
        {
            m_controllingClient.ReprioritizeUpdates(UpdatePriority);

            lock (m_reprioritization_timer)
            {
                m_reprioritization_timer.Enabled = m_reprioritizing = m_reprioritization_called;
                m_reprioritization_called = false;
            }
        }
        
        private Vector3 Quat2Euler(Quaternion rot){
        	float x = Utils.RAD_TO_DEG * (float)Math.Atan2((double)((2.0f * rot.X * rot.W) - (2.0f * rot.Y * rot.Z)) , 
        													(double)(1 - (2.0f * rot.X * rot.X) - (2.0f * rot.Z * rot.Z)));
        	float y = Utils.RAD_TO_DEG * (float)Math.Asin ((double)((2.0f * rot.X * rot.Y) + (2.0f * rot.Z * rot.W)));
        	float z = Utils.RAD_TO_DEG * (float)Math.Atan2(((double)(2.0f * rot.Y * rot.W) - (2.0f * rot.X * rot.Z)) , 
        													(double)(1 - (2.0f * rot.Y * rot.Y) - (2.0f * rot.Z * rot.Z)));
	        return(new Vector3(x,y,z));
	    }


    }
}<|MERGE_RESOLUTION|>--- conflicted
+++ resolved
@@ -1123,18 +1123,12 @@
             {
                 AbsolutePosition = AbsolutePosition + new Vector3(0f, 0f, (1.56f / 6f));
             }
-<<<<<<< HEAD
             
             m_updateCount = UPDATE_COUNT;				//KF: Trigger Anim updates to catch falling anim. 
             
-            ControllingClient.SendAvatarTerseUpdate(new SendAvatarTerseData(m_rootRegionHandle, (ushort)(m_scene.TimeDilation * ushort.MaxValue), LocalId,
-                    AbsolutePosition, Velocity, Vector3.Zero, m_bodyRot, new Vector4(0,0,1,AbsolutePosition.Z - 0.5f), m_uuid, null, GetUpdatePriority(ControllingClient)));
-=======
-
             ControllingClient.SendPrimUpdate(this, PrimUpdateFlags.Position);
             //ControllingClient.SendAvatarTerseUpdate(new SendAvatarTerseData(m_rootRegionHandle, (ushort)(m_scene.TimeDilation * ushort.MaxValue), LocalId,
             //        AbsolutePosition, Velocity, Vector3.Zero, m_bodyRot, new Vector4(0,0,1,AbsolutePosition.Z - 0.5f), m_uuid, null, GetUpdatePriority(ControllingClient)));
->>>>>>> 213e3722
         }
 
         public void AddNeighbourRegion(ulong regionHandle, string cap)
