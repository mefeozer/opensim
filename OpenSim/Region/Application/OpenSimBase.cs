/*
 * Copyright (c) Contributors, http://opensimulator.org/
 * See CONTRIBUTORS.TXT for a full list of copyright holders.
 *
 * Redistribution and use in source and binary forms, with or without
 * modification, are permitted provided that the following conditions are met:
 *     * Redistributions of source code must retain the above copyright
 *       notice, this list of conditions and the following disclaimer.
 *     * Redistributions in binary form must reproduce the above copyright
 *       notice, this list of conditions and the following disclaimer in the
 *       documentation and/or other materials provided with the distribution.
 *     * Neither the name of the OpenSimulator Project nor the
 *       names of its contributors may be used to endorse or promote products
 *       derived from this software without specific prior written permission.
 *
 * THIS SOFTWARE IS PROVIDED BY THE DEVELOPERS ``AS IS'' AND ANY
 * EXPRESS OR IMPLIED WARRANTIES, INCLUDING, BUT NOT LIMITED TO, THE IMPLIED
 * WARRANTIES OF MERCHANTABILITY AND FITNESS FOR A PARTICULAR PURPOSE ARE
 * DISCLAIMED. IN NO EVENT SHALL THE CONTRIBUTORS BE LIABLE FOR ANY
 * DIRECT, INDIRECT, INCIDENTAL, SPECIAL, EXEMPLARY, OR CONSEQUENTIAL DAMAGES
 * (INCLUDING, BUT NOT LIMITED TO, PROCUREMENT OF SUBSTITUTE GOODS OR SERVICES;
 * LOSS OF USE, DATA, OR PROFITS; OR BUSINESS INTERRUPTION) HOWEVER CAUSED AND
 * ON ANY THEORY OF LIABILITY, WHETHER IN CONTRACT, STRICT LIABILITY, OR TORT
 * (INCLUDING NEGLIGENCE OR OTHERWISE) ARISING IN ANY WAY OUT OF THE USE OF THIS
 * SOFTWARE, EVEN IF ADVISED OF THE POSSIBILITY OF SUCH DAMAGE.
 */

using System;
using System.Collections.Generic;
using System.IO;
using System.Linq;
using System.Net;
using System.Reflection;
using System.Text;
using log4net;
using Nini.Config;
using OpenMetaverse;
using OpenSim.Framework;
using OpenSim.Framework.Communications;
using OpenSim.Framework.Console;
using OpenSim.Framework.Servers;
using OpenSim.Framework.Servers.HttpServer;
using OpenSim.Framework.Monitoring;
using OpenSim.Region.ClientStack;
using OpenSim.Region.CoreModules.ServiceConnectorsOut.UserAccounts;
using OpenSim.Region.Framework;
using OpenSim.Region.Framework.Interfaces;
using OpenSim.Region.Framework.Scenes;
using OpenSim.Region.Physics.Manager;
using OpenSim.Server.Base;
using OpenSim.Services.Base;
using OpenSim.Services.Interfaces;
using OpenSim.Services.UserAccountService;

namespace OpenSim
{
    /// <summary>
    /// Common OpenSimulator simulator code
    /// </summary>
    public class OpenSimBase : RegionApplicationBase
    {
        private static readonly ILog m_log = LogManager.GetLogger(MethodBase.GetCurrentMethod().DeclaringType);

        // These are the names of the plugin-points extended by this
        // class during system startup.
        //

        private const string PLUGIN_ASSET_CACHE = "/OpenSim/AssetCache";
        private const string PLUGIN_ASSET_SERVER_CLIENT = "/OpenSim/AssetClient";

        // OpenSim.ini Section name for ESTATES Settings
        public const string ESTATE_SECTION_NAME = "Estates";

        protected string proxyUrl;
        protected int proxyOffset = 0;
        
        public string userStatsURI = String.Empty;

        protected bool m_autoCreateClientStack = true;

        /// <value>
        /// The file used to load and save prim backup xml if no filename has been specified
        /// </value>
        protected const string DEFAULT_PRIM_BACKUP_FILENAME = "prim-backup.xml";

        public ConfigSettings ConfigurationSettings
        {
            get { return m_configSettings; }
            set { m_configSettings = value; }
        }

        protected ConfigSettings m_configSettings;

        protected ConfigurationLoader m_configLoader;

        public ConsoleCommand CreateAccount = null;

        protected List<IApplicationPlugin> m_plugins = new List<IApplicationPlugin>();

        private List<string> m_permsModules;

        private bool m_securePermissionsLoading = true;

        /// <value>
        /// The config information passed into the OpenSimulator region server.
        /// </value>
        public OpenSimConfigSource ConfigSource
        {
            get { return m_config; }
            set { m_config = value; }
        }

        protected OpenSimConfigSource m_config;

        public List<IClientNetworkServer> ClientServers
        {
            get { return m_clientServers; }
        }

        protected EnvConfigSource m_EnvConfigSource = new EnvConfigSource();

        public EnvConfigSource envConfigSource
        {
            get { return m_EnvConfigSource; }
        }

        protected List<IClientNetworkServer> m_clientServers = new List<IClientNetworkServer>();
       
        public uint HttpServerPort
        {
            get { return m_httpServerPort; }
        }

        protected IRegistryCore m_applicationRegistry = new RegistryCore();

        public IRegistryCore ApplicationRegistry
        {
            get { return m_applicationRegistry; }
        }

        /// <summary>
        /// Constructor.
        /// </summary>
        /// <param name="configSource"></param>
        public OpenSimBase(IConfigSource configSource) : base()
        {
            LoadConfigSettings(configSource);
        }

        protected virtual void LoadConfigSettings(IConfigSource configSource)
        {
            m_configLoader = new ConfigurationLoader();
            m_config = m_configLoader.LoadConfigSettings(configSource, envConfigSource, out m_configSettings, out m_networkServersInfo);
            ReadExtraConfigSettings();
        }

        protected virtual void ReadExtraConfigSettings()
        {
            IConfig networkConfig = m_config.Source.Configs["Network"];
            if (networkConfig != null)
            {
                proxyUrl = networkConfig.GetString("proxy_url", "");
                proxyOffset = Int32.Parse(networkConfig.GetString("proxy_offset", "0"));
            }
        }

        protected virtual void LoadPlugins()
        {
            using (PluginLoader<IApplicationPlugin> loader = new PluginLoader<IApplicationPlugin>(new ApplicationPluginInitialiser(this)))
            {
                loader.Load("/OpenSim/Startup");
                m_plugins = loader.Plugins;
            }
        }

        protected override List<string> GetHelpTopics()
        {
            List<string> topics = base.GetHelpTopics();
            Scene s = SceneManager.CurrentOrFirstScene;
            if (s != null && s.GetCommanders() != null)
                topics.AddRange(s.GetCommanders().Keys);

            return topics;
        }

        /// <summary>
        /// Performs startup specific to the region server, including initialization of the scene 
        /// such as loading configuration from disk.
        /// </summary>
        protected override void StartupSpecific()
        {
            IConfig startupConfig = m_config.Source.Configs["Startup"];
            if (startupConfig != null)
            {
                string pidFile = startupConfig.GetString("PIDFile", String.Empty);
                if (pidFile != String.Empty)
                    CreatePIDFile(pidFile);
                
                userStatsURI = startupConfig.GetString("Stats_URI", String.Empty);

                m_securePermissionsLoading = startupConfig.GetBoolean("SecurePermissionsLoading", true);

                string permissionModules = startupConfig.GetString("permissionmodules", "DefaultPermissionsModule");
                m_permsModules = new List<string>(permissionModules.Split(','));
            }

            // Load the simulation data service
            IConfig simDataConfig = m_config.Source.Configs["SimulationDataStore"];
            if (simDataConfig == null)
                throw new Exception("Configuration file is missing the [SimulationDataStore] section.  Have you copied OpenSim.ini.example to OpenSim.ini to reference config-include/ files?");
            string module = simDataConfig.GetString("LocalServiceModule", String.Empty);
            if (String.IsNullOrEmpty(module))
                throw new Exception("Configuration file is missing the LocalServiceModule parameter in the [SimulationDataStore] section.");
            m_simulationDataService = ServerUtils.LoadPlugin<ISimulationDataService>(module, new object[] { m_config.Source });

            // Load the estate data service
            IConfig estateDataConfig = m_config.Source.Configs["EstateDataStore"];
            if (estateDataConfig == null)
                throw new Exception("Configuration file is missing the [EstateDataStore] section.  Have you copied OpenSim.ini.example to OpenSim.ini to reference config-include/ files?");
            module = estateDataConfig.GetString("LocalServiceModule", String.Empty);
            if (String.IsNullOrEmpty(module))
                throw new Exception("Configuration file is missing the LocalServiceModule parameter in the [EstateDataStore] section");
            m_estateDataService = ServerUtils.LoadPlugin<IEstateDataService>(module, new object[] { m_config.Source });

            base.StartupSpecific();

            LoadPlugins();

            if (m_plugins.Count == 0) // We failed to load any modules. Mono Addins glitch!
            {
                Environment.Exit(1);
            }

            foreach (IApplicationPlugin plugin in m_plugins)
            {
                plugin.PostInitialise();
            }

            if (m_console != null)
            {
                StatsManager.RegisterConsoleCommands(m_console);
                AddPluginCommands(m_console);
            }
        }

        protected virtual void AddPluginCommands(CommandConsole console)
        {
            List<string> topics = GetHelpTopics();

            foreach (string topic in topics)
            {
                string capitalizedTopic = char.ToUpper(topic[0]) + topic.Substring(1);

                // This is a hack to allow the user to enter the help command in upper or lowercase.  This will go
                // away at some point.
                console.Commands.AddCommand(capitalizedTopic, false, "help " + topic,
                                              "help " + capitalizedTopic,
                                              "Get help on plugin command '" + topic + "'",
                                              HandleCommanderHelp);
                console.Commands.AddCommand(capitalizedTopic, false, "help " + capitalizedTopic,
                                              "help " + capitalizedTopic,
                                              "Get help on plugin command '" + topic + "'",
                                              HandleCommanderHelp);

                ICommander commander = null;

                Scene s = SceneManager.CurrentOrFirstScene;

                if (s != null && s.GetCommanders() != null)
                {
                    if (s.GetCommanders().ContainsKey(topic))
                        commander = s.GetCommanders()[topic];
                }

                if (commander == null)
                    continue;

                foreach (string command in commander.Commands.Keys)
                {
                    console.Commands.AddCommand(capitalizedTopic, false,
                                                  topic + " " + command,
                                                  topic + " " + commander.Commands[command].ShortHelp(),
                                                  String.Empty, HandleCommanderCommand);
                }
            }
        }

        private void HandleCommanderCommand(string module, string[] cmd)
        {
            SceneManager.SendCommandToPluginModules(cmd);
        }

        private void HandleCommanderHelp(string module, string[] cmd)
        {
            // Only safe for the interactive console, since it won't
            // let us come here unless both scene and commander exist
            //
            ICommander moduleCommander = SceneManager.CurrentOrFirstScene.GetCommander(cmd[1].ToLower());
            if (moduleCommander != null)
                m_console.Output(moduleCommander.Help);
        }

        protected override void Initialize()
        {
            // Called from base.StartUp()

            m_httpServerPort = m_networkServersInfo.HttpListenerPort;
            SceneManager.OnRestartSim += handleRestartRegion;

            // Only enable the watchdogs when all regions are ready.  Otherwise we get false positives when cpu is
            // heavily used during initial startup.
            //
            // FIXME: It's also possible that region ready status should be flipped during an OAR load since this
            // also makes heavy use of the CPU.
            SceneManager.OnRegionsReadyStatusChange
                += sm => { MemoryWatchdog.Enabled = sm.AllRegionsReady; Watchdog.Enabled = sm.AllRegionsReady; };
        }

        /// <summary>
        /// Execute the region creation process.  This includes setting up scene infrastructure.
        /// </summary>
        /// <param name="regionInfo"></param>
        /// <param name="portadd_flag"></param>
        /// <returns></returns>
        public IClientNetworkServer CreateRegion(RegionInfo regionInfo, bool portadd_flag, out IScene scene)
        {
            return CreateRegion(regionInfo, portadd_flag, false, out scene);
        }

        /// <summary>
        /// Execute the region creation process.  This includes setting up scene infrastructure.
        /// </summary>
        /// <param name="regionInfo"></param>
        /// <returns></returns>
        public IClientNetworkServer CreateRegion(RegionInfo regionInfo, out IScene scene)
        {
            return CreateRegion(regionInfo, false, true, out scene);
        }

        /// <summary>
        /// Execute the region creation process.  This includes setting up scene infrastructure.
        /// </summary>
        /// <param name="regionInfo"></param>
        /// <param name="portadd_flag"></param>
        /// <param name="do_post_init"></param>
        /// <returns></returns>
        public IClientNetworkServer CreateRegion(RegionInfo regionInfo, bool portadd_flag, bool do_post_init, out IScene mscene)
        {
            int port = regionInfo.InternalEndPoint.Port;

            // set initial RegionID to originRegionID in RegionInfo. (it needs for loding prims)
            // Commented this out because otherwise regions can't register with
            // the grid as there is already another region with the same UUID
            // at those coordinates. This is required for the load balancer to work.
            // --Mike, 2009.02.25
            //regionInfo.originRegionID = regionInfo.RegionID;

            // set initial ServerURI
            regionInfo.HttpPort = m_httpServerPort;
            regionInfo.ServerURI = "http://" + regionInfo.ExternalHostName + ":" + regionInfo.HttpPort.ToString() + "/";
            
            regionInfo.osSecret = m_osSecret;
            
            if ((proxyUrl.Length > 0) && (portadd_flag))
            {
                // set proxy url to RegionInfo
                regionInfo.proxyUrl = proxyUrl;
                regionInfo.ProxyOffset = proxyOffset;
                Util.XmlRpcCommand(proxyUrl, "AddPort", port, port + proxyOffset, regionInfo.ExternalHostName);
            }

            IClientNetworkServer clientServer;
            Scene scene = SetupScene(regionInfo, proxyOffset, m_config.Source, out clientServer);

            m_log.Info("[MODULES]: Loading Region's modules (old style)");

            // Use this in the future, the line above will be deprecated soon
            m_log.Info("[REGIONMODULES]: Loading Region's modules (new style)");
            IRegionModulesController controller;
            if (ApplicationRegistry.TryGet(out controller))
            {
                controller.AddRegionToModules(scene);
            }
            else m_log.Error("[REGIONMODULES]: The new RegionModulesController is missing...");

            if (m_securePermissionsLoading)
            {
                foreach (string s in m_permsModules)
                {
                    if (!scene.RegionModules.ContainsKey(s))
                    {
                        bool found = false;
                        foreach (IRegionModule m in modules)
                        {
                            if (m.Name == s)
                            {
                                found = true;
                            }
                        }
                        if (!found)
                        {
                            m_log.Fatal("[MODULES]: Required module " + s + " not found.");
                            Environment.Exit(0);
                        }
                    }
                }
            }

            scene.SetModuleInterfaces();
// First Step of bootreport sequence
            if (scene.SnmpService != null)
            {
                scene.SnmpService.ColdStart(1,scene);
                scene.SnmpService.LinkDown(scene);
            }

            if (scene.SnmpService != null)
            {
                scene.SnmpService.BootInfo("Loading prins", scene);
            }

            while (regionInfo.EstateSettings.EstateOwner == UUID.Zero && MainConsole.Instance != null)
                SetUpEstateOwner(scene);

            // Prims have to be loaded after module configuration since some modules may be invoked during the load
            scene.LoadPrimsFromStorage(regionInfo.originRegionID);
            
            // TODO : Try setting resource for region xstats here on scene
            MainServer.Instance.AddStreamHandler(new RegionStatsHandler(regionInfo));
            
            scene.loadAllLandObjectsFromStorage(regionInfo.originRegionID);
            scene.EventManager.TriggerParcelPrimCountUpdate();

            if (scene.SnmpService != null)
            {
                scene.SnmpService.BootInfo("Grid Registration in progress", scene);
            } 

            try
            {
                scene.RegisterRegionWithGrid();
            }
            catch (Exception e)
            {
                m_log.ErrorFormat(
                    "[STARTUP]: Registration of region with grid failed, aborting startup due to {0} {1}", 
                    e.Message, e.StackTrace);

                if (scene.SnmpService != null)
                {
                    scene.SnmpService.Critical("Grid registration failed. Startup aborted.", scene);
                }
                // Carrying on now causes a lot of confusion down the
                // line - we need to get the user's attention
                Environment.Exit(1);
            }

            if (scene.SnmpService != null)
            {
                scene.SnmpService.BootInfo("Grid Registration done", scene);
            }

            // We need to do this after we've initialized the
            // scripting engines.
            scene.CreateScriptInstances();

            if (scene.SnmpService != null)
            {
                scene.SnmpService.BootInfo("ScriptEngine started", scene);
            }

            SceneManager.Add(scene);

            if (m_autoCreateClientStack)
            {
                m_clientServers.Add(clientServer);
                clientServer.Start();
            }

<<<<<<< HEAD
            if (scene.SnmpService != null)
            {
                scene.SnmpService.BootInfo("Initializing region modules", scene);
            }
            if (do_post_init)
            {
                foreach (IRegionModule module in modules)
                {
                    module.PostInitialise();
                }
            }
=======
>>>>>>> 4edaa4e4
            scene.EventManager.OnShutdown += delegate() { ShutdownRegion(scene); };

            mscene = scene;

            if (scene.SnmpService != null)
            {
                scene.SnmpService.BootInfo("The region is operational", scene);
                scene.SnmpService.LinkUp(scene);
            }

            scene.Start();
            scene.StartScripts();

            return clientServer;
        }

        /// <summary>
        /// Try to set up the estate owner for the given scene.
        /// </summary>
        /// <remarks>
        /// The involves asking the user for information about the user on the console.  If the user does not already
        /// exist then it is created.
        /// </remarks>
        /// <param name="scene"></param>
        private void SetUpEstateOwner(Scene scene)
        {
            RegionInfo regionInfo = scene.RegionInfo;

            string estateOwnerFirstName = null;
            string estateOwnerLastName = null;
            string estateOwnerEMail = null;
            string estateOwnerPassword = null;
            string rawEstateOwnerUuid = null;

            if (m_config.Source.Configs[ESTATE_SECTION_NAME] != null)
            {
                string defaultEstateOwnerName
                    = m_config.Source.Configs[ESTATE_SECTION_NAME].GetString("DefaultEstateOwnerName", "").Trim();
                string[] ownerNames = defaultEstateOwnerName.Split(' ');

                if (ownerNames.Length >= 2)
                {
                    estateOwnerFirstName = ownerNames[0];
                    estateOwnerLastName = ownerNames[1];
                }

                // Info to be used only on Standalone Mode
                rawEstateOwnerUuid = m_config.Source.Configs[ESTATE_SECTION_NAME].GetString("DefaultEstateOwnerUUID", null);
                estateOwnerEMail = m_config.Source.Configs[ESTATE_SECTION_NAME].GetString("DefaultEstateOwnerEMail", null);
                estateOwnerPassword = m_config.Source.Configs[ESTATE_SECTION_NAME].GetString("DefaultEstateOwnerPassword", null);
            }

            MainConsole.Instance.OutputFormat("Estate {0} has no owner set.", regionInfo.EstateSettings.EstateName);
            List<char> excluded = new List<char>(new char[1]{' '});


            if (estateOwnerFirstName == null || estateOwnerLastName == null)
            {
                estateOwnerFirstName = MainConsole.Instance.CmdPrompt("Estate owner first name", "Test", excluded);
                estateOwnerLastName = MainConsole.Instance.CmdPrompt("Estate owner last name", "User", excluded);
            }

            UserAccount account
                = scene.UserAccountService.GetUserAccount(regionInfo.ScopeID, estateOwnerFirstName, estateOwnerLastName);

            if (account == null)
            {

                // XXX: The LocalUserAccountServicesConnector is currently registering its inner service rather than
                // itself!
//                    if (scene.UserAccountService is LocalUserAccountServicesConnector)
//                    {
//                        IUserAccountService innerUas
//                            = ((LocalUserAccountServicesConnector)scene.UserAccountService).UserAccountService;
//
//                        m_log.DebugFormat("B {0}", innerUas.GetType());
//
//                        if (innerUas is UserAccountService)
//                        {

                if (scene.UserAccountService is UserAccountService)
                {
                    if (estateOwnerPassword == null)
                        estateOwnerPassword = MainConsole.Instance.PasswdPrompt("Password");

                    if (estateOwnerEMail == null)
                        estateOwnerEMail = MainConsole.Instance.CmdPrompt("Email");

                    if (rawEstateOwnerUuid == null)
                        rawEstateOwnerUuid = MainConsole.Instance.CmdPrompt("User ID", UUID.Random().ToString());
        
                    UUID estateOwnerUuid = UUID.Zero;
                    if (!UUID.TryParse(rawEstateOwnerUuid, out estateOwnerUuid))
                    {
                        m_log.ErrorFormat("[OPENSIM]: ID {0} is not a valid UUID", rawEstateOwnerUuid);
                        return;
                    }

                    // If we've been given a zero uuid then this signals that we should use a random user id
                    if (estateOwnerUuid == UUID.Zero)
                        estateOwnerUuid = UUID.Random();

                    account
                        = ((UserAccountService)scene.UserAccountService).CreateUser(
                            regionInfo.ScopeID,
                            estateOwnerUuid,
                            estateOwnerFirstName,
                            estateOwnerLastName,
                            estateOwnerPassword,
                            estateOwnerEMail);
                }
            }

            if (account == null)
            {
                m_log.ErrorFormat(
                    "[OPENSIM]: Unable to store account. If this simulator is connected to a grid, you must create the estate owner account first at the grid level.");
            }
            else
            {
                regionInfo.EstateSettings.EstateOwner = account.PrincipalID;
                regionInfo.EstateSettings.Save();
            }
        }

        private void ShutdownRegion(Scene scene)
        {
            m_log.DebugFormat("[SHUTDOWN]: Shutting down region {0}", scene.RegionInfo.RegionName);
            if (scene.SnmpService != null)
            {
                scene.SnmpService.BootInfo("The region is shutting down", scene);
                scene.SnmpService.LinkDown(scene);
            }
            IRegionModulesController controller;
            if (ApplicationRegistry.TryGet<IRegionModulesController>(out controller))
            {
                controller.RemoveRegionFromModules(scene);
            }
        }

        public void RemoveRegion(Scene scene, bool cleanup)
        {
            // only need to check this if we are not at the
            // root level
            if ((SceneManager.CurrentScene != null) &&
                (SceneManager.CurrentScene.RegionInfo.RegionID == scene.RegionInfo.RegionID))
            {
                SceneManager.TrySetCurrentScene("..");
            }

            scene.DeleteAllSceneObjects();
            SceneManager.CloseScene(scene);
            ShutdownClientServer(scene.RegionInfo);
            
            if (!cleanup)
                return;

            if (!String.IsNullOrEmpty(scene.RegionInfo.RegionFile))
            {
                if (scene.RegionInfo.RegionFile.ToLower().EndsWith(".xml"))
                {
                    File.Delete(scene.RegionInfo.RegionFile);
                    m_log.InfoFormat("[OPENSIM]: deleting region file \"{0}\"", scene.RegionInfo.RegionFile);
                }
                if (scene.RegionInfo.RegionFile.ToLower().EndsWith(".ini"))
                {
                    try
                    {
                        IniConfigSource source = new IniConfigSource(scene.RegionInfo.RegionFile);
                        if (source.Configs[scene.RegionInfo.RegionName] != null)
                        {
                            source.Configs.Remove(scene.RegionInfo.RegionName);

                            if (source.Configs.Count == 0)
                            {
                                File.Delete(scene.RegionInfo.RegionFile);
                            }
                            else
                            {
                                source.Save(scene.RegionInfo.RegionFile);
                            }
                        }
                    }
                    catch (Exception)
                    {
                    }
                }
            }
        }

        public void RemoveRegion(string name, bool cleanUp)
        {
            Scene target;
            if (SceneManager.TryGetScene(name, out target))
                RemoveRegion(target, cleanUp);
        }

        /// <summary>
        /// Remove a region from the simulator without deleting it permanently.
        /// </summary>
        /// <param name="scene"></param>
        /// <returns></returns>
        public void CloseRegion(Scene scene)
        {
            // only need to check this if we are not at the
            // root level
            if ((SceneManager.CurrentScene != null) &&
                (SceneManager.CurrentScene.RegionInfo.RegionID == scene.RegionInfo.RegionID))
            {
                SceneManager.TrySetCurrentScene("..");
            }

            SceneManager.CloseScene(scene);
            ShutdownClientServer(scene.RegionInfo);
        }
        
        /// <summary>
        /// Remove a region from the simulator without deleting it permanently.
        /// </summary>
        /// <param name="name"></param>
        /// <returns></returns>
        public void CloseRegion(string name)
        {
            Scene target;
            if (SceneManager.TryGetScene(name, out target))
                CloseRegion(target);
        }
        
        /// <summary>
        /// Create a scene and its initial base structures.
        /// </summary>
        /// <param name="regionInfo"></param>
        /// <param name="clientServer"> </param>
        /// <returns></returns>
        protected Scene SetupScene(RegionInfo regionInfo, out IClientNetworkServer clientServer)
        {
            return SetupScene(regionInfo, 0, null, out clientServer);
        }

        /// <summary>
        /// Create a scene and its initial base structures.
        /// </summary>
        /// <param name="regionInfo"></param>
        /// <param name="proxyOffset"></param>
        /// <param name="configSource"></param>
        /// <param name="clientServer"> </param>
        /// <returns></returns>
        protected Scene SetupScene(
            RegionInfo regionInfo, int proxyOffset, IConfigSource configSource, out IClientNetworkServer clientServer)
        {
            AgentCircuitManager circuitManager = new AgentCircuitManager();
            IPAddress listenIP = regionInfo.InternalEndPoint.Address;
            //if (!IPAddress.TryParse(regionInfo.InternalEndPoint, out listenIP))
            //    listenIP = IPAddress.Parse("0.0.0.0");

            uint port = (uint) regionInfo.InternalEndPoint.Port;

            if (m_autoCreateClientStack)
            {
                clientServer
                    = m_clientStackManager.CreateServer(
                        listenIP, ref port, proxyOffset, regionInfo.m_allow_alternate_ports, configSource,
                        circuitManager);
            }
            else
            {
                clientServer = null;
            }

            regionInfo.InternalEndPoint.Port = (int) port;

            Scene scene = CreateScene(regionInfo, m_simulationDataService, m_estateDataService, circuitManager);

            if (m_autoCreateClientStack)
            {
                clientServer.AddScene(scene);
            }

            scene.LoadWorldMap();

            scene.PhysicsScene = GetPhysicsScene(scene.RegionInfo.RegionName);
            scene.PhysicsScene.RequestAssetMethod = scene.PhysicsRequestAsset;
            scene.PhysicsScene.SetTerrain(scene.Heightmap.GetFloatsSerialised());
            scene.PhysicsScene.SetWaterLevel((float) regionInfo.RegionSettings.WaterHeight);

            return scene;
        }

        protected override ClientStackManager CreateClientStackManager()
        {
            return new ClientStackManager(m_configSettings.ClientstackDll);
        }

        protected override Scene CreateScene(RegionInfo regionInfo, ISimulationDataService simDataService,
            IEstateDataService estateDataService, AgentCircuitManager circuitManager)
        {
            SceneCommunicationService sceneGridService = new SceneCommunicationService();

            return new Scene(
                regionInfo, circuitManager, sceneGridService,
                simDataService, estateDataService, false,
                m_config.Source, m_version);
        }
        
        protected void ShutdownClientServer(RegionInfo whichRegion)
        {
            // Close and remove the clientserver for a region
            bool foundClientServer = false;
            int clientServerElement = 0;
            Location location = new Location(whichRegion.RegionHandle);

            for (int i = 0; i < m_clientServers.Count; i++)
            {
                if (m_clientServers[i].HandlesRegion(location))
                {
                    clientServerElement = i;
                    foundClientServer = true;
                    break;
                }
            }

            if (foundClientServer)
            {
                m_clientServers[clientServerElement].NetworkStop();
                m_clientServers.RemoveAt(clientServerElement);
            }
        }
        
        public void handleRestartRegion(RegionInfo whichRegion)
        {
            m_log.Info("[OPENSIM]: Got restart signal from SceneManager");

            ShutdownClientServer(whichRegion);
            IScene scene;
            CreateRegion(whichRegion, true, out scene);
        }

        # region Setup methods

        protected override PhysicsScene GetPhysicsScene(string osSceneIdentifier)
        {
            return GetPhysicsScene(
                m_configSettings.PhysicsEngine, m_configSettings.MeshEngineName, m_config.Source, osSceneIdentifier);
        }

        /// <summary>
        /// Handler to supply the current status of this sim
        /// </summary>
        /// Currently this is always OK if the simulator is still listening for connections on its HTTP service
        public class SimStatusHandler : IStreamedRequestHandler
        {
            public byte[] Handle(string path, Stream request,
                                 IOSHttpRequest httpRequest, IOSHttpResponse httpResponse)
            {
                return Util.UTF8.GetBytes("OK");
            }

            public string Name { get { return "SimStatus"; } }
            public string Description { get { return "Simulator Status"; } }

            public string ContentType
            {
                get { return "text/plain"; }
            }

            public string HttpMethod
            {
                get { return "GET"; }
            }

            public string Path
            {
                get { return "/simstatus"; }
            }
        }

        /// <summary>
        /// Handler to supply the current extended status of this sim
        /// Sends the statistical data in a json serialization 
        /// </summary>
        public class XSimStatusHandler : IStreamedRequestHandler
        {
            OpenSimBase m_opensim;
            string osXStatsURI = String.Empty;

            public string Name { get { return "XSimStatus"; } }
            public string Description { get { return "Simulator XStatus"; } }
        
            public XSimStatusHandler(OpenSimBase sim)
            {
                m_opensim = sim;
                osXStatsURI = Util.SHA1Hash(sim.osSecret);
            }
            
            public byte[] Handle(string path, Stream request,
                                 IOSHttpRequest httpRequest, IOSHttpResponse httpResponse)
            {
                return Util.UTF8.GetBytes(m_opensim.StatReport(httpRequest));
            }

            public string ContentType
            {
                get { return "text/plain"; }
            }

            public string HttpMethod
            {
                get { return "GET"; }
            }

            public string Path
            {
                // This is for the OpenSimulator instance and is the osSecret hashed
                get { return "/" + osXStatsURI; }
            }
        }

        /// <summary>
        /// Handler to supply the current extended status of this sim to a user configured URI
        /// Sends the statistical data in a json serialization 
        /// If the request contains a key, "callback" the response will be wrappend in the 
        /// associated value for jsonp used with ajax/javascript
        /// </summary>
        public class UXSimStatusHandler : IStreamedRequestHandler
        {
            OpenSimBase m_opensim;
            string osUXStatsURI = String.Empty;

            public string Name { get { return "UXSimStatus"; } }
            public string Description { get { return "Simulator UXStatus"; } }
        
            public UXSimStatusHandler(OpenSimBase sim)
            {
                m_opensim = sim;
                osUXStatsURI = sim.userStatsURI;
                
            }
            
            public byte[] Handle(string path, Stream request,
                                 IOSHttpRequest httpRequest, IOSHttpResponse httpResponse)
            {
                return Util.UTF8.GetBytes(m_opensim.StatReport(httpRequest));
            }

            public string ContentType
            {
                get { return "text/plain"; }
            }

            public string HttpMethod
            {
                get { return "GET"; }
            }

            public string Path
            {
                // This is for the OpenSimulator instance and is the user provided URI 
                get { return "/" + osUXStatsURI; }
            }
        }

        #endregion

        /// <summary>
        /// Performs any last-minute sanity checking and shuts down the region server
        /// </summary>
        public override void ShutdownSpecific()
        {
            if (proxyUrl.Length > 0)
            {
                Util.XmlRpcCommand(proxyUrl, "Stop");
            }

            m_log.Info("[SHUTDOWN]: Closing all threads");
            m_log.Info("[SHUTDOWN]: Killing listener thread");
            m_log.Info("[SHUTDOWN]: Killing clients");
            // TODO: implement this
            m_log.Info("[SHUTDOWN]: Closing console and terminating");

            try
            {
                SceneManager.Close();
            }
            catch (Exception e)
            {
                m_log.ErrorFormat("[SHUTDOWN]: Ignoring failure during shutdown - {0}", e);
            }
        }

        /// <summary>
        /// Get the start time and up time of Region server
        /// </summary>
        /// <param name="starttime">The first out parameter describing when the Region server started</param>
        /// <param name="uptime">The second out parameter describing how long the Region server has run</param>
        public void GetRunTime(out string starttime, out string uptime)
        {
            starttime = m_startuptime.ToString();
            uptime = (DateTime.Now - m_startuptime).ToString();
        }

        /// <summary>
        /// Get the number of the avatars in the Region server
        /// </summary>
        /// <param name="usernum">The first out parameter describing the number of all the avatars in the Region server</param>
        public void GetAvatarNumber(out int usernum)
        {
            usernum = SceneManager.GetCurrentSceneAvatars().Count;
        }

        /// <summary>
        /// Get the number of regions
        /// </summary>
        /// <param name="regionnum">The first out parameter describing the number of regions</param>
        public void GetRegionNumber(out int regionnum)
        {
            regionnum = SceneManager.Scenes.Count;
        }
        
        /// <summary>
        /// Create an estate with an initial region.
        /// </summary>
        /// <remarks>
        /// This method doesn't allow an estate to be created with the same name as existing estates.
        /// </remarks>
        /// <param name="regInfo"></param>
        /// <param name="estatesByName">A list of estate names that already exist.</param>
        /// <param name="estateName">Estate name to create if already known</param>
        /// <returns>true if the estate was created, false otherwise</returns>
        public bool CreateEstate(RegionInfo regInfo, Dictionary<string, EstateSettings> estatesByName, string estateName)
        {
            // Create a new estate
            regInfo.EstateSettings = EstateDataService.LoadEstateSettings(regInfo.RegionID, true);

            string newName;
            if (estateName != null && estateName != "")
                newName = estateName;
            else
                newName = MainConsole.Instance.CmdPrompt("New estate name", regInfo.EstateSettings.EstateName);

            if (estatesByName.ContainsKey(newName))
            {
                MainConsole.Instance.OutputFormat("An estate named {0} already exists.  Please try again.", newName);
                return false;
            }
            
            regInfo.EstateSettings.EstateName = newName;
            
            // FIXME: Later on, the scene constructor will reload the estate settings no matter what.
            // Therefore, we need to do an initial save here otherwise the new estate name will be reset
            // back to the default.  The reloading of estate settings by scene could be eliminated if it
            // knows that the passed in settings in RegionInfo are already valid.  Also, it might be 
            // possible to eliminate some additional later saves made by callers of this method.
            regInfo.EstateSettings.Save();   
            
            return true;
        }
        
        /// <summary>
        /// Load the estate information for the provided RegionInfo object.
        /// </summary>
        /// <param name="regInfo"></param>
        public bool PopulateRegionEstateInfo(RegionInfo regInfo)
        {
            if (EstateDataService != null)
                regInfo.EstateSettings = EstateDataService.LoadEstateSettings(regInfo.RegionID, false);

            if (regInfo.EstateSettings.EstateID != 0)
                return false;	// estate info in the database did not change

            m_log.WarnFormat("[ESTATE] Region {0} is not part of an estate.", regInfo.RegionName);
            
            List<EstateSettings> estates = EstateDataService.LoadEstateSettingsAll();                
            Dictionary<string, EstateSettings> estatesByName = new Dictionary<string, EstateSettings>();

            foreach (EstateSettings estate in estates)
                estatesByName[estate.EstateName] = estate;

            string defaultEstateName = null;

            if (m_config.Source.Configs[ESTATE_SECTION_NAME] != null)
            {
                defaultEstateName = m_config.Source.Configs[ESTATE_SECTION_NAME].GetString("DefaultEstateName", null);

                if (defaultEstateName != null)
                {
                    EstateSettings defaultEstate;
                    bool defaultEstateJoined = false;

                    if (estatesByName.ContainsKey(defaultEstateName))
                    {
                        defaultEstate = estatesByName[defaultEstateName];

                        if (EstateDataService.LinkRegion(regInfo.RegionID, (int)defaultEstate.EstateID))
                            defaultEstateJoined = true;
                    }
                    else
                    {
                        if (CreateEstate(regInfo, estatesByName, defaultEstateName))
                            defaultEstateJoined = true;
                    }

                    if (defaultEstateJoined)
                        return true; // need to update the database
                    else
                        m_log.ErrorFormat(
                            "[OPENSIM BASE]: Joining default estate {0} failed", defaultEstateName);
                }
            }

            // If we have no default estate or creation of the default estate failed then ask the user.
            while (true)
            {
                if (estates.Count == 0)
                {
                    m_log.Info("[ESTATE]: No existing estates found.  You must create a new one.");

                    if (CreateEstate(regInfo, estatesByName, null))
                        break;
                    else
                        continue;
                }
                else
                {
                    string response
                        = MainConsole.Instance.CmdPrompt(
                            string.Format(
                                "Do you wish to join region {0} to an existing estate (yes/no)?", regInfo.RegionName),
                                "yes",
                                new List<string>() { "yes", "no" });

                    if (response == "no")
                    {
                        if (CreateEstate(regInfo, estatesByName, null))
                            break;
                        else
                            continue;
                    }
                    else
                    {
                        string[] estateNames = estatesByName.Keys.ToArray();
                        response
                            = MainConsole.Instance.CmdPrompt(
                                string.Format(
                                    "Name of estate to join.  Existing estate names are ({0})",
                                    string.Join(", ", estateNames)),
                                estateNames[0]);

                        List<int> estateIDs = EstateDataService.GetEstates(response);
                        if (estateIDs.Count < 1)
                        {
                            MainConsole.Instance.Output("The name you have entered matches no known estate.  Please try again.");
                            continue;
                        }

                        int estateID = estateIDs[0];

                        regInfo.EstateSettings = EstateDataService.LoadEstateSettings(estateID);

                        if (EstateDataService.LinkRegion(regInfo.RegionID, estateID))
                            break;

                        MainConsole.Instance.Output("Joining the estate failed. Please try again.");
                    }
                }
	    }

	    return true;	// need to update the database
	}
    }
    
    public class OpenSimConfigSource
    {
        public IConfigSource Source;

        public void Save(string path)
        {
            if (Source is IniConfigSource)
            {
                IniConfigSource iniCon = (IniConfigSource) Source;
                iniCon.Save(path);
            }
            else if (Source is XmlConfigSource)
            {
                XmlConfigSource xmlCon = (XmlConfigSource) Source;
                xmlCon.Save(path);
            }
        }
    }
}<|MERGE_RESOLUTION|>--- conflicted
+++ resolved
@@ -383,28 +383,29 @@
             }
             else m_log.Error("[REGIONMODULES]: The new RegionModulesController is missing...");
 
-            if (m_securePermissionsLoading)
-            {
-                foreach (string s in m_permsModules)
-                {
-                    if (!scene.RegionModules.ContainsKey(s))
-                    {
-                        bool found = false;
-                        foreach (IRegionModule m in modules)
-                        {
-                            if (m.Name == s)
-                            {
-                                found = true;
-                            }
-                        }
-                        if (!found)
-                        {
-                            m_log.Fatal("[MODULES]: Required module " + s + " not found.");
-                            Environment.Exit(0);
-                        }
-                    }
-                }
-            }
+            // XPTO: Fix this
+//            if (m_securePermissionsLoading)
+//            {
+//                foreach (string s in m_permsModules)
+//                {
+//                    if (!scene.RegionModules.ContainsKey(s))
+//                    {
+//                        bool found = false;
+//                        foreach (IRegionModule m in modules)
+//                        {
+//                            if (m.Name == s)
+//                            {
+//                                found = true;
+//                            }
+//                        }
+//                        if (!found)
+//                        {
+//                            m_log.Fatal("[MODULES]: Required module " + s + " not found.");
+//                            Environment.Exit(0);
+//                        }
+//                    }
+//                }
+//            }
 
             scene.SetModuleInterfaces();
 // First Step of bootreport sequence
@@ -477,20 +478,10 @@
                 clientServer.Start();
             }
 
-<<<<<<< HEAD
             if (scene.SnmpService != null)
             {
                 scene.SnmpService.BootInfo("Initializing region modules", scene);
             }
-            if (do_post_init)
-            {
-                foreach (IRegionModule module in modules)
-                {
-                    module.PostInitialise();
-                }
-            }
-=======
->>>>>>> 4edaa4e4
             scene.EventManager.OnShutdown += delegate() { ShutdownRegion(scene); };
 
             mscene = scene;
