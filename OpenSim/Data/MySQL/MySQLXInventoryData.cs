/*
 * Copyright (c) Contributors, http://opensimulator.org/
 * See CONTRIBUTORS.TXT for a full list of copyright holders.
 *
 * Redistribution and use in source and binary forms, with or without
 * modification, are permitted provided that the following conditions are met:
 *     * Redistributions of source code must retain the above copyright
 *       notice, this list of conditions and the following disclaimer.
 *     * Redistributions in binary form must reproduce the above copyright
 *       notice, this list of conditions and the following disclaimer in the
 *       documentation and/or other materials provided with the distribution.
 *     * Neither the name of the OpenSimulator Project nor the
 *       names of its contributors may be used to endorse or promote products
 *       derived from this software without specific prior written permission.
 *
 * THIS SOFTWARE IS PROVIDED BY THE DEVELOPERS ``AS IS'' AND ANY
 * EXPRESS OR IMPLIED WARRANTIES, INCLUDING, BUT NOT LIMITED TO, THE IMPLIED
 * WARRANTIES OF MERCHANTABILITY AND FITNESS FOR A PARTICULAR PURPOSE ARE
 * DISCLAIMED. IN NO EVENT SHALL THE CONTRIBUTORS BE LIABLE FOR ANY
 * DIRECT, INDIRECT, INCIDENTAL, SPECIAL, EXEMPLARY, OR CONSEQUENTIAL DAMAGES
 * (INCLUDING, BUT NOT LIMITED TO, PROCUREMENT OF SUBSTITUTE GOODS OR SERVICES;
 * LOSS OF USE, DATA, OR PROFITS; OR BUSINESS INTERRUPTION) HOWEVER CAUSED AND
 * ON ANY THEORY OF LIABILITY, WHETHER IN CONTRACT, STRICT LIABILITY, OR TORT
 * (INCLUDING NEGLIGENCE OR OTHERWISE) ARISING IN ANY WAY OUT OF THE USE OF THIS
 * SOFTWARE, EVEN IF ADVISED OF THE POSSIBILITY OF SUCH DAMAGE.
 */

using System;
using System.Collections.Generic;
using System.Data;
using System.Linq;
using System.Reflection;
using log4net;
using MySql.Data.MySqlClient;
using OpenMetaverse;
using OpenSim.Framework;

namespace OpenSim.Data.MySQL
{
    /// <summary>
    /// A MySQL Interface for the Asset Server
    /// </summary>
    public class MySQLXInventoryData : IXInventoryData
    {
        private MySqlFolderHandler m_Folders;
        private MySqlItemHandler m_Items;

        public MySQLXInventoryData(string conn, string realm)
        {
            m_Folders = new MySqlFolderHandler(
                    conn, "inventoryfolders", "InventoryStore");
            m_Items = new MySqlItemHandler(
                    conn, "inventoryitems", String.Empty);
        }

        public XInventoryFolder[] GetFolders(string[] fields, string[] vals)
        {
            return m_Folders.Get(fields, vals);
        }

        public XInventoryItem[] GetItems(string[] fields, string[] vals)
        {
            return m_Items.Get(fields, vals);
        }

        public bool StoreFolder(XInventoryFolder folder)
        {
            if (folder.folderName.Length > 64)
                folder.folderName = folder.folderName.Substring(0, 64);

            return m_Folders.Store(folder);
        }

        public bool StoreItem(XInventoryItem item)
        {
            if (item.inventoryName.Length > 64)
                item.inventoryName = item.inventoryName.Substring(0, 64);
            if (item.inventoryDescription.Length > 128)
                item.inventoryDescription = item.inventoryDescription.Substring(0, 128);

            return m_Items.Store(item);
        }
        
        public bool DeleteFolders(string field, string val)
        {
            return m_Folders.Delete(field, val);
        }

        public bool DeleteFolders(string[] fields, string[] vals)
        {
            return m_Folders.Delete(fields, vals);
        }

        public bool DeleteItems(string field, string val)
        {
            return m_Items.Delete(field, val);
        }

        public bool DeleteItems(string[] fields, string[] vals)
        {
            return m_Items.Delete(fields, vals);
        }

        public bool MoveItem(string id, string newParent)
        {
            return m_Items.MoveItem(id, newParent);
        }

        public bool MoveFolder(string id, string newParent)
        {
            return m_Folders.MoveFolder(id, newParent);
        }

        public XInventoryItem[] GetActiveGestures(UUID principalID)
        {
            return m_Items.GetActiveGestures(principalID);
        }

        public int GetAssetPermissions(UUID principalID, UUID assetID)
        {
            return m_Items.GetAssetPermissions(principalID, assetID);
        }
    }

    public class MySqlItemHandler : MySQLGenericTableHandler<XInventoryItem>
    {
//        private static readonly ILog m_log = LogManager.GetLogger(MethodBase.GetCurrentMethod().DeclaringType);

        public MySqlItemHandler(string c, string t, string m) :
                base(c, t, m)
        {
        }

        public override bool Delete(string field, string val)
        {
            XInventoryItem[] retrievedItems = Get(new string[] { field }, new string[] { val });
            if (retrievedItems.Length == 0)
                return false;

            if (!base.Delete(field, val))
                return false;

            // Don't increment folder version here since Delete(string, string) calls Delete(string[], string[])
//            IncrementFolderVersion(retrievedItems[0].parentFolderID);

            return true;
        }

        public override bool Delete(string[] fields, string[] vals)
        {
            XInventoryItem[] retrievedItems = Get(fields, vals);
            if (retrievedItems.Length == 0)
                return false;

            if (!base.Delete(fields, vals))
                return false;

            HashSet<UUID> deletedItemFolderUUIDs = new HashSet<UUID>();

            Array.ForEach<XInventoryItem>(retrievedItems, i => deletedItemFolderUUIDs.Add(i.parentFolderID));

            foreach (UUID deletedItemFolderUUID in deletedItemFolderUUIDs)
                IncrementFolderVersion(deletedItemFolderUUID);

            return true;
        }

        public bool MoveItem(string id, string newParent)
        {
            XInventoryItem[] retrievedItems = Get(new string[] { "inventoryID" }, new string[] { id });
            if (retrievedItems.Length == 0)
                return false;

            UUID oldParent = retrievedItems[0].parentFolderID;

            using (MySqlCommand cmd = new MySqlCommand())
            {
                cmd.CommandText = String.Format("update {0} set parentFolderID = ?ParentFolderID where inventoryID = ?InventoryID", m_Realm);
                cmd.Parameters.AddWithValue("?ParentFolderID", newParent);
                cmd.Parameters.AddWithValue("?InventoryID", id);

                if (ExecuteNonQuery(cmd) == 0)
                    return false;
            }

            IncrementFolderVersion(oldParent);
            IncrementFolderVersion(newParent);

            return true;
        }

        public XInventoryItem[] GetActiveGestures(UUID principalID)
        {
            using (MySqlCommand cmd  = new MySqlCommand())
            {
                cmd.CommandText = String.Format("select * from inventoryitems where avatarId = ?uuid and assetType = ?type and flags & 1", m_Realm);

                cmd.Parameters.AddWithValue("?uuid", principalID.ToString());
                cmd.Parameters.AddWithValue("?type", (int)AssetType.Gesture);

                return DoQuery(cmd);
            }
        }

        public int GetAssetPermissions(UUID principalID, UUID assetID)
        {
            using (MySqlConnection dbcon = new MySqlConnection(m_connectionString))
            {
                dbcon.Open();

                using (MySqlCommand cmd = new MySqlCommand())
                {
                    cmd.Connection = dbcon;

                    cmd.CommandText = String.Format("select bit_or(inventoryCurrentPermissions) as inventoryCurrentPermissions from inventoryitems where avatarID = ?PrincipalID and assetID = ?AssetID group by assetID", m_Realm);
                    cmd.Parameters.AddWithValue("?PrincipalID", principalID.ToString());
                    cmd.Parameters.AddWithValue("?AssetID", assetID.ToString());
                
                    using (IDataReader reader = cmd.ExecuteReader())
                    {

                        int perms = 0;
                    
                        if (reader.Read())
                        {
                            perms = Convert.ToInt32(reader["inventoryCurrentPermissions"]);
                        }

                        return perms;
                    }
                }
            }
        }

        public override bool Store(XInventoryItem item)
        {
            if (!base.Store(item))
                return false;

            IncrementFolderVersion(item.parentFolderID);

            return true;
        }

        private bool IncrementFolderVersion(UUID folderID)
        {
            return IncrementFolderVersion(folderID.ToString());
        }

        private bool IncrementFolderVersion(string folderID)
        {
//            m_log.DebugFormat("[MYSQL ITEM HANDLER]: Incrementing version on folder {0}", folderID);
//            Util.PrintCallStack();
            
<<<<<<< HEAD
=======
            using (MySqlConnection dbcon = new MySqlConnection(m_connectionString))
            {
                dbcon.Open();

                using (MySqlCommand cmd = new MySqlCommand())
                {
                    cmd.Connection = dbcon;

                    cmd.CommandText = String.Format("update inventoryfolders set version=version+1 where folderID = ?folderID");
                    cmd.Parameters.AddWithValue("?folderID", folderID);

                    try
                    {
                        cmd.ExecuteNonQuery();
                    }
                    catch (Exception)
                    {
                        return false;
                    }
                    cmd.Dispose();
                }

                dbcon.Close();
            }

            return true;
        }
    }

    public class MySqlFolderHandler : MySQLGenericTableHandler<XInventoryFolder>
    {
//        private static readonly ILog m_log = LogManager.GetLogger(MethodBase.GetCurrentMethod().DeclaringType);

        public MySqlFolderHandler(string c, string t, string m) :
                base(c, t, m)
        {
        }

        public bool MoveFolder(string id, string newParentFolderID)
        {
            XInventoryFolder[] folders = Get(new string[] { "folderID" }, new string[] { id });

            if (folders.Length == 0)
                return false;

            UUID oldParentFolderUUID = folders[0].parentFolderID;

            using (MySqlCommand cmd = new MySqlCommand())
            {
                cmd.CommandText
                    = String.Format(
                        "update {0} set parentFolderID = ?ParentFolderID where folderID = ?folderID", m_Realm);
                cmd.Parameters.AddWithValue("?ParentFolderID", newParentFolderID);
                cmd.Parameters.AddWithValue("?folderID", id);

                if (ExecuteNonQuery(cmd) == 0)
                    return false;
            }

            IncrementFolderVersion(oldParentFolderUUID);
            IncrementFolderVersion(newParentFolderID);

            return true;
        }

        public override bool Store(XInventoryFolder folder)
        {
            if (!base.Store(folder))
                return false;

            IncrementFolderVersion(folder.parentFolderID);

            return true;
        }

        private bool IncrementFolderVersion(UUID folderID)
        {
            return IncrementFolderVersion(folderID.ToString());
        }

        private bool IncrementFolderVersion(string folderID)
        {
//            m_log.DebugFormat("[MYSQL FOLDER HANDLER]: Incrementing version on folder {0}", folderID);
//            Util.PrintCallStack();

>>>>>>> 09aa87ba
            using (MySqlConnection dbcon = new MySqlConnection(m_connectionString))
            {
                dbcon.Open();

                using (MySqlCommand cmd = new MySqlCommand())
                {
                    cmd.Connection = dbcon;

                    cmd.CommandText = String.Format("update inventoryfolders set version=version+1 where folderID = ?folderID");
                    cmd.Parameters.AddWithValue("?folderID", folderID);

                    try
                    {
                        cmd.ExecuteNonQuery();
                    }
                    catch (Exception)
                    {
                        return false;
                    }
                    cmd.Dispose();
                }

                dbcon.Close();
            }

            return true;
        }
    }
}<|MERGE_RESOLUTION|>--- conflicted
+++ resolved
@@ -251,9 +251,7 @@
         {
 //            m_log.DebugFormat("[MYSQL ITEM HANDLER]: Incrementing version on folder {0}", folderID);
 //            Util.PrintCallStack();
-            
-<<<<<<< HEAD
-=======
+
             using (MySqlConnection dbcon = new MySqlConnection(m_connectionString))
             {
                 dbcon.Open();
@@ -339,7 +337,6 @@
 //            m_log.DebugFormat("[MYSQL FOLDER HANDLER]: Incrementing version on folder {0}", folderID);
 //            Util.PrintCallStack();
 
->>>>>>> 09aa87ba
             using (MySqlConnection dbcon = new MySqlConnection(m_connectionString))
             {
                 dbcon.Open();
