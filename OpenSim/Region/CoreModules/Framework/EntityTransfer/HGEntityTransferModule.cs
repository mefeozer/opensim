﻿/*
 * Copyright (c) Contributors, http://opensimulator.org/
 * See CONTRIBUTORS.TXT for a full list of copyright holders.
 *
 * Redistribution and use in source and binary forms, with or without
 * modification, are permitted provided that the following conditions are met:
 *     * Redistributions of source code must retain the above copyright
 *       notice, this list of conditions and the following disclaimer.
 *     * Redistributions in binary form must reproduce the above copyright
 *       notice, this list of conditions and the following disclaimer in the
 *       documentation and/or other materials provided with the distribution.
 *     * Neither the name of the OpenSimulator Project nor the
 *       names of its contributors may be used to endorse or promote products
 *       derived from this software without specific prior written permission.
 *
 * THIS SOFTWARE IS PROVIDED BY THE DEVELOPERS ``AS IS'' AND ANY
 * EXPRESS OR IMPLIED WARRANTIES, INCLUDING, BUT NOT LIMITED TO, THE IMPLIED
 * WARRANTIES OF MERCHANTABILITY AND FITNESS FOR A PARTICULAR PURPOSE ARE
 * DISCLAIMED. IN NO EVENT SHALL THE CONTRIBUTORS BE LIABLE FOR ANY
 * DIRECT, INDIRECT, INCIDENTAL, SPECIAL, EXEMPLARY, OR CONSEQUENTIAL DAMAGES
 * (INCLUDING, BUT NOT LIMITED TO, PROCUREMENT OF SUBSTITUTE GOODS OR SERVICES;
 * LOSS OF USE, DATA, OR PROFITS; OR BUSINESS INTERRUPTION) HOWEVER CAUSED AND
 * ON ANY THEORY OF LIABILITY, WHETHER IN CONTRACT, STRICT LIABILITY, OR TORT
 * (INCLUDING NEGLIGENCE OR OTHERWISE) ARISING IN ANY WAY OUT OF THE USE OF THIS
 * SOFTWARE, EVEN IF ADVISED OF THE POSSIBILITY OF SUCH DAMAGE.
 */

using System;
using System.Collections.Generic;
using System.Reflection;

using OpenSim.Framework;
using OpenSim.Framework.Client;
using OpenSim.Region.Framework.Interfaces;
using OpenSim.Region.Framework.Scenes;
using OpenSim.Services.Connectors.Hypergrid;
using OpenSim.Services.Interfaces;
using OpenSim.Server.Base;

using GridRegion = OpenSim.Services.Interfaces.GridRegion;

using OpenMetaverse;
using log4net;
using Nini.Config;

namespace OpenSim.Region.CoreModules.Framework.EntityTransfer
{
    public class HGEntityTransferModule
        : EntityTransferModule, INonSharedRegionModule, IEntityTransferModule, IUserAgentVerificationModule
    {
        private static readonly ILog m_log = LogManager.GetLogger(MethodBase.GetCurrentMethod().DeclaringType);

        private int m_levelHGTeleport = 0;

        private GatekeeperServiceConnector m_GatekeeperConnector;

        protected bool m_RestrictAppearanceAbroad;
        protected string m_AccountName;
        protected AvatarAppearance m_ExportedAppearance;

        protected AvatarAppearance ExportedAppearance
        {
            get
            {
                if (m_ExportedAppearance != null)
                    return m_ExportedAppearance;

                string[] parts = m_AccountName.Split();
                if (parts.Length != 2)
                {
                    m_log.WarnFormat("[HG ENTITY TRANSFER MODULE]: Wrong user account name format {0}. Specify 'First Last'", m_AccountName);
                    return null;
                }
                UserAccount account = Scene.UserAccountService.GetUserAccount(UUID.Zero, parts[0], parts[1]);
                if (account == null)
                {
                    m_log.WarnFormat("[HG ENTITY TRANSFER MODULE]: Unknown account {0}", m_AccountName);
                    return null;
                }
                m_ExportedAppearance = Scene.AvatarService.GetAppearance(account.PrincipalID);
                if (m_ExportedAppearance != null)
                    m_log.DebugFormat("[HG ENTITY TRANSFER MODULE]: Successfully retrieved appearance for {0}", m_AccountName);

                foreach (AvatarAttachment att in m_ExportedAppearance.GetAttachments())
                {
                    InventoryItemBase item = new InventoryItemBase(att.ItemID, account.PrincipalID);
                    item = Scene.InventoryService.GetItem(item);
                    if (item != null)
                        m_ExportedAppearance.SetAttachment(att.AttachPoint, att.ItemID, item.AssetID);
                    else
                        m_log.WarnFormat("[HG ENTITY TRANSFER MODULE]: Unable to retrieve item {0} from inventory", att.ItemID);
                }
                return m_ExportedAppearance;
            }
        }
        

        #region ISharedRegionModule

        public override string Name
        {
            get { return "HGEntityTransferModule"; }
        }

        public override void Initialise(IConfigSource source)
        {
            IConfig moduleConfig = source.Configs["Modules"];

            if (moduleConfig != null)
            {
                string name = moduleConfig.GetString("EntityTransferModule", "");
                if (name == Name)
                {
                    IConfig transferConfig = source.Configs["EntityTransfer"];
                    if (transferConfig != null)
                    {
                        m_levelHGTeleport = transferConfig.GetInt("LevelHGTeleport", 0);

                        m_RestrictAppearanceAbroad = transferConfig.GetBoolean("RestrictAppearanceAbroad", false);
                        if (m_RestrictAppearanceAbroad)
                        {
                            m_AccountName = transferConfig.GetString("AccountForAppearance", string.Empty);
                            if (m_AccountName == string.Empty)
                                m_log.WarnFormat("[HG ENTITY TRANSFER MODULE]: RestrictAppearanceAbroad is on, but no account has been given for avatar appearance!");
                        }
                    }

                    InitialiseCommon(source);
                    m_log.DebugFormat("[HG ENTITY TRANSFER MODULE]: {0} enabled.", Name);
                }
            }
        }

        public override void AddRegion(Scene scene)
        {
            base.AddRegion(scene);

            if (m_Enabled)
                scene.RegisterModuleInterface<IUserAgentVerificationModule>(this);
        }

        protected override void OnNewClient(IClientAPI client)
        {
            client.OnTeleportHomeRequest += TriggerTeleportHome;
            client.OnTeleportLandmarkRequest += RequestTeleportLandmark;
            client.OnConnectionClosed += new Action<IClientAPI>(OnConnectionClosed);
        }

        public override void RegionLoaded(Scene scene)
        {
            base.RegionLoaded(scene);

            if (m_Enabled)
                m_GatekeeperConnector = new GatekeeperServiceConnector(scene.AssetService);
        }

        public override void RemoveRegion(Scene scene)
        {
            base.AddRegion(scene);

            if (m_Enabled)
                scene.UnregisterModuleInterface<IUserAgentVerificationModule>(this);
        }

        #endregion

        #region HG overrides of IEntiryTransferModule

        protected override GridRegion GetFinalDestination(GridRegion region)
        {
            int flags = Scene.GridService.GetRegionFlags(Scene.RegionInfo.ScopeID, region.RegionID);
            m_log.DebugFormat("[HG ENTITY TRANSFER MODULE]: region {0} flags: {1}", region.RegionID, flags);

            if ((flags & (int)OpenSim.Data.RegionFlags.Hyperlink) != 0)
            {
                m_log.DebugFormat("[HG ENTITY TRANSFER MODULE]: Destination region {0} is hyperlink", region.RegionID);
                GridRegion real_destination = m_GatekeeperConnector.GetHyperlinkRegion(region, region.RegionID);
                if (real_destination != null)
                    m_log.DebugFormat("[HG ENTITY TRANSFER MODULE]: GetFinalDestination serveruri -> {0}", real_destination.ServerURI);
                else
                    m_log.WarnFormat("[HG ENTITY TRANSFER MODULE]: GetHyperlinkRegion to Gatekeeper {0} failed", region.ServerURI);
                return real_destination;
            }

            return region;
        }

        protected override bool NeedsClosing(float drawdist, uint oldRegionX, uint newRegionX, uint oldRegionY, uint newRegionY, GridRegion reg)
        {
            if (base.NeedsClosing(drawdist, oldRegionX, newRegionX, oldRegionY, newRegionY, reg))
                return true;

            int flags = Scene.GridService.GetRegionFlags(Scene.RegionInfo.ScopeID, reg.RegionID);
            if (flags == -1 /* no region in DB */ || (flags & (int)OpenSim.Data.RegionFlags.Hyperlink) != 0)
                return true;

            return false;
        }

        protected override void AgentHasMovedAway(ScenePresence sp, bool logout)
        {
            base.AgentHasMovedAway(sp, logout);
            if (logout)
            {
                // Log them out of this grid
                Scene.PresenceService.LogoutAgent(sp.ControllingClient.SessionId);
            }
        }

        protected override bool CreateAgent(ScenePresence sp, GridRegion reg, GridRegion finalDestination, AgentCircuitData agentCircuit, uint teleportFlags, out string reason, out bool logout)
        {
            m_log.DebugFormat("[HG ENTITY TRANSFER MODULE]: CreateAgent {0} {1}", reg.ServerURI, finalDestination.ServerURI);
            reason = string.Empty;
            logout = false;
            int flags = Scene.GridService.GetRegionFlags(Scene.RegionInfo.ScopeID, reg.RegionID);
            if (flags == -1 /* no region in DB */ || (flags & (int)OpenSim.Data.RegionFlags.Hyperlink) != 0)
            {
                // this user is going to another grid
                // check if HyperGrid teleport is allowed, based on user level
                if (sp.UserLevel < m_levelHGTeleport)
                {
                    m_log.WarnFormat("[HG ENTITY TRANSFER MODULE]: Unable to HG teleport agent due to insufficient UserLevel.");
                    reason = "Hypergrid teleport not allowed";
                    return false;
                }

                if (agentCircuit.ServiceURLs.ContainsKey("HomeURI"))
                {
                    string userAgentDriver = agentCircuit.ServiceURLs["HomeURI"].ToString();
                    IUserAgentService connector = new UserAgentServiceConnector(userAgentDriver);
                    bool success = connector.LoginAgentToGrid(agentCircuit, reg, finalDestination, out reason);
                    logout = success; // flag for later logout from this grid; this is an HG TP

                    if (success)
                        sp.Scene.EventManager.TriggerTeleportStart(sp.ControllingClient, reg, finalDestination, teleportFlags, logout);

                    return success;
                }
                else
                {
                    m_log.DebugFormat("[HG ENTITY TRANSFER MODULE]: Agent does not have a HomeURI address");
                    return false;
                }
            }

            return base.CreateAgent(sp, reg, finalDestination, agentCircuit, teleportFlags, out reason, out logout);
        }

<<<<<<< HEAD
        public void TriggerTeleportHome(UUID id, IClientAPI client)
        {
            TeleportHome(id, client);
        }

        public override bool TeleportHome(UUID id, IClientAPI client)
=======
        protected override bool ValidateGenericConditions(ScenePresence sp, GridRegion reg, GridRegion finalDestination, uint teleportFlags, out string reason)
        {
            reason = "Please wear your grid's allowed appearance before teleporting to another grid";
            if (!m_RestrictAppearanceAbroad)
                return true;

            // The rest is only needed for controlling appearance

            int flags = Scene.GridService.GetRegionFlags(Scene.RegionInfo.ScopeID, reg.RegionID);
            if (flags == -1 /* no region in DB */ || (flags & (int)OpenSim.Data.RegionFlags.Hyperlink) != 0)
            {
                // this user is going to another grid
                if (Scene.UserManagementModule.IsLocalGridUser(sp.UUID))
                {
                    m_log.DebugFormat("[HG ENTITY TRANSFER MODULE]: RestrictAppearanceAbroad is ON. Checking generic appearance");

                    // Check wearables
                    for (int i = 0; i < AvatarWearable.MAX_WEARABLES; i++)
                    {
                        for (int j = 0; j < sp.Appearance.Wearables[i].Count; j++)
                        {
                            if (sp.Appearance.Wearables[i] == null)
                                continue;

                            if (ExportedAppearance.Wearables[i] == null) 
                            {
                               m_log.DebugFormat("[HG ENTITY TRANSFER MODULE]: Wearable not allowed to go outside {0}", i);
                               return false;
                            }

                            if (sp.Appearance.Wearables[i][j].AssetID != ExportedAppearance.Wearables[i][j].AssetID)
                            {
                                m_log.DebugFormat("[HG ENTITY TRANSFER MODULE]: Wearable not allowed to go outside {0}", i);
                                return false;
                            }
                        }
                    }

                    // Check attachments

                    foreach (AvatarAttachment att in sp.Appearance.GetAttachments())
                    {
                        bool found = false;
                        foreach (AvatarAttachment att2 in ExportedAppearance.GetAttachments())
                        {
                            if (att2.AssetID == att.AssetID)
                            {
                                found = true;
                                break;
                            }
                        }
                        if (!found)
                        {
                            m_log.DebugFormat("[HG ENTITY TRANSFER MODULE]: Attachment not allowed to go outside {0}", att.AttachPoint);
                            return false;
                        }
                    }
                }
            }

            reason = string.Empty;
            return true;
        }


        //protected override bool UpdateAgent(GridRegion reg, GridRegion finalDestination, AgentData agentData, ScenePresence sp)
        //{
        //    int flags = Scene.GridService.GetRegionFlags(Scene.RegionInfo.ScopeID, reg.RegionID);
        //    if (flags == -1 /* no region in DB */ || (flags & (int)OpenSim.Data.RegionFlags.Hyperlink) != 0)
        //    {
        //        // this user is going to another grid
        //        if (m_RestrictAppearanceAbroad && Scene.UserManagementModule.IsLocalGridUser(agentData.AgentID))
        //        {
        //            // We need to strip the agent off its appearance
        //            m_log.DebugFormat("[HG ENTITY TRANSFER MODULE]: RestrictAppearanceAbroad is ON. Sending generic appearance");

        //            // Delete existing npc attachments
        //            Scene.AttachmentsModule.DeleteAttachmentsFromScene(sp, false);

        //            // XXX: We can't just use IAvatarFactoryModule.SetAppearance() yet since it doesn't transfer attachments
        //            AvatarAppearance newAppearance = new AvatarAppearance(ExportedAppearance, true);
        //            sp.Appearance = newAppearance;

        //            // Rez needed npc attachments
        //            Scene.AttachmentsModule.RezAttachments(sp);

                   
        //            IAvatarFactoryModule module = Scene.RequestModuleInterface<IAvatarFactoryModule>();
        //            //module.SendAppearance(sp.UUID);
        //            module.RequestRebake(sp, false);

        //            Scene.AttachmentsModule.CopyAttachments(sp, agentData);
        //            agentData.Appearance = sp.Appearance;
        //        }
        //    }

        //    foreach (AvatarAttachment a in agentData.Appearance.GetAttachments())
        //        m_log.DebugFormat("[XXX]: {0}-{1}", a.ItemID, a.AssetID);


        //    return base.UpdateAgent(reg, finalDestination, agentData, sp);
        //}

        public override void TeleportHome(UUID id, IClientAPI client)
>>>>>>> daa4745f
        {
            m_log.DebugFormat(
                "[ENTITY TRANSFER MODULE]: Request to teleport {0} {1} home", client.Name, client.AgentId);

            // Let's find out if this is a foreign user or a local user
            IUserManagement uMan = Scene.RequestModuleInterface<IUserManagement>();
            if (uMan != null && uMan.IsLocalGridUser(id))
            {
                // local grid user
                m_log.DebugFormat("[HG ENTITY TRANSFER MODULE]: User is local");
                return base.TeleportHome(id, client);
            }

            // Foreign user wants to go home
            // 
            AgentCircuitData aCircuit = ((Scene)(client.Scene)).AuthenticateHandler.GetAgentCircuitData(client.CircuitCode);
            if (aCircuit == null || (aCircuit != null && !aCircuit.ServiceURLs.ContainsKey("HomeURI")))
            {
                client.SendTeleportFailed("Your information has been lost");
                m_log.DebugFormat("[HG ENTITY TRANSFER MODULE]: Unable to locate agent's gateway information");
                return false;
            }

            IUserAgentService userAgentService = new UserAgentServiceConnector(aCircuit.ServiceURLs["HomeURI"].ToString());
            Vector3 position = Vector3.UnitY, lookAt = Vector3.UnitY;
            GridRegion finalDestination = userAgentService.GetHomeRegion(aCircuit.AgentID, out position, out lookAt);
            if (finalDestination == null)
            {
                client.SendTeleportFailed("Your home region could not be found");
                m_log.DebugFormat("[HG ENTITY TRANSFER MODULE]: Agent's home region not found");
                return false;
            }

            ScenePresence sp = ((Scene)(client.Scene)).GetScenePresence(client.AgentId);
            if (sp == null)
            {
                client.SendTeleportFailed("Internal error");
                m_log.DebugFormat("[HG ENTITY TRANSFER MODULE]: Agent not found in the scene where it is supposed to be");
                return false;
            }

            GridRegion homeGatekeeper = MakeRegion(aCircuit);
            
            m_log.DebugFormat("[HG ENTITY TRANSFER MODULE]: teleporting user {0} {1} home to {2} via {3}:{4}",
                aCircuit.firstname, aCircuit.lastname, finalDestination.RegionName, homeGatekeeper.ServerURI, homeGatekeeper.RegionName);

            DoTeleport(sp, homeGatekeeper, finalDestination, position, lookAt, (uint)(Constants.TeleportFlags.SetLastToTarget | Constants.TeleportFlags.ViaHome));
            return true;
        }

        /// <summary>
        /// Tries to teleport agent to landmark.
        /// </summary>
        /// <param name="remoteClient"></param>
        /// <param name="regionHandle"></param>
        /// <param name="position"></param>
        public override void RequestTeleportLandmark(IClientAPI remoteClient, AssetLandmark lm)
        {
            m_log.DebugFormat("[HG ENTITY TRANSFER MODULE]: Teleporting agent via landmark to {0} region {1} position {2}", 
                (lm.Gatekeeper == string.Empty) ? "local" : lm.Gatekeeper, lm.RegionID, lm.Position);

            if (lm.Gatekeeper == string.Empty)
            {
                base.RequestTeleportLandmark(remoteClient, lm);
                return;
            }

            GridRegion info = Scene.GridService.GetRegionByUUID(UUID.Zero, lm.RegionID);

            // Local region?
            if (info != null)
            {
                ((Scene)(remoteClient.Scene)).RequestTeleportLocation(remoteClient, info.RegionHandle, lm.Position,
                    Vector3.Zero, (uint)(Constants.TeleportFlags.SetLastToTarget | Constants.TeleportFlags.ViaLandmark));

                return;
            }
            else 
            {
                // Foreign region
                Scene scene = (Scene)(remoteClient.Scene);
                GatekeeperServiceConnector gConn = new GatekeeperServiceConnector();
                GridRegion gatekeeper = new GridRegion();
                gatekeeper.ServerURI = lm.Gatekeeper;
                GridRegion finalDestination = gConn.GetHyperlinkRegion(gatekeeper, new UUID(lm.RegionID));

                if (finalDestination != null)
                {
                    ScenePresence sp = scene.GetScenePresence(remoteClient.AgentId);
                    IEntityTransferModule transferMod = scene.RequestModuleInterface<IEntityTransferModule>();

                    if (transferMod != null && sp != null)
                        transferMod.DoTeleport(
                            sp, gatekeeper, finalDestination, lm.Position, Vector3.UnitX,
                            (uint)(Constants.TeleportFlags.SetLastToTarget | Constants.TeleportFlags.ViaLandmark));
                }

            }

            // can't find the region: Tell viewer and abort
            remoteClient.SendTeleportFailed("The teleport destination could not be found.");
        }

        #endregion

        #region IUserAgentVerificationModule

        public bool VerifyClient(AgentCircuitData aCircuit, string token)
        {
            if (aCircuit.ServiceURLs.ContainsKey("HomeURI"))
            {
                string url = aCircuit.ServiceURLs["HomeURI"].ToString();
                IUserAgentService security = new UserAgentServiceConnector(url);
                return security.VerifyClient(aCircuit.SessionID, token);
            } 
            else
            {
                m_log.DebugFormat(
                    "[HG ENTITY TRANSFER MODULE]: Agent {0} {1} does not have a HomeURI OH NO!",
                    aCircuit.firstname, aCircuit.lastname);
            }

            return false;
        }

        void OnConnectionClosed(IClientAPI obj)
        {
            if (obj.SceneAgent.IsChildAgent)
                return;

            // Let's find out if this is a foreign user or a local user
            IUserManagement uMan = Scene.RequestModuleInterface<IUserManagement>();
//          UserAccount account = Scene.UserAccountService.GetUserAccount(Scene.RegionInfo.ScopeID, obj.AgentId);

            if (uMan != null && uMan.IsLocalGridUser(obj.AgentId))
            {
                // local grid user
                return;
            }

            AgentCircuitData aCircuit = ((Scene)(obj.Scene)).AuthenticateHandler.GetAgentCircuitData(obj.CircuitCode);

            if (aCircuit.ServiceURLs.ContainsKey("HomeURI"))
            {
                string url = aCircuit.ServiceURLs["HomeURI"].ToString();
                IUserAgentService security = new UserAgentServiceConnector(url);
                security.LogoutAgent(obj.AgentId, obj.SessionId);
                //m_log.DebugFormat("[HG ENTITY TRANSFER MODULE]: Sent logout call to UserAgentService @ {0}", url);
            }
            else
            {
                    m_log.DebugFormat("[HG ENTITY TRANSFER MODULE]: HomeURI not found for agent {0} logout", obj.AgentId);
            }
        }

        #endregion

        private GridRegion MakeRegion(AgentCircuitData aCircuit)
        {
            GridRegion region = new GridRegion();

            Uri uri = null;
            if (!aCircuit.ServiceURLs.ContainsKey("HomeURI") || 
                (aCircuit.ServiceURLs.ContainsKey("HomeURI") && !Uri.TryCreate(aCircuit.ServiceURLs["HomeURI"].ToString(), UriKind.Absolute, out uri)))
                return null;

            region.ExternalHostName = uri.Host;
            region.HttpPort = (uint)uri.Port;
            region.ServerURI = aCircuit.ServiceURLs["HomeURI"].ToString();
            region.RegionName = string.Empty;
            region.InternalEndPoint = new System.Net.IPEndPoint(System.Net.IPAddress.Parse("0.0.0.0"), (int)0);
            return region;
        }
    }
}<|MERGE_RESOLUTION|>--- conflicted
+++ resolved
@@ -246,14 +246,11 @@
             return base.CreateAgent(sp, reg, finalDestination, agentCircuit, teleportFlags, out reason, out logout);
         }
 
-<<<<<<< HEAD
         public void TriggerTeleportHome(UUID id, IClientAPI client)
         {
             TeleportHome(id, client);
         }
 
-        public override bool TeleportHome(UUID id, IClientAPI client)
-=======
         protected override bool ValidateGenericConditions(ScenePresence sp, GridRegion reg, GridRegion finalDestination, uint teleportFlags, out string reason)
         {
             reason = "Please wear your grid's allowed appearance before teleporting to another grid";
@@ -357,8 +354,7 @@
         //    return base.UpdateAgent(reg, finalDestination, agentData, sp);
         //}
 
-        public override void TeleportHome(UUID id, IClientAPI client)
->>>>>>> daa4745f
+        public override bool TeleportHome(UUID id, IClientAPI client)
         {
             m_log.DebugFormat(
                 "[ENTITY TRANSFER MODULE]: Request to teleport {0} {1} home", client.Name, client.AgentId);
