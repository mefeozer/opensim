/*
 * Copyright (c) Contributors, http://opensimulator.org/
 * See CONTRIBUTORS.TXT for a full list of copyright holders.
 *
 * Redistribution and use in source and binary forms, with or without
 * modification, are permitted provided that the following conditions are met:
 *     * Redistributions of source code must retain the above copyright
 *       notice, this list of conditions and the following disclaimer.
 *     * Redistributions in binary form must reproduce the above copyright
 *       notice, this list of conditions and the following disclaimer in the
 *       documentation and/or other materials provided with the distribution.
 *     * Neither the name of the OpenSimulator Project nor the
 *       names of its contributors may be used to endorse or promote products
 *       derived from this software without specific prior written permission.
 *
 * THIS SOFTWARE IS PROVIDED BY THE DEVELOPERS ``AS IS'' AND ANY
 * EXPRESS OR IMPLIED WARRANTIES, INCLUDING, BUT NOT LIMITED TO, THE IMPLIED
 * WARRANTIES OF MERCHANTABILITY AND FITNESS FOR A PARTICULAR PURPOSE ARE
 * DISCLAIMED. IN NO EVENT SHALL THE CONTRIBUTORS BE LIABLE FOR ANY
 * DIRECT, INDIRECT, INCIDENTAL, SPECIAL, EXEMPLARY, OR CONSEQUENTIAL DAMAGES
 * (INCLUDING, BUT NOT LIMITED TO, PROCUREMENT OF SUBSTITUTE GOODS OR SERVICES;
 * LOSS OF USE, DATA, OR PROFITS; OR BUSINESS INTERRUPTION) HOWEVER CAUSED AND
 * ON ANY THEORY OF LIABILITY, WHETHER IN CONTRACT, STRICT LIABILITY, OR TORT
 * (INCLUDING NEGLIGENCE OR OTHERWISE) ARISING IN ANY WAY OUT OF THE USE OF THIS
 * SOFTWARE, EVEN IF ADVISED OF THE POSSIBILITY OF SUCH DAMAGE.
 */
 
using System;
using System.Collections;
using System.Collections.Generic;
using System.Diagnostics; //for [DebuggerNonUserCode]
using System.Runtime.Remoting.Lifetime;
using System.Text;
using System.Threading;
using System.Text.RegularExpressions;
using Nini.Config;
using log4net;
using OpenMetaverse;
using OpenMetaverse.Packets;
using OpenSim;
using OpenSim.Framework;

using OpenSim.Region.CoreModules;
using OpenSim.Region.CoreModules.World.Land;
using OpenSim.Region.CoreModules.World.Terrain;
using OpenSim.Region.Framework.Interfaces;
using OpenSim.Region.Framework.Scenes;
using OpenSim.Region.Framework.Scenes.Animation;
using OpenSim.Region.Physics.Manager;
using OpenSim.Region.ScriptEngine.Shared;
using OpenSim.Region.ScriptEngine.Shared.Api.Plugins;
using OpenSim.Region.ScriptEngine.Shared.ScriptBase;
using OpenSim.Region.ScriptEngine.Interfaces;
using OpenSim.Region.ScriptEngine.Shared.Api.Interfaces;
using OpenSim.Services.Interfaces;
using GridRegion = OpenSim.Services.Interfaces.GridRegion;
using PresenceInfo = OpenSim.Services.Interfaces.PresenceInfo;
using PrimType = OpenSim.Region.Framework.Scenes.PrimType;
using AssetLandmark = OpenSim.Framework.AssetLandmark;

using LSL_Float = OpenSim.Region.ScriptEngine.Shared.LSL_Types.LSLFloat;
using LSL_Integer = OpenSim.Region.ScriptEngine.Shared.LSL_Types.LSLInteger;
using LSL_Key = OpenSim.Region.ScriptEngine.Shared.LSL_Types.LSLString;
using LSL_List = OpenSim.Region.ScriptEngine.Shared.LSL_Types.list;
using LSL_Rotation = OpenSim.Region.ScriptEngine.Shared.LSL_Types.Quaternion;
using LSL_String = OpenSim.Region.ScriptEngine.Shared.LSL_Types.LSLString;
using LSL_Vector = OpenSim.Region.ScriptEngine.Shared.LSL_Types.Vector3;
using System.Reflection;

namespace OpenSim.Region.ScriptEngine.Shared.Api
{
    // MUST be a ref type
    public class UserInfoCacheEntry
    {
        public int time;
        public UserAccount account;
        public PresenceInfo pinfo;
    }

    /// <summary>
    /// Contains all LSL ll-functions. This class will be in Default AppDomain.
    /// </summary>
    public class LSL_Api : MarshalByRefObject, ILSL_Api, IScriptApi
    {
//        private static readonly ILog m_log = LogManager.GetLogger(MethodBase.GetCurrentMethod().DeclaringType);
        protected IScriptEngine m_ScriptEngine;
        protected SceneObjectPart m_host;
        protected uint m_localID;
        protected UUID m_itemID;
        protected bool throwErrorOnNotImplemented = true;
        protected AsyncCommandManager AsyncCommands = null;
        protected float m_ScriptDelayFactor = 1.0f;
        protected float m_ScriptDistanceFactor = 1.0f;
        protected float m_MinTimerInterval = 0.5f;

        protected DateTime m_timer = DateTime.Now;
        protected bool m_waitingForScriptAnswer = false;
        protected bool m_automaticLinkPermission = false;
        protected IMessageTransferModule m_TransferModule = null;
        protected int m_notecardLineReadCharsMax = 255;
        protected int m_scriptConsoleChannel = 0;
        protected bool m_scriptConsoleChannelEnabled = false;
        protected IUrlModule m_UrlModule = null;
        protected Dictionary<UUID, UserInfoCacheEntry> m_userInfoCache =
                new Dictionary<UUID, UserInfoCacheEntry>();

        public void Initialize(IScriptEngine ScriptEngine, SceneObjectPart host, uint localID, UUID itemID)
        {
            m_ScriptEngine = ScriptEngine;
            m_host = host;
            m_localID = localID;
            m_itemID = itemID;

            m_ScriptDelayFactor =
                m_ScriptEngine.Config.GetFloat("ScriptDelayFactor", 1.0f);
            m_ScriptDistanceFactor =
                m_ScriptEngine.Config.GetFloat("ScriptDistanceLimitFactor", 1.0f);
            m_MinTimerInterval =
                m_ScriptEngine.Config.GetFloat("MinTimerInterval", 0.5f);
            m_automaticLinkPermission =
                m_ScriptEngine.Config.GetBoolean("AutomaticLinkPermission", false);
            m_notecardLineReadCharsMax =
                m_ScriptEngine.Config.GetInt("NotecardLineReadCharsMax", 255);
            if (m_notecardLineReadCharsMax > 65535)
                m_notecardLineReadCharsMax = 65535;

            m_TransferModule =
                    m_ScriptEngine.World.RequestModuleInterface<IMessageTransferModule>();
            m_UrlModule = m_ScriptEngine.World.RequestModuleInterface<IUrlModule>();
            if (m_UrlModule != null)
            {
                m_ScriptEngine.OnScriptRemoved += m_UrlModule.ScriptRemoved;
                m_ScriptEngine.OnObjectRemoved += m_UrlModule.ObjectRemoved;
            }

            AsyncCommands = new AsyncCommandManager(ScriptEngine);
        }

        public override Object InitializeLifetimeService()
        {
            ILease lease = (ILease)base.InitializeLifetimeService();

            if (lease.CurrentState == LeaseState.Initial)
            {
                lease.InitialLeaseTime = TimeSpan.FromMinutes(0);
//                lease.RenewOnCallTime = TimeSpan.FromSeconds(10.0);
//                lease.SponsorshipTimeout = TimeSpan.FromMinutes(1.0);
            }
            return lease;
        }

        protected virtual void ScriptSleep(int delay)
        {
            delay = (int)((float)delay * m_ScriptDelayFactor);
            if (delay == 0)
                return;
            System.Threading.Thread.Sleep(delay);
        }

        public Scene World
        {
            get { return m_ScriptEngine.World; }
        }

        [DebuggerNonUserCode]
        public void state(string newState)
        {
            m_ScriptEngine.SetState(m_itemID, newState);
        }

        /// <summary>
        /// Reset the named script. The script must be present
        /// in the same prim.
        /// </summary>
        [DebuggerNonUserCode]
        public void llResetScript()
        {
            m_host.AddScriptLPS(1);
            m_ScriptEngine.ApiResetScript(m_itemID);
        }

        public void llResetOtherScript(string name)
        {
            UUID item;

            m_host.AddScriptLPS(1);

            if ((item = ScriptByName(name)) != UUID.Zero)
                m_ScriptEngine.ResetScript(item);
            else
                ShoutError("llResetOtherScript: script "+name+" not found");
        }

        public LSL_Integer llGetScriptState(string name)
        {
            UUID item;

            m_host.AddScriptLPS(1);

            if ((item = ScriptByName(name)) != UUID.Zero)
            {
                return m_ScriptEngine.GetScriptState(item) ?1:0;
            }

            ShoutError("llGetScriptState: script "+name+" not found");

            // If we didn't find it, then it's safe to
            // assume it is not running.

            return 0;
        }

        public void llSetScriptState(string name, int run)
        {
            UUID item;

            m_host.AddScriptLPS(1);

            // These functions are supposed to be robust,
            // so get the state one step at a time.

            if ((item = ScriptByName(name)) != UUID.Zero)
            {
                m_ScriptEngine.SetScriptState(item, run == 0 ? false : true);
            }
            else
            {
                ShoutError("llSetScriptState: script "+name+" not found");
            }
        }

        public List<ScenePresence> GetLinkAvatars(int linkType)
        {
            List<ScenePresence> ret = new List<ScenePresence>();
            if (m_host == null || m_host.ParentGroup == null || m_host.ParentGroup.IsDeleted)
                return ret;
            
            List<ScenePresence> avs = m_host.ParentGroup.GetLinkedAvatars();

            switch (linkType)
            {
                case ScriptBaseClass.LINK_SET:
                    return avs;

                case ScriptBaseClass.LINK_ROOT:
                    return ret;

                case ScriptBaseClass.LINK_ALL_OTHERS:
                    return avs;

                case ScriptBaseClass.LINK_ALL_CHILDREN:
                    return avs;

                case ScriptBaseClass.LINK_THIS:
                    return ret;

                default:
                    if (linkType < 0)
                        return ret;

                    int partCount = m_host.ParentGroup.GetPartCount();

                    if (linkType <= partCount)
                    {
                        return ret;
                    }
                    else
                    {
                        linkType = linkType - partCount;
                        if (linkType > avs.Count)
                        {
                            return ret;
                        }
                        else
                        {
                            ret.Add(avs[linkType-1]);
                            return ret;
                        }
                    }
            }
        }

        public List<SceneObjectPart> GetLinkParts(int linkType)
        {
            List<SceneObjectPart> ret = new List<SceneObjectPart>();
            if (m_host == null || m_host.ParentGroup == null || m_host.ParentGroup.IsDeleted)
                return ret;
            ret.Add(m_host);

            switch (linkType)
            {
            case ScriptBaseClass.LINK_SET:
                if (m_host.ParentGroup != null)
                    return new List<SceneObjectPart>(m_host.ParentGroup.Children.Values);
                return ret;

            case ScriptBaseClass.LINK_ROOT:
                if (m_host.ParentGroup != null)
                {
                    ret = new List<SceneObjectPart>();
                    ret.Add(m_host.ParentGroup.RootPart);
                    return ret;
                }
                return ret;

            case ScriptBaseClass.LINK_ALL_OTHERS:
                if (m_host.ParentGroup ==  null)
                    return new List<SceneObjectPart>();
                ret = new List<SceneObjectPart>(m_host.ParentGroup.Children.Values);
                if (ret.Contains(m_host))
                    ret.Remove(m_host);
                return ret;

            case ScriptBaseClass.LINK_ALL_CHILDREN:
                if (m_host.ParentGroup ==  null)
                    return new List<SceneObjectPart>();
                ret = new List<SceneObjectPart>(m_host.ParentGroup.Children.Values);
                if (ret.Contains(m_host.ParentGroup.RootPart))
                    ret.Remove(m_host.ParentGroup.RootPart);
                return ret;

            case ScriptBaseClass.LINK_THIS:
                return ret;

            default:
                if (linkType < 0 || m_host.ParentGroup ==  null)
                    return new List<SceneObjectPart>();
                SceneObjectPart target = m_host.ParentGroup.GetLinkNumPart(linkType);
                if (target == null)
                    return new List<SceneObjectPart>();
                ret = new List<SceneObjectPart>();
                ret.Add(target);
                return ret;

            }
        }

        protected UUID InventorySelf()
        {
            UUID invItemID = new UUID();
            bool unlock = false;
            if (!m_host.TaskInventory.IsReadLockedByMe())
            {
                m_host.TaskInventory.LockItemsForRead(true);
                unlock = true;
            }
            foreach (KeyValuePair<UUID, TaskInventoryItem> inv in m_host.TaskInventory)
            {
                if (inv.Value.Type == 10 && inv.Value.ItemID == m_itemID)
                {
                    invItemID = inv.Key;
                    break;
                }
            }
            if (unlock)
            {
                m_host.TaskInventory.LockItemsForRead(false);
            }
            return invItemID;
        }

        protected UUID InventoryKey(string name, int type)
        {
            m_host.AddScriptLPS(1);
            m_host.TaskInventory.LockItemsForRead(true);
            
            foreach (KeyValuePair<UUID, TaskInventoryItem> inv in m_host.TaskInventory)
            {
                if (inv.Value.Name == name)
                {
                    m_host.TaskInventory.LockItemsForRead(false);
                    
                    if (inv.Value.Type != type)
                    {
                        return UUID.Zero;
                    }

                    return inv.Value.AssetID;
                }
            }

            m_host.TaskInventory.LockItemsForRead(false);
            return UUID.Zero;
        }

        protected UUID InventoryKey(string name)
        {
            m_host.AddScriptLPS(1);

            
            m_host.TaskInventory.LockItemsForRead(true);

            foreach (KeyValuePair<UUID, TaskInventoryItem> inv in m_host.TaskInventory)
            {
                if (inv.Value.Name == name)
                {
                    m_host.TaskInventory.LockItemsForRead(false);
                    return inv.Value.AssetID;
                }
            }

            m_host.TaskInventory.LockItemsForRead(false);


            return UUID.Zero;
        }


        /// <summary>
        /// accepts a valid UUID, -or- a name of an inventory item.
        /// Returns a valid UUID or UUID.Zero if key invalid and item not found
        /// in prim inventory.
        /// </summary>
        /// <param name="k"></param>
        /// <returns></returns>
        protected UUID KeyOrName(string k)
        {
            UUID key = UUID.Zero;

            // if we can parse the string as a key, use it.
            if (UUID.TryParse(k, out key))
            {
                return key;
            }
            // else try to locate the name in inventory of object. found returns key,
            // not found returns UUID.Zero which will translate to the default particle texture
            else
            {
                return InventoryKey(k);
            }
        }

        // convert a LSL_Rotation to a Quaternion
        protected Quaternion Rot2Quaternion(LSL_Rotation r)
        {
            Quaternion q = new Quaternion((float)r.x, (float)r.y, (float)r.z, (float)r.s);
            q.Normalize();
            return q;
        }

        //These are the implementations of the various ll-functions used by the LSL scripts.
        public LSL_Float llSin(double f)
        {
            m_host.AddScriptLPS(1);
            return (double)Math.Sin(f);
        }

        public LSL_Float llCos(double f)
        {
            m_host.AddScriptLPS(1);
            return (double)Math.Cos(f);
        }

        public LSL_Float llTan(double f)
        {
            m_host.AddScriptLPS(1);
            return (double)Math.Tan(f);
        }

        public LSL_Float llAtan2(double x, double y)
        {
            m_host.AddScriptLPS(1);
            return (double)Math.Atan2(x, y);
        }

        public LSL_Float llSqrt(double f)
        {
            m_host.AddScriptLPS(1);
            return (double)Math.Sqrt(f);
        }

        public LSL_Float llPow(double fbase, double fexponent)
        {
            m_host.AddScriptLPS(1);
            return (double)Math.Pow(fbase, fexponent);
        }

        public LSL_Integer llAbs(int i)
        {
            // changed to replicate LSL behaviour whereby minimum int value is returned untouched.
            m_host.AddScriptLPS(1);
            if (i == Int32.MinValue)
                return i;
            else
                return (int)Math.Abs(i);
        }

        public LSL_Float llFabs(double f)
        {
            m_host.AddScriptLPS(1);
            return (double)Math.Abs(f);
        }

        public LSL_Float llFrand(double mag)
        {
            m_host.AddScriptLPS(1);
            lock (Util.RandomClass)
            {
                return Util.RandomClass.NextDouble() * mag;
            }
        }

        public LSL_Integer llFloor(double f)
        {
            m_host.AddScriptLPS(1);
            return (int)Math.Floor(f);
        }

        public LSL_Integer llCeil(double f)
        {
            m_host.AddScriptLPS(1);
            return (int)Math.Ceiling(f);
        }

        // Xantor 01/May/2008 fixed midpointrounding (2.5 becomes 3.0 instead of 2.0, default = ToEven)
        public LSL_Integer llRound(double f)
        {
            m_host.AddScriptLPS(1);
            return (int)Math.Round(f, MidpointRounding.AwayFromZero);
        }

        //This next group are vector operations involving squaring and square root. ckrinke
        public LSL_Float llVecMag(LSL_Vector v)
        {
            m_host.AddScriptLPS(1);
            return LSL_Vector.Mag(v);
        }

        public LSL_Vector llVecNorm(LSL_Vector v)
        {
            m_host.AddScriptLPS(1);
            return LSL_Vector.Norm(v);
        }

        public LSL_Float llVecDist(LSL_Vector a, LSL_Vector b)
        {
            m_host.AddScriptLPS(1);
            double dx = a.x - b.x;
            double dy = a.y - b.y;
            double dz = a.z - b.z;
            return Math.Sqrt(dx * dx + dy * dy + dz * dz);
        }

        //Now we start getting into quaternions which means sin/cos, matrices and vectors. ckrinke

        // Utility function for llRot2Euler

        // normalize an angle between -PI and PI (-180 to +180 degrees)
        protected double NormalizeAngle(double angle)
        {
            if (angle > -Math.PI && angle < Math.PI)
                return angle;

            int numPis = (int)(Math.PI / angle);
            double remainder = angle - Math.PI * numPis;
            if (numPis % 2 == 1)
                return Math.PI - angle;
            return remainder;
        }

        public LSL_Vector llRot2Euler(LSL_Rotation q1)
        {
            m_host.AddScriptLPS(1);
            LSL_Vector eul = new LSL_Vector();

            double sqw = q1.s*q1.s;
            double sqx = q1.x*q1.x;
            double sqy = q1.z*q1.z;
            double sqz = q1.y*q1.y;
            double unit = sqx + sqy + sqz + sqw; // if normalised is one, otherwise is correction factor
            double test = q1.x*q1.z + q1.y*q1.s;
            if (test > 0.4999*unit) { // singularity at north pole
                eul.z = 2 * Math.Atan2(q1.x,q1.s);
                eul.y = Math.PI/2;
                eul.x = 0;
                return eul;
            }
            if (test < -0.4999*unit) { // singularity at south pole
                eul.z = -2 * Math.Atan2(q1.x,q1.s);
                eul.y = -Math.PI/2;
                eul.x = 0;
                return eul;
            }
            eul.z = Math.Atan2(2*q1.z*q1.s-2*q1.x*q1.y , sqx - sqy - sqz + sqw);
            eul.y = Math.Asin(2*test/unit);
            eul.x = Math.Atan2(2*q1.x*q1.s-2*q1.z*q1.y , -sqx + sqy - sqz + sqw);
            return eul;
        }

        /* From wiki:
        The Euler angle vector (in radians) is converted to a rotation by doing the rotations around the 3 axes
        in Z, Y, X order. So llEuler2Rot(<1.0, 2.0, 3.0> * DEG_TO_RAD) generates a rotation by taking the zero rotation,
        a vector pointing along the X axis, first rotating it 3 degrees around the global Z axis, then rotating the resulting
        vector 2 degrees around the global Y axis, and finally rotating that 1 degree around the global X axis.
        */

        /* How we arrived at this llEuler2Rot
         *
         * Experiment in SL to determine conventions:
         *   llEuler2Rot(<PI,0,0>)=<1,0,0,0>
         *   llEuler2Rot(<0,PI,0>)=<0,1,0,0>
         *   llEuler2Rot(<0,0,PI>)=<0,0,1,0>
         *
         * Important facts about Quaternions
         *  - multiplication is non-commutative (a*b != b*a)
         *  - http://en.wikipedia.org/wiki/Quaternion#Basis_multiplication
         *
         * Above SL experiment gives (c1,c2,c3,s1,s2,s3 as defined in our llEuler2Rot):
         *   Qx = c1+i*s1
         *   Qy = c2+j*s2;
         *   Qz = c3+k*s3;
         *
         * Rotations applied in order (from above) Z, Y, X
         * Q = (Qz * Qy) * Qx
         * ((c1+i*s1)*(c2+j*s2))*(c3+k*s3)
         * (c1*c2+i*s1*c2+j*c1*s2+ij*s1*s2)*(c3+k*s3)
         * (c1*c2+i*s1*c2+j*c1*s2+k*s1*s2)*(c3+k*s3)
         * c1*c2*c3+i*s1*c2*c3+j*c1*s2*c3+k*s1*s2*c3+k*c1*c2*s3+ik*s1*c2*s3+jk*c1*s2*s3+kk*s1*s2*s3
         * c1*c2*c3+i*s1*c2*c3+j*c1*s2*c3+k*s1*s2*c3+k*c1*c2*s3 -j*s1*c2*s3 +i*c1*s2*s3   -s1*s2*s3
         * regroup: x=i*(s1*c2*c3+c1*s2*s3)
         *          y=j*(c1*s2*c3-s1*c2*s3)
         *          z=k*(s1*s2*c3+c1*c2*s3)
         *          s=   c1*c2*c3-s1*s2*s3
         *
         * This implementation agrees with the functions found here:
         * http://lslwiki.net/lslwiki/wakka.php?wakka=LibraryRotationFunctions
         * And with the results in SL.
         *
         * It's also possible to calculate llEuler2Rot by direct multiplication of
         * the Qz, Qy, and Qx vectors (as above - and done in the "accurate" function
         * from the wiki).
         * Apparently in some cases this is better from a numerical precision perspective?
         */

        public LSL_Rotation llEuler2Rot(LSL_Vector v)
        {
            m_host.AddScriptLPS(1);

            double x,y,z,s;

            double c1 = Math.Cos(v.x * 0.5);
            double c2 = Math.Cos(v.y * 0.5);
            double c3 = Math.Cos(v.z * 0.5);
            double s1 = Math.Sin(v.x * 0.5);
            double s2 = Math.Sin(v.y * 0.5);
            double s3 = Math.Sin(v.z * 0.5);

            x = s1 * c2 * c3 + c1 * s2 * s3;
            y = c1 * s2 * c3 - s1 * c2 * s3;
            z = s1 * s2 * c3 + c1 * c2 * s3;
            s = c1 * c2 * c3 - s1 * s2 * s3;

            return new LSL_Rotation(x, y, z, s);
        }

        public LSL_Rotation llAxes2Rot(LSL_Vector fwd, LSL_Vector left, LSL_Vector up)
        {
            m_host.AddScriptLPS(1);
            double s;
            double tr = fwd.x + left.y + up.z + 1.0;

            if (tr >= 1.0)
            {
                s = 0.5 / Math.Sqrt(tr);
                return new LSL_Rotation(
                        (left.z - up.y) * s,
                        (up.x - fwd.z) * s,
                        (fwd.y - left.x) * s,
                        0.25 / s);
            }
            else
            {
                double max = (left.y > up.z) ? left.y : up.z;

                if (max < fwd.x)
                {
                    s = Math.Sqrt(fwd.x - (left.y + up.z) + 1.0);
                    double x = s * 0.5;
                    s = 0.5 / s;
                    return new LSL_Rotation(
                            x,
                            (fwd.y + left.x) * s,
                            (up.x + fwd.z) * s,
                            (left.z - up.y) * s);
                }
                else if (max == left.y)
                {
                    s = Math.Sqrt(left.y - (up.z + fwd.x) + 1.0);
                    double y = s * 0.5;
                    s = 0.5 / s;
                    return new LSL_Rotation(
                            (fwd.y + left.x) * s,
                            y,
                            (left.z + up.y) * s,
                            (up.x - fwd.z) * s);
                }
                else
                {
                    s = Math.Sqrt(up.z - (fwd.x + left.y) + 1.0);
                    double z = s * 0.5;
                    s = 0.5 / s;
                    return new LSL_Rotation(
                            (up.x + fwd.z) * s,
                            (left.z + up.y) * s,
                            z,
                            (fwd.y - left.x) * s);
                }
            }
        }

        public LSL_Vector llRot2Fwd(LSL_Rotation r)
        {
            m_host.AddScriptLPS(1);

            double x, y, z, m;

            m = r.x * r.x + r.y * r.y + r.z * r.z + r.s * r.s;
            // m is always greater than zero
            // if m is not equal to 1 then Rotation needs to be normalized
            if (Math.Abs(1.0 - m) > 0.000001) // allow a little slop here for calculation precision
            {
                m = 1.0 / Math.Sqrt(m);
                r.x *= m;
                r.y *= m;
                r.z *= m;
                r.s *= m;
            }

            // Fast Algebric Calculations instead of Vectors & Quaternions Product
            x = r.x * r.x - r.y * r.y - r.z * r.z + r.s * r.s;
            y = 2 * (r.x * r.y + r.z * r.s);
            z = 2 * (r.x * r.z - r.y * r.s);
            return (new LSL_Vector(x, y, z));
        }

        public LSL_Vector llRot2Left(LSL_Rotation r)
        {
            m_host.AddScriptLPS(1);

            double x, y, z, m;

            m = r.x * r.x + r.y * r.y + r.z * r.z + r.s * r.s;
            // m is always greater than zero
            // if m is not equal to 1 then Rotation needs to be normalized
            if (Math.Abs(1.0 - m) > 0.000001) // allow a little slop here for calculation precision
            {
                m = 1.0 / Math.Sqrt(m);
                r.x *= m;
                r.y *= m;
                r.z *= m;
                r.s *= m;
            }

            // Fast Algebric Calculations instead of Vectors & Quaternions Product
            x = 2 * (r.x * r.y - r.z * r.s);
            y = -r.x * r.x + r.y * r.y - r.z * r.z + r.s * r.s;
            z = 2 * (r.x * r.s + r.y * r.z);
            return (new LSL_Vector(x, y, z));
        }

        public LSL_Vector llRot2Up(LSL_Rotation r)
        {
            m_host.AddScriptLPS(1);
            double x, y, z, m;

            m = r.x * r.x + r.y * r.y + r.z * r.z + r.s * r.s;
            // m is always greater than zero
            // if m is not equal to 1 then Rotation needs to be normalized
            if (Math.Abs(1.0 - m) > 0.000001) // allow a little slop here for calculation precision
            {
                m = 1.0 / Math.Sqrt(m);
                r.x *= m;
                r.y *= m;
                r.z *= m;
                r.s *= m;
            }

            // Fast Algebric Calculations instead of Vectors & Quaternions Product
            x = 2 * (r.x * r.z + r.y * r.s);
            y = 2 * (-r.x * r.s + r.y * r.z);
            z = -r.x * r.x - r.y * r.y + r.z * r.z + r.s * r.s;
            return (new LSL_Vector(x, y, z));
        }

        public LSL_Rotation llRotBetween(LSL_Vector a, LSL_Vector b)
        {
            //A and B should both be normalized
            m_host.AddScriptLPS(1);
            /*  This method is more accurate than the SL one, and thus causes problems
                for scripts that deal with the SL inaccuracy around 180-degrees -.- .._.
                
            double dotProduct = LSL_Vector.Dot(a, b);
            LSL_Vector crossProduct = LSL_Vector.Cross(a, b);
            double magProduct = LSL_Vector.Mag(a) * LSL_Vector.Mag(b);
            double angle = Math.Acos(dotProduct / magProduct);
            LSL_Vector axis = LSL_Vector.Norm(crossProduct);
            double s = Math.Sin(angle / 2);

            double x = axis.x * s;
            double y = axis.y * s;
            double z = axis.z * s;
            double w = Math.Cos(angle / 2);

            if (Double.IsNaN(x) || Double.IsNaN(y) || Double.IsNaN(z) || Double.IsNaN(w))
                return new LSL_Rotation(0.0f, 0.0f, 0.0f, 1.0f);

            return new LSL_Rotation((float)x, (float)y, (float)z, (float)w);
            */
            
            // This method mimics the 180 errors found in SL
            // See www.euclideanspace.com... angleBetween
            LSL_Vector vec_a = a;
            LSL_Vector vec_b = b;
            
            // Eliminate zero length
            LSL_Float vec_a_mag = LSL_Vector.Mag(vec_a);
            LSL_Float vec_b_mag = LSL_Vector.Mag(vec_b);
            if (vec_a_mag < 0.00001 ||
                vec_b_mag < 0.00001)
            {
                return new LSL_Rotation(0.0f, 0.0f, 0.0f, 1.0f);
            }
            
            // Normalize
            vec_a = llVecNorm(vec_a);
            vec_b = llVecNorm(vec_b);

            // Calculate axis and rotation angle
            LSL_Vector axis = vec_a % vec_b;
            LSL_Float cos_theta  = vec_a * vec_b;
    
            // Check if parallel
            if (cos_theta > 0.99999)
            {
                return new LSL_Rotation(0.0f, 0.0f, 0.0f, 1.0f);
            }
            
            // Check if anti-parallel
            else if (cos_theta < -0.99999)
            {
                LSL_Vector orthog_axis = new LSL_Vector(1.0, 0.0, 0.0) - (vec_a.x / (vec_a * vec_a) * vec_a);
                if (LSL_Vector.Mag(orthog_axis)  < 0.000001)  orthog_axis = new LSL_Vector(0.0, 0.0, 1.0);
                return new LSL_Rotation((float)orthog_axis.x, (float)orthog_axis.y, (float)orthog_axis.z, 0.0);
            }
            else // other rotation
            {
                LSL_Float theta = (LSL_Float)Math.Acos(cos_theta) * 0.5f;
                axis = llVecNorm(axis);
                double x, y, z, s, t;
                s = Math.Cos(theta);
                t = Math.Sin(theta);
                x = axis.x * t;
                y = axis.y * t;
                z = axis.z * t;
                return new LSL_Rotation(x,y,z,s);
            }
        }
                
        public void llWhisper(int channelID, string text)
        {
            m_host.AddScriptLPS(1);

            if (text.Length > 1023)
                text = text.Substring(0, 1023);

            World.SimChat(Utils.StringToBytes(text),
                          ChatTypeEnum.Whisper, channelID, m_host.ParentGroup.RootPart.AbsolutePosition, m_host.Name, m_host.UUID, false);

            IWorldComm wComm = m_ScriptEngine.World.RequestModuleInterface<IWorldComm>();
            if (wComm != null)
                wComm.DeliverMessage(ChatTypeEnum.Whisper, channelID, m_host.Name, m_host.UUID, text);
        }

        public void llSay(int channelID, string text)
        {
            m_host.AddScriptLPS(1);

            if (m_scriptConsoleChannelEnabled && (channelID == m_scriptConsoleChannel))
            {
                Console.WriteLine(text);
            }
            else
            {
                if (text.Length > 1023)
                    text = text.Substring(0, 1023);

                World.SimChat(Utils.StringToBytes(text),
                              ChatTypeEnum.Say, channelID, m_host.ParentGroup.RootPart.AbsolutePosition, m_host.Name, m_host.UUID, false);

                IWorldComm wComm = m_ScriptEngine.World.RequestModuleInterface<IWorldComm>();
                if (wComm != null)
                    wComm.DeliverMessage(ChatTypeEnum.Say, channelID, m_host.Name, m_host.UUID, text);
            }
        }

        public void llShout(int channelID, string text)
        {
            m_host.AddScriptLPS(1);

            if (text.Length > 1023)
                text = text.Substring(0, 1023);

            World.SimChat(Utils.StringToBytes(text),
                          ChatTypeEnum.Shout, channelID, m_host.ParentGroup.RootPart.AbsolutePosition, m_host.Name, m_host.UUID, true);

            IWorldComm wComm = m_ScriptEngine.World.RequestModuleInterface<IWorldComm>();
            if (wComm != null)
                wComm.DeliverMessage(ChatTypeEnum.Shout, channelID, m_host.Name, m_host.UUID, text);
        }

        public void llRegionSay(int channelID, string text)
        {
            if (channelID == 0)
            {
                LSLError("Cannot use llRegionSay() on channel 0");
                return;
            }

            if (text.Length > 1023)
                text = text.Substring(0, 1023);

            m_host.AddScriptLPS(1);

            IWorldComm wComm = m_ScriptEngine.World.RequestModuleInterface<IWorldComm>();
            if (wComm != null)
                wComm.DeliverMessage(ChatTypeEnum.Region, channelID, m_host.Name, m_host.UUID, text);
        }

        public LSL_Integer llListen(int channelID, string name, string ID, string msg)
        {
            m_host.AddScriptLPS(1);
            UUID keyID;
            UUID.TryParse(ID, out keyID);
            IWorldComm wComm = m_ScriptEngine.World.RequestModuleInterface<IWorldComm>();
            if (wComm != null)
                return wComm.Listen(m_localID, m_itemID, m_host.UUID, channelID, name, keyID, msg);
            else
                return -1;
        }

        public void llListenControl(int number, int active)
        {
            m_host.AddScriptLPS(1);
            IWorldComm wComm = m_ScriptEngine.World.RequestModuleInterface<IWorldComm>();
            if (wComm != null)
                wComm.ListenControl(m_itemID, number, active);
        }

        public void llListenRemove(int number)
        {
            m_host.AddScriptLPS(1);
            IWorldComm wComm = m_ScriptEngine.World.RequestModuleInterface<IWorldComm>();
            if (wComm != null)
                wComm.ListenRemove(m_itemID, number);
        }

        public void llSensor(string name, string id, int type, double range, double arc)
        {
            m_host.AddScriptLPS(1);
            UUID keyID = UUID.Zero;
            UUID.TryParse(id, out keyID);

            AsyncCommands.SensorRepeatPlugin.SenseOnce(m_localID, m_itemID, name, keyID, type, range, arc, m_host);
       }

        public void llSensorRepeat(string name, string id, int type, double range, double arc, double rate)
        {
            m_host.AddScriptLPS(1);
            UUID keyID = UUID.Zero;
            UUID.TryParse(id, out keyID);

            AsyncCommands.SensorRepeatPlugin.SetSenseRepeatEvent(m_localID, m_itemID, name, keyID, type, range, arc, rate, m_host);
        }

        public void llSensorRemove()
        {
            m_host.AddScriptLPS(1);
            AsyncCommands.SensorRepeatPlugin.UnSetSenseRepeaterEvents(m_localID, m_itemID);
        }

        public string resolveName(UUID objecUUID)
        {
            // try avatar username surname
            UserAccount account = World.UserAccountService.GetUserAccount(World.RegionInfo.ScopeID, objecUUID);
            if (account != null)
            {
                string avatarname = account.Name;
                return avatarname;
            }
            // try an scene object
            SceneObjectPart SOP = World.GetSceneObjectPart(objecUUID);
            if (SOP != null)
            {
                string objectname = SOP.Name;
                return objectname;
            }

            EntityBase SensedObject;
            World.Entities.TryGetValue(objecUUID, out SensedObject);

            if (SensedObject == null)
            {
                IGroupsModule groups = World.RequestModuleInterface<IGroupsModule>();
                if (groups != null)
                {
                    GroupRecord gr = groups.GetGroupRecord(objecUUID);
                    if (gr != null)
                        return gr.GroupName;
                }
                return String.Empty;
            }

            return SensedObject.Name;
        }

        public LSL_String llDetectedName(int number)
        {
            m_host.AddScriptLPS(1);
            DetectParams detectedParams = m_ScriptEngine.GetDetectParams(m_itemID, number);
            if (detectedParams == null)
                return String.Empty;
            return detectedParams.Name;
        }

        public LSL_String llDetectedKey(int number)
        {
            m_host.AddScriptLPS(1);
            DetectParams detectedParams = m_ScriptEngine.GetDetectParams(m_itemID, number);
            if (detectedParams == null)
                return String.Empty;
            return detectedParams.Key.ToString();
        }

        public LSL_String llDetectedOwner(int number)
        {
            m_host.AddScriptLPS(1);
            DetectParams detectedParams = m_ScriptEngine.GetDetectParams(m_itemID, number);
            if (detectedParams == null)
                return String.Empty;
            return detectedParams.Owner.ToString();
        }

        public LSL_Integer llDetectedType(int number)
        {
            m_host.AddScriptLPS(1);
            DetectParams detectedParams = m_ScriptEngine.GetDetectParams(m_itemID, number);
            if (detectedParams == null)
                return 0;
            return new LSL_Integer(detectedParams.Type);
        }

        public LSL_Vector llDetectedPos(int number)
        {
            m_host.AddScriptLPS(1);
            DetectParams detectedParams = m_ScriptEngine.GetDetectParams(m_itemID, number);
            if (detectedParams == null)
                return new LSL_Vector();
            return detectedParams.Position;
        }

        public LSL_Vector llDetectedVel(int number)
        {
            m_host.AddScriptLPS(1);
            DetectParams detectedParams = m_ScriptEngine.GetDetectParams(m_itemID, number);
            if (detectedParams == null)
                return new LSL_Vector();
            return detectedParams.Velocity;
        }

        public LSL_Vector llDetectedGrab(int number)
        {
            m_host.AddScriptLPS(1);
            DetectParams parms = m_ScriptEngine.GetDetectParams(m_itemID, number);
            if (parms == null)
                return new LSL_Vector(0, 0, 0);

            return parms.OffsetPos;
        }

        public LSL_Rotation llDetectedRot(int number)
        {
            m_host.AddScriptLPS(1);
            DetectParams detectedParams = m_ScriptEngine.GetDetectParams(m_itemID, number);
            if (detectedParams == null)
                return new LSL_Rotation();
            return detectedParams.Rotation;
        }

        public LSL_Integer llDetectedGroup(int number)
        {
            m_host.AddScriptLPS(1);
            DetectParams detectedParams = m_ScriptEngine.GetDetectParams(m_itemID, number);
            if (detectedParams == null)
                return new LSL_Integer(0);
            if (m_host.GroupID == detectedParams.Group)
                return new LSL_Integer(1);
            return new LSL_Integer(0);
        }

        public LSL_Integer llDetectedLinkNumber(int number)
        {
            m_host.AddScriptLPS(1);
            DetectParams parms = m_ScriptEngine.GetDetectParams(m_itemID, number);
            if (parms == null)
                return new LSL_Integer(0);

            return new LSL_Integer(parms.LinkNum);
        }

        /// <summary>
        /// See http://wiki.secondlife.com/wiki/LlDetectedTouchBinormal for details
        /// </summary>
        public LSL_Vector llDetectedTouchBinormal(int index)
        {
            m_host.AddScriptLPS(1);
            DetectParams detectedParams = m_ScriptEngine.GetDetectParams(m_itemID, index);
            if (detectedParams == null)
                return new LSL_Vector();
            return detectedParams.TouchBinormal;
        }

        /// <summary>
        /// See http://wiki.secondlife.com/wiki/LlDetectedTouchFace for details
        /// </summary>
        public LSL_Integer llDetectedTouchFace(int index)
        {
            m_host.AddScriptLPS(1);
            DetectParams detectedParams = m_ScriptEngine.GetDetectParams(m_itemID, index);
            if (detectedParams == null)
                return new LSL_Integer(-1);
            return new LSL_Integer(detectedParams.TouchFace);
        }

        /// <summary>
        /// See http://wiki.secondlife.com/wiki/LlDetectedTouchNormal for details
        /// </summary>
        public LSL_Vector llDetectedTouchNormal(int index)
        {
            m_host.AddScriptLPS(1);
            DetectParams detectedParams = m_ScriptEngine.GetDetectParams(m_itemID, index);
            if (detectedParams == null)
                return new LSL_Vector();
            return detectedParams.TouchNormal;
        }

        /// <summary>
        /// See http://wiki.secondlife.com/wiki/LlDetectedTouchPos for details
        /// </summary>
        public LSL_Vector llDetectedTouchPos(int index)
        {
            m_host.AddScriptLPS(1);
            DetectParams detectedParams = m_ScriptEngine.GetDetectParams(m_itemID, index);
            if (detectedParams == null)
                return new LSL_Vector();
            return detectedParams.TouchPos;
        }

        /// <summary>
        /// See http://wiki.secondlife.com/wiki/LlDetectedTouchST for details
        /// </summary>
        public LSL_Vector llDetectedTouchST(int index)
        {
            m_host.AddScriptLPS(1);
            DetectParams detectedParams = m_ScriptEngine.GetDetectParams(m_itemID, index);
            if (detectedParams == null)
                return new LSL_Vector(-1.0, -1.0, 0.0);
            return detectedParams.TouchST;
        }

        /// <summary>
        /// See http://wiki.secondlife.com/wiki/LlDetectedTouchUV for details
        /// </summary>
        public LSL_Vector llDetectedTouchUV(int index)
        {
            m_host.AddScriptLPS(1);
            DetectParams detectedParams = m_ScriptEngine.GetDetectParams(m_itemID, index);
            if (detectedParams == null)
                return new LSL_Vector(-1.0, -1.0, 0.0);
            return detectedParams.TouchUV;
        }

        [DebuggerNonUserCode]
        public virtual void llDie()
        {
            m_host.AddScriptLPS(1);
            if (!m_host.IsAttachment) throw new SelfDeleteException();
        }

        public LSL_Float llGround(LSL_Vector offset)
        {
            m_host.AddScriptLPS(1);
            Vector3 pos = m_host.GetWorldPosition() + new Vector3((float)offset.x,
                                                                  (float)offset.y,
                                                                  (float)offset.z);

            //Get the slope normal.  This gives us the equation of the plane tangent to the slope.
            LSL_Vector vsn = llGroundNormal(offset);

            // Clamp to valid position
            if (pos.X < 0)
                pos.X = 0;
            else if (pos.X >= World.Heightmap.Width)
                pos.X = World.Heightmap.Width - 1;
            if (pos.Y < 0)
                pos.Y = 0;
            else if (pos.Y >= World.Heightmap.Height)
                pos.Y = World.Heightmap.Height - 1;

            //Get the height for the integer coordinates from the Heightmap
            float baseheight = (float)World.Heightmap[(int)pos.X, (int)pos.Y];

            //Calculate the difference between the actual coordinates and the integer coordinates
            float xdiff = pos.X - (float)((int)pos.X);
            float ydiff = pos.Y - (float)((int)pos.Y);

            //Use the equation of the tangent plane to adjust the height to account for slope

            return (((vsn.x * xdiff) + (vsn.y * ydiff)) / (-1 * vsn.z)) + baseheight;
        }

        public LSL_Float llCloud(LSL_Vector offset)
        {
            m_host.AddScriptLPS(1);
            float cloudCover = 0f;
            ICloudModule module = World.RequestModuleInterface<ICloudModule>();
            if (module != null)
            {
                Vector3 pos = m_host.GetWorldPosition();
                int x = (int)(pos.X + offset.x);
                int y = (int)(pos.Y + offset.y);

                cloudCover = module.CloudCover(x, y, 0);

            }
            return cloudCover;
        }

        public LSL_Vector llWind(LSL_Vector offset)
        {
            m_host.AddScriptLPS(1);
            LSL_Vector wind = new LSL_Vector(0, 0, 0);
            IWindModule module = World.RequestModuleInterface<IWindModule>();
            if (module != null)
            {
                Vector3 pos = m_host.GetWorldPosition();
                int x = (int)(pos.X + offset.x);
                int y = (int)(pos.Y + offset.y);

                Vector3 windSpeed = module.WindSpeed(x, y, 0);

                wind.x = windSpeed.X;
                wind.y = windSpeed.Y;
            }
            return wind;
        }

        public void llSetStatus(int status, int value)
        {
            if (m_host == null || m_host.ParentGroup == null || m_host.ParentGroup.IsDeleted)
                return;
            m_host.AddScriptLPS(1);

            int statusrotationaxis = 0;

            if ((status & ScriptBaseClass.STATUS_PHYSICS) == ScriptBaseClass.STATUS_PHYSICS)
            {
                if (value != 0)
                {
                    SceneObjectGroup group = m_host.ParentGroup;
                    if (group == null)
                        return;
                    bool allow = true;
                    foreach (SceneObjectPart part in group.Children.Values)
                    {
                        if (part.Scale.X > World.m_maxPhys || part.Scale.Y > World.m_maxPhys || part.Scale.Z > World.m_maxPhys)
                        {
                            allow = false;
                            break;
                        }
                    }

                    if (!allow)
                        return;
                    m_host.ScriptSetPhysicsStatus(true);
                }
                else
                    m_host.ScriptSetPhysicsStatus(false);
            }

            if ((status & ScriptBaseClass.STATUS_PHANTOM) == ScriptBaseClass.STATUS_PHANTOM)
            {
                if (value != 0)
                    m_host.ScriptSetPhantomStatus(true);
                else
                    m_host.ScriptSetPhantomStatus(false);
            }

            if ((status & ScriptBaseClass.STATUS_CAST_SHADOWS) == ScriptBaseClass.STATUS_CAST_SHADOWS)
            {
                m_host.AddFlag(PrimFlags.CastShadows);
            }

            if ((status & ScriptBaseClass.STATUS_ROTATE_X) == ScriptBaseClass.STATUS_ROTATE_X)
            {
                statusrotationaxis |= ScriptBaseClass.STATUS_ROTATE_X;
            }

            if ((status & ScriptBaseClass.STATUS_ROTATE_Y) == ScriptBaseClass.STATUS_ROTATE_Y)
            {
                statusrotationaxis |= ScriptBaseClass.STATUS_ROTATE_Y;
            }

            if ((status & ScriptBaseClass.STATUS_ROTATE_Z) == ScriptBaseClass.STATUS_ROTATE_Z)
            {
                statusrotationaxis |= ScriptBaseClass.STATUS_ROTATE_Z;
            }

            if ((status & ScriptBaseClass.STATUS_BLOCK_GRAB) == ScriptBaseClass.STATUS_BLOCK_GRAB)
            {
                if (value != 0)
                    m_host.SetBlockGrab(true);
                else
                    m_host.SetBlockGrab(false);
            }

            if ((status & ScriptBaseClass.STATUS_DIE_AT_EDGE) == ScriptBaseClass.STATUS_DIE_AT_EDGE)
            {
                if (value != 0)
                    m_host.SetDieAtEdge(true);
                else
                    m_host.SetDieAtEdge(false);
            }

            if ((status & ScriptBaseClass.STATUS_RETURN_AT_EDGE) == ScriptBaseClass.STATUS_RETURN_AT_EDGE)
            {
                if (value != 0)
                    m_host.SetReturnAtEdge(true);
                else
                    m_host.SetReturnAtEdge(false);
            }

            if ((status & ScriptBaseClass.STATUS_SANDBOX) == ScriptBaseClass.STATUS_SANDBOX)
            {
                if (value != 0)
                    m_host.SetStatusSandbox(true);
                else
                    m_host.SetStatusSandbox(false);
            }

            if (statusrotationaxis != 0)
            {
                m_host.SetAxisRotation(statusrotationaxis, value);
            }
        }

        public LSL_Integer llGetStatus(int status)
        {
            m_host.AddScriptLPS(1);
            // m_log.Debug(m_host.ToString() + " status is " + m_host.GetEffectiveObjectFlags().ToString());
            switch (status)
            {
                case ScriptBaseClass.STATUS_PHYSICS:
                    if ((m_host.GetEffectiveObjectFlags() & (uint)PrimFlags.Physics) == (uint)PrimFlags.Physics)
                    {
                        return 1;
                    }
                    return 0;

                case ScriptBaseClass.STATUS_PHANTOM:
                    if ((m_host.GetEffectiveObjectFlags() & (uint)PrimFlags.Phantom) == (uint)PrimFlags.Phantom)
                    {
                        return 1;
                    }
                    return 0;

                case ScriptBaseClass.STATUS_CAST_SHADOWS:
                    if ((m_host.GetEffectiveObjectFlags() & (uint)PrimFlags.CastShadows) == (uint)PrimFlags.CastShadows)
                    {
                        return 1;
                    }
                    return 0;

                case ScriptBaseClass.STATUS_BLOCK_GRAB:
                    if (m_host.GetBlockGrab())
                        return 1;
                    else
                        return 0;

                case ScriptBaseClass.STATUS_DIE_AT_EDGE:
                    if (m_host.GetDieAtEdge())
                        return 1;
                    else
                        return 0;

                case ScriptBaseClass.STATUS_RETURN_AT_EDGE:
                    if (m_host.GetReturnAtEdge())
                        return 1;
                    else
                        return 0;

                case ScriptBaseClass.STATUS_ROTATE_X:
                    if (m_host.GetAxisRotation(2) == 2)
                        return 1;
                    else
                        return 0;

                case ScriptBaseClass.STATUS_ROTATE_Y:
                    if (m_host.GetAxisRotation(4) == 4)
                        return 1;
                    else
                        return 0;

                case ScriptBaseClass.STATUS_ROTATE_Z:
                    if (m_host.GetAxisRotation(8) == 8)
                        return 1;
                    else
                        return 0;

                case ScriptBaseClass.STATUS_SANDBOX:
                    if (m_host.GetStatusSandbox())
                        return 1;
                    else
                        return 0;
            }
            return 0;
        }

        public void llSetScale(LSL_Vector scale)
        {
            m_host.AddScriptLPS(1);
            SetScale(m_host, scale);
        }

        protected void SetScale(SceneObjectPart part, LSL_Vector scale)
        {
            // TODO: this needs to trigger a persistance save as well
            if (part == null || part.ParentGroup == null || part.ParentGroup.IsDeleted)
                return;
            if (scale.x < 0.01)
                scale.x = 0.01;
            if (scale.y < 0.01)
                scale.y = 0.01;
            if (scale.z < 0.01)
                scale.z = 0.01;

            if (part.ParentGroup.RootPart.PhysActor != null && part.ParentGroup.RootPart.PhysActor.IsPhysical)
            {
                if (scale.x > World.m_maxPhys)
                    scale.x = World.m_maxPhys;
                if (scale.y > World.m_maxPhys)
                    scale.y = World.m_maxPhys;
                if (scale.z > World.m_maxPhys)
                    scale.z = World.m_maxPhys;
            }

            if (scale.x > World.m_maxNonphys)
                scale.x = World.m_maxNonphys;
            if (scale.y > World.m_maxNonphys)
                scale.y = World.m_maxNonphys;
            if (scale.z > World.m_maxNonphys)
                scale.z = World.m_maxNonphys;

            Vector3 tmp = part.Scale;
            tmp.X = (float)scale.x;
            tmp.Y = (float)scale.y;
            tmp.Z = (float)scale.z;
            part.Scale = tmp;
            part.SendFullUpdateToAllClients();
        }

        public LSL_Vector llGetScale()
        {
            m_host.AddScriptLPS(1);
            return new LSL_Vector(m_host.Scale.X, m_host.Scale.Y, m_host.Scale.Z);
        }

        public void llSetClickAction(int action)
        {
            m_host.AddScriptLPS(1);
            m_host.ClickAction = (byte)action;
            if (m_host.ParentGroup != null) m_host.ParentGroup.HasGroupChanged = true;
            m_host.ScheduleFullUpdate();
            return;
        }

        public void llSetColor(LSL_Vector color, int face)
        {
            m_host.AddScriptLPS(1);

            SetColor(m_host, color, face);
        }

        protected void SetColor(SceneObjectPart part, LSL_Vector color, int face)
        {
            if (part == null || part.ParentGroup == null || part.ParentGroup.IsDeleted)
                return;

            Primitive.TextureEntry tex = part.Shape.Textures;
            Color4 texcolor;
            if (face >= 0 && face < GetNumberOfSides(part))
            {
                texcolor = tex.CreateFace((uint)face).RGBA;
                texcolor.R = Util.Clip((float)color.x, 0.0f, 1.0f);
                texcolor.G = Util.Clip((float)color.y, 0.0f, 1.0f);
                texcolor.B = Util.Clip((float)color.z, 0.0f, 1.0f);
                tex.FaceTextures[face].RGBA = texcolor;
                part.UpdateTexture(tex);
                return;
            }
            else if (face == ScriptBaseClass.ALL_SIDES)
            {
                for (uint i = 0; i < GetNumberOfSides(part); i++)
                {
                    if (tex.FaceTextures[i] != null)
                    {
                        texcolor = tex.FaceTextures[i].RGBA;
                        texcolor.R = Util.Clip((float)color.x, 0.0f, 1.0f);
                        texcolor.G = Util.Clip((float)color.y, 0.0f, 1.0f);
                        texcolor.B = Util.Clip((float)color.z, 0.0f, 1.0f);
                        tex.FaceTextures[i].RGBA = texcolor;
                    }
                    texcolor = tex.DefaultTexture.RGBA;
                    texcolor.R = Util.Clip((float)color.x, 0.0f, 1.0f);
                    texcolor.G = Util.Clip((float)color.y, 0.0f, 1.0f);
                    texcolor.B = Util.Clip((float)color.z, 0.0f, 1.0f);
                    tex.DefaultTexture.RGBA = texcolor;
                }
                part.UpdateTexture(tex);
                return;
            }

            if (face == ScriptBaseClass.ALL_SIDES)
                face = SceneObjectPart.ALL_SIDES;
            
            m_host.SetFaceColor(new Vector3((float)color.x, (float)color.y, (float)color.z), face);
        }

        public void SetTexGen(SceneObjectPart part, int face,int style)
        {
            if (part == null || part.ParentGroup == null || part.ParentGroup.IsDeleted)
                return;

            Primitive.TextureEntry tex = part.Shape.Textures;
            MappingType textype;
            textype = MappingType.Default;
            if (style == (int)ScriptBaseClass.PRIM_TEXGEN_PLANAR)
                textype = MappingType.Planar;

            if (face >= 0 && face < GetNumberOfSides(part))
            {
                tex.CreateFace((uint) face);
                tex.FaceTextures[face].TexMapType = textype;
                part.UpdateTexture(tex);
                return;
            }
            else if (face == ScriptBaseClass.ALL_SIDES)
            {
                for (uint i = 0; i < GetNumberOfSides(part); i++)
                {
                    if (tex.FaceTextures[i] != null)
                    {
                        tex.FaceTextures[i].TexMapType = textype;
                    }
                    tex.DefaultTexture.TexMapType = textype;
                }
                part.UpdateTexture(tex);
                return;
            }
        }

        public void SetGlow(SceneObjectPart part, int face, float glow)
        {
            if (part == null || part.ParentGroup == null || part.ParentGroup.IsDeleted)
                return;

            Primitive.TextureEntry tex = part.Shape.Textures;
            if (face >= 0 && face < GetNumberOfSides(part))
            {
                tex.CreateFace((uint) face);
                tex.FaceTextures[face].Glow = glow;
                part.UpdateTexture(tex);
                return;
            }
            else if (face == ScriptBaseClass.ALL_SIDES)
            {
                for (uint i = 0; i < GetNumberOfSides(part); i++)
                {
                    if (tex.FaceTextures[i] != null)
                    {
                        tex.FaceTextures[i].Glow = glow;
                    }
                    tex.DefaultTexture.Glow = glow;
                }
                part.UpdateTexture(tex);
                return;
            }
        }

        public void SetShiny(SceneObjectPart part, int face, int shiny, Bumpiness bump)
        {
            if (part == null || part.ParentGroup == null || part.ParentGroup.IsDeleted)
                return;

            Shininess sval = new Shininess();

            switch (shiny)
            {
            case 0:
                sval = Shininess.None;
                break;
            case 1:
                sval = Shininess.Low;
                break;
            case 2:
                sval = Shininess.Medium;
                break;
            case 3:
                sval = Shininess.High;
                break;
            default:
                sval = Shininess.None;
                break;
            }

            Primitive.TextureEntry tex = part.Shape.Textures;
            if (face >= 0 && face < GetNumberOfSides(part))
            {
                tex.CreateFace((uint) face);
                tex.FaceTextures[face].Shiny = sval;
                tex.FaceTextures[face].Bump = bump;
                part.UpdateTexture(tex);
                return;
            }
            else if (face == ScriptBaseClass.ALL_SIDES)
            {
                for (uint i = 0; i < GetNumberOfSides(part); i++)
                {
                    if (tex.FaceTextures[i] != null)
                    {
                        tex.FaceTextures[i].Shiny = sval;
                        tex.FaceTextures[i].Bump = bump;;
                    }
                    tex.DefaultTexture.Shiny = sval;
                    tex.DefaultTexture.Bump = bump;
                }
                part.UpdateTexture(tex);
                return;
            }
        }

        public void SetFullBright(SceneObjectPart part, int face, bool bright)
        {
            if (part == null || part.ParentGroup == null || part.ParentGroup.IsDeleted)
                return;

             Primitive.TextureEntry tex = part.Shape.Textures;
             if (face >= 0 && face < GetNumberOfSides(part))
             {
                 tex.CreateFace((uint) face);
                 tex.FaceTextures[face].Fullbright = bright;
                 part.UpdateTexture(tex);
                 return;
             }
             else if (face == ScriptBaseClass.ALL_SIDES)
             {
                 for (uint i = 0; i < GetNumberOfSides(part); i++)
                 {
                     if (tex.FaceTextures[i] != null)
                     {
                         tex.FaceTextures[i].Fullbright = bright;
                     }
                 }
                 tex.DefaultTexture.Fullbright = bright;
                 part.UpdateTexture(tex);
                 return;
             }
         }

        public LSL_Float llGetAlpha(int face)
        {
            m_host.AddScriptLPS(1);

            return GetAlpha(m_host, face);
        }

        protected LSL_Float GetAlpha(SceneObjectPart part, int face)
        {
            Primitive.TextureEntry tex = part.Shape.Textures;
            if (face == ScriptBaseClass.ALL_SIDES)
            {
                int i;
                double sum = 0.0;
                for (i = 0 ; i < GetNumberOfSides(part); i++)
                    sum += (double)tex.GetFace((uint)i).RGBA.A;
                return sum;
            }
            if (face >= 0 && face < GetNumberOfSides(part))
            {
                return (double)tex.GetFace((uint)face).RGBA.A;
            }
            return 0.0;
        }

        public void llSetAlpha(double alpha, int face)
        {
            m_host.AddScriptLPS(1);

            SetAlpha(m_host, alpha, face);
        }

        public void llSetLinkAlpha(int linknumber, double alpha, int face)
        {
            m_host.AddScriptLPS(1);

            List<SceneObjectPart> parts = GetLinkParts(linknumber);
            if (parts.Count > 0)
            {
                try
                {
                    parts[0].ParentGroup.areUpdatesSuspended = true;
                    foreach (SceneObjectPart part in parts)
                        SetAlpha(part, alpha, face);
                }
                finally
                {
                    parts[0].ParentGroup.areUpdatesSuspended = false;
                }
            }
        }

        protected void SetAlpha(SceneObjectPart part, double alpha, int face)
        {
            if (part == null || part.ParentGroup == null || part.ParentGroup.IsDeleted)
                return;

            Primitive.TextureEntry tex = part.Shape.Textures;
            Color4 texcolor;
            if (face >= 0 && face < GetNumberOfSides(part))
            {
                texcolor = tex.CreateFace((uint)face).RGBA;
                texcolor.A = Util.Clip((float)alpha, 0.0f, 1.0f);
                tex.FaceTextures[face].RGBA = texcolor;
                part.UpdateTexture(tex);
                return;
            }
            else if (face == ScriptBaseClass.ALL_SIDES)
            {
                for (int i = 0; i < GetNumberOfSides(part); i++)
                {
                    if (tex.FaceTextures[i] != null)
                    {
                        texcolor = tex.FaceTextures[i].RGBA;
                        texcolor.A = Util.Clip((float)alpha, 0.0f, 1.0f);
                        tex.FaceTextures[i].RGBA = texcolor;
                    }
                }
                texcolor = tex.DefaultTexture.RGBA;
                texcolor.A = Util.Clip((float)alpha, 0.0f, 1.0f);
                tex.DefaultTexture.RGBA = texcolor;
                part.UpdateTexture(tex);
                return;
            }
        }

        /// <summary>
        /// Set flexi parameters of a part.
        ///
        /// FIXME: Much of this code should probably be within the part itself.
        /// </summary>
        /// <param name="part"></param>
        /// <param name="flexi"></param>
        /// <param name="softness"></param>
        /// <param name="gravity"></param>
        /// <param name="friction"></param>
        /// <param name="wind"></param>
        /// <param name="tension"></param>
        /// <param name="Force"></param>
        protected void SetFlexi(SceneObjectPart part, bool flexi, int softness, float gravity, float friction,
            float wind, float tension, LSL_Vector Force)
        {
            if (part == null || part.ParentGroup == null || part.ParentGroup.IsDeleted)
                return;

            if (flexi)
            {
                part.Shape.FlexiEntry = true;   // this setting flexi true isn't working, but the below parameters do
                                                // work once the prim is already flexi
                part.Shape.FlexiSoftness = softness;
                part.Shape.FlexiGravity = gravity;
                part.Shape.FlexiDrag = friction;
                part.Shape.FlexiWind = wind;
                part.Shape.FlexiTension = tension;
                part.Shape.FlexiForceX = (float)Force.x;
                part.Shape.FlexiForceY = (float)Force.y;
                part.Shape.FlexiForceZ = (float)Force.z;
                part.Shape.PathCurve = 0x80;
            }

            part.ParentGroup.HasGroupChanged = true;
            part.ScheduleFullUpdate();
        }

        /// <summary>
        /// Set a light point on a part
        /// </summary>
        /// FIXME: Much of this code should probably be in SceneObjectGroup
        ///
        /// <param name="part"></param>
        /// <param name="light"></param>
        /// <param name="color"></param>
        /// <param name="intensity"></param>
        /// <param name="radius"></param>
        /// <param name="falloff"></param>
        protected void SetPointLight(SceneObjectPart part, bool light, LSL_Vector color, float intensity, float radius, float falloff)
        {
            if (part == null || part.ParentGroup == null || part.ParentGroup.IsDeleted)
                return;

            if (light)
            {
                part.Shape.LightEntry = true;
                part.Shape.LightColorR = Util.Clip((float)color.x, 0.0f, 1.0f);
                part.Shape.LightColorG = Util.Clip((float)color.y, 0.0f, 1.0f);
                part.Shape.LightColorB = Util.Clip((float)color.z, 0.0f, 1.0f);
                part.Shape.LightIntensity = intensity;
                part.Shape.LightRadius = radius;
                part.Shape.LightFalloff = falloff;
            }
            else
            {
                part.Shape.LightEntry = false;
            }

            part.ParentGroup.HasGroupChanged = true;
            part.ScheduleFullUpdate();
        }

        public LSL_Vector llGetColor(int face)
        {
            m_host.AddScriptLPS(1);
            return GetColor(m_host, face);
        }

        protected LSL_Vector GetColor(SceneObjectPart part, int face)
        {
            Primitive.TextureEntry tex = part.Shape.Textures;
            Color4 texcolor;
            LSL_Vector rgb = new LSL_Vector();
            if (face == ScriptBaseClass.ALL_SIDES)
            {
                int i;

                for (i = 0 ; i < GetNumberOfSides(part); i++)
                {
                    texcolor = tex.GetFace((uint)i).RGBA;
                    rgb.x += texcolor.R;
                    rgb.y += texcolor.G;
                    rgb.z += texcolor.B;
                }

                rgb.x /= (float)GetNumberOfSides(part);
                rgb.y /= (float)GetNumberOfSides(part);
                rgb.z /= (float)GetNumberOfSides(part);

                return rgb;
            }
            if (face >= 0 && face < GetNumberOfSides(part))
            {
                texcolor = tex.GetFace((uint)face).RGBA;
                rgb.x = texcolor.R;
                rgb.y = texcolor.G;
                rgb.z = texcolor.B;
                return rgb;
            }
            else
            {
                return new LSL_Vector();
            }
        }

        public void llSetTexture(string texture, int face)
        {
            m_host.AddScriptLPS(1);
            SetTexture(m_host, texture, face);
            ScriptSleep(200);
        }

        public void llSetLinkTexture(int linknumber, string texture, int face)
        {
            m_host.AddScriptLPS(1);

            List<SceneObjectPart> parts = GetLinkParts(linknumber);
            if (parts.Count > 0)
            {
                try
                {
                    parts[0].ParentGroup.areUpdatesSuspended = true;
                    foreach (SceneObjectPart part in parts)
                        SetTexture(part, texture, face);
                }
                finally
                {
                    parts[0].ParentGroup.areUpdatesSuspended = false;
                }
            }
            ScriptSleep(200);
        }

        protected void SetTexture(SceneObjectPart part, string texture, int face)
        {
            if (part == null || part.ParentGroup == null || part.ParentGroup.IsDeleted)
                return;

            UUID textureID=new UUID();

            if (!UUID.TryParse(texture, out textureID))
            {
                textureID=InventoryKey(texture, (int)AssetType.Texture);
            }

            if (textureID == UUID.Zero)
                return;

            Primitive.TextureEntry tex = part.Shape.Textures;

            if (face >= 0 && face < GetNumberOfSides(part))
            {
                Primitive.TextureEntryFace texface = tex.CreateFace((uint)face);
                texface.TextureID = textureID;
                tex.FaceTextures[face] = texface;
                part.UpdateTexture(tex);
                return;
            }
            else if (face == ScriptBaseClass.ALL_SIDES)
            {
                for (uint i = 0; i < GetNumberOfSides(part); i++)
                {
                    if (tex.FaceTextures[i] != null)
                    {
                        tex.FaceTextures[i].TextureID = textureID;
                    }
                }
                tex.DefaultTexture.TextureID = textureID;
                part.UpdateTexture(tex);
                return;
            }
        }

        public void llScaleTexture(double u, double v, int face)
        {
            m_host.AddScriptLPS(1);

            ScaleTexture(m_host, u, v, face);
            ScriptSleep(200);
        }

        protected void ScaleTexture(SceneObjectPart part, double u, double v, int face)
        {
            if (part == null || part.ParentGroup == null || part.ParentGroup.IsDeleted)
                return;

            Primitive.TextureEntry tex = part.Shape.Textures;
            if (face >= 0 && face < GetNumberOfSides(part))
            {
                Primitive.TextureEntryFace texface = tex.CreateFace((uint)face);
                texface.RepeatU = (float)u;
                texface.RepeatV = (float)v;
                tex.FaceTextures[face] = texface;
                part.UpdateTexture(tex);
                return;
            }
            if (face == ScriptBaseClass.ALL_SIDES)
            {
                for (int i = 0; i < GetNumberOfSides(part); i++)
                {
                    if (tex.FaceTextures[i] != null)
                    {
                        tex.FaceTextures[i].RepeatU = (float)u;
                        tex.FaceTextures[i].RepeatV = (float)v;
                    }
                }
                tex.DefaultTexture.RepeatU = (float)u;
                tex.DefaultTexture.RepeatV = (float)v;
                part.UpdateTexture(tex);
                return;
            }
        }

        public void llOffsetTexture(double u, double v, int face)
        {
            m_host.AddScriptLPS(1);
            OffsetTexture(m_host, u, v, face);
            ScriptSleep(200);
        }

        protected void OffsetTexture(SceneObjectPart part, double u, double v, int face)
        {
            if (part == null || part.ParentGroup == null || part.ParentGroup.IsDeleted)
                return;

            Primitive.TextureEntry tex = part.Shape.Textures;
            if (face >= 0 && face < GetNumberOfSides(part))
            {
                Primitive.TextureEntryFace texface = tex.CreateFace((uint)face);
                texface.OffsetU = (float)u;
                texface.OffsetV = (float)v;
                tex.FaceTextures[face] = texface;
                part.UpdateTexture(tex);
                return;
            }
            if (face == ScriptBaseClass.ALL_SIDES)
            {
                for (int i = 0; i < GetNumberOfSides(part); i++)
                {
                    if (tex.FaceTextures[i] != null)
                    {
                        tex.FaceTextures[i].OffsetU = (float)u;
                        tex.FaceTextures[i].OffsetV = (float)v;
                    }
                }
                tex.DefaultTexture.OffsetU = (float)u;
                tex.DefaultTexture.OffsetV = (float)v;
                part.UpdateTexture(tex);
                return;
            }
        }

        public void llRotateTexture(double rotation, int face)
        {
            m_host.AddScriptLPS(1);
            RotateTexture(m_host, rotation, face);
            ScriptSleep(200);
        }

        protected void RotateTexture(SceneObjectPart part, double rotation, int face)
        {
            if (part == null || part.ParentGroup == null || part.ParentGroup.IsDeleted)
                return;

            Primitive.TextureEntry tex = part.Shape.Textures;
            if (face >= 0 && face < GetNumberOfSides(part))
            {
                Primitive.TextureEntryFace texface = tex.CreateFace((uint)face);
                texface.Rotation = (float)rotation;
                tex.FaceTextures[face] = texface;
                part.UpdateTexture(tex);
                return;
            }
            if (face == ScriptBaseClass.ALL_SIDES)
            {
                for (int i = 0; i < GetNumberOfSides(part); i++)
                {
                    if (tex.FaceTextures[i] != null)
                    {
                        tex.FaceTextures[i].Rotation = (float)rotation;
                    }
                }
                tex.DefaultTexture.Rotation = (float)rotation;
                part.UpdateTexture(tex);
                return;
            }
        }

        public LSL_String llGetTexture(int face)
        {
            m_host.AddScriptLPS(1);
            return GetTexture(m_host, face);
        }

        protected LSL_String GetTexture(SceneObjectPart part, int face)
        {
            Primitive.TextureEntry tex = part.Shape.Textures;
            if (face == ScriptBaseClass.ALL_SIDES)
            {
                face = 0;
            }
            if (face >= 0 && face < GetNumberOfSides(part))
            {
                Primitive.TextureEntryFace texface;
                texface = tex.GetFace((uint)face);
                return texface.TextureID.ToString();
            }
            else
            {
                return String.Empty;
            }
        }

        public void llSetPos(LSL_Vector pos)
        {
            m_host.AddScriptLPS(1);

            SetPos(m_host, pos);

            ScriptSleep(200);
        }

        // Capped movemment if distance > 10m (http://wiki.secondlife.com/wiki/LlSetPos)
        // note linked setpos is capped "differently"
        private LSL_Vector SetPosAdjust(LSL_Vector start, LSL_Vector end)
        {
            if (llVecDist(start, end) > 10.0f * m_ScriptDistanceFactor)
                return start + m_ScriptDistanceFactor * 10.0f * llVecNorm(end - start);
            else
                return end;
        }

        protected void SetPos(SceneObjectPart part, LSL_Vector targetPos)
        {
            if (part == null || part.ParentGroup == null || part.ParentGroup.IsDeleted)
                return;

            // Capped movemment if distance > 10m (http://wiki.secondlife.com/wiki/LlSetPos)
            LSL_Vector currentPos = GetPartLocalPos(part);

            float ground = World.GetGroundHeight((float)targetPos.x, (float)targetPos.y);
            bool disable_underground_movement = m_ScriptEngine.Config.GetBoolean("DisableUndergroundMovement", true);

            if (part.ParentGroup.RootPart == part)
            {
                if ((targetPos.z < ground) && disable_underground_movement)
                    targetPos.z = ground;
                SceneObjectGroup parent = part.ParentGroup;
                LSL_Vector real_vec = SetPosAdjust(currentPos, targetPos);
                parent.UpdateGroupPosition(new Vector3((float)real_vec.x, (float)real_vec.y, (float)real_vec.z));
            }
            else
            {
                LSL_Vector rel_vec = SetPosAdjust(new LSL_Vector(part.OffsetPosition.X, part.OffsetPosition.Y, part.OffsetPosition.Z), targetPos);
                part.OffsetPosition = new Vector3((float)rel_vec.x, (float)rel_vec.y, (float)rel_vec.z);
                SceneObjectGroup parent = part.ParentGroup;
                parent.HasGroupChanged = true;
                parent.ScheduleGroupForTerseUpdate();
            }
        }

        public LSL_Vector llGetPos()
        {
            m_host.AddScriptLPS(1);
            Vector3 pos = m_host.GetWorldPosition();
            return new LSL_Vector(pos.X, pos.Y, pos.Z);
        }

        public LSL_Vector llGetLocalPos()
        {
            m_host.AddScriptLPS(1);
<<<<<<< HEAD
            if (m_host.IsAttachment == true) {
                if (m_host.IsRoot == true)
                {
                    return new LSL_Vector(m_host.AbsolutePosition.X,
                                        m_host.AbsolutePosition.Y,
                                        m_host.AbsolutePosition.Z);

                }
                else
                {
                    return new LSL_Vector(m_host.OffsetPosition.X,
                                        m_host.OffsetPosition.Y,
                                        m_host.OffsetPosition.Z);
                }
		    }

            if (m_host.ParentID != 0)
=======
            return GetPartLocalPos(m_host);
        }

        protected LSL_Vector GetPartLocalPos(SceneObjectPart part)
        {
            m_host.AddScriptLPS(1);
            if (part.ParentID != 0)
>>>>>>> cc05fc43
            {
                return new LSL_Vector(part.OffsetPosition.X,
                                      part.OffsetPosition.Y,
                                      part.OffsetPosition.Z);
            }
            else
            {
                return new LSL_Vector(part.AbsolutePosition.X,
                                      part.AbsolutePosition.Y,
                                      part.AbsolutePosition.Z);
            }
        }

        public void llSetRot(LSL_Rotation rot)
        {
            m_host.AddScriptLPS(1);

            // try to let this work as in SL...
            if (m_host.ParentID == 0)
            {
                // special case: If we are root, rotate complete SOG to new rotation
                SetRot(m_host, Rot2Quaternion(rot));
            }
            else
            {
                // we are a child. The rotation values will be set to the one of root modified by rot, as in SL. Don't ask.
                SceneObjectGroup group = m_host.ParentGroup;
                if (group != null) // a bit paranoid, maybe
                {
                    SceneObjectPart rootPart = group.RootPart;
                    if (rootPart != null) // again, better safe than sorry
                    {
                        SetRot(m_host, rootPart.RotationOffset * Rot2Quaternion(rot));
                    }
                }
            }

            ScriptSleep(200);
        }

        public void llSetLocalRot(LSL_Rotation rot)
        {
            m_host.AddScriptLPS(1);
            SetRot(m_host, Rot2Quaternion(rot));
            ScriptSleep(200);
        }

        protected void SetRot(SceneObjectPart part, Quaternion rot)
        {
            if (part == null || part.ParentGroup == null || part.ParentGroup.IsDeleted)
                return;

            part.UpdateRotation(rot);
            // Update rotation does not move the object in the physics scene if it's a linkset.

//KF:  Do NOT use this next line if using ODE physics engine. This need a switch based on .ini Phys Engine type
//          part.ParentGroup.AbsolutePosition = part.ParentGroup.AbsolutePosition;
            
            // So, after thinking about this for a bit, the issue with the part.ParentGroup.AbsolutePosition = part.ParentGroup.AbsolutePosition line
            // is it isn't compatible with vehicles because it causes the vehicle body to have to be broken down and rebuilt
            // It's perfectly okay when the object is not an active physical body though.
            // So, part.ParentGroup.ResetChildPrimPhysicsPositions(); does the thing that Kitto is warning against
            // but only if the object is not physial and active.   This is important for rotating doors.
            // without the absoluteposition = absoluteposition happening, the doors do not move in the physics
            // scene
            if (part.PhysActor != null && !part.PhysActor.IsPhysical)
            {
                part.ParentGroup.ResetChildPrimPhysicsPositions();
            }
        }

        /// <summary>
        /// See http://lslwiki.net/lslwiki/wakka.php?wakka=ChildRotation
        /// </summary>
        public LSL_Rotation llGetRot()
        {
            // unlinked or root prim then use llRootRotation
            // see llRootRotaion for references.
            if (m_host.LinkNum == 0 || m_host.LinkNum == 1)
            {
                return llGetRootRotation();
            }
            m_host.AddScriptLPS(1);
            Quaternion q = m_host.GetWorldRotation();
            return new LSL_Rotation(q.X, q.Y, q.Z, q.W);
        }

        private LSL_Rotation GetPartRot(SceneObjectPart part)
        {
            Quaternion q;
            if (part.LinkNum == 0 || part.LinkNum == 1) // unlinked or root prim
            {
                if (part.ParentGroup.RootPart.AttachmentPoint != 0)
                {
                    ScenePresence avatar = World.GetScenePresence(part.AttachedAvatar);
                    if (avatar != null)
                    {
                        if ((avatar.AgentControlFlags & (uint)AgentManager.ControlFlags.AGENT_CONTROL_MOUSELOOK) != 0)
                            q = avatar.CameraRotation; // Mouselook
                        else
                            q = avatar.Rotation; // Currently infrequently updated so may be inaccurate
                    }
                    else
                        q = part.ParentGroup.GroupRotation; // Likely never get here but just in case
                }
                else
                    q = part.ParentGroup.GroupRotation; // just the group rotation
                return new LSL_Rotation(q.X, q.Y, q.Z, q.W);
            }
            q = part.GetWorldRotation();
            return new LSL_Rotation(q.X, q.Y, q.Z, q.W);
        }

        public LSL_Rotation llGetLocalRot()
        {
            m_host.AddScriptLPS(1);
            return new LSL_Rotation(m_host.RotationOffset.X, m_host.RotationOffset.Y, m_host.RotationOffset.Z, m_host.RotationOffset.W);
        }

        public void llSetForce(LSL_Vector force, int local)
        {
            m_host.AddScriptLPS(1);

            if (m_host.ParentGroup != null)
            {
                if (!m_host.ParentGroup.IsDeleted)
                {
                    if (local != 0)
                        force *= llGetRot();

                    m_host.ParentGroup.RootPart.SetForce(new Vector3((float)force.x, (float)force.y, (float)force.z));
                }
            }
        }

        public LSL_Vector llGetForce()
        {
            LSL_Vector force = new LSL_Vector(0.0, 0.0, 0.0);

            m_host.AddScriptLPS(1);

            if (m_host.ParentGroup != null)
            {
                if (!m_host.ParentGroup.IsDeleted)
                {
                    Vector3 tmpForce = m_host.ParentGroup.RootPart.GetForce();
                    force.x = tmpForce.X;
                    force.y = tmpForce.Y;
                    force.z = tmpForce.Z;
                }
            }

            return force;
        }

        public LSL_Integer llTarget(LSL_Vector position, double range)
        {
            m_host.AddScriptLPS(1);
            return m_host.registerTargetWaypoint(new Vector3((float)position.x, (float)position.y, (float)position.z), (float)range);
        }

        public void llTargetRemove(int number)
        {
            m_host.AddScriptLPS(1);
            m_host.unregisterTargetWaypoint(number);
        }

        public LSL_Integer llRotTarget(LSL_Rotation rot, double error)
        {
            m_host.AddScriptLPS(1);
            return m_host.registerRotTargetWaypoint(new Quaternion((float)rot.x, (float)rot.y, (float)rot.z, (float)rot.s), (float)error);
        }

        public void llRotTargetRemove(int number)
        {
            m_host.AddScriptLPS(1);
            m_host.unregisterRotTargetWaypoint(number);
        }

        public void llMoveToTarget(LSL_Vector target, double tau)
        {
            m_host.AddScriptLPS(1);
            m_host.MoveToTarget(new Vector3((float)target.x, (float)target.y, (float)target.z), (float)tau);
        }

        public void llStopMoveToTarget()
        {
            m_host.AddScriptLPS(1);
            m_host.StopMoveToTarget();
        }

        public void llApplyImpulse(LSL_Vector force, int local)
        {
            m_host.AddScriptLPS(1);
            //No energy force yet
            Vector3 v = new Vector3((float)force.x, (float)force.y, (float)force.z);
            if (v.Length() > 20000.0f)
            {
                v.Normalize();
                v = v * 20000.0f;
            }
            m_host.ApplyImpulse(v, local != 0);
        }

        public void llApplyRotationalImpulse(LSL_Vector force, int local)
        {
            m_host.AddScriptLPS(1);
            m_host.ApplyAngularImpulse(new Vector3((float)force.x, (float)force.y, (float)force.z), local != 0);
        }

        public void llSetTorque(LSL_Vector torque, int local)
        {
            m_host.AddScriptLPS(1);
            m_host.SetAngularImpulse(new Vector3((float)torque.x, (float)torque.y, (float)torque.z), local != 0);
        }

        public LSL_Vector llGetTorque()
        {
            m_host.AddScriptLPS(1);
            Vector3 torque = m_host.GetTorque();
            return new LSL_Vector(torque.X,torque.Y,torque.Z);
        }

        public void llSetForceAndTorque(LSL_Vector force, LSL_Vector torque, int local)
        {
            m_host.AddScriptLPS(1);
            llSetForce(force, local);
            llSetTorque(torque, local);
        }

        public LSL_Vector llGetVel()
        {
            m_host.AddScriptLPS(1);
            return new LSL_Vector(m_host.Velocity.X, m_host.Velocity.Y, m_host.Velocity.Z);
        }

        public LSL_Vector llGetAccel()
        {
            m_host.AddScriptLPS(1);
            return new LSL_Vector(m_host.Acceleration.X, m_host.Acceleration.Y, m_host.Acceleration.Z);
        }

        public LSL_Vector llGetOmega()
        {
            m_host.AddScriptLPS(1);
            return new LSL_Vector(m_host.AngularVelocity.X, m_host.AngularVelocity.Y, m_host.AngularVelocity.Z);
        }

        public LSL_Float llGetTimeOfDay()
        {
            m_host.AddScriptLPS(1);
            return (double)((DateTime.Now.TimeOfDay.TotalMilliseconds / 1000) % (3600 * 4));
        }

        public LSL_Float llGetWallclock()
        {
            m_host.AddScriptLPS(1);
            return DateTime.Now.TimeOfDay.TotalSeconds;
        }

        public LSL_Float llGetTime()
        {
            m_host.AddScriptLPS(1);
            TimeSpan ScriptTime = DateTime.Now - m_timer;
            return (double)(ScriptTime.TotalMilliseconds / 1000);
        }

        public void llResetTime()
        {
            m_host.AddScriptLPS(1);
            m_timer = DateTime.Now;
        }

        public LSL_Float llGetAndResetTime()
        {
            m_host.AddScriptLPS(1);
            TimeSpan ScriptTime = DateTime.Now - m_timer;
            m_timer = DateTime.Now;
            return (double)(ScriptTime.TotalMilliseconds / 1000);
        }

        public void llSound(string sound, double volume, int queue, int loop)
        {
            m_host.AddScriptLPS(1);
            // This function has been deprecated
            // see http://www.lslwiki.net/lslwiki/wakka.php?wakka=llSound
            Deprecated("llSound");
        }

        // Xantor 20080528 PlaySound updated so it accepts an objectinventory name -or- a key to a sound
        // 20080530 Updated to remove code duplication
        public void llPlaySound(string sound, double volume)
        {
            m_host.AddScriptLPS(1);

            // send the sound, once, to all clients in range
            m_host.SendSound(KeyOrName(sound).ToString(), volume, false, 0, 0, false, false);
        }

        // Xantor 20080528 we should do this differently.
        // 1) apply the sound to the object
        // 2) schedule full update
        // just sending the sound out once doesn't work so well when other avatars come in view later on
        // or when the prim gets moved, changed, sat on, whatever
        // see large number of mantises (mantes?)
        // 20080530 Updated to remove code duplication
        // 20080530 Stop sound if there is one, otherwise volume only changes don't work
        public void llLoopSound(string sound, double volume)
        {
            m_host.AddScriptLPS(1);

            if (m_host.Sound != UUID.Zero)
                llStopSound();

            m_host.Sound = KeyOrName(sound);
            m_host.SoundGain = volume;
            m_host.SoundFlags = 1;      // looping
            m_host.SoundRadius = 20;    // Magic number, 20 seems reasonable. Make configurable?

            m_host.ScheduleFullUpdate();
            m_host.SendFullUpdateToAllClients();
        }

        public void llLoopSoundMaster(string sound, double volume)
        {
            m_host.AddScriptLPS(1);
            m_host.ParentGroup.LoopSoundMasterPrim = m_host;
            lock (m_host.ParentGroup.LoopSoundSlavePrims)
            {
                foreach (SceneObjectPart prim in m_host.ParentGroup.LoopSoundSlavePrims)
                {
                    if (prim.Sound != UUID.Zero)
                        llStopSound();

                    prim.Sound = KeyOrName(sound);
                    prim.SoundGain = volume;
                    prim.SoundFlags = 1;      // looping
                    prim.SoundRadius = 20;    // Magic number, 20 seems reasonable. Make configurable?

                    prim.ScheduleFullUpdate();
                    prim.SendFullUpdateToAllClients();
                }
            }
            if (m_host.Sound != UUID.Zero)
                llStopSound();

            m_host.Sound = KeyOrName(sound);
            m_host.SoundGain = volume;
            m_host.SoundFlags = 1;      // looping
            m_host.SoundRadius = 20;    // Magic number, 20 seems reasonable. Make configurable?

            m_host.ScheduleFullUpdate();
            m_host.SendFullUpdateToAllClients();
        }

        public void llLoopSoundSlave(string sound, double volume)
        {
            m_host.AddScriptLPS(1);
            lock (m_host.ParentGroup.LoopSoundSlavePrims)
            {
                m_host.ParentGroup.LoopSoundSlavePrims.Add(m_host);
            }
        }

        public void llPlaySoundSlave(string sound, double volume)
        {
            m_host.AddScriptLPS(1);

            // send the sound, once, to all clients in range
            m_host.SendSound(KeyOrName(sound).ToString(), volume, false, 0, 0, true, false);
        }

        public void llTriggerSound(string sound, double volume)
        {
            m_host.AddScriptLPS(1);
            // send the sound, once, to all clients in range
            m_host.SendSound(KeyOrName(sound).ToString(), volume, true, 0, 0, false, false);
        }

        // Xantor 20080528: Clear prim data of sound instead
        public void llStopSound()
        {
            m_host.AddScriptLPS(1);
            if (m_host.ParentGroup.LoopSoundSlavePrims.Contains(m_host))
            {
                if (m_host.ParentGroup.LoopSoundMasterPrim == m_host)
                {
                    foreach (SceneObjectPart part in m_host.ParentGroup.LoopSoundSlavePrims)
                    {
                        part.Sound = UUID.Zero;
                        part.SoundGain = 0;
                        part.SoundFlags = 0;
                        part.SoundRadius = 0;
                        part.ScheduleFullUpdate();
                        part.SendFullUpdateToAllClients();
                    }
                    m_host.ParentGroup.LoopSoundMasterPrim = null;
                    m_host.ParentGroup.LoopSoundSlavePrims.Clear();
                }
                else
                {
                    m_host.Sound = UUID.Zero;
                    m_host.SoundGain = 0;
                    m_host.SoundFlags = 0;
                    m_host.SoundRadius = 0;
                    m_host.ScheduleFullUpdate();
                    m_host.SendFullUpdateToAllClients();
                }
            }
            else
            {
                m_host.Sound = UUID.Zero;
                m_host.SoundGain = 0;
                m_host.SoundFlags = 0;
                m_host.SoundRadius = 0;
                m_host.ScheduleFullUpdate();
                m_host.SendFullUpdateToAllClients();
            }
        }

        public void llPreloadSound(string sound)
        {
            m_host.AddScriptLPS(1);
            m_host.PreloadSound(sound);
            ScriptSleep(1000);
        }

        /// <summary>
        /// Return a portion of the designated string bounded by
        /// inclusive indices (start and end). As usual, the negative
        /// indices, and the tolerance for out-of-bound values, makes
        /// this more complicated than it might otherwise seem.
        /// </summary>

        public LSL_String llGetSubString(string src, int start, int end)
        {

            m_host.AddScriptLPS(1);

            // Normalize indices (if negative).
            // After normlaization they may still be
            // negative, but that is now relative to
            // the start, rather than the end, of the
            // sequence.

            if (start < 0)
            {
                start = src.Length+start;
            }
            if (end < 0)
            {
                end = src.Length+end;
            }

            // Conventional substring
            if (start <= end)
            {
                // Implies both bounds are out-of-range.
                if (end < 0 || start >= src.Length)
                {
                    return String.Empty;
                }
                // If end is positive, then it directly
                // corresponds to the lengt of the substring
                // needed (plus one of course). BUT, it
                // must be within bounds.
                if (end >= src.Length)
                {
                    end = src.Length-1;
                }

                if (start < 0)
                {
                    return src.Substring(0,end+1);
                }
                // Both indices are positive
                return src.Substring(start, (end+1) - start);
            }

            // Inverted substring (end < start)
            else
            {
                // Implies both indices are below the
                // lower bound. In the inverted case, that
                // means the entire string will be returned
                // unchanged.
                if (start < 0)
                {
                    return src;
                }
                // If both indices are greater than the upper
                // bound the result may seem initially counter
                // intuitive.
                if (end >= src.Length)
                {
                    return src;
                }

                if (end < 0)
                {
                    if (start < src.Length)
                    {
                        return src.Substring(start);
                    }
                    else
                    {
                        return String.Empty;
                    }
                }
                else
                {
                    if (start < src.Length)
                    {
                        return src.Substring(0,end+1) + src.Substring(start);
                    }
                    else
                    {
                        return src.Substring(0,end+1);
                    }
                }
            }
         }

        /// <summary>
        /// Delete substring removes the specified substring bounded
        /// by the inclusive indices start and end. Indices may be
        /// negative (indicating end-relative) and may be inverted,
        /// i.e. end < start.
        /// </summary>

        public LSL_String llDeleteSubString(string src, int start, int end)
        {

            m_host.AddScriptLPS(1);

            // Normalize indices (if negative).
            // After normlaization they may still be
            // negative, but that is now relative to
            // the start, rather than the end, of the
            // sequence.
            if (start < 0)
            {
                start = src.Length+start;
            }
            if (end < 0)
            {
                end = src.Length+end;
            }
            // Conventionally delimited substring
            if (start <= end)
            {
                // If both bounds are outside of the existing
                // string, then return unchanges.
                if (end < 0 || start >= src.Length)
                {
                    return src;
                }
                // At least one bound is in-range, so we
                // need to clip the out-of-bound argument.
                if (start < 0)
                {
                    start = 0;
                }

                if (end >= src.Length)
                {
                    end = src.Length-1;
                }

                return src.Remove(start,end-start+1);
            }
            // Inverted substring
            else
            {
                // In this case, out of bounds means that
                // the existing string is part of the cut.
                if (start < 0 || end >= src.Length)
                {
                    return String.Empty;
                }

                if (end > 0)
                {
                    if (start < src.Length)
                    {
                        return src.Remove(start).Remove(0,end+1);
                    }
                    else
                    {
                        return src.Remove(0,end+1);
                    }
                }
                else
                {
                    if (start < src.Length)
                    {
                        return src.Remove(start);
                    }
                    else
                    {
                        return src;
                    }
                }
            }
        }

        /// <summary>
        /// Insert string inserts the specified string identified by src
        /// at the index indicated by index. Index may be negative, in
        /// which case it is end-relative. The index may exceed either
        /// string bound, with the result being a concatenation.
        /// </summary>

        public LSL_String llInsertString(string dest, int index, string src)
        {

            m_host.AddScriptLPS(1);

            // Normalize indices (if negative).
            // After normlaization they may still be
            // negative, but that is now relative to
            // the start, rather than the end, of the
            // sequence.
            if (index < 0)
            {
                index = dest.Length+index;

                // Negative now means it is less than the lower
                // bound of the string.

                if (index < 0)
                {
                    return src+dest;
                }

            }

            if (index >= dest.Length)
            {
                return dest+src;
            }

            // The index is in bounds.
            // In this case the index refers to the index that will
            // be assigned to the first character of the inserted string.
            // So unlike the other string operations, we do not add one
            // to get the correct string length.
            return dest.Substring(0,index)+src+dest.Substring(index);

        }

        public LSL_String llToUpper(string src)
        {
            m_host.AddScriptLPS(1);
            return src.ToUpper();
        }

        public LSL_String llToLower(string src)
        {
            m_host.AddScriptLPS(1);
            return src.ToLower();
        }

        public LSL_Integer llGiveMoney(string destination, int amount)
        {
            UUID invItemID=InventorySelf();
            if (invItemID == UUID.Zero)
                return 0;

            m_host.AddScriptLPS(1);

            m_host.TaskInventory.LockItemsForRead(true);
            TaskInventoryItem item = m_host.TaskInventory[invItemID];
            m_host.TaskInventory.LockItemsForRead(false);

            if (item.PermsGranter == UUID.Zero)
                return 0;

            if ((item.PermsMask & ScriptBaseClass.PERMISSION_DEBIT) == 0)
            {
                LSLError("No permissions to give money");
                return 0;
            }

            UUID toID = new UUID();

            if (!UUID.TryParse(destination, out toID))
            {
                LSLError("Bad key in llGiveMoney");
                return 0;
            }

            IMoneyModule money = World.RequestModuleInterface<IMoneyModule>();

            if (money == null)
            {
                NotImplemented("llGiveMoney");
                return 0;
            }

            bool result = money.ObjectGiveMoney(
                m_host.ParentGroup.RootPart.UUID, m_host.ParentGroup.RootPart.OwnerID, toID, amount);

            if (result)
                return 1;

            return 0;
        }

        public void llMakeExplosion(int particles, double scale, double vel, double lifetime, double arc, string texture, LSL_Vector offset)
        {
            m_host.AddScriptLPS(1);
            Deprecated("llMakeExplosion");
            ScriptSleep(100);
        }

        public void llMakeFountain(int particles, double scale, double vel, double lifetime, double arc, int bounce, string texture, LSL_Vector offset, double bounce_offset)
        {
            m_host.AddScriptLPS(1);
            Deprecated("llMakeFountain");
            ScriptSleep(100);
        }

        public void llMakeSmoke(int particles, double scale, double vel, double lifetime, double arc, string texture, LSL_Vector offset)
        {
            m_host.AddScriptLPS(1);
            Deprecated("llMakeSmoke");
            ScriptSleep(100);
        }

        public void llMakeFire(int particles, double scale, double vel, double lifetime, double arc, string texture, LSL_Vector offset)
        {
            m_host.AddScriptLPS(1);
            Deprecated("llMakeFire");
            ScriptSleep(100);
        }

        public void llRezAtRoot(string inventory, LSL_Vector pos, LSL_Vector vel, LSL_Rotation rot, int param)
        {
            m_host.AddScriptLPS(1);

            if (Double.IsNaN(rot.x) || Double.IsNaN(rot.y) || Double.IsNaN(rot.z) || Double.IsNaN(rot.s))
                return;
            float dist = (float)llVecDist(llGetPos(), pos);

            if (dist > m_ScriptDistanceFactor * 10.0f)
                return;

            //Clone is thread-safe
            TaskInventoryDictionary partInventory = (TaskInventoryDictionary)m_host.TaskInventory.Clone();

            foreach (KeyValuePair<UUID, TaskInventoryItem> inv in partInventory)
            {
                if (inv.Value.Name == inventory)
                {
                    // make sure we're an object.
                    if (inv.Value.InvType != (int)InventoryType.Object)
                    {
                        llSay(0, "Unable to create requested object. Object is missing from database.");
                        return;
                    }

                    Vector3 llpos = new Vector3((float)pos.x, (float)pos.y, (float)pos.z);
                    Vector3 llvel = new Vector3((float)vel.x, (float)vel.y, (float)vel.z);

                    // need the magnitude later
                    float velmag = (float)Util.GetMagnitude(llvel);

                    SceneObjectGroup new_group = World.RezObject(m_host, inv.Value, llpos, Rot2Quaternion(rot), llvel, param);

                    // If either of these are null, then there was an unknown error.
                    if (new_group == null)
                        continue;
                    if (new_group.RootPart == null)
                        continue;

                    // objects rezzed with this method are die_at_edge by default.
                    new_group.RootPart.SetDieAtEdge(true);

                    new_group.ResumeScripts();

                    m_ScriptEngine.PostObjectEvent(m_host.LocalId, new EventParams(
                            "object_rez", new Object[] {
                            new LSL_String(
                            new_group.RootPart.UUID.ToString()) },
                            new DetectParams[0]));

                    float groupmass = new_group.GetMass();

                    if (new_group.RootPart.PhysActor != null && new_group.RootPart.PhysActor.IsPhysical && llvel != Vector3.Zero)
                    {
                        //Recoil.
                        llApplyImpulse(new LSL_Vector(llvel.X * groupmass, llvel.Y * groupmass, llvel.Z * groupmass), 0);
                    }
                    // Variable script delay? (see (http://wiki.secondlife.com/wiki/LSL_Delay)
                    ScriptSleep((int)((groupmass * velmag) / 10));
                    ScriptSleep(100);
                    return;
                }
            }

            llSay(0, "Could not find object " + inventory);
        }

        public void llRezObject(string inventory, LSL_Vector pos, LSL_Vector vel, LSL_Rotation rot, int param)
        {
            llRezAtRoot(inventory, pos, vel, rot, param);
        }

        public void llLookAt(LSL_Vector target, double strength, double damping)
        {
            /*
            m_host.AddScriptLPS(1);
            // Determine where we are looking from
            LSL_Vector from = llGetPos();

            // Work out the normalised vector from the source to the target
            LSL_Vector delta = llVecNorm(target - from);
            LSL_Vector angle = new LSL_Vector(0,0,0);

            // Calculate the yaw
            // subtracting PI_BY_TWO is required to compensate for the odd SL co-ordinate system
            angle.x = llAtan2(delta.z, delta.y) - ScriptBaseClass.PI_BY_TWO;

            // Calculate pitch
            angle.y = llAtan2(delta.x, llSqrt((delta.y * delta.y) + (delta.z * delta.z)));

            // we need to convert from a vector describing
            // the angles of rotation in radians into rotation value

            LSL_Types.Quaternion rot = llEuler2Rot(angle);

            // This would only work if your physics system contains an APID controller:
            // Quaternion rotation = new Quaternion((float)rot.x, (float)rot.y, (float)rot.z, (float)rot.s);
            // m_host.startLookAt(rotation, (float)damping, (float)strength);
            
            // Orient the object to the angle calculated
            llSetRot(rot);
            */

            //The above code, while nice, doesn't replicate the behaviour of SL and tends to "roll" the object.
            //There's probably a smarter way of doing this, my rotation math-fu is weak.
            // http://bugs.meta7.com/view.php?id=28
            //                                       - Tom

            LSL_Rotation newrot = llGetRot() * llRotBetween(new LSL_Vector(1.0d, 0.0d, 0.0d) * llGetRot(), new LSL_Vector(0.0d, 0.0d, -1.0d));
            llSetRot(newrot * llRotBetween(new LSL_Vector(0.0d,0.0d,1.0d) * newrot, target - llGetPos()));

        }
        
        public void llRotLookAt(LSL_Rotation target, double strength, double damping)
        {
            m_host.AddScriptLPS(1);
//            NotImplemented("llRotLookAt");
            m_host.RotLookAt(Rot2Quaternion(target), (float)strength, (float)damping);
            
        }

        public void llStopLookAt()
        {
            m_host.AddScriptLPS(1);
//            NotImplemented("llStopLookAt");
            m_host.StopLookAt();
        }

        public void llSetTimerEvent(double sec)
        {
            if (sec != 0.0 && sec < m_MinTimerInterval)
                sec = m_MinTimerInterval;
            m_host.AddScriptLPS(1);
            // Setting timer repeat
            AsyncCommands.TimerPlugin.SetTimerEvent(m_localID, m_itemID, sec);
        }

        public virtual void llSleep(double sec)
        {
            m_host.AddScriptLPS(1);
            Thread.Sleep((int)(sec * 1000));
        }

        public LSL_Float llGetMass()
        {
            m_host.AddScriptLPS(1);
            return m_host.GetMass();
        }

        public void llCollisionFilter(string name, string id, int accept)
        {
            m_host.AddScriptLPS(1);
            m_host.CollisionFilter.Clear();
            if (id != null)
            {
                m_host.CollisionFilter.Add(accept,id);
            }
            else
            {
                m_host.CollisionFilter.Add(accept,name);
            }
        }

        public void llTakeControls(int controls, int accept, int pass_on)
        {
            TaskInventoryItem item;

            m_host.TaskInventory.LockItemsForRead(true);
            if (!m_host.TaskInventory.ContainsKey(InventorySelf()))
            {
                m_host.TaskInventory.LockItemsForRead(false);
                return;
            }
            else
            {
                item = m_host.TaskInventory[InventorySelf()];
            }
            m_host.TaskInventory.LockItemsForRead(false);

            if (item.PermsGranter != UUID.Zero)
            {
                ScenePresence presence = World.GetScenePresence(item.PermsGranter);

                if (presence != null)
                {
                    if ((item.PermsMask & ScriptBaseClass.PERMISSION_TAKE_CONTROLS) != 0)
                    {
                        presence.RegisterControlEventsToScript(controls, accept, pass_on, m_localID, m_itemID);
                    }
                }
            }

            m_host.AddScriptLPS(1);
        }

        public void llReleaseControls()
        {
            TaskInventoryItem item;

            m_host.TaskInventory.LockItemsForRead(true);
            lock (m_host.TaskInventory)
            {
                
                if (!m_host.TaskInventory.ContainsKey(InventorySelf()))
                {
                    m_host.TaskInventory.LockItemsForRead(false);
                    return;
                }
                else
                {
                    item = m_host.TaskInventory[InventorySelf()];
                }
            }
            m_host.TaskInventory.LockItemsForRead(false);

            m_host.AddScriptLPS(1);

            if (item.PermsGranter != UUID.Zero)
            {
                ScenePresence presence = World.GetScenePresence(item.PermsGranter);

                if (presence != null)
                {
                    if ((item.PermsMask & ScriptBaseClass.PERMISSION_TAKE_CONTROLS) != 0)
                    {
                        // Unregister controls from Presence
                        presence.UnRegisterControlEventsToScript(m_localID, m_itemID);
                        // Remove Take Control permission.
                        item.PermsMask &= ~ScriptBaseClass.PERMISSION_TAKE_CONTROLS;
                    }
                }
            }
        }

        public void llReleaseURL(string url)
        {
            m_host.AddScriptLPS(1);
            if (m_UrlModule != null)
                m_UrlModule.ReleaseURL(url);
        }

        public void llAttachToAvatar(int attachment)
        {
            m_host.AddScriptLPS(1);

            TaskInventoryItem item;

            m_host.TaskInventory.LockItemsForRead(true);

            if (!m_host.TaskInventory.ContainsKey(InventorySelf()))
            {
                m_host.TaskInventory.LockItemsForRead(false);
                return;
            }
            else
            {
                item = m_host.TaskInventory[InventorySelf()];
            }

            m_host.TaskInventory.LockItemsForRead(false);

            if (item.PermsGranter != m_host.OwnerID)
                return;

            if ((item.PermsMask & ScriptBaseClass.PERMISSION_ATTACH) != 0)
            {
                SceneObjectGroup grp = m_host.ParentGroup;

                ScenePresence presence = World.GetScenePresence(m_host.OwnerID);

                grp.AttachToAgent(m_host.OwnerID, (uint)attachment, Vector3.Zero, false);
            }
        }

        public void llDetachFromAvatar()
        {
            m_host.AddScriptLPS(1);

            if (m_host.ParentGroup.RootPart.AttachmentPoint == 0)
                return;

            TaskInventoryItem item;

            m_host.TaskInventory.LockItemsForRead(true);

            if (!m_host.TaskInventory.ContainsKey(InventorySelf()))
            {
                m_host.TaskInventory.LockItemsForRead(false);
                return;
            }
            else
            {
                item = m_host.TaskInventory[InventorySelf()];
            }
            m_host.TaskInventory.LockItemsForRead(false);


            if (item.PermsGranter != m_host.OwnerID)
                return;

            if ((item.PermsMask & ScriptBaseClass.PERMISSION_ATTACH) != 0)
            {
                SceneObjectGroup grp = m_host.ParentGroup;
                UUID itemID = grp.GetFromItemID();

                ScenePresence presence = World.GetScenePresence(m_host.OwnerID);

                IAttachmentsModule attachmentsModule = m_ScriptEngine.World.AttachmentsModule;
                if (attachmentsModule != null)
                    attachmentsModule.ShowDetachInUserInventory(itemID, presence.ControllingClient);
            }
        }

        public void llTakeCamera(string avatar)
        {
            m_host.AddScriptLPS(1);
            Deprecated("llTakeCamera");
        }

        public void llReleaseCamera(string avatar)
        {
            m_host.AddScriptLPS(1);
            Deprecated("llReleaseCamera");
        }

        public LSL_String llGetOwner()
        {
            m_host.AddScriptLPS(1);

            return m_host.OwnerID.ToString();
        }

        [DebuggerNonUserCode]
        public void llInstantMessage(string user, string message)
        {
            UUID result;
            if (!UUID.TryParse(user, out result))
            {
                throw new Exception(String.Format("An invalid key of '{0} was passed to llInstantMessage", user));
                return;
            }
            

            m_host.AddScriptLPS(1);

            // We may be able to use ClientView.SendInstantMessage here, but we need a client instance.
            // InstantMessageModule.OnInstantMessage searches through a list of scenes for a client matching the toAgent,
            // but I don't think we have a list of scenes available from here.
            // (We also don't want to duplicate the code in OnInstantMessage if we can avoid it.)

            // user is a UUID

            // TODO: figure out values for client, fromSession, and imSessionID
            // client.SendInstantMessage(m_host.UUID, fromSession, message, user, imSessionID, m_host.Name, AgentManager.InstantMessageDialog.MessageFromAgent, (uint)Util.UnixTimeSinceEpoch());
            UUID friendTransactionID = UUID.Random();

            //m_pendingFriendRequests.Add(friendTransactionID, fromAgentID);
            
            GridInstantMessage msg = new GridInstantMessage();
            msg.fromAgentID = new Guid(m_host.UUID.ToString()); // fromAgentID.Guid;
            msg.toAgentID = new Guid(user); // toAgentID.Guid;
            msg.imSessionID = new Guid(friendTransactionID.ToString()); // This is the item we're mucking with here
//            m_log.Debug("[Scripting IM]: From:" + msg.fromAgentID.ToString() + " To: " + msg.toAgentID.ToString() + " Session:" + msg.imSessionID.ToString() + " Message:" + message);
//            m_log.Debug("[Scripting IM]: Filling Session: " + msg.imSessionID.ToString());
            DateTime dt = DateTime.UtcNow;

            // Ticks from UtcNow, but make it look like local. Evil, huh?
            dt = DateTime.SpecifyKind(dt, DateTimeKind.Local);

            try
            {
                // Convert that to the PST timezone
                TimeZoneInfo timeZoneInfo = TimeZoneInfo.FindSystemTimeZoneById("America/Los_Angeles");
                dt = TimeZoneInfo.ConvertTime(dt, timeZoneInfo);
            }
            catch
            {
                // No logging here, as it could be VERY spammy
            }

            // And make it look local again to fool the unix time util
            dt = DateTime.SpecifyKind(dt, DateTimeKind.Utc);

            msg.timestamp = (uint)Util.ToUnixTime(dt);

            //if (client != null)
            //{
                msg.fromAgentName = m_host.Name;//client.FirstName + " " + client.LastName;// fromAgentName;
            //}
            //else
            //{
            //    msg.fromAgentName = "(hippos)";// Added for posterity.  This means that we can't figure out who sent it
            //}
            // Cap the message length at 1024.
            if (message != null && message.Length > 1024)
                msg.message = message.Substring(0, 1024);
            else
                msg.message = message;
            msg.dialog = (byte)19; // MessageFromObject
            msg.fromGroup = false;// fromGroup;
            msg.offline = (byte)0; //offline;
            msg.ParentEstateID = World.RegionInfo.EstateSettings.EstateID;
            msg.Position = new Vector3(m_host.AbsolutePosition);
            msg.RegionID = World.RegionInfo.RegionID.Guid;
            msg.binaryBucket = Util.StringToBytes256(m_host.OwnerID.ToString());

            if (m_TransferModule != null)
            {
                m_TransferModule.SendInstantMessage(msg, delegate(bool success) {});
            }
            ScriptSleep(2000);
      }

        public void llEmail(string address, string subject, string message)
        {
            m_host.AddScriptLPS(1);
            IEmailModule emailModule = m_ScriptEngine.World.RequestModuleInterface<IEmailModule>();
            if (emailModule == null)
            {
                ShoutError("llEmail: email module not configured");
                return;
            }

            emailModule.SendEmail(m_host.UUID, address, subject, message);
            ScriptSleep(15000);
        }

        public void llGetNextEmail(string address, string subject)
        {
            m_host.AddScriptLPS(1);
            IEmailModule emailModule = m_ScriptEngine.World.RequestModuleInterface<IEmailModule>();
            if (emailModule == null)
            {
                ShoutError("llGetNextEmail: email module not configured");
                return;
            }
            Email email;

            email = emailModule.GetNextEmail(m_host.UUID, address, subject);

            if (email == null)
                return;

            m_ScriptEngine.PostObjectEvent(m_host.LocalId,
                    new EventParams("email",
                    new Object[] {
                        new LSL_String(email.time),
                        new LSL_String(email.sender),
                        new LSL_String(email.subject),
                        new LSL_String(email.message),
                        new LSL_Integer(email.numLeft)},
                    new DetectParams[0]));

        }

        public LSL_String llGetKey()
        {
            m_host.AddScriptLPS(1);
            return m_host.UUID.ToString();
        }

        public void llSetBuoyancy(double buoyancy)
        {
            m_host.AddScriptLPS(1);
            if (m_host.ParentGroup != null)
            {
                if (!m_host.ParentGroup.IsDeleted)
                {
                    m_host.ParentGroup.RootPart.SetBuoyancy((float)buoyancy);
                }
            }
        }

        /// <summary>
        /// Attempt to clamp the object on the Z axis at the given height over tau seconds.
        /// </summary>
        /// <param name="height">Height to hover.  Height of zero disables hover.</param>
        /// <param name="water">False if height is calculated just from ground, otherwise uses ground or water depending on whichever is higher</param>
        /// <param name="tau">Number of seconds over which to reach target</param>
        public void llSetHoverHeight(double height, int water, double tau)
        {
            m_host.AddScriptLPS(1);
            if (m_host.PhysActor != null)
            {
                PIDHoverType hoverType = PIDHoverType.Ground;
                if (water != 0)
                {
                    hoverType = PIDHoverType.GroundAndWater;
                }

                m_host.SetHoverHeight((float)height, hoverType, (float)tau);
            }
        }

        public void llStopHover()
        {
            m_host.AddScriptLPS(1);
            if (m_host.PhysActor != null)
            {
                m_host.SetHoverHeight(0f, PIDHoverType.Ground, 0f);
            }
        }

        public void llMinEventDelay(double delay)
        {
            m_host.AddScriptLPS(1);
            try
            {
                m_ScriptEngine.SetMinEventDelay(m_itemID, delay);
            }
            catch (NotImplementedException)
            {
                // Currently not implemented in DotNetEngine only XEngine
                NotImplemented("llMinEventDelay in DotNetEngine");
            }
        }

        /// <summary>
        /// llSoundPreload is deprecated. In SL this appears to do absolutely nothing
        /// and is documented to have no delay.
        /// </summary>
        public void llSoundPreload(string sound)
        {
            m_host.AddScriptLPS(1);
        }

        public LSL_Integer llStringLength(string str)
        {
            m_host.AddScriptLPS(1);
            if (str.Length > 0)
            {
                return str.Length;
            }
            else
            {
                return 0;
            }
        }

        public void llStartAnimation(string anim)
        {
            m_host.AddScriptLPS(1);

            UUID invItemID = InventorySelf();
            if (invItemID == UUID.Zero)
                return;

            TaskInventoryItem item;

            m_host.TaskInventory.LockItemsForRead(true);
            if (!m_host.TaskInventory.ContainsKey(InventorySelf()))
            {
                m_host.TaskInventory.LockItemsForRead(false);
                return;
            }
            else
            {
                item = m_host.TaskInventory[InventorySelf()];
            }
            m_host.TaskInventory.LockItemsForRead(false);
            if (item.PermsGranter == UUID.Zero)
                return;

            if ((item.PermsMask & ScriptBaseClass.PERMISSION_TRIGGER_ANIMATION) != 0)
            {
                ScenePresence presence = World.GetScenePresence(item.PermsGranter);

                if (presence != null)
                {
                    // Do NOT try to parse UUID, animations cannot be triggered by ID
                    UUID animID = InventoryKey(anim, (int)AssetType.Animation);
                    if (animID == UUID.Zero)
                        presence.Animator.AddAnimation(anim, m_host.UUID);
                    else
                        presence.Animator.AddAnimation(animID, m_host.UUID);
                }
            }
        }

        public void llStopAnimation(string anim)
        {
            m_host.AddScriptLPS(1);

            UUID invItemID=InventorySelf();
            if (invItemID == UUID.Zero)
                return;

            TaskInventoryItem item;

            m_host.TaskInventory.LockItemsForRead(true);
            if (!m_host.TaskInventory.ContainsKey(InventorySelf()))
            {
                m_host.TaskInventory.LockItemsForRead(false);
                return;
            }
            else
            {
                item = m_host.TaskInventory[InventorySelf()];
            }
            m_host.TaskInventory.LockItemsForRead(false);
            

            if (item.PermsGranter == UUID.Zero)
                return;

            if ((item.PermsMask & ScriptBaseClass.PERMISSION_TRIGGER_ANIMATION) != 0)
            {
                UUID animID = new UUID();

                if (!UUID.TryParse(anim, out animID))
                {
                    animID=InventoryKey(anim);
                }

                ScenePresence presence = World.GetScenePresence(item.PermsGranter);

                if (presence != null)
                {
                    if (animID == UUID.Zero)
                        presence.Animator.RemoveAnimation(anim);
                    else
                        presence.Animator.RemoveAnimation(animID);
                }
            }
        }

        public void llPointAt(LSL_Vector pos)
        {
            m_host.AddScriptLPS(1);
        }

        public void llStopPointAt()
        {
            m_host.AddScriptLPS(1);
        }

        public void llTargetOmega(LSL_Vector axis, double spinrate, double gain)
        {
            m_host.AddScriptLPS(1);
            m_host.AngularVelocity = new Vector3((float)(axis.x * spinrate), (float)(axis.y * spinrate), (float)(axis.z * spinrate));
            m_host.ScheduleTerseUpdate();
            m_host.SendTerseUpdateToAllClients();
            m_host.ParentGroup.HasGroupChanged = true;
        }

        public LSL_Integer llGetStartParameter()
        {
            m_host.AddScriptLPS(1);
            return m_ScriptEngine.GetStartParameter(m_itemID);
        }

        public void llGodLikeRezObject(string inventory, LSL_Vector pos)
        {
            m_host.AddScriptLPS(1);
            NotImplemented("llGodLikeRezObject");
        }

        public void llRequestPermissions(string agent, int perm)
        {
            UUID agentID = new UUID();

            if (!UUID.TryParse(agent, out agentID))
                return;

            UUID invItemID = InventorySelf();

            if (invItemID == UUID.Zero)
                return; // Not in a prim? How??

            TaskInventoryItem item;


            m_host.TaskInventory.LockItemsForRead(true);
            if (!m_host.TaskInventory.ContainsKey(invItemID))
            {
                m_host.TaskInventory.LockItemsForRead(false);
                return;
            }
            else
            {
                item = m_host.TaskInventory[invItemID];
            }
            m_host.TaskInventory.LockItemsForRead(false);

            if (agentID == UUID.Zero || perm == 0) // Releasing permissions
            {
                llReleaseControls();

                item.PermsGranter = UUID.Zero;
                item.PermsMask = 0;

                m_ScriptEngine.PostScriptEvent(m_itemID, new EventParams(
                        "run_time_permissions", new Object[] {
                        new LSL_Integer(0) },
                        new DetectParams[0]));

                return;
            }

            if (item.PermsGranter != agentID || (perm & ScriptBaseClass.PERMISSION_TAKE_CONTROLS) == 0)
                llReleaseControls();

            m_host.AddScriptLPS(1);

            if (m_host.ParentGroup.IsAttachment && (UUID)agent == m_host.ParentGroup.RootPart.AttachedAvatar)
            {
                // When attached, certain permissions are implicit if requested from owner
                int implicitPerms = ScriptBaseClass.PERMISSION_TAKE_CONTROLS |
                        ScriptBaseClass.PERMISSION_TRIGGER_ANIMATION |
                        ScriptBaseClass.PERMISSION_CONTROL_CAMERA |
                        ScriptBaseClass.PERMISSION_ATTACH;

                if ((perm & (~implicitPerms)) == 0) // Requested only implicit perms
                {
                    m_host.TaskInventory.LockItemsForWrite(true);
                    m_host.TaskInventory[invItemID].PermsGranter = agentID;
                    m_host.TaskInventory[invItemID].PermsMask = perm;
                    m_host.TaskInventory.LockItemsForWrite(false);

                    m_ScriptEngine.PostScriptEvent(m_itemID, new EventParams(
                            "run_time_permissions", new Object[] {
                            new LSL_Integer(perm) },
                            new DetectParams[0]));

                    return;
                }
            }
            else if (m_host.SitTargetAvatar == agentID) // Sitting avatar
            {
                // When agent is sitting, certain permissions are implicit if requested from sitting agent
                int implicitPerms = ScriptBaseClass.PERMISSION_TRIGGER_ANIMATION |
                    ScriptBaseClass.PERMISSION_CONTROL_CAMERA |
                    ScriptBaseClass.PERMISSION_TRACK_CAMERA |
                    ScriptBaseClass.PERMISSION_TAKE_CONTROLS;

                if ((perm & (~implicitPerms)) == 0) // Requested only implicit perms
                {
                    m_host.TaskInventory.LockItemsForWrite(true);
                    m_host.TaskInventory[invItemID].PermsGranter = agentID;
                    m_host.TaskInventory[invItemID].PermsMask = perm;
                    m_host.TaskInventory.LockItemsForWrite(false);

                    m_ScriptEngine.PostScriptEvent(m_itemID, new EventParams(
                            "run_time_permissions", new Object[] {
                            new LSL_Integer(perm) },
                            new DetectParams[0]));

                    return;
                }
            }

            ScenePresence presence = World.GetScenePresence(agentID);

            if (presence != null)
            {
                string ownerName = resolveName(m_host.ParentGroup.RootPart.OwnerID);
                if (ownerName == String.Empty)
                    ownerName = "(hippos)";

                if (!m_waitingForScriptAnswer)
                {
                    m_host.TaskInventory.LockItemsForWrite(true);
                    m_host.TaskInventory[invItemID].PermsGranter = agentID;
                    m_host.TaskInventory[invItemID].PermsMask = 0;
                    m_host.TaskInventory.LockItemsForWrite(false);

                    presence.ControllingClient.OnScriptAnswer += handleScriptAnswer;
                    m_waitingForScriptAnswer=true;
                }

                presence.ControllingClient.SendScriptQuestion(
                    m_host.UUID, m_host.ParentGroup.RootPart.Name, ownerName, invItemID, perm);

                return;
            }

            // Requested agent is not in range, refuse perms
            m_ScriptEngine.PostScriptEvent(m_itemID, new EventParams(
                    "run_time_permissions", new Object[] {
                    new LSL_Integer(0) },
                    new DetectParams[0]));
        }

        void handleScriptAnswer(IClientAPI client, UUID taskID, UUID itemID, int answer)
        {
            if (taskID != m_host.UUID)
                return;

            UUID invItemID = InventorySelf();

            if (invItemID == UUID.Zero)
                return;

            client.OnScriptAnswer-=handleScriptAnswer;
            m_waitingForScriptAnswer=false;

            if ((answer & ScriptBaseClass.PERMISSION_TAKE_CONTROLS) == 0)
                llReleaseControls();

            
            m_host.TaskInventory.LockItemsForWrite(true);
            m_host.TaskInventory[invItemID].PermsMask = answer;
            m_host.TaskInventory.LockItemsForWrite(false);
            

            m_ScriptEngine.PostScriptEvent(m_itemID, new EventParams(
                    "run_time_permissions", new Object[] {
                    new LSL_Integer(answer) },
                    new DetectParams[0]));
        }

        public LSL_String llGetPermissionsKey()
        {
            m_host.AddScriptLPS(1);

            m_host.TaskInventory.LockItemsForRead(true);
            
            foreach (TaskInventoryItem item in m_host.TaskInventory.Values)
            {
                if (item.Type == 10 && item.ItemID == m_itemID)
                {
                    m_host.TaskInventory.LockItemsForRead(false);
                    return item.PermsGranter.ToString();
                }
            }
            m_host.TaskInventory.LockItemsForRead(false);

            return UUID.Zero.ToString();
        }

        public LSL_Integer llGetPermissions()
        {
            m_host.AddScriptLPS(1);

            m_host.TaskInventory.LockItemsForRead(true);

            foreach (TaskInventoryItem item in m_host.TaskInventory.Values)
            {
                if (item.Type == 10 && item.ItemID == m_itemID)
                {
                    int perms = item.PermsMask;
                    if (m_automaticLinkPermission)
                        perms |= ScriptBaseClass.PERMISSION_CHANGE_LINKS;
                    m_host.TaskInventory.LockItemsForRead(false);
                    return perms;
                }
            }
            m_host.TaskInventory.LockItemsForRead(false);

            return 0;
        }

        public LSL_Integer llGetLinkNumber()
        {
            m_host.AddScriptLPS(1);

            if (m_host.ParentGroup.Children.Count > 1)
            {
                return m_host.LinkNum;
            }
            else
            {
                return 0;
            }
        }

        public void llSetLinkColor(int linknumber, LSL_Vector color, int face)
        {
            List<SceneObjectPart> parts = GetLinkParts(linknumber);
            if (parts.Count > 0)
            {
                try
                {
                    parts[0].ParentGroup.areUpdatesSuspended = true;
                    foreach (SceneObjectPart part in parts)
                        part.SetFaceColor(new Vector3((float)color.x, (float)color.y, (float)color.z), face);
                }
                finally
                {
                    parts[0].ParentGroup.areUpdatesSuspended = false;
                }
            }
        }

        public void llCreateLink(string target, int parent)
        {
            m_host.AddScriptLPS(1);
            UUID invItemID = InventorySelf();

            TaskInventoryItem item;
            m_host.TaskInventory.LockItemsForRead(true);
            item = m_host.TaskInventory[invItemID];
            m_host.TaskInventory.LockItemsForRead(false);
             
            if ((item.PermsMask & ScriptBaseClass.PERMISSION_CHANGE_LINKS) == 0
                && !m_automaticLinkPermission)
            {
                ShoutError("Script trying to link but PERMISSION_CHANGE_LINKS permission not set!");
                return;
            }

            IClientAPI client = null;
            ScenePresence sp = World.GetScenePresence(item.PermsGranter);
            if (sp != null)
                client = sp.ControllingClient;

            SceneObjectPart targetPart = World.GetSceneObjectPart((UUID)target);

            if (targetPart.ParentGroup.RootPart.AttachmentPoint != 0)
                return; // Fail silently if attached
            SceneObjectGroup parentPrim = null, childPrim = null;

            if (targetPart != null)
            {
                if (parent != 0) {
                    parentPrim = m_host.ParentGroup;
                    childPrim = targetPart.ParentGroup;
                }
                else
                {
                    parentPrim = targetPart.ParentGroup;
                    childPrim = m_host.ParentGroup;
                }
//                byte uf = childPrim.RootPart.UpdateFlag;
                childPrim.RootPart.UpdateFlag = 0;
                parentPrim.LinkToGroup(childPrim);
//                if (uf != (Byte)0)
//                    parent.RootPart.UpdateFlag = uf;
            }

            parentPrim.TriggerScriptChangedEvent(Changed.LINK);
            parentPrim.RootPart.CreateSelected = true;
            parentPrim.HasGroupChanged = true;
            parentPrim.ScheduleGroupForFullUpdate();

            if (client != null)
                parentPrim.GetProperties(client);

            ScriptSleep(1000);
        }

        public void llBreakLink(int linknum)
        {
            m_host.AddScriptLPS(1);
            UUID invItemID = InventorySelf();

            m_host.TaskInventory.LockItemsForRead(true);
                if ((m_host.TaskInventory[invItemID].PermsMask & ScriptBaseClass.PERMISSION_CHANGE_LINKS) == 0
                    && !m_automaticLinkPermission)
                {
                    ShoutError("Script trying to link but PERMISSION_CHANGE_LINKS permission not set!");
                    m_host.TaskInventory.LockItemsForRead(false);
                    return;
                }
            m_host.TaskInventory.LockItemsForRead(false);
            
            if (linknum < ScriptBaseClass.LINK_THIS)
                return;

            SceneObjectGroup parentPrim = m_host.ParentGroup;

            if (parentPrim.RootPart.AttachmentPoint != 0)
                return; // Fail silently if attached
            SceneObjectPart childPrim = null;

            switch (linknum)
            {
                case ScriptBaseClass.LINK_ROOT:
                    break;
                case ScriptBaseClass.LINK_SET:
                case ScriptBaseClass.LINK_ALL_OTHERS:
                case ScriptBaseClass.LINK_ALL_CHILDREN:
                case ScriptBaseClass.LINK_THIS:
                    foreach (SceneObjectPart part in parentPrim.Children.Values)
                    {
                        if (part.UUID != m_host.UUID)
                        {
                            childPrim = part;
                            break;
                        }
                    }
                    break;
                default:
                    childPrim = parentPrim.GetLinkNumPart(linknum);
                    if (childPrim.UUID == m_host.UUID)
                        childPrim = null;
                    break;
            }

            if (linknum == ScriptBaseClass.LINK_ROOT)
            {
                // Restructuring Multiple Prims.
                List<SceneObjectPart> parts = new List<SceneObjectPart>(parentPrim.Children.Values);
                parts.Remove(parentPrim.RootPart);
                if (parts.Count > 0)
                {
                    try
                    {
                        parts[0].ParentGroup.areUpdatesSuspended = true;
                        foreach (SceneObjectPart part in parts)
                        {
                            parentPrim.DelinkFromGroup(part.LocalId, true);
                        }
                    }
                    finally
                    {
                        parts[0].ParentGroup.areUpdatesSuspended = false;
                    }
                }

                parentPrim.HasGroupChanged = true;
                parentPrim.ScheduleGroupForFullUpdate();
                parentPrim.TriggerScriptChangedEvent(Changed.LINK);

                if (parts.Count > 0)
                {
                    SceneObjectPart newRoot = parts[0];
                    parts.Remove(newRoot);

                    try
                    {
                        parts[0].ParentGroup.areUpdatesSuspended = true;
                        foreach (SceneObjectPart part in parts)
                        {
                            part.UpdateFlag = 0;
                            newRoot.ParentGroup.LinkToGroup(part.ParentGroup);
                        }
                    }
                    finally
                    {
                        parts[0].ParentGroup.areUpdatesSuspended = false;
                    }                    
                    
                    
                    newRoot.ParentGroup.HasGroupChanged = true;
                    newRoot.ParentGroup.ScheduleGroupForFullUpdate();
                }
            }
            else
            {
                if (childPrim == null)
                    return;

                parentPrim.DelinkFromGroup(childPrim.LocalId, true);
                parentPrim.HasGroupChanged = true;
                parentPrim.ScheduleGroupForFullUpdate();
                parentPrim.TriggerScriptChangedEvent(Changed.LINK);
            }
        }

        public void llBreakAllLinks()
        {
            m_host.AddScriptLPS(1);
            SceneObjectGroup parentPrim = m_host.ParentGroup;
            if (parentPrim.RootPart.AttachmentPoint != 0)
                return; // Fail silently if attached

            List<SceneObjectPart> parts = new List<SceneObjectPart>(parentPrim.Children.Values);
            parts.Remove(parentPrim.RootPart);
            if (parts.Count > 0)
            {
                try
                {
                    parts[0].ParentGroup.areUpdatesSuspended = true;
                    foreach (SceneObjectPart part in parts)
                    {
                        parentPrim.DelinkFromGroup(part.LocalId, true);
                        parentPrim.TriggerScriptChangedEvent(Changed.LINK);
                    }
                }
                finally
                {
                    parts[0].ParentGroup.areUpdatesSuspended = false;
                }
            }
            parentPrim.HasGroupChanged = true;
            parentPrim.ScheduleGroupForFullUpdate();
        }

        public LSL_String llGetLinkKey(int linknum)
        {
            m_host.AddScriptLPS(1);
            SceneObjectPart part = m_host.ParentGroup.GetLinkNumPart(linknum);
            if (part != null)
            {
                return part.UUID.ToString();
            }
            else
            {
                return UUID.Zero.ToString();
            }
        }

        /// <summary>
        /// The rules governing the returned name are not simple. The only
        /// time a blank name is returned is if the target prim has a blank
        /// name. If no prim with the given link number can be found then
        /// usually NULL_KEY is returned but there are exceptions.
        ///
        /// In a single unlinked prim, A call with 0 returns the name, all
        /// other values for link number return NULL_KEY
        ///
        /// In link sets it is more complicated.
        ///
        /// If the script is in the root prim:-
        ///     A zero link number returns NULL_KEY.
        ///     Positive link numbers return the name of the prim, or NULL_KEY
        ///     if a prim does not exist at that position.
        ///     Negative link numbers return the name of the first child prim.
        ///
        /// If the script is in a child prim:-
        ///     Link numbers 0 or 1 return the name of the root prim.
        ///     Positive link numbers return the name of the prim or NULL_KEY
        ///     if a prim does not exist at that position.
        ///     Negative numbers return the name of the root prim.
        ///
        /// References
        /// http://lslwiki.net/lslwiki/wakka.php?wakka=llGetLinkName
        /// Mentions NULL_KEY being returned
        /// http://wiki.secondlife.com/wiki/LlGetLinkName
        /// Mentions using the LINK_* constants, some of which are negative
        /// </summary>
        public LSL_String llGetLinkName(int linknum)
        {
            m_host.AddScriptLPS(1);

            // simplest case, this prims link number
            if (m_host.LinkNum == linknum)
                return m_host.Name;

            // Single prim
            if (m_host.LinkNum == 0)
            {
                if (linknum == 0)
                    return m_host.Name;
                else
                    return UUID.Zero.ToString();
            }
            // Link set
            SceneObjectPart part = null;
            if (m_host.LinkNum == 1) // this is the Root prim
            {
                if (linknum < 0)
                    part = m_host.ParentGroup.GetLinkNumPart(2);
                else
                    part = m_host.ParentGroup.GetLinkNumPart(linknum);
            }
            else // this is a child prim
            {
                if (linknum < 2)
                    part = m_host.ParentGroup.GetLinkNumPart(1);
                else
                    part = m_host.ParentGroup.GetLinkNumPart(linknum);
            }
            if (part != null)
                return part.Name;
            else
                return UUID.Zero.ToString();
        }

        public LSL_Integer llGetInventoryNumber(int type)
        {
            m_host.AddScriptLPS(1);
            int count = 0;

            m_host.TaskInventory.LockItemsForRead(true);
            foreach (KeyValuePair<UUID, TaskInventoryItem> inv in m_host.TaskInventory)
            {
                if (inv.Value.Type == type || type == -1)
                {
                    count = count + 1;
                }
            }
            
            m_host.TaskInventory.LockItemsForRead(false);
            return count;
        }

        public LSL_String llGetInventoryName(int type, int number)
        {
            m_host.AddScriptLPS(1);
            ArrayList keys = new ArrayList();

            m_host.TaskInventory.LockItemsForRead(true);
            foreach (KeyValuePair<UUID, TaskInventoryItem> inv in m_host.TaskInventory)
            {
                if (inv.Value.Type == type || type == -1)
                {
                    keys.Add(inv.Value.Name);
                }
            }
            m_host.TaskInventory.LockItemsForRead(false);

            if (keys.Count == 0)
            {
                return String.Empty;
            }
            keys.Sort();
            if (keys.Count > number)
            {
                return (string)keys[number];
            }
            return String.Empty;
        }

        public LSL_Float llGetEnergy()
        {
            m_host.AddScriptLPS(1);
            // TODO: figure out real energy value
            return 1.0f;
        }

        public void llGiveInventory(string destination, string inventory)
        {
            m_host.AddScriptLPS(1);
            bool found = false;
            UUID destId = UUID.Zero;
            UUID objId = UUID.Zero;
            int assetType = 0;
            string objName = String.Empty;

            if (!UUID.TryParse(destination, out destId))
            {
                llSay(0, "Could not parse key " + destination);
                return;
            }

            // move the first object found with this inventory name
            m_host.TaskInventory.LockItemsForRead(true);
            foreach (KeyValuePair<UUID, TaskInventoryItem> inv in m_host.TaskInventory)
            {
                if (inv.Value.Name == inventory)
                {
                    found = true;
                    objId = inv.Key;
                    assetType = inv.Value.Type;
                    objName = inv.Value.Name;
                    break;
                }
            }
            m_host.TaskInventory.LockItemsForRead(false);

            if (!found)
            {
                llSay(0, String.Format("Could not find object '{0}'", inventory));
                throw new Exception(String.Format("The inventory object '{0}' could not be found", inventory));
            }

            // check if destination is an object
            if (World.GetSceneObjectPart(destId) != null)
            {
                // destination is an object
                World.MoveTaskInventoryItem(destId, m_host, objId);
            }
            else
            {
                ScenePresence presence = World.GetScenePresence(destId);

                if (presence == null)
                {
                    UserAccount account =
                            World.UserAccountService.GetUserAccount(
                            World.RegionInfo.ScopeID,
                            destId);

                    if (account == null)
                    {
                        llSay(0, "Can't find destination "+destId.ToString());
                        return;
                    }
                }

                // destination is an avatar
                InventoryItemBase agentItem =
                        World.MoveTaskInventoryItem(destId, UUID.Zero, m_host, objId);

                if (agentItem == null)
                    return;

                byte[] bucket = new byte[17];
                bucket[0] = (byte)assetType;
                byte[] objBytes = agentItem.ID.GetBytes();
                Array.Copy(objBytes, 0, bucket, 1, 16);

                Console.WriteLine("Giving inventory");
                GridInstantMessage msg = new GridInstantMessage(World,
                        m_host.UUID, m_host.Name+", an object owned by "+
                        resolveName(m_host.OwnerID)+",", destId,
                        (byte)InstantMessageDialog.InventoryOffered,
                        false, objName+"\n"+m_host.Name+" is located at "+
                        World.RegionInfo.RegionName+" "+
                        m_host.AbsolutePosition.ToString(),
                        agentItem.ID, true, m_host.AbsolutePosition,
                        bucket);

                if (m_TransferModule != null)
                    m_TransferModule.SendInstantMessage(msg, delegate(bool success) {});
                
                //This delay should only occur when giving inventory to avatars.
                ScriptSleep(3000);
            }
        }

        [DebuggerNonUserCode]
        public void llRemoveInventory(string name)
        {
            m_host.AddScriptLPS(1);

            m_host.TaskInventory.LockItemsForRead(true);
            foreach (TaskInventoryItem item in m_host.TaskInventory.Values)
            {
                if (item.Name == name)
                {
                    if (item.ItemID == m_itemID)
                        throw new ScriptDeleteException();
                    else
                        m_host.Inventory.RemoveInventoryItem(item.ItemID);

                    m_host.TaskInventory.LockItemsForRead(false);
                    return;
                }
            }
            m_host.TaskInventory.LockItemsForRead(false);
        }

        public void llSetText(string text, LSL_Vector color, double alpha)
        {
            m_host.AddScriptLPS(1);
            Vector3 av3 = new Vector3(Util.Clip((float)color.x, 0.0f, 1.0f),
                                      Util.Clip((float)color.y, 0.0f, 1.0f),
                                      Util.Clip((float)color.z, 0.0f, 1.0f));
            m_host.SetText(text, av3, Util.Clip((float)alpha, 0.0f, 1.0f));
            m_host.ParentGroup.HasGroupChanged = true;
            m_host.ParentGroup.ScheduleGroupForFullUpdate();
        }

        public LSL_Float llWater(LSL_Vector offset)
        {
            m_host.AddScriptLPS(1);
            return World.RegionInfo.RegionSettings.WaterHeight;
        }

        public void llPassTouches(int pass)
        {
            m_host.AddScriptLPS(1);
            if (pass != 0)
                m_host.PassTouches = true;
            else
                m_host.PassTouches = false;
        }

        public LSL_String llRequestAgentData(string id, int data)
        {
            m_host.AddScriptLPS(1);

            UUID uuid = (UUID)id;
            PresenceInfo pinfo = null;
            UserAccount account;

            UserInfoCacheEntry ce;
            if (!m_userInfoCache.TryGetValue(uuid, out ce))
            {
                account = World.UserAccountService.GetUserAccount(World.RegionInfo.ScopeID, uuid);
                if (account == null)
                {
                    m_userInfoCache[uuid] = null; // Cache negative
                    return UUID.Zero.ToString();
                }


                PresenceInfo[] pinfos = World.PresenceService.GetAgents(new string[] { uuid.ToString() });
                if (pinfos != null && pinfos.Length > 0)
                    pinfo = pinfos[0];

                ce = new UserInfoCacheEntry();
                ce.time = Util.EnvironmentTickCount();
                ce.account = account;
                ce.pinfo = pinfo;
<<<<<<< HEAD
                m_userInfoCache[uuid] = ce;
=======
>>>>>>> cc05fc43
            }
            else
            {
                if (ce == null)
                    return UUID.Zero.ToString();

                account = ce.account;
                pinfo = ce.pinfo;
            }

            if (Util.EnvironmentTickCount() < ce.time || (Util.EnvironmentTickCount() - ce.time) >= 20000)
            {
                PresenceInfo[] pinfos = World.PresenceService.GetAgents(new string[] { uuid.ToString() });
                if (pinfos != null && pinfos.Length > 0)
                    pinfo = pinfos[0];
                else
                    pinfo = null;

                ce.time = Util.EnvironmentTickCount();
                ce.pinfo = pinfo;
            }

            string reply = String.Empty;

            switch (data)
            {
            case 1: // DATA_ONLINE (0|1)
                if (pinfo != null && pinfo.RegionID != UUID.Zero)
                    reply = "1";
                else 
                    reply = "0";
                break;
            case 2: // DATA_NAME (First Last)
                reply = account.FirstName + " " + account.LastName;
                break;
            case 3: // DATA_BORN (YYYY-MM-DD)
                DateTime born = new DateTime(1970, 1, 1, 0, 0, 0, 0);
                born = born.AddSeconds(account.Created);
                reply = born.ToString("yyyy-MM-dd");
                break;
            case 4: // DATA_RATING (0,0,0,0,0,0)
                reply = "0,0,0,0,0,0";
                break;
            case 8: // DATA_PAYINFO (0|1|2|3)
                reply = "0";
                break;
            default:
                return UUID.Zero.ToString(); // Raise no event
            }

            UUID rq = UUID.Random();

            UUID tid = AsyncCommands.
                DataserverPlugin.RegisterRequest(m_localID,
                                             m_itemID, rq.ToString());

            AsyncCommands.
            DataserverPlugin.DataserverReply(rq.ToString(), reply);

            ScriptSleep(100);
            return tid.ToString();
        }

        public LSL_String llRequestInventoryData(string name)
        {
            m_host.AddScriptLPS(1);

            //Clone is thread safe
            TaskInventoryDictionary itemDictionary = (TaskInventoryDictionary)m_host.TaskInventory.Clone();

            foreach (TaskInventoryItem item in itemDictionary.Values)
            {
                if (item.Type == 3 && item.Name == name)
                {
                    UUID tid = AsyncCommands.
                        DataserverPlugin.RegisterRequest(m_localID,
                                                     m_itemID, item.AssetID.ToString());

                    Vector3 region = new Vector3(
                        World.RegionInfo.RegionLocX * Constants.RegionSize,
                        World.RegionInfo.RegionLocY * Constants.RegionSize,
                        0);

                    World.AssetService.Get(item.AssetID.ToString(), this,
                        delegate(string i, object sender, AssetBase a)
                        {
                            AssetLandmark lm = new AssetLandmark(a);

                            float rx = (uint)(lm.RegionHandle >> 32);
                            float ry = (uint)lm.RegionHandle;
                            region = lm.Position + new Vector3(rx, ry, 0) - region;

                            string reply = region.ToString();
                            AsyncCommands.
                                DataserverPlugin.DataserverReply(i.ToString(),
                                                             reply);
                        });

                    ScriptSleep(1000);
                    return tid.ToString();
                }
            }
            ScriptSleep(1000);
            return String.Empty;
        }

        public void llSetDamage(double damage)
        {
            m_host.AddScriptLPS(1);
            m_host.ParentGroup.Damage = (float)damage;
        }

        public void llTeleportAgentHome(string agent)
        {
            m_host.AddScriptLPS(1);
            UUID agentId = new UUID();
            if (UUID.TryParse(agent, out agentId))
            {
                ScenePresence presence = World.GetScenePresence(agentId);
                if (presence != null)
                {
                    // agent must not be a god
                    if (presence.GodLevel >= 200) return;

                    // agent must be over the owners land
                    if (m_host.OwnerID == World.LandChannel.GetLandObject(
                            presence.AbsolutePosition.X, presence.AbsolutePosition.Y).LandData.OwnerID)
                    {
                        presence.ControllingClient.SendTeleportLocationStart();
                        World.TeleportClientHome(agentId, presence.ControllingClient);
                    }
                }
            }
            ScriptSleep(5000);
        }

        public void llTextBox(string agent, string message, int chatChannel)
        {
            IDialogModule dm = World.RequestModuleInterface<IDialogModule>();

            if (dm == null)
                return;

            m_host.AddScriptLPS(1);
            UUID av = new UUID();
            if (!UUID.TryParse(agent,out av))
            {
                LSLError("First parameter to llDialog needs to be a key");
                return;
            }

            if (message == string.Empty)
            {
                ShoutError("Trying to use llTextBox with empty message.");
            }
            else if (message.Length > 512)
            {
                ShoutError("Trying to use llTextBox with message over 512 characters.");
            }
            else
            {
                dm.SendTextBoxToUser(av, message, chatChannel, m_host.Name, m_host.UUID, m_host.OwnerID);
                ScriptSleep(1000);
            }
        }

        public void llModifyLand(int action, int brush)
        {
            m_host.AddScriptLPS(1);
            ITerrainModule tm = m_ScriptEngine.World.RequestModuleInterface<ITerrainModule>();
            if (tm != null)
            {
                tm.ModifyTerrain(m_host.OwnerID, m_host.AbsolutePosition, (byte) brush, (byte) action, m_host.OwnerID);
            }
        }

        public void llCollisionSound(string impact_sound, double impact_volume)
        {

            m_host.AddScriptLPS(1);
            // TODO: Parameter check logic required.
            UUID soundId = UUID.Zero;
            if (!UUID.TryParse(impact_sound, out soundId))
            {
                m_host.TaskInventory.LockItemsForRead(true);
                foreach (TaskInventoryItem item in m_host.TaskInventory.Values)
                {
                    if (item.Type == (int)AssetType.Sound && item.Name == impact_sound)
                    {
                        soundId = item.AssetID;
                        break;
                    }
                }
                m_host.TaskInventory.LockItemsForRead(false);
            }
            m_host.CollisionSound = soundId;
            m_host.CollisionSoundVolume = (float)impact_volume;
        }

        public void llCollisionSprite(string impact_sprite)
        {
            m_host.AddScriptLPS(1);
            NotImplemented("llCollisionSprite");
        }

        public LSL_String llGetAnimation(string id)
        {
            // This should only return a value if the avatar is in the same region
            m_host.AddScriptLPS(1);
            UUID avatar = (UUID)id;
            ScenePresence presence = World.GetScenePresence(avatar);
            if (presence == null)
                return "";

            if (m_host.RegionHandle == presence.RegionHandle)
            {
                Dictionary<UUID, string> animationstateNames = AnimationSet.Animations.AnimStateNames;

                if (presence != null)
                {
                    AnimationSet currentAnims = presence.Animator.Animations;
                    string currentAnimationState = String.Empty;
                    if (animationstateNames.TryGetValue(currentAnims.DefaultAnimation.AnimID, out currentAnimationState))
                        return currentAnimationState;
                }
            }
            
            return String.Empty;
        }

        public void llMessageLinked(int linknumber, int num, string msg, string id)
        {
            m_host.AddScriptLPS(1);

            List<SceneObjectPart> parts = GetLinkParts(linknumber);

            UUID partItemID;
            foreach (SceneObjectPart part in parts)
            {
                //Clone is thread safe
                TaskInventoryDictionary itemsDictionary = (TaskInventoryDictionary)part.TaskInventory.Clone();

                foreach (TaskInventoryItem item in itemsDictionary.Values)
                {
                    if (item.Type == ScriptBaseClass.INVENTORY_SCRIPT)
                    {
                        partItemID = item.ItemID;
                        int linkNumber = m_host.LinkNum;
                        if (m_host.ParentGroup.Children.Count == 1)
                            linkNumber = 0;

                        object[] resobj = new object[]
                                  {
                                      new LSL_Integer(linkNumber), new LSL_Integer(num), new LSL_String(msg), new LSL_String(id)
                                  };

                        m_ScriptEngine.PostScriptEvent(partItemID,
                                new EventParams("link_message",
                                resobj, new DetectParams[0]));
                    }
                }
            }
        }

        public void llPushObject(string target, LSL_Vector impulse, LSL_Vector ang_impulse, int local)
        {
            m_host.AddScriptLPS(1);
            bool pushrestricted = World.RegionInfo.RegionSettings.RestrictPushing;
            bool pushAllowed = false;

            bool pusheeIsAvatar = false;
            UUID targetID = UUID.Zero;

            if (!UUID.TryParse(target,out targetID))
                return;

            ScenePresence pusheeav = null;
            Vector3 PusheePos = Vector3.Zero;
            SceneObjectPart pusheeob = null;

            ScenePresence avatar = World.GetScenePresence(targetID);
            if (avatar != null)
            {
                pusheeIsAvatar = true;

                // Pushee doesn't have a physics actor
                if (avatar.PhysicsActor == null)
                    return;

                // Pushee is in GodMode this pushing object isn't owned by them
                if (avatar.GodLevel > 0 && m_host.OwnerID != targetID)
                    return;

                pusheeav = avatar;

                // Find pushee position
                // Pushee Linked?
                if (pusheeav.ParentID != 0)
                {
                    SceneObjectPart parentobj = World.GetSceneObjectPart(pusheeav.ParentID);
                    if (parentobj != null)
                    {
                        PusheePos = parentobj.AbsolutePosition;
                    }
                    else
                    {
                        PusheePos = pusheeav.AbsolutePosition;
                    }
                }
                else
                {
                    PusheePos = pusheeav.AbsolutePosition;
                }
            }

            if (!pusheeIsAvatar)
            {
                // not an avatar so push is not affected by parcel flags
                pusheeob = World.GetSceneObjectPart((UUID)target);

                // We can't find object
                if (pusheeob == null)
                    return;

                // Object not pushable.  Not an attachment and has no physics component
                if (!pusheeob.IsAttachment && pusheeob.PhysActor == null)
                    return;

                PusheePos = pusheeob.AbsolutePosition;
                pushAllowed = true;
            }
            else
            {
                if (pushrestricted)
                {
                    ILandObject targetlandObj = World.LandChannel.GetLandObject(PusheePos.X, PusheePos.Y);

                    // We didn't find the parcel but region is push restricted so assume it is NOT ok
                    if (targetlandObj == null)
                        return;

                    // Need provisions for Group Owned here
                    if (m_host.OwnerID == targetlandObj.LandData.OwnerID || 
                        targetlandObj.LandData.IsGroupOwned || m_host.OwnerID == targetID)
                    {
                        pushAllowed = true;
                    }
                }
                else
                {
                    ILandObject targetlandObj = World.LandChannel.GetLandObject(PusheePos.X, PusheePos.Y);
                    if (targetlandObj == null)
                    {
                        // We didn't find the parcel but region isn't push restricted so assume it's ok
                        pushAllowed = true;
                    }
                    else
                    {
                        // Parcel push restriction
                        if ((targetlandObj.LandData.Flags & (uint)ParcelFlags.RestrictPushObject) == (uint)ParcelFlags.RestrictPushObject)
                        {
                            // Need provisions for Group Owned here
                            if (m_host.OwnerID == targetlandObj.LandData.OwnerID || 
                                targetlandObj.LandData.IsGroupOwned || 
                                m_host.OwnerID == targetID)
                            {
                                pushAllowed = true;
                            }

                            //ParcelFlags.RestrictPushObject
                            //pushAllowed = true;
                        }
                        else
                        {
                            // Parcel isn't push restricted
                            pushAllowed = true;
                        }
                    }
                }
            }
            if (pushAllowed)
            {
                float distance = (PusheePos - m_host.AbsolutePosition).Length();
                float distance_term = distance * distance * distance; // Script Energy
                float pusher_mass = m_host.GetMass();

                float PUSH_ATTENUATION_DISTANCE = 17f;
                float PUSH_ATTENUATION_SCALE = 5f;
                float distance_attenuation = 1f;
                if (distance > PUSH_ATTENUATION_DISTANCE)
                {
                    float normalized_units = 1f + (distance - PUSH_ATTENUATION_DISTANCE) / PUSH_ATTENUATION_SCALE;
                    distance_attenuation = 1f / normalized_units;
                }

                Vector3 applied_linear_impulse = new Vector3((float)impulse.x, (float)impulse.y, (float)impulse.z);
                {
                    float impulse_length = applied_linear_impulse.Length();

                    float desired_energy = impulse_length * pusher_mass;
                    if (desired_energy > 0f)
                        desired_energy += distance_term;

                    float scaling_factor = 1f;
                    scaling_factor *= distance_attenuation;
                    applied_linear_impulse *= scaling_factor;

                }
                if (pusheeIsAvatar)
                {
                    if (pusheeav != null)
                    {
                        if (pusheeav.PhysicsActor != null)
                        {
                            if (local != 0)
                            {
                                applied_linear_impulse *= m_host.GetWorldRotation();
                            }
                            pusheeav.PhysicsActor.AddForce(applied_linear_impulse, true);
                        }
                    }
                }
                else
                {
                    if (pusheeob != null)
                    {
                        if (pusheeob.PhysActor != null)
                        {
                            pusheeob.ApplyImpulse(applied_linear_impulse, local != 0);
                        }
                    }
                }
            }
        }

        public void llPassCollisions(int pass)
        {
            m_host.AddScriptLPS(1);
            if (pass == 0)
            {
                m_host.ParentGroup.PassCollision = false;
            }
            else
            {
                m_host.ParentGroup.PassCollision = true;
            }
        }

        public LSL_String llGetScriptName()
        {
            string result = String.Empty;

            m_host.AddScriptLPS(1);

            m_host.TaskInventory.LockItemsForRead(true);
            foreach (TaskInventoryItem item in m_host.TaskInventory.Values)
            {
                if (item.Type == 10 && item.ItemID == m_itemID)
                {
                    result =  item.Name!=null?item.Name:String.Empty;
                    break;
                }
            }
            m_host.TaskInventory.LockItemsForRead(false);

            return result;
        }

        public LSL_Integer llGetNumberOfSides()
        {
            m_host.AddScriptLPS(1);

            return GetNumberOfSides(m_host);
        }

        protected int GetNumberOfSides(SceneObjectPart part)
        {
            int sides = part.GetNumberOfSides();

            if (part.GetPrimType() == PrimType.SPHERE && part.Shape.ProfileHollow > 0)
            {
                // Make up for a bug where LSL shows 4 sides rather than 2
                sides += 2;
            }

            return sides;
        }
        

        /* The new / changed functions were tested with the following LSL script:

        default
        {
            state_entry()
            {
                rotation rot = llEuler2Rot(<0,70,0> * DEG_TO_RAD);

                llOwnerSay("to get here, we rotate over: "+ (string) llRot2Axis(rot));
                llOwnerSay("and we rotate for: "+ (llRot2Angle(rot) * RAD_TO_DEG));

                // convert back and forth between quaternion <-> vector and angle

                rotation newrot = llAxisAngle2Rot(llRot2Axis(rot),llRot2Angle(rot));

                llOwnerSay("Old rotation was: "+(string) rot);
                llOwnerSay("re-converted rotation is: "+(string) newrot);

                llSetRot(rot);  // to check the parameters in the prim
            }
        }
        */

        // Xantor 29/apr/2008
        // Returns rotation described by rotating angle radians about axis.
        // q = cos(a/2) + i (x * sin(a/2)) + j (y * sin(a/2)) + k (z * sin(a/2))
        public LSL_Rotation llAxisAngle2Rot(LSL_Vector axis, double angle)
        {
            m_host.AddScriptLPS(1);

            double x, y, z, s, t;

            s = Math.Cos(angle * 0.5);
            t = Math.Sin(angle * 0.5); // temp value to avoid 2 more sin() calcs
            x = axis.x * t;
            y = axis.y * t;
            z = axis.z * t;

            return new LSL_Rotation(x,y,z,s);
        }


        // Xantor 29/apr/2008
        // converts a Quaternion to X,Y,Z axis rotations
        public LSL_Vector llRot2Axis(LSL_Rotation rot)
        {
            m_host.AddScriptLPS(1);
            double x,y,z;

            if (rot.s > 1) // normalization needed
            {
                double length = Math.Sqrt(rot.x * rot.x + rot.y * rot.y +
                        rot.z * rot.z + rot.s * rot.s);

                rot.x /= length;
                rot.y /= length;
                rot.z /= length;
                rot.s /= length;

            }

            // double angle = 2 * Math.Acos(rot.s);
            double s = Math.Sqrt(1 - rot.s * rot.s);
            if (s < 0.001)
            {
                x = 1;
                y = z = 0;
            }
            else
            {
                x = rot.x / s; // normalise axis
                y = rot.y / s;
                z = rot.z / s;
            }

            return new LSL_Vector(x,y,z);
        }


        // Returns the angle of a quaternion (see llRot2Axis for the axis)
        public LSL_Float llRot2Angle(LSL_Rotation rot)
        {
            m_host.AddScriptLPS(1);

            if (rot.s > 1) // normalization needed
            {
                double length = Math.Sqrt(rot.x * rot.x + rot.y * rot.y +
                        rot.z * rot.z + rot.s * rot.s);

                rot.x /= length;
                rot.y /= length;
                rot.z /= length;
                rot.s /= length;
            }

            double angle = 2 * Math.Acos(rot.s);

            return angle;
        }

        public LSL_Float llAcos(double val)
        {
            m_host.AddScriptLPS(1);
            return (double)Math.Acos(val);
        }

        public LSL_Float llAsin(double val)
        {
            m_host.AddScriptLPS(1);
            return (double)Math.Asin(val);
        }

        // Xantor 30/apr/2008
        public LSL_Float llAngleBetween(LSL_Rotation a, LSL_Rotation b)
        {
            m_host.AddScriptLPS(1);

            double angle = Math.Acos(a.x * b.x + a.y * b.y + a.z * b.z + a.s * b.s) * 2;
            if (angle < 0) angle = -angle;
            if (angle > Math.PI) return (Math.PI * 2 - angle);
            return angle;
        }

        public LSL_String llGetInventoryKey(string name)
        {
            m_host.AddScriptLPS(1);

            m_host.TaskInventory.LockItemsForRead(true);
            foreach (KeyValuePair<UUID, TaskInventoryItem> inv in m_host.TaskInventory)
            {
                if (inv.Value.Name == name)
                {
                    if ((inv.Value.CurrentPermissions & (uint)(PermissionMask.Copy | PermissionMask.Transfer | PermissionMask.Modify)) == (uint)(PermissionMask.Copy | PermissionMask.Transfer | PermissionMask.Modify))
                    {
                        m_host.TaskInventory.LockItemsForRead(false);
                        return inv.Value.AssetID.ToString();
                    }
                    else
                    {
                        m_host.TaskInventory.LockItemsForRead(false);
                        return UUID.Zero.ToString();
                    }
                }
            }
            m_host.TaskInventory.LockItemsForRead(false);

            return UUID.Zero.ToString();
        }

        public void llAllowInventoryDrop(int add)
        {
            m_host.AddScriptLPS(1);

            if (add != 0)
                m_host.ParentGroup.RootPart.AllowedDrop = true;
            else
                m_host.ParentGroup.RootPart.AllowedDrop = false;

            // Update the object flags
            m_host.ParentGroup.RootPart.aggregateScriptEvents();
        }

        public LSL_Vector llGetSunDirection()
        {
            m_host.AddScriptLPS(1);

            LSL_Vector SunDoubleVector3;
            Vector3 SunFloatVector3;

            // sunPosition estate setting is set in OpenSim.Region.CoreModules.SunModule
            // have to convert from Vector3 (float) to LSL_Vector (double)
            SunFloatVector3 = World.RegionInfo.RegionSettings.SunVector;
            SunDoubleVector3.x = (double)SunFloatVector3.X;
            SunDoubleVector3.y = (double)SunFloatVector3.Y;
            SunDoubleVector3.z = (double)SunFloatVector3.Z;

            return SunDoubleVector3;
        }

        public LSL_Vector llGetTextureOffset(int face)
        {
            m_host.AddScriptLPS(1);
            return GetTextureOffset(m_host, face);
        }

        protected LSL_Vector GetTextureOffset(SceneObjectPart part, int face)
        {
            Primitive.TextureEntry tex = part.Shape.Textures;
            LSL_Vector offset = new LSL_Vector();
            if (face == ScriptBaseClass.ALL_SIDES)
            {
                face = 0;
            }
            if (face >= 0 && face < GetNumberOfSides(part))
            {
                offset.x = tex.GetFace((uint)face).OffsetU;
                offset.y = tex.GetFace((uint)face).OffsetV;
                offset.z = 0.0;
                return offset;
            }
            else
            {
                return offset;
            }
        }

        public LSL_Vector llGetTextureScale(int side)
        {
            m_host.AddScriptLPS(1);
            Primitive.TextureEntry tex = m_host.Shape.Textures;
            LSL_Vector scale;
            if (side == -1)
            {
                side = 0;
            }
            scale.x = tex.GetFace((uint)side).RepeatU;
            scale.y = tex.GetFace((uint)side).RepeatV;
            scale.z = 0.0;
            return scale;
        }

        public LSL_Float llGetTextureRot(int face)
        {
            m_host.AddScriptLPS(1);
            return GetTextureRot(m_host, face);
        }

        protected LSL_Float GetTextureRot(SceneObjectPart part, int face)
        {
            Primitive.TextureEntry tex = part.Shape.Textures;
            if (face == -1)
            {
                face = 0;
            }
            if (face >= 0 && face < GetNumberOfSides(part))
            {
                return tex.GetFace((uint)face).Rotation;
            }
            else
            {
                return 0.0;
            }
        }

        public LSL_Integer llSubStringIndex(string source, string pattern)
        {
            m_host.AddScriptLPS(1);
            return source.IndexOf(pattern);
        }

        public LSL_String llGetOwnerKey(string id)
        {
            m_host.AddScriptLPS(1);
            UUID key = new UUID();
            if (UUID.TryParse(id, out key))
            {
                try
                {
                    SceneObjectPart obj = World.GetSceneObjectPart(key);
                    if (obj == null)
                        return id; // the key is for an agent so just return the key
                    else
                        return obj.OwnerID.ToString();
                }
                catch (KeyNotFoundException)
                {
                    return id; // The Object/Agent not in the region so just return the key
                }
            }
            else
            {
                return UUID.Zero.ToString();
            }
        }

        public LSL_Vector llGetCenterOfMass()
        {
            m_host.AddScriptLPS(1);
            Vector3 center = m_host.GetGeometricCenter();
            return new LSL_Vector(center.X,center.Y,center.Z);
        }

        public LSL_List llListSort(LSL_List src, int stride, int ascending)
        {
            m_host.AddScriptLPS(1);

            if (stride <= 0)
            {
                stride = 1;
            }
            return src.Sort(stride, ascending);
        }

        public LSL_Integer llGetListLength(LSL_List src)
        {
            m_host.AddScriptLPS(1);

            return src.Length;
        }

        public LSL_Integer llList2Integer(LSL_List src, int index)
        {
            m_host.AddScriptLPS(1);
            if (index < 0)
            {
                index = src.Length + index;
            }
            if (index >= src.Length || index < 0)
            {
                return 0;
            }
            try
            {
                if (src.Data[index] is LSL_Integer)
                    return (LSL_Integer) src.Data[index];
                else if (src.Data[index] is LSL_Float)
                    return Convert.ToInt32(((LSL_Float) src.Data[index]).value);
                return new LSL_Integer(src.Data[index].ToString());
            }
            catch (FormatException)
            {
                return 0;
            }
        }

        public LSL_Float llList2Float(LSL_List src, int index)
        {
            m_host.AddScriptLPS(1);
            if (index < 0)
            {
                index = src.Length + index;
            }
            if (index >= src.Length || index < 0)
            {
                return 0.0;
            }
            try
            {
                if (src.Data[index] is LSL_Integer)
                    return Convert.ToDouble(((LSL_Integer) src.Data[index]).value);
                else if (src.Data[index] is LSL_Float)
                    return Convert.ToDouble(((LSL_Float) src.Data[index]).value);
                else if (src.Data[index] is LSL_String)
                    return Convert.ToDouble(((LSL_String) src.Data[index]).m_string);
                return Convert.ToDouble(src.Data[index]);
            }
            catch (FormatException)
            {
                return 0.0;
            }
        }

        public LSL_String llList2String(LSL_List src, int index)
        {
            m_host.AddScriptLPS(1);
            if (index < 0)
            {
                index = src.Length + index;
            }
            if (index >= src.Length || index < 0)
            {
                return String.Empty;
            }
            return src.Data[index].ToString();
        }

        public LSL_String llList2Key(LSL_List src, int index)
        {
            m_host.AddScriptLPS(1);
            if (index < 0)
            {
                index = src.Length + index;
            }
            if (index >= src.Length || index < 0)
            {
                return "";
            }
            return src.Data[index].ToString();
        }

        public LSL_Vector llList2Vector(LSL_List src, int index)
        {
            m_host.AddScriptLPS(1);
            if (index < 0)
            {
                index = src.Length + index;
            }
            if (index >= src.Length || index < 0)
            {
                return new LSL_Vector(0, 0, 0);
            }
            if (src.Data[index].GetType() == typeof(LSL_Vector))
            {
                return (LSL_Vector)src.Data[index];
            }
            else
            {
                return new LSL_Vector(src.Data[index].ToString());
            }
        }

        public LSL_Rotation llList2Rot(LSL_List src, int index)
        {
            m_host.AddScriptLPS(1);
            if (index < 0)
            {
                index = src.Length + index;
            }
            if (index >= src.Length || index < 0)
            {
                return new LSL_Rotation(0, 0, 0, 1);
            }
            if (src.Data[index].GetType() == typeof(LSL_Rotation))
            {
                return (LSL_Rotation)src.Data[index];
            }
            else
            {
                return new LSL_Rotation(src.Data[index].ToString());
            }
        }

        public LSL_List llList2List(LSL_List src, int start, int end)
        {
            m_host.AddScriptLPS(1);
            return src.GetSublist(start, end);
        }

        public LSL_List llDeleteSubList(LSL_List src, int start, int end)
        {
            return src.DeleteSublist(start, end);
        }

        public LSL_Integer llGetListEntryType(LSL_List src, int index)
        {
            m_host.AddScriptLPS(1);
            if (index < 0)
            {
                index = src.Length + index;
            }
            if (index >= src.Length)
            {
                return 0;
            }

            if (src.Data[index] is LSL_Integer || src.Data[index] is Int32)
                return 1;
            if (src.Data[index] is LSL_Float || src.Data[index] is Single || src.Data[index] is Double)
                return 2;
            if (src.Data[index] is LSL_String || src.Data[index] is String)
            {
                UUID tuuid;
                if (UUID.TryParse(src.Data[index].ToString(), out tuuid))
                {
                    return 4;
                }
                else
                {
                    return 3;
                }
            }
            if (src.Data[index] is LSL_Vector)
                return 5;
            if (src.Data[index] is LSL_Rotation)
                return 6;
            if (src.Data[index] is LSL_List)
                return 7;
            return 0;

        }

        /// <summary>
        /// Process the supplied list and return the
        /// content of the list formatted as a comma
        /// separated list. There is a space after
        /// each comma.
        /// </summary>

        public LSL_String llList2CSV(LSL_List src)
        {

            string ret = String.Empty;
            int    x   = 0;

            m_host.AddScriptLPS(1);

            if (src.Data.Length > 0)
            {
                ret = src.Data[x++].ToString();
                for (; x < src.Data.Length; x++)
                {
                    ret += ", "+src.Data[x].ToString();
                }
            }

            return ret;
        }

        /// <summary>
        /// The supplied string is scanned for commas
        /// and converted into a list. Commas are only
        /// effective if they are encountered outside
        /// of '<' '>' delimiters. Any whitespace
        /// before or after an element is trimmed.
        /// </summary>

        public LSL_List llCSV2List(string src)
        {

            LSL_List result = new LSL_List();
            int parens = 0;
            int start  = 0;
            int length = 0;

            m_host.AddScriptLPS(1);

            for (int i = 0; i < src.Length; i++)
            {
                switch (src[i])
                {
                    case '<':
                        parens++;
                        length++;
                        break;
                    case '>':
                        if (parens > 0)
                            parens--;
                        length++;
                        break;
                    case ',':
                        if (parens == 0)
                        {
                            result.Add(new LSL_String(src.Substring(start,length).Trim()));
                            start += length+1;
                            length = 0;
                        }
                        else
                        {
                            length++;
                        }
                        break;
                    default:
                        length++;
                        break;
                }
            }

            result.Add(src.Substring(start,length).Trim());

            return result;
        }

        ///  <summary>
        ///  Randomizes the list, be arbitrarily reordering
        ///  sublists of stride elements. As the stride approaches
        ///  the size of the list, the options become very
        ///  limited.
        ///  </summary>
        ///  <remarks>
        ///  This could take a while for very large list
        ///  sizes.
        ///  </remarks>

        public LSL_List llListRandomize(LSL_List src, int stride)
        {
            LSL_List result;
            Random rand           = new Random();

            int   chunkk;
            int[] chunks;

            m_host.AddScriptLPS(1);

            if (stride <= 0)
            {
                stride = 1;
            }

            // Stride MUST be a factor of the list length
            // If not, then return the src list. This also
            // traps those cases where stride > length.

            if (src.Length != stride && src.Length%stride == 0)
            {
                chunkk = src.Length/stride;

                chunks = new int[chunkk];

                for (int i = 0; i < chunkk; i++)
                    chunks[i] = i;

                // Knuth shuffle the chunkk index
                for (int i = chunkk - 1; i >= 1; i--)
                {
                    // Elect an unrandomized chunk to swap
                    int index = rand.Next(i + 1);
                    int tmp;

                    // and swap position with first unrandomized chunk
                    tmp = chunks[i];
                    chunks[i] = chunks[index];
                    chunks[index] = tmp;
                }

                // Construct the randomized list

                result = new LSL_List();

                for (int i = 0; i < chunkk; i++)
                {
                    for (int j = 0; j < stride; j++)
                    {
                        result.Add(src.Data[chunks[i]*stride+j]);
                    }
                }
            }
            else {
                object[] array = new object[src.Length];
                Array.Copy(src.Data, 0, array, 0, src.Length);
                result = new LSL_List(array);
            }

            return result;
        }

        /// <summary>
        /// Elements in the source list starting with 0 and then
        /// every i+stride. If the stride is negative then the scan
        /// is backwards producing an inverted result.
        /// Only those elements that are also in the specified
        /// range are included in the result.
        /// </summary>

        public LSL_List llList2ListStrided(LSL_List src, int start, int end, int stride)
        {

            LSL_List result = new LSL_List();
            int[] si = new int[2];
            int[] ei = new int[2];
            bool twopass = false;

            m_host.AddScriptLPS(1);

            //  First step is always to deal with negative indices

            if (start < 0)
                start = src.Length+start;
            if (end   < 0)
                end   = src.Length+end;

            //  Out of bounds indices are OK, just trim them
            //  accordingly

            if (start > src.Length)
                start = src.Length;

            if (end > src.Length)
                end = src.Length;

            if (stride == 0)
                stride = 1;

            //  There may be one or two ranges to be considered

            if (start != end)
            {

                if (start <= end)
                {
                   si[0] = start;
                   ei[0] = end;
                }
                else
                {
                   si[1] = start;
                   ei[1] = src.Length;
                   si[0] = 0;
                   ei[0] = end;
                   twopass = true;
                }

                //  The scan always starts from the beginning of the
                //  source list, but members are only selected if they
                //  fall within the specified sub-range. The specified
                //  range values are inclusive.
                //  A negative stride reverses the direction of the
                //  scan producing an inverted list as a result.

                if (stride > 0)
                {
                    for (int i = 0; i < src.Length; i += stride)
                    {
                        if (i<=ei[0] && i>=si[0])
                            result.Add(src.Data[i]);
                        if (twopass && i>=si[1] && i<=ei[1])
                            result.Add(src.Data[i]);
                    }
                }
                else if (stride < 0)
                {
                    for (int i = src.Length - 1; i >= 0; i += stride)
                    {
                        if (i <= ei[0] && i >= si[0])
                            result.Add(src.Data[i]);
                        if (twopass && i >= si[1] && i <= ei[1])
                            result.Add(src.Data[i]);
                    }
                }
            }
            else
            {
                if (start%stride == 0)
                {
                    result.Add(src.Data[start]);
                }
            }

            return result;
        }

        public LSL_Integer llGetRegionAgentCount()
        {
            m_host.AddScriptLPS(1);
            return new LSL_Integer(World.GetRootAgentCount());
        }

        public LSL_Vector llGetRegionCorner()
        {
            m_host.AddScriptLPS(1);
            return new LSL_Vector(World.RegionInfo.RegionLocX * Constants.RegionSize, World.RegionInfo.RegionLocY * Constants.RegionSize, 0);
        }

        /// <summary>
        /// Insert the list identified by <src> into the
        /// list designated by <dest> such that the first
        /// new element has the index specified by <index>
        /// </summary>

        public LSL_List llListInsertList(LSL_List dest, LSL_List src, int index)
        {

            LSL_List pref = null;
            LSL_List suff = null;

            m_host.AddScriptLPS(1);

            if (index < 0)
            {
                index = index+dest.Length;
                if (index < 0)
                {
                    index = 0;
                }
            }

            if (index != 0)
            {
                pref = dest.GetSublist(0,index-1);
                if (index < dest.Length)
                {
                    suff = dest.GetSublist(index,-1);
                    return pref + src + suff;
                }
                else
                {
                    return pref + src;
                }
            }
            else
            {
                if (index < dest.Length)
                {
                    suff = dest.GetSublist(index,-1);
                    return src + suff;
                }
                else
                {
                    return src;
                }
            }

        }

        /// <summary>
        /// Returns the index of the first occurrence of test
        /// in src.
        /// </summary>

        public LSL_Integer llListFindList(LSL_List src, LSL_List test)
        {

            int index  = -1;
            int length = src.Length - test.Length + 1;

            m_host.AddScriptLPS(1);

            // If either list is empty, do not match

            if (src.Length != 0 && test.Length != 0)
            {
                for (int i = 0; i < length; i++)
                {
                    if (src.Data[i].Equals(test.Data[0]))
                    {
                        int j;
                        for (j = 1; j < test.Length; j++)
                            if (!src.Data[i+j].Equals(test.Data[j]))
                                break;
                        if (j == test.Length)
                        {
                            index = i;
                            break;
                        }
                    }
                }
            }

            return index;

        }

        public LSL_String llGetObjectName()
        {
            m_host.AddScriptLPS(1);
            return m_host.Name!=null?m_host.Name:String.Empty;
        }

        public void llSetObjectName(string name)
        {
            m_host.AddScriptLPS(1);
            m_host.Name = name!=null?name:String.Empty;
        }

        public LSL_String llGetDate()
        {
            m_host.AddScriptLPS(1);
            DateTime date = DateTime.Now.ToUniversalTime();
            string result = date.ToString("yyyy-MM-dd");
            return result;
        }

        public LSL_Integer llEdgeOfWorld(LSL_Vector pos, LSL_Vector dir)
        {
            m_host.AddScriptLPS(1);

            // edge will be used to pass the Region Coordinates offset
            // we want to check for a neighboring sim
            LSL_Vector edge = new LSL_Vector(0, 0, 0);

            if (dir.x == 0)
            {
                if (dir.y == 0)
                {
                    // Direction vector is 0,0 so return
                    // false since we're staying in the sim
                    return 0;
                }
                else
                {
                    // Y is the only valid direction
                    edge.y = dir.y / Math.Abs(dir.y);
                }
            }
            else
            {
                LSL_Float mag;
                if (dir.x > 0)
                {
                    mag = (Constants.RegionSize - pos.x) / dir.x;
                }
                else
                {
                    mag = (pos.x/dir.x);
                }

                mag = Math.Abs(mag);

                edge.y = pos.y + (dir.y * mag);

                if (edge.y > Constants.RegionSize || edge.y < 0)
                {
                    // Y goes out of bounds first
                    edge.y = dir.y / Math.Abs(dir.y);
                }
                else
                {
                    // X goes out of bounds first or its a corner exit
                    edge.y = 0;
                    edge.x = dir.x / Math.Abs(dir.x);
                }
            }

            List<GridRegion> neighbors = World.GridService.GetNeighbours(World.RegionInfo.ScopeID, World.RegionInfo.RegionID);

            uint neighborX = World.RegionInfo.RegionLocX + (uint)dir.x;
            uint neighborY = World.RegionInfo.RegionLocY + (uint)dir.y;

            foreach (GridRegion sri in neighbors)
            {
                if (sri.RegionLocX == neighborX && sri.RegionLocY == neighborY)
                    return 0;
            }

            return 1;
        }

        /// <summary>
        /// Not fully implemented yet. Still to do:-
        /// AGENT_BUSY
        /// Remove as they are done
        /// </summary>
        public LSL_Integer llGetAgentInfo(string id)
        {
            m_host.AddScriptLPS(1);

            UUID key = new UUID();
            if (!UUID.TryParse(id, out key))
            {
                return 0;
            }

            int flags = 0;

            ScenePresence agent = World.GetScenePresence(key);
            if (agent == null)
            {
                return 0;
            }

            if (agent.IsChildAgent)
                return 0; // Fail if they are not in the same region

            // note: in OpenSim, sitting seems to cancel AGENT_ALWAYS_RUN, unlike SL
            if (agent.SetAlwaysRun)
            {
                flags |= ScriptBaseClass.AGENT_ALWAYS_RUN;
            }

            if (agent.HasAttachments())
            {
                flags |= ScriptBaseClass.AGENT_ATTACHMENTS;
                if (agent.HasScriptedAttachments())
                    flags |= ScriptBaseClass.AGENT_SCRIPTED;
            }

            if ((agent.AgentControlFlags & (uint)AgentManager.ControlFlags.AGENT_CONTROL_FLY) != 0)
            {
                flags |= ScriptBaseClass.AGENT_FLYING;
                flags |= ScriptBaseClass.AGENT_IN_AIR; // flying always implies in-air, even if colliding with e.g. a wall
            }

            if ((agent.AgentControlFlags & (uint)AgentManager.ControlFlags.AGENT_CONTROL_AWAY) != 0)
            {
                flags |= ScriptBaseClass.AGENT_AWAY;
            }

            // seems to get unset, even if in mouselook, when avatar is sitting on a prim???
            if ((agent.AgentControlFlags & (uint)AgentManager.ControlFlags.AGENT_CONTROL_MOUSELOOK) != 0)
            {
                flags |= ScriptBaseClass.AGENT_MOUSELOOK;
            }

            if ((agent.State & (byte)AgentState.Typing) != (byte)0)
            {
                flags |= ScriptBaseClass.AGENT_TYPING;
            }

            string agentMovementAnimation = agent.Animator.GetMovementAnimation();

            if (agentMovementAnimation == "CROUCH")
            {
                flags |= ScriptBaseClass.AGENT_CROUCHING;
            }

            if (agentMovementAnimation == "WALK" || agentMovementAnimation == "CROUCHWALK")
            {
                flags |= ScriptBaseClass.AGENT_WALKING;
            }

            // not colliding implies in air. Note: flying also implies in-air, even if colliding (see above)

            // note: AGENT_IN_AIR and AGENT_WALKING seem to be mutually exclusive states in SL.

            // note: this may need some tweaking when walking downhill. you "fall down" for a brief instant
            // and don't collide when walking downhill, which instantly registers as in-air, briefly. should
            // there be some minimum non-collision threshold time before claiming the avatar is in-air?
            if ((flags & ScriptBaseClass.AGENT_WALKING) == 0 &&
                agent.PhysicsActor != null &&
                !agent.PhysicsActor.IsColliding)
            {
                    flags |= ScriptBaseClass.AGENT_IN_AIR;
            }

             if (agent.ParentID != 0)
             {
                 flags |= ScriptBaseClass.AGENT_ON_OBJECT;
                 flags |= ScriptBaseClass.AGENT_SITTING;
             }

             if (agent.Animator.Animations.DefaultAnimation.AnimID 
                == AnimationSet.Animations.AnimsUUID["SIT_GROUND_CONSTRAINED"])
             {
                 flags |= ScriptBaseClass.AGENT_SITTING;
             }

            return flags;
        }

        public LSL_String llGetAgentLanguage(string id)
        {
            // This should only return a value if the avatar is in the same region
            //ckrinke 1-30-09 : This needs to parse the XMLRPC language field supplied
            //by the client at login. Currently returning only en-us until our I18N
            //effort gains momentum
            m_host.AddScriptLPS(1);
            return "en-us";
        }

        public void llAdjustSoundVolume(double volume)
        {
            m_host.AddScriptLPS(1);
            m_host.AdjustSoundGain(volume);
            ScriptSleep(100);
        }

        public void llSetSoundQueueing(int queue)
        {
            m_host.AddScriptLPS(1);
            NotImplemented("llSetSoundQueueing");
        }

        public void llSetSoundRadius(double radius)
        {
            m_host.AddScriptLPS(1);
            m_host.SoundRadius = radius;
        }

        public LSL_String llKey2Name(string id)
        {
            m_host.AddScriptLPS(1);
            UUID key = new UUID();
            if (UUID.TryParse(id,out key))
            {
                ScenePresence presence = World.GetScenePresence(key);

                if (presence != null)
                {
                    return presence.ControllingClient.Name;
                    //return presence.Name;
                }

                if (World.GetSceneObjectPart(key) != null)
                {
                    return World.GetSceneObjectPart(key).Name;
                }
            }
            return String.Empty;
        }



        public void llSetTextureAnim(int mode, int face, int sizex, int sizey, double start, double length, double rate)
        {
            m_host.AddScriptLPS(1);

            SetTextureAnim(m_host, mode, face, sizex, sizey, start, length, rate);
        }

        public void llSetLinkTextureAnim(int linknumber, int mode, int face, int sizex, int sizey, double start, double length, double rate)
        {
            m_host.AddScriptLPS(1);

            List<SceneObjectPart> parts = GetLinkParts(linknumber);
            if (parts.Count > 0)
            {
                try
                {
                    parts[0].ParentGroup.areUpdatesSuspended = true;
                    foreach (var part in parts)
                    {
                        SetTextureAnim(part, mode, face, sizex, sizey, start, length, rate);
                    }
                }
                finally
                {
                    parts[0].ParentGroup.areUpdatesSuspended = false;
                }
            }
        }

        private void SetTextureAnim(SceneObjectPart part, int mode, int face, int sizex, int sizey, double start, double length, double rate)
        {

            Primitive.TextureAnimation pTexAnim = new Primitive.TextureAnimation();
            pTexAnim.Flags = (Primitive.TextureAnimMode)mode;

            //ALL_SIDES
            if (face == ScriptBaseClass.ALL_SIDES)
                face = 255;

            pTexAnim.Face = (uint)face;
            pTexAnim.Length = (float)length;
            pTexAnim.Rate = (float)rate;
            pTexAnim.SizeX = (uint)sizex;
            pTexAnim.SizeY = (uint)sizey;
            pTexAnim.Start = (float)start;

            part.AddTextureAnimation(pTexAnim);
            part.SendFullUpdateToAllClients();
            part.ParentGroup.HasGroupChanged = true;
        }

        public void llTriggerSoundLimited(string sound, double volume, LSL_Vector top_north_east,
                                          LSL_Vector bottom_south_west)
        {
            m_host.AddScriptLPS(1);
            float radius1 = (float)llVecDist(llGetPos(), top_north_east);
            float radius2 = (float)llVecDist(llGetPos(), bottom_south_west);
            float radius = Math.Abs(radius1 - radius2);
            m_host.SendSound(KeyOrName(sound).ToString(), volume, true, 0, radius, false, false);
        }

        public void llEjectFromLand(string pest)
        {
            m_host.AddScriptLPS(1);
            UUID agentId = new UUID();
            if (UUID.TryParse(pest, out agentId))
            {
                ScenePresence presence = World.GetScenePresence(agentId);
                if (presence != null)
                {
                    // agent must be over the owners land
                    if (m_host.OwnerID == World.LandChannel.GetLandObject(
                            presence.AbsolutePosition.X, presence.AbsolutePosition.Y).LandData.OwnerID)
                        World.TeleportClientHome(agentId, presence.ControllingClient);
                }
            }
            ScriptSleep(5000);
        }

        public LSL_List llParseString2List(string str, LSL_List separators, LSL_List in_spacers)
        {
            return ParseString2List(str, separators, in_spacers, false);
        }

        public LSL_Integer llOverMyLand(string id)
        {
            m_host.AddScriptLPS(1);
            UUID key = new UUID();
            if (UUID.TryParse(id, out key))
            {
                ScenePresence presence = World.GetScenePresence(key);
                if (presence != null) // object is an avatar
                {
                    if (m_host.OwnerID
                        == World.LandChannel.GetLandObject(
                            presence.AbsolutePosition.X, presence.AbsolutePosition.Y).LandData.OwnerID)
                        return 1;
                }
                else // object is not an avatar
                {
                    SceneObjectPart obj = World.GetSceneObjectPart(key);
                    if (obj != null)
                        if (m_host.OwnerID
                            == World.LandChannel.GetLandObject(
                                obj.AbsolutePosition.X, obj.AbsolutePosition.Y).LandData.OwnerID)
                            return 1;
                }
            }

            return 0;
        }

        public LSL_String llGetLandOwnerAt(LSL_Vector pos)
        {
            m_host.AddScriptLPS(1);
            ILandObject land = World.LandChannel.GetLandObject((float)pos.x, (float)pos.y);
            if (land == null)
                return UUID.Zero.ToString();
            return land.LandData.OwnerID.ToString();
        }

        /// <summary>
        /// According to http://lslwiki.net/lslwiki/wakka.php?wakka=llGetAgentSize
        /// only the height of avatars vary and that says:
        /// Width (x) and depth (y) are constant. (0.45m and 0.6m respectively).
        /// </summary>
        public LSL_Vector llGetAgentSize(string id)
        {
            m_host.AddScriptLPS(1);
            ScenePresence avatar = World.GetScenePresence((UUID)id);
            LSL_Vector agentSize;
            if (avatar == null || avatar.IsChildAgent) // Fail if not in the same region
            {
                agentSize = ScriptBaseClass.ZERO_VECTOR;
            }
            else
            {
                agentSize = new LSL_Vector(0.45, 0.6, avatar.Appearance.AvatarHeight);
            }
            return agentSize;
        }

        public LSL_Integer llSameGroup(string agent)
        {
            m_host.AddScriptLPS(1);
            UUID agentId = new UUID();
            if (!UUID.TryParse(agent, out agentId))
                return new LSL_Integer(0);
            ScenePresence presence = World.GetScenePresence(agentId);
            if (presence == null || presence.IsChildAgent) // Return flase for child agents
                return new LSL_Integer(0);
            IClientAPI client = presence.ControllingClient;
            if (m_host.GroupID == client.ActiveGroupId)
                return new LSL_Integer(1);
            else
                return new LSL_Integer(0);
        }

        public void llUnSit(string id)
        {
            m_host.AddScriptLPS(1);

            UUID key = new UUID();
            if (UUID.TryParse(id, out key))
            {
                ScenePresence av = World.GetScenePresence(key);

                if (av != null)
                {
                    if (llAvatarOnSitTarget() == id)
                    {
                        // if the avatar is sitting on this object, then
                        // we can unsit them.  We don't want random scripts unsitting random people
                        // Lets avoid the popcorn avatar scenario.
                        av.StandUp();
                    }
                    else
                    {
                        // If the object owner also owns the parcel
                        // or
                        // if the land is group owned and the object is group owned by the same group
                        // or
                        // if the object is owned by a person with estate access.

                        ILandObject parcel = World.LandChannel.GetLandObject(av.AbsolutePosition.X, av.AbsolutePosition.Y);
                        if (parcel != null)
                        {
                            if (m_host.OwnerID == parcel.LandData.OwnerID ||
                                (m_host.OwnerID == m_host.GroupID && m_host.GroupID == parcel.LandData.GroupID
                                && parcel.LandData.IsGroupOwned) || World.Permissions.IsGod(m_host.OwnerID))
                            {
                                av.StandUp();
                            }
                        }
                    }
                }

            }

        }

        public LSL_Vector llGroundSlope(LSL_Vector offset)
        {
            m_host.AddScriptLPS(1);
            //Get the slope normal.  This gives us the equation of the plane tangent to the slope.
            LSL_Vector vsn = llGroundNormal(offset);

            //Plug the x,y coordinates of the slope normal into the equation of the plane to get
            //the height of that point on the plane.  The resulting vector gives the slope.
            Vector3 vsl = new Vector3();
            vsl.X = (float)vsn.x;
            vsl.Y = (float)vsn.y;
            vsl.Z = (float)(((vsn.x * vsn.x) + (vsn.y * vsn.y)) / (-1 * vsn.z));
            vsl.Normalize();
            //Normalization might be overkill here

            return new LSL_Vector(vsl.X, vsl.Y, vsl.Z);
        }

        public LSL_Vector llGroundNormal(LSL_Vector offset)
        {
            m_host.AddScriptLPS(1);
            Vector3 pos = m_host.GetWorldPosition() + new Vector3((float)offset.x,
                                                                (float)offset.y,
                                                                (float)offset.z);
            // Clamp to valid position
            if (pos.X < 0)
                pos.X = 0;
            else if (pos.X >= World.Heightmap.Width)
                pos.X = World.Heightmap.Width - 1;
            if (pos.Y < 0)
                pos.Y = 0;
            else if (pos.Y >= World.Heightmap.Height)
                pos.Y = World.Heightmap.Height - 1;

            //Find two points in addition to the position to define a plane
            Vector3 p0 = new Vector3(pos.X, pos.Y,
                                     (float)World.Heightmap[(int)pos.X, (int)pos.Y]);
            Vector3 p1 = new Vector3();
            Vector3 p2 = new Vector3();
            if ((pos.X + 1.0f) >= World.Heightmap.Width)
                p1 = new Vector3(pos.X + 1.0f, pos.Y,
                            (float)World.Heightmap[(int)pos.X, (int)pos.Y]);
            else
                p1 = new Vector3(pos.X + 1.0f, pos.Y,
                            (float)World.Heightmap[(int)(pos.X + 1.0f), (int)pos.Y]);
            if ((pos.Y + 1.0f) >= World.Heightmap.Height)
                p2 = new Vector3(pos.X, pos.Y + 1.0f,
                            (float)World.Heightmap[(int)pos.X, (int)pos.Y]);
            else
                p2 = new Vector3(pos.X, pos.Y + 1.0f,
                            (float)World.Heightmap[(int)pos.X, (int)(pos.Y + 1.0f)]);

            //Find normalized vectors from p0 to p1 and p0 to p2
            Vector3 v0 = new Vector3(p1.X - p0.X, p1.Y - p0.Y, p1.Z - p0.Z);
            Vector3 v1 = new Vector3(p2.X - p0.X, p2.Y - p0.Y, p2.Z - p0.Z);
            v0.Normalize();
            v1.Normalize();

            //Find the cross product of the vectors (the slope normal).
            Vector3 vsn = new Vector3();
            vsn.X = (v0.Y * v1.Z) - (v0.Z * v1.Y);
            vsn.Y = (v0.Z * v1.X) - (v0.X * v1.Z);
            vsn.Z = (v0.X * v1.Y) - (v0.Y * v1.X);
            vsn.Normalize();
            //I believe the crossproduct of two normalized vectors is a normalized vector so
            //this normalization may be overkill

            return new LSL_Vector(vsn.X, vsn.Y, vsn.Z);
        }

        public LSL_Vector llGroundContour(LSL_Vector offset)
        {
            m_host.AddScriptLPS(1);
            LSL_Vector x = llGroundSlope(offset);
            return new LSL_Vector(-x.y, x.x, 0.0);
        }

        public LSL_Integer llGetAttached()
        {
            m_host.AddScriptLPS(1);
            return m_host.ParentGroup.RootPart.AttachmentPoint;
        }

        public virtual LSL_Integer llGetFreeMemory()
        {
            m_host.AddScriptLPS(1);
            // Make scripts designed for LSO happy
            return 16384;
        }

        public LSL_Integer llGetFreeURLs()
        {
            m_host.AddScriptLPS(1);
            if (m_UrlModule != null)
                return new LSL_Integer(m_UrlModule.GetFreeUrls());
            return new LSL_Integer(0);
        }


        public LSL_String llGetRegionName()
        {
            m_host.AddScriptLPS(1);
            return World.RegionInfo.RegionName;
        }

        public LSL_Float llGetRegionTimeDilation()
        {
            m_host.AddScriptLPS(1);
            return (double)World.TimeDilation;
        }

        /// <summary>
        /// Returns the value reported in the client Statistics window
        /// </summary>
        public LSL_Float llGetRegionFPS()
        {
            m_host.AddScriptLPS(1);
            return World.SimulatorFPS;
        }
        

        /* particle system rules should be coming into this routine as doubles, that is
        rule[0] should be an integer from this list and rule[1] should be the arg
        for the same integer. wiki.secondlife.com has most of this mapping, but some
        came from http://www.caligari-designs.com/p4u2

        We iterate through the list for 'Count' elements, incrementing by two for each
        iteration and set the members of Primitive.ParticleSystem, one at a time.
        */

        public enum PrimitiveRule : int
        {
            PSYS_PART_FLAGS = 0,
            PSYS_PART_START_COLOR = 1,
            PSYS_PART_START_ALPHA = 2,
            PSYS_PART_END_COLOR = 3,
            PSYS_PART_END_ALPHA = 4,
            PSYS_PART_START_SCALE = 5,
            PSYS_PART_END_SCALE = 6,
            PSYS_PART_MAX_AGE = 7,
            PSYS_SRC_ACCEL = 8,
            PSYS_SRC_PATTERN = 9,
            PSYS_SRC_INNERANGLE = 10,
            PSYS_SRC_OUTERANGLE = 11,
            PSYS_SRC_TEXTURE = 12,
            PSYS_SRC_BURST_RATE = 13,
            PSYS_SRC_BURST_PART_COUNT = 15,
            PSYS_SRC_BURST_RADIUS = 16,
            PSYS_SRC_BURST_SPEED_MIN = 17,
            PSYS_SRC_BURST_SPEED_MAX = 18,
            PSYS_SRC_MAX_AGE = 19,
            PSYS_SRC_TARGET_KEY = 20,
            PSYS_SRC_OMEGA = 21,
            PSYS_SRC_ANGLE_BEGIN = 22,
            PSYS_SRC_ANGLE_END = 23
        }

        internal Primitive.ParticleSystem.ParticleDataFlags ConvertUINTtoFlags(uint flags)
        {
            Primitive.ParticleSystem.ParticleDataFlags returnval = Primitive.ParticleSystem.ParticleDataFlags.None;

            return returnval;
        }

        protected Primitive.ParticleSystem getNewParticleSystemWithSLDefaultValues()
        {
            Primitive.ParticleSystem ps = new Primitive.ParticleSystem();

            // TODO find out about the other defaults and add them here
            ps.PartStartColor = new Color4(1.0f, 1.0f, 1.0f, 1.0f);
            ps.PartEndColor = new Color4(1.0f, 1.0f, 1.0f, 1.0f);
            ps.PartStartScaleX = 1.0f;
            ps.PartStartScaleY = 1.0f;
            ps.PartEndScaleX = 1.0f;
            ps.PartEndScaleY = 1.0f;
            ps.BurstSpeedMin = 1.0f;
            ps.BurstSpeedMax = 1.0f;
            ps.BurstRate = 0.1f;
            ps.PartMaxAge = 10.0f;
            return ps;
        }

        public void llLinkParticleSystem(int linknumber, LSL_List rules)
        {
            m_host.AddScriptLPS(1);

            List<SceneObjectPart> parts = GetLinkParts(linknumber);

            foreach (var part in parts)
            {
                SetParticleSystem(part, rules);
            }
        }

        public void llParticleSystem(LSL_List rules)
        {
            m_host.AddScriptLPS(1);
            SetParticleSystem(m_host, rules);
        }

        private void SetParticleSystem(SceneObjectPart part, LSL_List rules) {

       
            if (rules.Length == 0)
            {
                part.RemoveParticleSystem();
                part.ParentGroup.HasGroupChanged = true;
            }
            else
            {
                Primitive.ParticleSystem prules = getNewParticleSystemWithSLDefaultValues();
                LSL_Vector tempv = new LSL_Vector();

                float tempf = 0;

                for (int i = 0; i < rules.Length; i += 2)
                {
                    switch (rules.GetLSLIntegerItem(i))
                    {
                        case (int)ScriptBaseClass.PSYS_PART_FLAGS:
                            prules.PartDataFlags = (Primitive.ParticleSystem.ParticleDataFlags)(uint)rules.GetLSLIntegerItem(i + 1);
                            break;

                        case (int)ScriptBaseClass.PSYS_PART_START_COLOR:
                            tempv = rules.GetVector3Item(i + 1);
                            prules.PartStartColor.R = (float)tempv.x;
                            prules.PartStartColor.G = (float)tempv.y;
                            prules.PartStartColor.B = (float)tempv.z;
                            break;

                        case (int)ScriptBaseClass.PSYS_PART_START_ALPHA:
                            tempf = (float)rules.GetLSLFloatItem(i + 1);
                            prules.PartStartColor.A = tempf;
                            break;

                        case (int)ScriptBaseClass.PSYS_PART_END_COLOR:
                            tempv = rules.GetVector3Item(i + 1);
                            prules.PartEndColor.R = (float)tempv.x;
                            prules.PartEndColor.G = (float)tempv.y;
                            prules.PartEndColor.B = (float)tempv.z;
                            break;

                        case (int)ScriptBaseClass.PSYS_PART_END_ALPHA:
                            tempf = (float)rules.GetLSLFloatItem(i + 1);
                            prules.PartEndColor.A = tempf;
                            break;

                        case (int)ScriptBaseClass.PSYS_PART_START_SCALE:
                            tempv = rules.GetVector3Item(i + 1);
                            prules.PartStartScaleX = (float)tempv.x;
                            prules.PartStartScaleY = (float)tempv.y;
                            break;

                        case (int)ScriptBaseClass.PSYS_PART_END_SCALE:
                            tempv = rules.GetVector3Item(i + 1);
                            prules.PartEndScaleX = (float)tempv.x;
                            prules.PartEndScaleY = (float)tempv.y;
                            break;

                        case (int)ScriptBaseClass.PSYS_PART_MAX_AGE:
                            tempf = (float)rules.GetLSLFloatItem(i + 1);
                            prules.PartMaxAge = tempf;
                            break;

                        case (int)ScriptBaseClass.PSYS_SRC_ACCEL:
                            tempv = rules.GetVector3Item(i + 1);
                            prules.PartAcceleration.X = (float)tempv.x;
                            prules.PartAcceleration.Y = (float)tempv.y;
                            prules.PartAcceleration.Z = (float)tempv.z;
                            break;

                        case (int)ScriptBaseClass.PSYS_SRC_PATTERN:
                            int tmpi = (int)rules.GetLSLIntegerItem(i + 1);
                            prules.Pattern = (Primitive.ParticleSystem.SourcePattern)tmpi;
                            break;

                        // PSYS_SRC_INNERANGLE and PSYS_SRC_ANGLE_BEGIN use the same variables. The
                        // PSYS_SRC_OUTERANGLE and PSYS_SRC_ANGLE_END also use the same variable. The
                        // client tells the difference between the two by looking at the 0x02 bit in
                        // the PartFlags variable.
                        case (int)ScriptBaseClass.PSYS_SRC_INNERANGLE:
                            tempf = (float)rules.GetLSLFloatItem(i + 1);
                            prules.InnerAngle = (float)tempf;
                            prules.PartFlags &= 0xFFFFFFFD; // Make sure new angle format is off.
                            break;

                        case (int)ScriptBaseClass.PSYS_SRC_OUTERANGLE:
                            tempf = (float)rules.GetLSLFloatItem(i + 1);
                            prules.OuterAngle = (float)tempf;
                            prules.PartFlags &= 0xFFFFFFFD; // Make sure new angle format is off.
                            break;

                        case (int)ScriptBaseClass.PSYS_SRC_TEXTURE:
                            prules.Texture = KeyOrName(rules.GetLSLStringItem(i + 1));
                            break;

                        case (int)ScriptBaseClass.PSYS_SRC_BURST_RATE:
                            tempf = (float)rules.GetLSLFloatItem(i + 1);
                            prules.BurstRate = (float)tempf;
                            break;

                        case (int)ScriptBaseClass.PSYS_SRC_BURST_PART_COUNT:
                            prules.BurstPartCount = (byte)(int)rules.GetLSLIntegerItem(i + 1);
                            break;

                        case (int)ScriptBaseClass.PSYS_SRC_BURST_RADIUS:
                            tempf = (float)rules.GetLSLFloatItem(i + 1);
                            prules.BurstRadius = (float)tempf;
                            break;

                        case (int)ScriptBaseClass.PSYS_SRC_BURST_SPEED_MIN:
                            tempf = (float)rules.GetLSLFloatItem(i + 1);
                            prules.BurstSpeedMin = (float)tempf;
                            break;

                        case (int)ScriptBaseClass.PSYS_SRC_BURST_SPEED_MAX:
                            tempf = (float)rules.GetLSLFloatItem(i + 1);
                            prules.BurstSpeedMax = (float)tempf;
                            break;

                        case (int)ScriptBaseClass.PSYS_SRC_MAX_AGE:
                            tempf = (float)rules.GetLSLFloatItem(i + 1);
                            prules.MaxAge = (float)tempf;
                            break;

                        case (int)ScriptBaseClass.PSYS_SRC_TARGET_KEY:
                            UUID key = UUID.Zero;
                            if (UUID.TryParse(rules.Data[i + 1].ToString(), out key))
                            {
                                prules.Target = key;
                            }
                            else
                            {
                                prules.Target = part.UUID;
                            }
                            break;

                        case (int)ScriptBaseClass.PSYS_SRC_OMEGA:
                            // AL: This is an assumption, since it is the only thing that would match.
                            tempv = rules.GetVector3Item(i + 1);
                            prules.AngularVelocity.X = (float)tempv.x;
                            prules.AngularVelocity.Y = (float)tempv.y;
                            prules.AngularVelocity.Z = (float)tempv.z;
                            break;

                        case (int)ScriptBaseClass.PSYS_SRC_ANGLE_BEGIN:
                            tempf = (float)rules.GetLSLFloatItem(i + 1);
                            prules.InnerAngle = (float)tempf;
                            prules.PartFlags |= 0x02; // Set new angle format.
                            break;

                        case (int)ScriptBaseClass.PSYS_SRC_ANGLE_END:
                            tempf = (float)rules.GetLSLFloatItem(i + 1);
                            prules.OuterAngle = (float)tempf;
                            prules.PartFlags |= 0x02; // Set new angle format.
                            break;
                    }

                }
                prules.CRC = 1;

                part.AddNewParticleSystem(prules);
                part.ParentGroup.HasGroupChanged = true;
            }
            part.SendFullUpdateToAllClients();
        }

        public void llGroundRepel(double height, int water, double tau)
        {
            m_host.AddScriptLPS(1);
            if (m_host.PhysActor != null)
            {
                float ground = (float)llGround(new LSL_Types.Vector3(0, 0, 0));
                float waterLevel = (float)llWater(new LSL_Types.Vector3(0, 0, 0)); 
                PIDHoverType hoverType = PIDHoverType.Ground;
                if (water != 0)
                {
                    hoverType = PIDHoverType.GroundAndWater;
                    if (ground < waterLevel)
                        height += waterLevel;
                    else
                        height += ground;
                }
                else
                {
                    height += ground;
                }
                
                m_host.SetHoverHeight((float)height, hoverType, (float)tau);
            }
        }

        protected UUID GetTaskInventoryItem(string name)
        {
            m_host.TaskInventory.LockItemsForRead(true);
            foreach (KeyValuePair<UUID, TaskInventoryItem> inv in m_host.TaskInventory)
            {
                if (inv.Value.Name == name)
                {
                    m_host.TaskInventory.LockItemsForRead(false);
                    return inv.Key;
                }
            }
            m_host.TaskInventory.LockItemsForRead(false);

            return UUID.Zero;
        }

        public void llGiveInventoryList(string destination, string category, LSL_List inventory)
        {
            m_host.AddScriptLPS(1);

            UUID destID;
            if (!UUID.TryParse(destination, out destID))
                return;

            List<UUID> itemList = new List<UUID>();

            foreach (Object item in inventory.Data)
            {
                UUID itemID;
                if (UUID.TryParse(item.ToString(), out itemID))
                {
                    itemList.Add(itemID);
                }
                else
                {
                    itemID = GetTaskInventoryItem(item.ToString());
                    if (itemID != UUID.Zero)
                        itemList.Add(itemID);
                }
            }

            if (itemList.Count == 0)
                return;

            UUID folderID = m_ScriptEngine.World.MoveTaskInventoryItems(destID, category, m_host, itemList);

            if (folderID == UUID.Zero)
                return;

            byte[] bucket = new byte[17];
            bucket[0] = (byte)AssetType.Folder;
            byte[] objBytes = folderID.GetBytes();
            Array.Copy(objBytes, 0, bucket, 1, 16);

            GridInstantMessage msg = new GridInstantMessage(World,
                    m_host.UUID, m_host.Name+", an object owned by "+
                    resolveName(m_host.OwnerID)+",", destID,
                    (byte)InstantMessageDialog.InventoryOffered,
                    false, category+"\n"+m_host.Name+" is located at "+
                    World.RegionInfo.RegionName+" "+
                    m_host.AbsolutePosition.ToString(),
                    folderID, true, m_host.AbsolutePosition,
                    bucket);

            if (m_TransferModule != null)
                m_TransferModule.SendInstantMessage(msg, delegate(bool success) {});
        }

        public void llSetVehicleType(int type)
        {
            m_host.AddScriptLPS(1);
            if (m_host.ParentGroup != null)
            {
                if (!m_host.ParentGroup.IsDeleted)
                {
                    m_host.ParentGroup.RootPart.SetVehicleType(type);
                }
            }
        }

        //CFK 9/28: Most, but not all of the underlying plumbing between here and the physics modules is in
        //CFK 9/28: so these are not complete yet.
        public void llSetVehicleFloatParam(int param, LSL_Float value)
        {
            m_host.AddScriptLPS(1);

            if (m_host.ParentGroup != null)
            {
                if (!m_host.ParentGroup.IsDeleted)
                {
                    m_host.ParentGroup.RootPart.SetVehicleFloatParam(param, (float)value);
                }
            }
        }

        //CFK 9/28: Most, but not all of the underlying plumbing between here and the physics modules is in
        //CFK 9/28: so these are not complete yet.
        public void llSetVehicleVectorParam(int param, LSL_Vector vec)
        {
            m_host.AddScriptLPS(1);
            if (m_host.ParentGroup != null)
            {
                if (!m_host.ParentGroup.IsDeleted)
                {
                    m_host.ParentGroup.RootPart.SetVehicleVectorParam(param,
                        new Vector3((float)vec.x, (float)vec.y, (float)vec.z));
                }
            }
        }

        //CFK 9/28: Most, but not all of the underlying plumbing between here and the physics modules is in
        //CFK 9/28: so these are not complete yet.
        public void llSetVehicleRotationParam(int param, LSL_Rotation rot)
        {
            m_host.AddScriptLPS(1);
            if (m_host.ParentGroup != null)
            {
                if (!m_host.ParentGroup.IsDeleted)
                {
                    m_host.ParentGroup.RootPart.SetVehicleRotationParam(param,
                        Rot2Quaternion(rot));
                }
            }
        }

        public void llSetVehicleFlags(int flags)
        {
            m_host.AddScriptLPS(1);
            if (m_host.ParentGroup != null)
            {
                if (!m_host.ParentGroup.IsDeleted)
                {
                    m_host.ParentGroup.RootPart.SetVehicleFlags(flags, false);
                }
            }
        }

        public void llRemoveVehicleFlags(int flags)
        {
            m_host.AddScriptLPS(1);
            if (m_host.ParentGroup != null)
            {
                if (!m_host.ParentGroup.IsDeleted)
                {
                    m_host.ParentGroup.RootPart.SetVehicleFlags(flags, true);
                }
            }
        }

        public void llSitTarget(LSL_Vector offset, LSL_Rotation rot)
        {
            m_host.AddScriptLPS(1);
            // LSL quaternions can normalize to 0, normal Quaternions can't.
            if (rot.s == 0 && rot.x == 0 && rot.y == 0 && rot.z == 0)
                rot.z = 1; // ZERO_ROTATION = 0,0,0,1

            m_host.SitTargetPosition = new Vector3((float)offset.x, (float)offset.y, (float)offset.z);
            m_host.SitTargetOrientation = Rot2Quaternion(rot);
            m_host.ParentGroup.HasGroupChanged = true;
        }

        public LSL_String llAvatarOnSitTarget()
        {
            m_host.AddScriptLPS(1);
            return m_host.GetAvatarOnSitTarget().ToString();
        }

        public void llAddToLandPassList(string avatar, double hours)
        {
            m_host.AddScriptLPS(1);
            UUID key;
            LandData land = World.LandChannel.GetLandObject(m_host.AbsolutePosition.X, m_host.AbsolutePosition.Y).LandData;
            if (land.OwnerID == m_host.OwnerID)
            {
                ParcelManager.ParcelAccessEntry entry = new ParcelManager.ParcelAccessEntry();
                if (UUID.TryParse(avatar, out key))
                {
                    entry.AgentID = key;
                    entry.Flags = AccessList.Access;
                    entry.Time = DateTime.Now.AddHours(hours);
                    land.ParcelAccessList.Add(entry);
                }
            }
            ScriptSleep(100);
        }

        public void llSetTouchText(string text)
        {
            m_host.AddScriptLPS(1);
            m_host.TouchName = text;
        }

        public void llSetSitText(string text)
        {
            m_host.AddScriptLPS(1);
            m_host.SitName = text;
        }

        public void llSetCameraEyeOffset(LSL_Vector offset)
        {
            m_host.AddScriptLPS(1);
            m_host.SetCameraEyeOffset(new Vector3((float)offset.x, (float)offset.y, (float)offset.z));
        }

        public void llSetCameraAtOffset(LSL_Vector offset)
        {
            m_host.AddScriptLPS(1);
            m_host.SetCameraAtOffset(new Vector3((float)offset.x, (float)offset.y, (float)offset.z));
        }

        public LSL_String llDumpList2String(LSL_List src, string seperator)
        {
            m_host.AddScriptLPS(1);
            if (src.Length == 0)
            {
                return String.Empty;
            }
            string ret = String.Empty;
            foreach (object o in src.Data)
            {
                ret = ret + o.ToString() + seperator;
            }
            ret = ret.Substring(0, ret.Length - seperator.Length);
            return ret;
        }

        public LSL_Integer llScriptDanger(LSL_Vector pos)
        {
            m_host.AddScriptLPS(1);
            bool result = World.ScriptDanger(m_host.LocalId, new Vector3((float)pos.x, (float)pos.y, (float)pos.z));
            if (result)
            {
                return 1;
            }
            else
            {
                return 0;
            }

        }

        public void llDialog(string avatar, string message, LSL_List buttons, int chat_channel)
        {
            IDialogModule dm = World.RequestModuleInterface<IDialogModule>();

            if (dm == null)
                return;

            m_host.AddScriptLPS(1);
            UUID av = new UUID();
            if (!UUID.TryParse(avatar,out av))
            {
                LSLError("First parameter to llDialog needs to be a key");
                return;
            }
            if (buttons.Length < 1)
            {
                LSLError("No less than 1 button can be shown");
                return;
            }
            if (buttons.Length > 12)
            {
                LSLError("No more than 12 buttons can be shown");
                return;
            }
            string[] buts = new string[buttons.Length];
            for (int i = 0; i < buttons.Length; i++)
            {
                if (buttons.Data[i].ToString() == String.Empty)
                {
                    LSLError("button label cannot be blank");
                    return;
                }
                if (buttons.Data[i].ToString().Length > 24)
                {
                    LSLError("button label cannot be longer than 24 characters");
                    return;
                }
                buts[i] = buttons.Data[i].ToString();
            }

            dm.SendDialogToUser(
                av, m_host.Name, m_host.UUID, m_host.OwnerID,
                message, new UUID("00000000-0000-2222-3333-100000001000"), chat_channel, buts);

            ScriptSleep(1000);
        }

        public void llVolumeDetect(int detect)
        {
            m_host.AddScriptLPS(1);
            if (m_host.ParentGroup != null)
            {
                if (!m_host.ParentGroup.IsDeleted)
                {
                    m_host.ParentGroup.RootPart.ScriptSetVolumeDetect(detect!=0);
                }
            }
        }

        /// <summary>
        /// This is a depecated function so this just replicates the result of
        /// invoking it in SL
        /// </summary>

        public void llRemoteLoadScript(string target, string name, int running, int start_param)
        {
            m_host.AddScriptLPS(1);
            // Report an error as it does in SL
            ShoutError("Deprecated. Please use llRemoteLoadScriptPin instead.");
            ScriptSleep(3000);
        }

        public void llSetRemoteScriptAccessPin(int pin)
        {
            m_host.AddScriptLPS(1);
            m_host.ScriptAccessPin = pin;
        }

        public void llRemoteLoadScriptPin(string target, string name, int pin, int running, int start_param)
        {
            m_host.AddScriptLPS(1);
            bool found = false;
            UUID destId = UUID.Zero;
            UUID srcId = UUID.Zero;

            if (!UUID.TryParse(target, out destId))
            {
                llSay(0, "Could not parse key " + target);
                return;
            }

            // target must be a different prim than the one containing the script
            if (m_host.UUID == destId)
            {
                return;
            }

            // copy the first script found with this inventory name
            m_host.TaskInventory.LockItemsForRead(true);
            foreach (KeyValuePair<UUID, TaskInventoryItem> inv in m_host.TaskInventory)
            {
                if (inv.Value.Name == name)
                {
                    // make sure the object is a script
                    if (10 == inv.Value.Type)
                    {
                        found = true;
                        srcId = inv.Key;
                        break;
                    }
                }
            }
            m_host.TaskInventory.LockItemsForRead(false);

            if (!found)
            {
                llSay(0, "Could not find script " + name);
                return;
            }

            // the rest of the permission checks are done in RezScript, so check the pin there as well
            World.RezScript(srcId, m_host, destId, pin, running, start_param);
            // this will cause the delay even if the script pin or permissions were wrong - seems ok
            ScriptSleep(3000);
        }

        public void llOpenRemoteDataChannel()
        {
            m_host.AddScriptLPS(1);
            IXMLRPC xmlrpcMod = m_ScriptEngine.World.RequestModuleInterface<IXMLRPC>();
            if (xmlrpcMod.IsEnabled())
            {
                UUID channelID = xmlrpcMod.OpenXMLRPCChannel(m_localID, m_itemID, UUID.Zero);
                IXmlRpcRouter xmlRpcRouter = m_ScriptEngine.World.RequestModuleInterface<IXmlRpcRouter>();
                if (xmlRpcRouter != null)
                {
                    string ExternalHostName = m_ScriptEngine.World.RegionInfo.ExternalHostName;
                    
                    xmlRpcRouter.RegisterNewReceiver(m_ScriptEngine.ScriptModule, channelID, m_host.UUID, 
                                                     m_itemID, String.Format("http://{0}:{1}/", ExternalHostName, 
                                                                             xmlrpcMod.Port.ToString()));
                }
                object[] resobj = new object[] 
                    { 
                        new LSL_Integer(1), 
                        new LSL_String(channelID.ToString()), 
                        new LSL_String(UUID.Zero.ToString()), 
                        new LSL_String(String.Empty), 
                        new LSL_Integer(0), 
                        new LSL_String(String.Empty) 
                    };
                m_ScriptEngine.PostScriptEvent(m_itemID, new EventParams("remote_data", resobj,
                                                                         new DetectParams[0]));
            }
            ScriptSleep(1000);
        }

        public LSL_String llSendRemoteData(string channel, string dest, int idata, string sdata)
        {
            m_host.AddScriptLPS(1);
            IXMLRPC xmlrpcMod = m_ScriptEngine.World.RequestModuleInterface<IXMLRPC>();
            ScriptSleep(3000);
            return (xmlrpcMod.SendRemoteData(m_localID, m_itemID, channel, dest, idata, sdata)).ToString();
        }

        public void llRemoteDataReply(string channel, string message_id, string sdata, int idata)
        {
            m_host.AddScriptLPS(1);
            IXMLRPC xmlrpcMod = m_ScriptEngine.World.RequestModuleInterface<IXMLRPC>();
            xmlrpcMod.RemoteDataReply(channel, message_id, sdata, idata);
            ScriptSleep(3000);
        }

        public void llCloseRemoteDataChannel(string channel)
        {
            m_host.AddScriptLPS(1);
            IXMLRPC xmlrpcMod = m_ScriptEngine.World.RequestModuleInterface<IXMLRPC>();
            xmlrpcMod.CloseXMLRPCChannel((UUID)channel);
            ScriptSleep(1000);
        }

        public LSL_String llMD5String(string src, int nonce)
        {
            m_host.AddScriptLPS(1);
            return Util.Md5Hash(String.Format("{0}:{1}", src, nonce.ToString()));
        }

        public LSL_String llSHA1String(string src)
        {
            m_host.AddScriptLPS(1);
            return Util.SHA1Hash(src).ToLower();
        }

        protected ObjectShapePacket.ObjectDataBlock SetPrimitiveBlockShapeParams(SceneObjectPart part, int holeshape, LSL_Vector cut, float hollow, LSL_Vector twist)
        {
            ObjectShapePacket.ObjectDataBlock shapeBlock = new ObjectShapePacket.ObjectDataBlock();
            if (part == null || part.ParentGroup == null || part.ParentGroup.IsDeleted)
                return shapeBlock;

            if (holeshape != (int)ScriptBaseClass.PRIM_HOLE_DEFAULT &&
                holeshape != (int)ScriptBaseClass.PRIM_HOLE_CIRCLE &&
                holeshape != (int)ScriptBaseClass.PRIM_HOLE_SQUARE &&
                holeshape != (int)ScriptBaseClass.PRIM_HOLE_TRIANGLE)
            {
                holeshape = (int)ScriptBaseClass.PRIM_HOLE_DEFAULT;
            }
            shapeBlock.ProfileCurve = (byte)holeshape;
            if (cut.x < 0f)
            {
                cut.x = 0f;
            }
            if (cut.x > 1f)
            {
                cut.x = 1f;
            }
            if (cut.y < 0f)
            {
                cut.y = 0f;
            }
            if (cut.y > 1f)
            {
                cut.y = 1f;
            }
            if (cut.y - cut.x < 0.05f)
            {
                cut.x = cut.y - 0.05f;
                if (cut.x < 0.0f)
                {
                    cut.x = 0.0f;
                    cut.y = 0.05f;
                }
            }
            shapeBlock.ProfileBegin = (ushort)(50000 * cut.x);
            shapeBlock.ProfileEnd = (ushort)(50000 * (1 - cut.y));
            if (hollow < 0f)
            {
                hollow = 0f;
            }
            if (hollow > 0.95)
            {
                hollow = 0.95f;
            }
            shapeBlock.ProfileHollow = (ushort)(50000 * hollow);
            if (twist.x < -1.0f)
            {
                twist.x = -1.0f;
            }
            if (twist.x > 1.0f)
            {
                twist.x = 1.0f;
            }
            if (twist.y < -1.0f)
            {
                twist.y = -1.0f;
            }
            if (twist.y > 1.0f)
            {
                twist.y = 1.0f;
            }
            shapeBlock.PathTwistBegin = (sbyte)(100 * twist.x);
            shapeBlock.PathTwist = (sbyte)(100 * twist.y);

            shapeBlock.ObjectLocalID = part.LocalId;

            // retain pathcurve
            shapeBlock.PathCurve = part.Shape.PathCurve;

            part.Shape.SculptEntry = false;
            return shapeBlock;
        }

        protected void SetPrimitiveShapeParams(SceneObjectPart part, int holeshape, LSL_Vector cut, float hollow, LSL_Vector twist, LSL_Vector taper_b, LSL_Vector topshear, byte fudge)
        {
            if (part == null || part.ParentGroup == null || part.ParentGroup.IsDeleted)
                return;

            ObjectShapePacket.ObjectDataBlock shapeBlock;

            shapeBlock = SetPrimitiveBlockShapeParams(part, holeshape, cut, hollow, twist);

            shapeBlock.ProfileCurve += fudge;

            if (taper_b.x < 0f)
            {
                taper_b.x = 0f;
            }
            if (taper_b.x > 2f)
            {
                taper_b.x = 2f;
            }
            if (taper_b.y < 0f)
            {
                taper_b.y = 0f;
            }
            if (taper_b.y > 2f)
            {
                taper_b.y = 2f;
            }
            shapeBlock.PathScaleX = (byte)(100 * (2.0 - taper_b.x));
            shapeBlock.PathScaleY = (byte)(100 * (2.0 - taper_b.y));
            if (topshear.x < -0.5f)
            {
                topshear.x = -0.5f;
            }
            if (topshear.x > 0.5f)
            {
                topshear.x = 0.5f;
            }
            if (topshear.y < -0.5f)
            {
                topshear.y = -0.5f;
            }
            if (topshear.y > 0.5f)
            {
                topshear.y = 0.5f;
            }
            shapeBlock.PathShearX = (byte)(100 * topshear.x);
            shapeBlock.PathShearY = (byte)(100 * topshear.y);

            part.Shape.SculptEntry = false;
            part.UpdateShape(shapeBlock);
        }

        protected void SetPrimitiveShapeParams(SceneObjectPart part, int holeshape, LSL_Vector cut, float hollow, LSL_Vector twist, LSL_Vector dimple, byte fudge)
        {
            if (part == null || part.ParentGroup == null || part.ParentGroup.IsDeleted)
                return;

            ObjectShapePacket.ObjectDataBlock shapeBlock;

            shapeBlock = SetPrimitiveBlockShapeParams(part, holeshape, cut, hollow, twist);

            // profile/path swapped for a sphere
            shapeBlock.PathBegin = shapeBlock.ProfileBegin;
            shapeBlock.PathEnd = shapeBlock.ProfileEnd;

            shapeBlock.ProfileCurve += fudge;

            shapeBlock.PathScaleX = 100;
            shapeBlock.PathScaleY = 100;

            if (dimple.x < 0f)
            {
                dimple.x = 0f;
            }
            if (dimple.x > 1f)
            {
                dimple.x = 1f;
            }
            if (dimple.y < 0f)
            {
                dimple.y = 0f;
            }
            if (dimple.y > 1f)
            {
                dimple.y = 1f;
            }
            if (dimple.y - cut.x < 0.05f)
            {
                dimple.x = cut.y - 0.05f;
            }
            shapeBlock.ProfileBegin = (ushort)(50000 * dimple.x);
            shapeBlock.ProfileEnd   = (ushort)(50000 * (1 - dimple.y));

            part.Shape.SculptEntry = false;
            part.UpdateShape(shapeBlock);
        }

        protected void SetPrimitiveShapeParams(SceneObjectPart part, int holeshape, LSL_Vector cut, float hollow, LSL_Vector twist, LSL_Vector holesize, LSL_Vector topshear, LSL_Vector profilecut, LSL_Vector taper_a, float revolutions, float radiusoffset, float skew, byte fudge)
        {
            if (part == null || part.ParentGroup == null || part.ParentGroup.IsDeleted)
                return;

            ObjectShapePacket.ObjectDataBlock shapeBlock;

            shapeBlock = SetPrimitiveBlockShapeParams(part, holeshape, cut, hollow, twist);

            shapeBlock.ProfileCurve += fudge;

            // profile/path swapped for a torrus, tube, ring
            shapeBlock.PathBegin = shapeBlock.ProfileBegin;
            shapeBlock.PathEnd = shapeBlock.ProfileEnd;

            if (holesize.x < 0.05f)
            {
                holesize.x = 0.05f;
            }
            if (holesize.x > 1f)
            {
                holesize.x = 1f;
            }
            if (holesize.y < 0.05f)
            {
                holesize.y = 0.05f;
            }
            if (holesize.y > 0.5f)
            {
                holesize.y = 0.5f;
            }
            shapeBlock.PathScaleX = (byte)(100 * (2 - holesize.x));
            shapeBlock.PathScaleY = (byte)(100 * (2 - holesize.y));
            if (topshear.x < -0.5f)
            {
                topshear.x = -0.5f;
            }
            if (topshear.x > 0.5f)
            {
                topshear.x = 0.5f;
            }
            if (topshear.y < -0.5f)
            {
                topshear.y = -0.5f;
            }
            if (topshear.y > 0.5f)
            {
                topshear.y = 0.5f;
            }
            shapeBlock.PathShearX = (byte)(100 * topshear.x);
            shapeBlock.PathShearY = (byte)(100 * topshear.y);
            if (profilecut.x < 0f)
            {
                profilecut.x = 0f;
            }
            if (profilecut.x > 1f)
            {
                profilecut.x = 1f;
            }
            if (profilecut.y < 0f)
            {
                profilecut.y = 0f;
            }
            if (profilecut.y > 1f)
            {
                profilecut.y = 1f;
            }
            if (profilecut.y - profilecut.x < 0.05f)
            {
                profilecut.x = profilecut.y - 0.05f;
                if (profilecut.x < 0.0f)
                {
                    profilecut.x = 0.0f;
                    profilecut.y = 0.05f;
                }
            }
            shapeBlock.ProfileBegin = (ushort)(50000 * profilecut.x);
            shapeBlock.ProfileEnd = (ushort)(50000 * (1 - profilecut.y));
            if (taper_a.x < -1f)
            {
                taper_a.x = -1f;
            }
            if (taper_a.x > 1f)
            {
                taper_a.x = 1f;
            }
            if (taper_a.y < -1f)
            {
                taper_a.y = -1f;
            }
            if (taper_a.y > 1f)
            {
                taper_a.y = 1f;
            }
            shapeBlock.PathTaperX = (sbyte)(100 * taper_a.x);
            shapeBlock.PathTaperY = (sbyte)(100 * taper_a.y);
            if (revolutions < 1f)
            {
                revolutions = 1f;
            }
            if (revolutions > 4f)
            {
                revolutions = 4f;
            }
            shapeBlock.PathRevolutions = (byte)(66.666667 * (revolutions - 1.0));
            // limits on radiusoffset depend on revolutions and hole size (how?) seems like the maximum range is 0 to 1
            if (radiusoffset < 0f)
            {
                radiusoffset = 0f;
            }
            if (radiusoffset > 1f)
            {
                radiusoffset = 1f;
            }
            shapeBlock.PathRadiusOffset = (sbyte)(100 * radiusoffset);
            if (skew < -0.95f)
            {
                skew = -0.95f;
            }
            if (skew > 0.95f)
            {
                skew = 0.95f;
            }
            shapeBlock.PathSkew = (sbyte)(100 * skew);

            part.Shape.SculptEntry = false;
            part.UpdateShape(shapeBlock);
        }

        protected void SetPrimitiveShapeParams(SceneObjectPart part, string map, int type)
        {
            if (part == null || part.ParentGroup == null || part.ParentGroup.IsDeleted)
                return;

            ObjectShapePacket.ObjectDataBlock shapeBlock = new ObjectShapePacket.ObjectDataBlock();
            UUID sculptId;

            if (!UUID.TryParse(map, out sculptId))
            {
                sculptId = InventoryKey(map, (int)AssetType.Texture);
            }

            if (sculptId == UUID.Zero)
                return;

            shapeBlock.ObjectLocalID = part.LocalId;
            shapeBlock.PathScaleX = 100;
            shapeBlock.PathScaleY = 150;

            if ((type & (int)ScriptBaseClass.PRIM_SCULPT_TYPE_CYLINDER) == 0 &&
                (type & (int)ScriptBaseClass.PRIM_SCULPT_TYPE_PLANE) == 0 &&
                (type & (int)ScriptBaseClass.PRIM_SCULPT_TYPE_SPHERE) == 0 &&
                (type & (int)ScriptBaseClass.PRIM_SCULPT_TYPE_TORUS) == 0)
            {
                // default
                type = type | (int)ScriptBaseClass.PRIM_SCULPT_TYPE_SPHERE;
            }

            // retain pathcurve
            shapeBlock.PathCurve = part.Shape.PathCurve;

            part.Shape.SetSculptData((byte)type, sculptId);
            part.Shape.SculptEntry = true;
            part.UpdateShape(shapeBlock);
        }

        public void llSetPrimitiveParams(LSL_List rules)
        {
            m_host.AddScriptLPS(1);
            SetPrimParams(m_host, rules);
        }

        public void llSetLinkPrimitiveParamsFast(int linknumber, LSL_List rules)
        {
             m_host.AddScriptLPS(1);

            List<SceneObjectPart> parts = GetLinkParts(linknumber);
            List<ScenePresence> avatars = GetLinkAvatars(linknumber);
            if (parts.Count>0)
            {
                try
                {
                    parts[0].ParentGroup.areUpdatesSuspended = true;
                    foreach (SceneObjectPart part in parts)
                        SetPrimParams(part, rules);
                }
                finally
                {
                    parts[0].ParentGroup.areUpdatesSuspended = false;
                }
            }
            if (avatars.Count > 0)
            {
                foreach (ScenePresence avatar in avatars)
                    SetPrimParams(avatar, rules);
            }
        }

        public void llSetLinkPrimitiveParams(int linknumber, LSL_List rules)
        {
            llSetLinkPrimitiveParamsFast(linknumber, rules);
            ScriptSleep(200);
        }

        protected void SetPrimParams(ScenePresence av, LSL_List rules)
        {
            //This is a special version of SetPrimParams to deal with avatars which are sat on the linkset.
            //We only support PRIM_POSITION and PRIM_ROTATION

            int idx = 0;

            while (idx < rules.Length)
            {
                int code = rules.GetLSLIntegerItem(idx++);

                int remain = rules.Length - idx;

                

                switch (code)
                {
                    case (int)ScriptBaseClass.PRIM_POSITION:
                        if (remain < 1)
                            return;
                        LSL_Vector v;
                        v = rules.GetVector3Item(idx++);
                        av.OffsetPosition = new Vector3((float)v.x, (float)v.y, (float)v.z);
                        av.SendFullUpdateToAllClients();

                        break;

                    case (int)ScriptBaseClass.PRIM_ROTATION:
                        if (remain < 1)
                            return;
                        LSL_Rotation r;
                        r = rules.GetQuaternionItem(idx++);
                        av.OffsetRotation = new Quaternion((float)r.x, (float)r.y, (float)r.z, (float)r.s);
                        av.SendFullUpdateToAllClients();
                        break;
                }
            }

        }

        protected void SetPrimParams(SceneObjectPart part, LSL_List rules)
        {
            if (part == null || part.ParentGroup == null || part.ParentGroup.IsDeleted)
                return;

            int idx = 0;

            while (idx < rules.Length)
            {
                int code = rules.GetLSLIntegerItem(idx++);

                int remain = rules.Length - idx;

                int face;
                LSL_Vector v;

                switch (code)
                {
                    case (int)ScriptBaseClass.PRIM_POSITION:
                        if (remain < 1)
                            return;

                        v=rules.GetVector3Item(idx++);
                        SetPos(part, v);

                        break;
                    case (int)ScriptBaseClass.PRIM_SIZE:
                        if (remain < 1)
                            return;

                        v=rules.GetVector3Item(idx++);
                        SetScale(part, v);

                        break;
                    case (int)ScriptBaseClass.PRIM_ROTATION:
                        if (remain < 1)
                            return;

                        LSL_Rotation q = rules.GetQuaternionItem(idx++);
                        // try to let this work as in SL...
                        if (part.ParentID == 0)
                        {
                            // special case: If we are root, rotate complete SOG to new rotation
                            SetRot(part, Rot2Quaternion(q));
                        }
                        else
                        {
                            // we are a child. The rotation values will be set to the one of root modified by rot, as in SL. Don't ask.
                            SceneObjectGroup group = part.ParentGroup;
                            if (group != null) // a bit paranoid, maybe
                            {
                                SceneObjectPart rootPart = group.RootPart;
                                if (rootPart != null) // again, better safe than sorry
                                {
                                    SetRot(part, rootPart.RotationOffset * Rot2Quaternion(q));
                                }
                            }
                        }

                        break;

                    case (int)ScriptBaseClass.PRIM_TYPE:
                        if (remain < 3)
                            return;

                        code = (int)rules.GetLSLIntegerItem(idx++);

                        remain = rules.Length - idx;
                        float hollow;
                        LSL_Vector twist;
                        LSL_Vector taper_b;
                        LSL_Vector topshear;
                        float revolutions;
                        float radiusoffset;
                        float skew;
                        LSL_Vector holesize;
                        LSL_Vector profilecut;

                        switch (code)
                        {
                            case (int)ScriptBaseClass.PRIM_TYPE_BOX:
                                if (remain < 6)
                                    return;

                                face = (int)rules.GetLSLIntegerItem(idx++);
                                v = rules.GetVector3Item(idx++); // cut
                                hollow = (float)rules.GetLSLFloatItem(idx++);
                                twist = rules.GetVector3Item(idx++);
                                taper_b = rules.GetVector3Item(idx++);
                                topshear = rules.GetVector3Item(idx++);

                                part.Shape.PathCurve = (byte)Extrusion.Straight;
                                SetPrimitiveShapeParams(part, face, v, hollow, twist, taper_b, topshear, 1);
                                break;

                            case (int)ScriptBaseClass.PRIM_TYPE_CYLINDER:
                                if (remain < 6)
                                    return;

                                face = (int)rules.GetLSLIntegerItem(idx++); // holeshape
                                v = rules.GetVector3Item(idx++); // cut
                                hollow = (float)rules.GetLSLFloatItem(idx++);
                                twist = rules.GetVector3Item(idx++);
                                taper_b = rules.GetVector3Item(idx++);
                                topshear = rules.GetVector3Item(idx++);
                                part.Shape.ProfileShape = ProfileShape.Circle;
                                part.Shape.PathCurve = (byte)Extrusion.Straight;
                                SetPrimitiveShapeParams(part, face, v, hollow, twist, taper_b, topshear, 0);
                                break;

                            case (int)ScriptBaseClass.PRIM_TYPE_PRISM:
                                if (remain < 6)
                                    return;

                                face = (int)rules.GetLSLIntegerItem(idx++); // holeshape
                                v = rules.GetVector3Item(idx++); //cut
                                hollow = (float)rules.GetLSLFloatItem(idx++);
                                twist = rules.GetVector3Item(idx++);
                                taper_b = rules.GetVector3Item(idx++);
                                topshear = rules.GetVector3Item(idx++);
                                part.Shape.PathCurve = (byte)Extrusion.Straight;
                                SetPrimitiveShapeParams(part, face, v, hollow, twist, taper_b, topshear, 3);
                                break;

                            case (int)ScriptBaseClass.PRIM_TYPE_SPHERE:
                                if (remain < 5)
                                    return;

                                face = (int)rules.GetLSLIntegerItem(idx++); // holeshape
                                v = rules.GetVector3Item(idx++); // cut
                                hollow = (float)rules.GetLSLFloatItem(idx++);
                                twist = rules.GetVector3Item(idx++);
                                taper_b = rules.GetVector3Item(idx++); // dimple
                                part.Shape.PathCurve = (byte)Extrusion.Curve1;
                                SetPrimitiveShapeParams(part, face, v, hollow, twist, taper_b, 5);
                                break;

                            case (int)ScriptBaseClass.PRIM_TYPE_TORUS:
                                if (remain < 11)
                                    return;

                                face = (int)rules.GetLSLIntegerItem(idx++); // holeshape
                                v = rules.GetVector3Item(idx++); //cut
                                hollow = (float)rules.GetLSLFloatItem(idx++);
                                twist = rules.GetVector3Item(idx++);
                                holesize = rules.GetVector3Item(idx++);
                                topshear = rules.GetVector3Item(idx++);
                                profilecut = rules.GetVector3Item(idx++);
                                taper_b = rules.GetVector3Item(idx++); // taper_a
                                revolutions = (float)rules.GetLSLFloatItem(idx++);
                                radiusoffset = (float)rules.GetLSLFloatItem(idx++);
                                skew = (float)rules.GetLSLFloatItem(idx++);
                                part.Shape.PathCurve = (byte)Extrusion.Curve1;
                                SetPrimitiveShapeParams(part, face, v, hollow, twist, holesize, topshear, profilecut, taper_b, 
                                                        revolutions, radiusoffset, skew, 0);
                                break;

                            case (int)ScriptBaseClass.PRIM_TYPE_TUBE:
                                if (remain < 11)
                                    return;

                                face = (int)rules.GetLSLIntegerItem(idx++); // holeshape
                                v = rules.GetVector3Item(idx++); //cut
                                hollow = (float)rules.GetLSLFloatItem(idx++);
                                twist = rules.GetVector3Item(idx++);
                                holesize = rules.GetVector3Item(idx++);
                                topshear = rules.GetVector3Item(idx++);
                                profilecut = rules.GetVector3Item(idx++);
                                taper_b = rules.GetVector3Item(idx++); // taper_a
                                revolutions = (float)rules.GetLSLFloatItem(idx++);
                                radiusoffset = (float)rules.GetLSLFloatItem(idx++);
                                skew = (float)rules.GetLSLFloatItem(idx++);
                                part.Shape.PathCurve = (byte)Extrusion.Curve1;
                                SetPrimitiveShapeParams(part, face, v, hollow, twist, holesize, topshear, profilecut, taper_b, 
                                                        revolutions, radiusoffset, skew, 1);
                                break;

                            case (int)ScriptBaseClass.PRIM_TYPE_RING:
                                if (remain < 11)
                                    return;

                                face = (int)rules.GetLSLIntegerItem(idx++); // holeshape
                                v = rules.GetVector3Item(idx++); //cut
                                hollow = (float)rules.GetLSLFloatItem(idx++);
                                twist = rules.GetVector3Item(idx++);
                                holesize = rules.GetVector3Item(idx++);
                                topshear = rules.GetVector3Item(idx++);
                                profilecut = rules.GetVector3Item(idx++);
                                taper_b = rules.GetVector3Item(idx++); // taper_a
                                revolutions = (float)rules.GetLSLFloatItem(idx++);
                                radiusoffset = (float)rules.GetLSLFloatItem(idx++);
                                skew = (float)rules.GetLSLFloatItem(idx++);
                                part.Shape.PathCurve = (byte)Extrusion.Curve1;
                                SetPrimitiveShapeParams(part, face, v, hollow, twist, holesize, topshear, profilecut, taper_b, 
                                                        revolutions, radiusoffset, skew, 3);
                                break;

                            case (int)ScriptBaseClass.PRIM_TYPE_SCULPT:
                                if (remain < 2)
                                    return;

                                string map = rules.Data[idx++].ToString();
                                face = (int)rules.GetLSLIntegerItem(idx++); // type
                                part.Shape.PathCurve = (byte)Extrusion.Curve1;
                                SetPrimitiveShapeParams(part, map, face);
                                break;
                        }

                        break;

                    case (int)ScriptBaseClass.PRIM_TEXTURE:
                        if (remain < 5)
                            return;

                        face=(int)rules.GetLSLIntegerItem(idx++);
                        string tex=rules.Data[idx++].ToString();
                        LSL_Vector repeats=rules.GetVector3Item(idx++);
                        LSL_Vector offsets=rules.GetVector3Item(idx++);
                        double rotation=(double)rules.GetLSLFloatItem(idx++);

                        SetTexture(part, tex, face);
                        ScaleTexture(part, repeats.x, repeats.y, face);
                        OffsetTexture(part, offsets.x, offsets.y, face);
                        RotateTexture(part, rotation, face);

                        break;

                    case (int)ScriptBaseClass.PRIM_COLOR:
                        if (remain < 3)
                            return;

                        face=(int)rules.GetLSLIntegerItem(idx++);
                        LSL_Vector color=rules.GetVector3Item(idx++);
                        double alpha=(double)rules.GetLSLFloatItem(idx++);

                        part.SetFaceColor(new Vector3((float)color.x, (float)color.y, (float)color.z), face);
                        SetAlpha(part, alpha, face);

                        break;
                    
                    case (int)ScriptBaseClass.PRIM_FLEXIBLE:
                        if (remain < 7)
                            return;

                        bool flexi = rules.GetLSLIntegerItem(idx++);
                        int softness = rules.GetLSLIntegerItem(idx++);
                        float gravity = (float)rules.GetLSLFloatItem(idx++);
                        float friction = (float)rules.GetLSLFloatItem(idx++);
                        float wind = (float)rules.GetLSLFloatItem(idx++);
                        float tension = (float)rules.GetLSLFloatItem(idx++);
                        LSL_Vector force = rules.GetVector3Item(idx++);

                        SetFlexi(part, flexi, softness, gravity, friction, wind, tension, force);

                        break;
                    
                    case (int)ScriptBaseClass.PRIM_POINT_LIGHT:
                        if (remain < 5)
                            return;
                        bool light = rules.GetLSLIntegerItem(idx++);
                        LSL_Vector lightcolor = rules.GetVector3Item(idx++);
                        float intensity = (float)rules.GetLSLFloatItem(idx++);
                        float radius = (float)rules.GetLSLFloatItem(idx++);
                        float falloff = (float)rules.GetLSLFloatItem(idx++);

                        SetPointLight(part, light, lightcolor, intensity, radius, falloff);

                        break;
                    
                    case (int)ScriptBaseClass.PRIM_GLOW:
                        if (remain < 2)
                            return;
                        face = rules.GetLSLIntegerItem(idx++);
                        float glow = (float)rules.GetLSLFloatItem(idx++);

                        SetGlow(part, face, glow);

                        break;
                    
                    case (int)ScriptBaseClass.PRIM_BUMP_SHINY:
                        if (remain < 3)
                            return;
                        face = (int)rules.GetLSLIntegerItem(idx++);
                        int shiny = (int)rules.GetLSLIntegerItem(idx++);
                        Bumpiness bump = (Bumpiness)Convert.ToByte((int)rules.GetLSLIntegerItem(idx++));

                        SetShiny(part, face, shiny, bump);

                        break;
                    
                     case (int)ScriptBaseClass.PRIM_FULLBRIGHT:
                         if (remain < 2)
                             return;
                         face = rules.GetLSLIntegerItem(idx++);
                         bool st = rules.GetLSLIntegerItem(idx++);
                         SetFullBright(part, face , st);
                         break;
                    
                     case (int)ScriptBaseClass.PRIM_MATERIAL:
                         if (remain < 1)
                             return;
                         int mat = rules.GetLSLIntegerItem(idx++);
                         if (mat < 0 || mat > 7)
                             return;

                         part.Material = Convert.ToByte(mat);
                         break;
                    
                     case (int)ScriptBaseClass.PRIM_PHANTOM:
                        if (remain < 1)
                             return;

                         string ph = rules.Data[idx++].ToString();
                         bool phantom;

                         if (ph.Equals("1"))
                             phantom = true;
                         else
                             phantom = false;

                         part.ScriptSetPhantomStatus(phantom);
                         break;
                    
                     case (int)ScriptBaseClass.PRIM_PHYSICS:
                        if (remain < 1)
                             return;
                         string phy = rules.Data[idx++].ToString();
                         bool physics;

                         if (phy.Equals("1"))
                             physics = true;
                         else
                             physics = false;

                         part.ScriptSetPhysicsStatus(physics);
                         break;
                    
                    case (int)ScriptBaseClass.PRIM_TEMP_ON_REZ:
                        if (remain < 1)
                            return;
                        string temp = rules.Data[idx++].ToString();
                        bool tempOnRez;

                        if (temp.Equals("1"))
                            tempOnRez = true;
                        else
                            tempOnRez = false;

                        part.ScriptSetTemporaryStatus(tempOnRez);
                        break;

                    case (int)ScriptBaseClass.PRIM_TEXGEN:
                        if (remain < 2)
                            return;
                            //face,type
                        face = rules.GetLSLIntegerItem(idx++);
                        int style = rules.GetLSLIntegerItem(idx++);
                        SetTexGen(part, face, style);
                        break;
                    case (int)ScriptBaseClass.PRIM_TEXT:
                        if (remain < 3)
                            return;
                        string primText = rules.GetLSLStringItem(idx++);
                        LSL_Vector primTextColor = rules.GetVector3Item(idx++);
                        LSL_Float primTextAlpha = rules.GetLSLFloatItem(idx++);
                        Vector3 av3 = new Vector3(Util.Clip((float)primTextColor.x, 0.0f, 1.0f),
                                      Util.Clip((float)primTextColor.y, 0.0f, 1.0f),
                                      Util.Clip((float)primTextColor.z, 0.0f, 1.0f));
                        part.SetText(primText, av3, Util.Clip((float)primTextAlpha, 0.0f, 1.0f));

                        break;
                }
            }
        }

        public LSL_String llStringToBase64(string str)
        {
            m_host.AddScriptLPS(1);
            try
            {
                byte[] encData_byte = new byte[str.Length];
                encData_byte = Util.UTF8.GetBytes(str);
                string encodedData = Convert.ToBase64String(encData_byte);
                return encodedData;
            }
            catch (Exception e)
            {
                throw new Exception("Error in base64Encode" + e.Message);
            }
        }

        public LSL_String llBase64ToString(string str)
        {
            m_host.AddScriptLPS(1);
            try
            {
                return Util.Base64ToString(str);
            }
            catch (Exception e)
            {
                throw new Exception("Error in base64Decode" + e.Message);
            }
        }

        public LSL_String llXorBase64Strings(string str1, string str2)
        {
            m_host.AddScriptLPS(1);
            Deprecated("llXorBase64Strings");
            ScriptSleep(300);
            return String.Empty;
        }

        public void llRemoteDataSetRegion()
        {
            m_host.AddScriptLPS(1);
            Deprecated("llRemoteDataSetRegion");
        }

        public LSL_Float llLog10(double val)
        {
            m_host.AddScriptLPS(1);
            return (double)Math.Log10(val);
        }

        public LSL_Float llLog(double val)
        {
            m_host.AddScriptLPS(1);
            return (double)Math.Log(val);
        }

        public LSL_List llGetAnimationList(string id)
        {
            m_host.AddScriptLPS(1);

            LSL_List l = new LSL_List();
            ScenePresence av = World.GetScenePresence((UUID)id);
            if (av == null || av.IsChildAgent) // only if in the region
                return l;
            UUID[] anims;
            anims = av.Animator.GetAnimationArray();
            foreach (UUID foo in anims)
                l.Add(foo.ToString());
            return l;
        }

        public void llSetParcelMusicURL(string url)
        {
            m_host.AddScriptLPS(1);

            ILandObject land = World.LandChannel.GetLandObject(m_host.AbsolutePosition.X, m_host.AbsolutePosition.Y);

            if (land.LandData.OwnerID != m_host.OwnerID)
                return;

            land.SetMusicUrl(url);

            ScriptSleep(2000);
        }

        public LSL_Vector llGetRootPosition()
        {
            m_host.AddScriptLPS(1);
            return new LSL_Vector(m_host.ParentGroup.AbsolutePosition.X, m_host.ParentGroup.AbsolutePosition.Y, 
                                  m_host.ParentGroup.AbsolutePosition.Z);
        }

        /// <summary>
        /// http://lslwiki.net/lslwiki/wakka.php?wakka=llGetRot
        /// http://lslwiki.net/lslwiki/wakka.php?wakka=ChildRotation
        /// Also tested in sl in regards to the behaviour in attachments/mouselook
        /// In the root prim:-
        ///     Returns the object rotation if not attached
        ///     Returns the avatars rotation if attached
        ///     Returns the camera rotation if attached and the avatar is in mouselook
        /// </summary>
        public LSL_Rotation llGetRootRotation()
        {
            m_host.AddScriptLPS(1);
            Quaternion q;
            if (m_host.ParentGroup.RootPart.AttachmentPoint != 0)
            {
                ScenePresence avatar = World.GetScenePresence(m_host.AttachedAvatar);
                if (avatar != null)
                    if ((avatar.AgentControlFlags & (uint)AgentManager.ControlFlags.AGENT_CONTROL_MOUSELOOK) != 0)
                        q = avatar.CameraRotation; // Mouselook
                    else
                        q = avatar.Rotation; // Currently infrequently updated so may be inaccurate
                else
                    q = m_host.ParentGroup.GroupRotation; // Likely never get here but just in case
            }
            else
                q = m_host.ParentGroup.GroupRotation; // just the group rotation
            return new LSL_Rotation(q.X, q.Y, q.Z, q.W);
        }

        public LSL_String llGetObjectDesc()
        {
            return m_host.Description!=null?m_host.Description:String.Empty;
        }

        public void llSetObjectDesc(string desc)
        {
            m_host.AddScriptLPS(1);
            m_host.Description = desc!=null?desc:String.Empty;
        }

        public LSL_String llGetCreator()
        {
            m_host.AddScriptLPS(1);
            return m_host.CreatorID.ToString();
        }

        public LSL_String llGetTimestamp()
        {
            m_host.AddScriptLPS(1);
            return DateTime.Now.ToUniversalTime().ToString("yyyy-MM-ddTHH:mm:ss.fffffffZ");
        }

        public LSL_Integer llGetNumberOfPrims()
        {
            m_host.AddScriptLPS(1);
            int avatarCount = 0;
            World.ForEachScenePresence(delegate(ScenePresence presence)
            {
                if (!presence.IsChildAgent && presence.ParentID != 0 && m_host.ParentGroup.HasChildPrim(presence.ParentID))
                        avatarCount++;
            });

            return m_host.ParentGroup.PrimCount + avatarCount;
        }

        /// <summary>
        /// A partial implementation.
        /// http://lslwiki.net/lslwiki/wakka.php?wakka=llGetBoundingBox
        /// So far only valid for standing/flying/ground sitting avatars and single prim objects.
        /// If the object has multiple prims and/or a sitting avatar then the bounding
        /// box is for the root prim only.
        /// </summary>
        public LSL_List llGetBoundingBox(string obj)
        {
            m_host.AddScriptLPS(1);
            UUID objID = UUID.Zero;
            LSL_List result = new LSL_List();
            if (!UUID.TryParse(obj, out objID))
            {
                result.Add(new LSL_Vector());
                result.Add(new LSL_Vector());
                return result;
            }
            ScenePresence presence = World.GetScenePresence(objID);
            if (presence != null)
            {
                if (presence.ParentID == 0) // not sat on an object
                {
                    LSL_Vector lower;
                    LSL_Vector upper;
                    if (presence.Animator.Animations.DefaultAnimation.AnimID 
                        == AnimationSet.Animations.AnimsUUID["SIT_GROUND_CONSTRAINED"])
                    {
                        // This is for ground sitting avatars
                        float height = presence.Appearance.AvatarHeight / 2.66666667f;
                        lower = new LSL_Vector(-0.3375f, -0.45f, height * -1.0f);
                        upper = new LSL_Vector(0.3375f, 0.45f, 0.0f);
                    }
                    else
                    {
                        // This is for standing/flying avatars
                        float height = presence.Appearance.AvatarHeight / 2.0f;
                        lower = new LSL_Vector(-0.225f, -0.3f, height * -1.0f);
                        upper = new LSL_Vector(0.225f, 0.3f, height + 0.05f);
                    }
                    result.Add(lower);
                    result.Add(upper);
                    return result;
                }
                else
                {
                    // sitting on an object so we need the bounding box of that
                    // which should include the avatar so set the UUID to the
                    // UUID of the object the avatar is sat on and allow it to fall through
                    // to processing an object
                    SceneObjectPart p = World.GetSceneObjectPart(presence.ParentID);
                    objID = p.UUID;
                }
            }
            SceneObjectPart part = World.GetSceneObjectPart(objID);
            // Currently only works for single prims without a sitting avatar
            if (part != null)
            {
                Vector3 halfSize = part.Scale / 2.0f;
                LSL_Vector lower = new LSL_Vector(halfSize.X * -1.0f, halfSize.Y * -1.0f, halfSize.Z * -1.0f);
                LSL_Vector upper = new LSL_Vector(halfSize.X, halfSize.Y, halfSize.Z);
                result.Add(lower);
                result.Add(upper);
                return result;
            }

            // Not found so return empty values
            result.Add(new LSL_Vector());
            result.Add(new LSL_Vector());
            return result;
        }

        public LSL_Vector llGetGeometricCenter()
        {
            return new LSL_Vector(m_host.GetGeometricCenter().X, m_host.GetGeometricCenter().Y, m_host.GetGeometricCenter().Z);
        }

        public LSL_List llGetPrimitiveParams(LSL_List rules)
        {
            m_host.AddScriptLPS(1);
            return GetLinkPrimitiveParams(m_host, rules);
        }

        public LSL_List llGetLinkPrimitiveParams(int linknumber, LSL_List rules)
        {
            m_host.AddScriptLPS(1);

            List<SceneObjectPart> parts = GetLinkParts(linknumber);

            LSL_List res = new LSL_List();

            foreach (var part in parts)
            {
                LSL_List partRes = GetLinkPrimitiveParams(part, rules);
                res += partRes;
            }

            return res;
        }

        public LSL_List GetLinkPrimitiveParams(SceneObjectPart part, LSL_List rules)
        {
            LSL_List res = new LSL_List();
            int idx=0;
            while (idx < rules.Length)
            {
                int code=(int)rules.GetLSLIntegerItem(idx++);
                int remain=rules.Length-idx;

                switch (code)
                {
                    case (int)ScriptBaseClass.PRIM_MATERIAL:
                        res.Add(new LSL_Integer(part.Material));
                        break;

                    case (int)ScriptBaseClass.PRIM_PHYSICS:
                        if ((part.GetEffectiveObjectFlags() & (uint)PrimFlags.Physics) != 0)
                            res.Add(new LSL_Integer(1));
                        else
                            res.Add(new LSL_Integer(0));
                        break;

                    case (int)ScriptBaseClass.PRIM_TEMP_ON_REZ:
                        if ((part.GetEffectiveObjectFlags() & (uint)PrimFlags.TemporaryOnRez) != 0)
                            res.Add(new LSL_Integer(1));
                        else
                            res.Add(new LSL_Integer(0));
                        break;

                    case (int)ScriptBaseClass.PRIM_PHANTOM:
                        if ((part.GetEffectiveObjectFlags() & (uint)PrimFlags.Phantom) != 0)
                            res.Add(new LSL_Integer(1));
                        else
                            res.Add(new LSL_Integer(0));
                        break;

                    case (int)ScriptBaseClass.PRIM_POSITION:
                        LSL_Vector v = new LSL_Vector(part.AbsolutePosition.X,
                                                      part.AbsolutePosition.Y,
                                                      part.AbsolutePosition.Z);
                        // For some reason, the part.AbsolutePosition.* values do not change if the
                        // linkset is rotated; they always reflect the child prim's world position
                        // as though the linkset is unrotated. This is incompatible behavior with SL's
                        // implementation, so will break scripts imported from there (not to mention it
                        // makes it more difficult to determine a child prim's actual inworld position).
                        if (part.ParentID != 0)
                            v = ((v - llGetRootPosition()) * llGetRootRotation()) + llGetRootPosition();
                        res.Add(v);
                        break;

                    case (int)ScriptBaseClass.PRIM_SIZE:
                        res.Add(new LSL_Vector(part.Scale.X,
                                                      part.Scale.Y,
                                                      part.Scale.Z));
                        break;

                    case (int)ScriptBaseClass.PRIM_ROTATION:
                        res.Add(GetPartRot(part));
                        break;

                    case (int)ScriptBaseClass.PRIM_TYPE:
                        // implementing box
                        PrimitiveBaseShape Shape = part.Shape;
                        int primType = (int)part.GetPrimType();
                        res.Add(new LSL_Integer(primType));
                        double topshearx = (double)(sbyte)Shape.PathShearX / 100.0; // Fix negative values for PathShearX
                        double topsheary = (double)(sbyte)Shape.PathShearY / 100.0; // and PathShearY.
                        switch (primType)
                        {
                            case ScriptBaseClass.PRIM_TYPE_BOX:
                            case ScriptBaseClass.PRIM_TYPE_CYLINDER:
                            case ScriptBaseClass.PRIM_TYPE_PRISM:
                                res.Add(new LSL_Integer(Shape.ProfileCurve));
                                res.Add(new LSL_Vector(Shape.ProfileBegin / 50000.0, 1 - Shape.ProfileEnd / 50000.0, 0));
                                res.Add(new LSL_Float(Shape.ProfileHollow / 50000.0));
                                res.Add(new LSL_Vector(Shape.PathTwistBegin / 100.0, Shape.PathTwist / 100.0, 0));
                                res.Add(new LSL_Vector(1 - (Shape.PathScaleX / 100.0 - 1), 1 - (Shape.PathScaleY / 100.0 - 1), 0));
                                res.Add(new LSL_Vector(topshearx, topsheary, 0));
                                break;

                            case ScriptBaseClass.PRIM_TYPE_SPHERE:
                                res.Add(new LSL_Integer(Shape.ProfileCurve));
                                res.Add(new LSL_Vector(Shape.PathBegin / 50000.0, 1 - Shape.PathEnd / 50000.0, 0));
                                res.Add(new LSL_Float(Shape.ProfileHollow / 50000.0));
                                res.Add(new LSL_Vector(Shape.PathTwistBegin / 100.0, Shape.PathTwist / 100.0, 0));
                                res.Add(new LSL_Vector(Shape.ProfileBegin / 50000.0, 1 - Shape.ProfileEnd / 50000.0, 0));
                                break;

                            case ScriptBaseClass.PRIM_TYPE_SCULPT:
                                res.Add(Shape.SculptTexture.ToString());
                                res.Add(new LSL_Integer(Shape.SculptType));
                                break;

                            case ScriptBaseClass.PRIM_TYPE_RING:
                            case ScriptBaseClass.PRIM_TYPE_TUBE:
                            case ScriptBaseClass.PRIM_TYPE_TORUS:
                                // holeshape
                                res.Add(new LSL_Integer(Shape.ProfileCurve));

                                // cut
                                res.Add(new LSL_Vector(Shape.PathBegin / 50000.0, 1 - Shape.PathEnd / 50000.0, 0));

                                // hollow
                                res.Add(new LSL_Float(Shape.ProfileHollow / 50000.0));

                                // twist
                                res.Add(new LSL_Vector(Shape.PathTwistBegin / 100.0, Shape.PathTwist / 100.0, 0));

                                // vector holesize
                                res.Add(new LSL_Vector(1 - (Shape.PathScaleX / 100.0 - 1), 1 - (Shape.PathScaleY / 100.0 - 1), 0));

                                // vector topshear
                                res.Add(new LSL_Vector(topshearx, topsheary, 0));

                                // vector profilecut
                                res.Add(new LSL_Vector(Shape.ProfileBegin / 50000.0, 1 - Shape.ProfileEnd / 50000.0, 0));

                                // vector tapera
                                res.Add(new LSL_Vector(Shape.PathTaperX / 100.0, Shape.PathTaperY / 100.0, 0));

                                // float revolutions
                                res.Add(new LSL_Float((Shape.PathRevolutions * 0.015) + 1.0)); // Slightly inaccurate, because an unsigned
                                                                                               // byte is being used to represent the entire
                                                                                               // range of floating-point values from 1.0
                                                                                               // through 4.0 (which is how SL does it). 
                        
                                // float radiusoffset
                                res.Add(new LSL_Float(Shape.PathRadiusOffset / 100.0));

                                // float skew
                                res.Add(new LSL_Float(Shape.PathSkew / 100.0));
                                break;
                        }
                        break;

                    case (int)ScriptBaseClass.PRIM_TEXTURE:
                        if (remain < 1)
                            return res;

                        int face = (int)rules.GetLSLIntegerItem(idx++);
                        Primitive.TextureEntry tex = part.Shape.Textures;
                        if (face == ScriptBaseClass.ALL_SIDES)
                        {
                            for (face = 0 ; face < GetNumberOfSides(part); face++)
                            {
                                Primitive.TextureEntryFace texface = tex.GetFace((uint)face);

                                res.Add(new LSL_String(texface.TextureID.ToString()));
                                res.Add(new LSL_Vector(texface.RepeatU,
                                                       texface.RepeatV,
                                                       0));
                                res.Add(new LSL_Vector(texface.OffsetU,
                                                       texface.OffsetV,
                                                       0));
                                res.Add(new LSL_Float(texface.Rotation));
                            }
                        }
                        else
                        {
                            if (face >= 0 && face < GetNumberOfSides(part))
                            {
                                Primitive.TextureEntryFace texface = tex.GetFace((uint)face);

                                res.Add(new LSL_String(texface.TextureID.ToString()));
                                res.Add(new LSL_Vector(texface.RepeatU,
                                                       texface.RepeatV,
                                                       0));
                                res.Add(new LSL_Vector(texface.OffsetU,
                                                       texface.OffsetV,
                                                       0));
                                res.Add(new LSL_Float(texface.Rotation));
                            }
                        }
                        break;

                    case (int)ScriptBaseClass.PRIM_COLOR:
                        if (remain < 1)
                            return res;

                        face=(int)rules.GetLSLIntegerItem(idx++);

                        tex = part.Shape.Textures;
                        Color4 texcolor;
                        if (face == ScriptBaseClass.ALL_SIDES)
                        {
                            for (face = 0 ; face < GetNumberOfSides(part); face++)
                            {
                                texcolor = tex.GetFace((uint)face).RGBA;
                                res.Add(new LSL_Vector(texcolor.R,
                                                       texcolor.G,
                                                       texcolor.B));
                                res.Add(new LSL_Float(texcolor.A));
                            }
                        }
                        else
                        {
                            texcolor = tex.GetFace((uint)face).RGBA;
                            res.Add(new LSL_Vector(texcolor.R,
                                                   texcolor.G,
                                                   texcolor.B));
                            res.Add(new LSL_Float(texcolor.A));
                        }
                        break;

                    case (int)ScriptBaseClass.PRIM_BUMP_SHINY:
                        if (remain < 1)
                            return res;
                        face = (int)rules.GetLSLIntegerItem(idx++);

                        tex = part.Shape.Textures;
                        int shiny;
                        if (face == ScriptBaseClass.ALL_SIDES)
                        {
                            for (face = 0; face < GetNumberOfSides(part); face++)
                            {
                                Shininess shinyness = tex.GetFace((uint)face).Shiny;
                                if (shinyness == Shininess.High)
                                {
                                    shiny = ScriptBaseClass.PRIM_SHINY_HIGH;
                                }
                                else if (shinyness == Shininess.Medium)
                                {
                                    shiny = ScriptBaseClass.PRIM_SHINY_MEDIUM;
                                }
                                else if (shinyness == Shininess.Low)
                                {
                                    shiny = ScriptBaseClass.PRIM_SHINY_LOW;
                                }
                                else
                                {
                                    shiny = ScriptBaseClass.PRIM_SHINY_NONE;
                                }
                                res.Add(new LSL_Integer(shiny));
                                res.Add(new LSL_Integer((int)tex.GetFace((uint)face).Bump));
                            }
                        }
                        else
                        {
                            Shininess shinyness = tex.GetFace((uint)face).Shiny;
                            if (shinyness == Shininess.High)
                            {
                                shiny = ScriptBaseClass.PRIM_SHINY_HIGH; 
                            }
                            else if (shinyness == Shininess.Medium)
                            {
                                shiny = ScriptBaseClass.PRIM_SHINY_MEDIUM;
                            }
                            else if (shinyness == Shininess.Low)
                            {
                                shiny = ScriptBaseClass.PRIM_SHINY_LOW;
                            }
                            else
                            {
                                shiny = ScriptBaseClass.PRIM_SHINY_NONE;
                            }
                            res.Add(new LSL_Integer(shiny));
                            res.Add(new LSL_Integer((int)tex.GetFace((uint)face).Bump));
                        }
                        break;

                    case (int)ScriptBaseClass.PRIM_FULLBRIGHT:
                        if (remain < 1)
                            return res;
                        face = (int)rules.GetLSLIntegerItem(idx++);

                        tex = part.Shape.Textures;
                        int fullbright;
                        if (face == ScriptBaseClass.ALL_SIDES)
                        {
                            for (face = 0; face < GetNumberOfSides(part); face++)
                            {
                                if (tex.GetFace((uint)face).Fullbright == true)
                                {
                                    fullbright = ScriptBaseClass.TRUE;
                                }
                                else
                                {
                                    fullbright = ScriptBaseClass.FALSE;
                                }
                                res.Add(new LSL_Integer(fullbright));
                            }
                        }
                        else
                        {
                            if (tex.GetFace((uint)face).Fullbright == true)
                            {
                                fullbright = ScriptBaseClass.TRUE;
                            }
                            else
                            {
                                fullbright = ScriptBaseClass.FALSE;
                            }
                            res.Add(new LSL_Integer(fullbright));
                        }
                        break;

                    case (int)ScriptBaseClass.PRIM_FLEXIBLE:
                        PrimitiveBaseShape shape = part.Shape;

                        if (shape.FlexiEntry)
                            res.Add(new LSL_Integer(1));              // active
                        else
                            res.Add(new LSL_Integer(0));
                        res.Add(new LSL_Integer(shape.FlexiSoftness));// softness
                        res.Add(new LSL_Float(shape.FlexiGravity));   // gravity
                        res.Add(new LSL_Float(shape.FlexiDrag));      // friction
                        res.Add(new LSL_Float(shape.FlexiWind));      // wind
                        res.Add(new LSL_Float(shape.FlexiTension));   // tension
                        res.Add(new LSL_Vector(shape.FlexiForceX,       // force
                                               shape.FlexiForceY,
                                               shape.FlexiForceZ));
                        break;

                    case (int)ScriptBaseClass.PRIM_TEXGEN:
                        // (PRIM_TEXGEN_DEFAULT, PRIM_TEXGEN_PLANAR)
                        if (remain < 1)
                            return res;
                        face = (int)rules.GetLSLIntegerItem(idx++);

                        tex = part.Shape.Textures;
                        if (face == ScriptBaseClass.ALL_SIDES)
                        {
                            for (face = 0; face < GetNumberOfSides(part); face++)
                            {
                                if (tex.GetFace((uint)face).TexMapType == MappingType.Planar)
                                {
                                    res.Add(new LSL_Integer(ScriptBaseClass.PRIM_TEXGEN_PLANAR));
                                }
                                else
                                {
                                    res.Add(new LSL_Integer(ScriptBaseClass.PRIM_TEXGEN_DEFAULT));
                                }
                            }
                        }
                        else
                        {
                            if (tex.GetFace((uint)face).TexMapType == MappingType.Planar)
                            {
                                res.Add(new LSL_Integer(ScriptBaseClass.PRIM_TEXGEN_PLANAR));
                            }
                            else
                            {
                                res.Add(new LSL_Integer(ScriptBaseClass.PRIM_TEXGEN_DEFAULT));
                            }
                        }
                        break;

                    case (int)ScriptBaseClass.PRIM_POINT_LIGHT:
                        shape = part.Shape;

                        if (shape.LightEntry)
                            res.Add(new LSL_Integer(1));              // active
                        else
                            res.Add(new LSL_Integer(0));
                        res.Add(new LSL_Vector(shape.LightColorR,       // color
                                               shape.LightColorG,
                                               shape.LightColorB));
                        res.Add(new LSL_Float(shape.LightIntensity)); // intensity
                        res.Add(new LSL_Float(shape.LightRadius));    // radius
                        res.Add(new LSL_Float(shape.LightFalloff));   // falloff
                        break;

                    case (int)ScriptBaseClass.PRIM_GLOW:
                        if (remain < 1)
                            return res;
                        face = (int)rules.GetLSLIntegerItem(idx++);

                        tex = part.Shape.Textures;
                        float primglow;
                        if (face == ScriptBaseClass.ALL_SIDES)
                        {
                            for (face = 0; face < GetNumberOfSides(part); face++)
                            {
                                primglow = tex.GetFace((uint)face).Glow;
                                res.Add(new LSL_Float(primglow));
                            }
                        }
                        else
                        {
                            primglow = tex.GetFace((uint)face).Glow;
                            res.Add(new LSL_Float(primglow));
                        }
                        break;
                    case (int)ScriptBaseClass.PRIM_TEXT:
                        Color4 textColor = part.GetTextColor();
                        res.Add(part.Text);
                        res.Add(new LSL_Vector(textColor.R,
                                               textColor.G,
                                               textColor.B));
                        res.Add(new LSL_Float(textColor.A));
                        break;
                }
            }
            return res;
        }

        public LSL_List llGetPrimMediaParams(int face, LSL_List rules)
        {
            m_host.AddScriptLPS(1);
            ScriptSleep(1000);

            // LSL Spec http://wiki.secondlife.com/wiki/LlGetPrimMediaParams says to fail silently if face is invalid
            // TODO: Need to correctly handle case where a face has no media (which gives back an empty list).
            // Assuming silently fail means give back an empty list.  Ideally, need to check this.
            if (face < 0 || face > m_host.GetNumberOfSides() - 1)
                return new LSL_List();
            
            return GetPrimMediaParams(face, rules);
        }
        
        private LSL_List GetPrimMediaParams(int face, LSL_List rules)
        {
            IMoapModule module = m_ScriptEngine.World.RequestModuleInterface<IMoapModule>();
            if (null == module)
                throw new Exception("Media on a prim functions not available");
            
            MediaEntry me = module.GetMediaEntry(m_host, face);
            
            // As per http://wiki.secondlife.com/wiki/LlGetPrimMediaParams
            if (null == me)
                return new LSL_List();
            
            LSL_List res = new LSL_List();

            for (int i = 0; i < rules.Length; i++)
            {
                int code = (int)rules.GetLSLIntegerItem(i);
                
                switch (code)
                {
                    case ScriptBaseClass.PRIM_MEDIA_ALT_IMAGE_ENABLE:
                        // Not implemented
                        res.Add(new LSL_Integer(0));
                        break;
                        
                    case ScriptBaseClass.PRIM_MEDIA_CONTROLS:
                        if (me.Controls == MediaControls.Standard)
                            res.Add(new LSL_Integer(ScriptBaseClass.PRIM_MEDIA_CONTROLS_STANDARD));
                        else
                            res.Add(new LSL_Integer(ScriptBaseClass.PRIM_MEDIA_CONTROLS_MINI));
                        break;
                        
                    case ScriptBaseClass.PRIM_MEDIA_CURRENT_URL:
                        res.Add(new LSL_String(me.CurrentURL));
                        break;
                        
                    case ScriptBaseClass.PRIM_MEDIA_HOME_URL:
                        res.Add(new LSL_String(me.HomeURL));
                        break;
                        
                    case ScriptBaseClass.PRIM_MEDIA_AUTO_LOOP:
                        res.Add(me.AutoLoop ? ScriptBaseClass.TRUE : ScriptBaseClass.FALSE);
                        break;
                        
                    case ScriptBaseClass.PRIM_MEDIA_AUTO_PLAY:
                        res.Add(me.AutoPlay ? ScriptBaseClass.TRUE : ScriptBaseClass.FALSE);
                        break;
                        
                    case ScriptBaseClass.PRIM_MEDIA_AUTO_SCALE:
                        res.Add(me.AutoScale ? ScriptBaseClass.TRUE : ScriptBaseClass.FALSE);
                        break;
                        
                    case ScriptBaseClass.PRIM_MEDIA_AUTO_ZOOM:
                        res.Add(me.AutoZoom ? ScriptBaseClass.TRUE : ScriptBaseClass.FALSE);
                        break;
                        
                    case ScriptBaseClass.PRIM_MEDIA_FIRST_CLICK_INTERACT:
                        res.Add(me.InteractOnFirstClick ? ScriptBaseClass.TRUE : ScriptBaseClass.FALSE);
                        break;
                        
                    case ScriptBaseClass.PRIM_MEDIA_WIDTH_PIXELS:
                        res.Add(new LSL_Integer(me.Width));
                        break;
                        
                    case ScriptBaseClass.PRIM_MEDIA_HEIGHT_PIXELS:
                        res.Add(new LSL_Integer(me.Height));
                        break;
                        
                    case ScriptBaseClass.PRIM_MEDIA_WHITELIST_ENABLE:
                        res.Add(me.EnableWhiteList ? ScriptBaseClass.TRUE : ScriptBaseClass.FALSE);
                        break;
                        
                    case ScriptBaseClass.PRIM_MEDIA_WHITELIST:
                        string[] urls = (string[])me.WhiteList.Clone();
                    
                        for (int j = 0; j < urls.Length; j++)
                            urls[j] = Uri.EscapeDataString(urls[j]);
                    
                        res.Add(new LSL_String(string.Join(", ", urls)));
                        break;
                        
                    case ScriptBaseClass.PRIM_MEDIA_PERMS_INTERACT:
                        res.Add(new LSL_Integer((int)me.InteractPermissions));
                        break;
                        
                    case ScriptBaseClass.PRIM_MEDIA_PERMS_CONTROL:
                        res.Add(new LSL_Integer((int)me.ControlPermissions));
                        break;
                }
            }            
            
            return res;
        }
        
        public LSL_Integer llSetPrimMediaParams(int face, LSL_List rules)
        {
            m_host.AddScriptLPS(1);
            ScriptSleep(1000);

            // LSL Spec http://wiki.secondlife.com/wiki/LlSetPrimMediaParams says to fail silently if face is invalid
            // Assuming silently fail means sending back LSL_STATUS_OK.  Ideally, need to check this.
            // Don't perform the media check directly
            if (face < 0 || face > m_host.GetNumberOfSides() - 1)
                return ScriptBaseClass.LSL_STATUS_OK;
            
            return SetPrimMediaParams(face, rules);            
        }
        
        private LSL_Integer SetPrimMediaParams(int face, LSL_List rules)
        {
            IMoapModule module = m_ScriptEngine.World.RequestModuleInterface<IMoapModule>();
            if (null == module)
                throw new Exception("Media on a prim functions not available");
            
            MediaEntry me = module.GetMediaEntry(m_host, face);
            if (null == me)
                me = new MediaEntry();
            
            int i = 0;
            
            while (i < rules.Length - 1)
            {
                int code = rules.GetLSLIntegerItem(i++);
                
                switch (code)
                {
                    case ScriptBaseClass.PRIM_MEDIA_ALT_IMAGE_ENABLE:
                        me.EnableAlterntiveImage = (rules.GetLSLIntegerItem(i++) != 0 ? true : false);
                        break;
                        
                    case ScriptBaseClass.PRIM_MEDIA_CONTROLS:
                        int v = rules.GetLSLIntegerItem(i++);
                        if (ScriptBaseClass.PRIM_MEDIA_CONTROLS_STANDARD == v)
                            me.Controls = MediaControls.Standard;
                        else
                            me.Controls = MediaControls.Mini;
                        break;
                        
                    case ScriptBaseClass.PRIM_MEDIA_CURRENT_URL:
                        me.CurrentURL = rules.GetLSLStringItem(i++);
                        break;
                        
                    case ScriptBaseClass.PRIM_MEDIA_HOME_URL:
                        me.HomeURL = rules.GetLSLStringItem(i++);
                        break;
                        
                    case ScriptBaseClass.PRIM_MEDIA_AUTO_LOOP:
                        me.AutoLoop = (ScriptBaseClass.TRUE == rules.GetLSLIntegerItem(i++) ? true : false);
                        break;
                        
                    case ScriptBaseClass.PRIM_MEDIA_AUTO_PLAY:
                        me.AutoPlay = (ScriptBaseClass.TRUE == rules.GetLSLIntegerItem(i++) ? true : false);
                        break;
                        
                    case ScriptBaseClass.PRIM_MEDIA_AUTO_SCALE:
                        me.AutoScale = (ScriptBaseClass.TRUE == rules.GetLSLIntegerItem(i++) ? true : false);
                        break;
                        
                    case ScriptBaseClass.PRIM_MEDIA_AUTO_ZOOM:
                        me.AutoZoom = (ScriptBaseClass.TRUE == rules.GetLSLIntegerItem(i++) ? true : false);
                        break;
                        
                    case ScriptBaseClass.PRIM_MEDIA_FIRST_CLICK_INTERACT:
                        me.InteractOnFirstClick = (ScriptBaseClass.TRUE == rules.GetLSLIntegerItem(i++) ? true : false);
                        break;
                        
                    case ScriptBaseClass.PRIM_MEDIA_WIDTH_PIXELS:
                        me.Width = (int)rules.GetLSLIntegerItem(i++);
                        break;
                        
                    case ScriptBaseClass.PRIM_MEDIA_HEIGHT_PIXELS:
                        me.Height = (int)rules.GetLSLIntegerItem(i++);
                        break;
                        
                    case ScriptBaseClass.PRIM_MEDIA_WHITELIST_ENABLE:
                        me.EnableWhiteList = (ScriptBaseClass.TRUE == rules.GetLSLIntegerItem(i++) ? true : false);
                        break;
                        
                    case ScriptBaseClass.PRIM_MEDIA_WHITELIST:
                        string[] rawWhiteListUrls = rules.GetLSLStringItem(i++).ToString().Split(new char[] { ',' });
                        List<string> whiteListUrls = new List<string>();
                        Array.ForEach(
                            rawWhiteListUrls, delegate(string rawUrl) { whiteListUrls.Add(rawUrl.Trim()); });
                        me.WhiteList = whiteListUrls.ToArray();
                        break;
                        
                    case ScriptBaseClass.PRIM_MEDIA_PERMS_INTERACT:
                        me.InteractPermissions = (MediaPermission)(byte)(int)rules.GetLSLIntegerItem(i++);
                        break;
                        
                    case ScriptBaseClass.PRIM_MEDIA_PERMS_CONTROL:
                        me.ControlPermissions = (MediaPermission)(byte)(int)rules.GetLSLIntegerItem(i++);
                        break;
                }
            }       
                        
            module.SetMediaEntry(m_host, face, me);
            
            return ScriptBaseClass.LSL_STATUS_OK;
        }
        
        public LSL_Integer llClearPrimMedia(LSL_Integer face)
        {
            m_host.AddScriptLPS(1);
            ScriptSleep(1000);

            // LSL Spec http://wiki.secondlife.com/wiki/LlClearPrimMedia says to fail silently if face is invalid
            // Assuming silently fail means sending back LSL_STATUS_OK.  Ideally, need to check this.
            // FIXME: Don't perform the media check directly
            if (face < 0 || face > m_host.GetNumberOfSides() - 1)
                return ScriptBaseClass.LSL_STATUS_OK;
            
            IMoapModule module = m_ScriptEngine.World.RequestModuleInterface<IMoapModule>();
            if (null == module)
                throw new Exception("Media on a prim functions not available");            
            
            module.ClearMediaEntry(m_host, face);
            
            return ScriptBaseClass.LSL_STATUS_OK;
        }
        
        //  <remarks>
        //  <para>
        //  The .NET definition of base 64 is:
        //  <list>
        //  <item>
        //  Significant: A-Z a-z 0-9 + -
        //  </item>
        //  <item>
        //  Whitespace: \t \n \r ' '
        //  </item>
        //  <item>
        //  Valueless: =
        //  </item>
        //  <item>
        //  End-of-string: \0 or '=='
        //  </item>
        //  </list>
        //  </para>
        //  <para>
        //  Each point in a base-64 string represents
        //  a 6 bit value. A 32-bit integer can be
        //  represented using 6 characters (with some
        //  redundancy).
        //  </para>
        //  <para>
        //  LSL requires a base64 string to be 8
        //  characters in length. LSL also uses '/'
        //  rather than '-' (MIME compliant).
        //  </para>
        //  <para>
        //  RFC 1341 used as a reference (as specified
        //  by the SecondLife Wiki).
        //  </para>
        //  <para>
        //  SL do not record any kind of exception for
        //  these functions, so the string to integer
        //  conversion returns '0' if an invalid
        //  character is encountered during conversion.
        //  </para>
        //  <para>
        //  References
        //  <list>
        //  <item>
        //  http://lslwiki.net/lslwiki/wakka.php?wakka=Base64
        //  </item>
        //  <item>
        //  </item>
        //  </list>
        //  </para>
        //  </remarks>

        //  <summary>
        //  Table for converting 6-bit integers into
        //  base-64 characters
        //  </summary>

        protected static readonly char[] i2ctable =
        {
            'A','B','C','D','E','F','G','H',
            'I','J','K','L','M','N','O','P',
            'Q','R','S','T','U','V','W','X',
            'Y','Z',
            'a','b','c','d','e','f','g','h',
            'i','j','k','l','m','n','o','p',
            'q','r','s','t','u','v','w','x',
            'y','z',
            '0','1','2','3','4','5','6','7',
            '8','9',
            '+','/'
        };

        //  <summary>
        //  Table for converting base-64 characters
        //  into 6-bit integers.
        //  </summary>

        protected static readonly int[] c2itable =
        {
            -1,-1,-1,-1,-1,-1,-1,-1,    // 0x
            -1,-1,-1,-1,-1,-1,-1,-1,
            -1,-1,-1,-1,-1,-1,-1,-1,    // 1x
            -1,-1,-1,-1,-1,-1,-1,-1,
            -1,-1,-1,-1,-1,-1,-1,-1,    // 2x
            -1,-1,-1,63,-1,-1,-1,64,
            53,54,55,56,57,58,59,60,    // 3x
            61,62,-1,-1,-1,0,-1,-1,
            -1,1,2,3,4,5,6,7,           // 4x
            8,9,10,11,12,13,14,15,
            16,17,18,19,20,21,22,23,    // 5x
            24,25,26,-1,-1,-1,-1,-1,
            -1,27,28,29,30,31,32,33,    // 6x
            34,35,36,37,38,39,40,41,
            42,43,44,45,46,47,48,49,    // 7x
            50,51,52,-1,-1,-1,-1,-1,
            -1,-1,-1,-1,-1,-1,-1,-1,    // 8x
            -1,-1,-1,-1,-1,-1,-1,-1,
            -1,-1,-1,-1,-1,-1,-1,-1,    // 9x
            -1,-1,-1,-1,-1,-1,-1,-1,
            -1,-1,-1,-1,-1,-1,-1,-1,    // Ax
            -1,-1,-1,-1,-1,-1,-1,-1,
            -1,-1,-1,-1,-1,-1,-1,-1,    // Bx
            -1,-1,-1,-1,-1,-1,-1,-1,
            -1,-1,-1,-1,-1,-1,-1,-1,    // Cx
            -1,-1,-1,-1,-1,-1,-1,-1,
            -1,-1,-1,-1,-1,-1,-1,-1,    // Dx
            -1,-1,-1,-1,-1,-1,-1,-1,
            -1,-1,-1,-1,-1,-1,-1,-1,    // Ex
            -1,-1,-1,-1,-1,-1,-1,-1,
            -1,-1,-1,-1,-1,-1,-1,-1,    // Fx
            -1,-1,-1,-1,-1,-1,-1,-1
        };

        //  <summary>
        //  Converts a 32-bit integer into a Base64
        //  character string. Base64 character strings
        //  are always 8 characters long. All iinteger
        //  values are acceptable.
        //  </summary>
        //  <param name="number">
        //  32-bit integer to be converted.
        //  </param>
        //  <returns>
        //  8 character string. The 1st six characters
        //  contain the encoded number, the last two
        //  characters are padded with "=".
        //  </returns>

        public LSL_String llIntegerToBase64(int number)
        {
            // uninitialized string

            char[] imdt = new char[8];

            m_host.AddScriptLPS(1);

            // Manually unroll the loop

            imdt[7] = '=';
            imdt[6] = '=';
            imdt[5] = i2ctable[number<<4  & 0x3F];
            imdt[4] = i2ctable[number>>2  & 0x3F];
            imdt[3] = i2ctable[number>>8  & 0x3F];
            imdt[2] = i2ctable[number>>14 & 0x3F];
            imdt[1] = i2ctable[number>>20 & 0x3F];
            imdt[0] = i2ctable[number>>26 & 0x3F];

            return new string(imdt);
        }

        //  <summary>
        //  Converts an eight character base-64 string
        //  into a 32-bit integer.
        //  </summary>
        //  <param name="str">
        //  8 characters string to be converted. Other
        //  length strings return zero.
        //  </param>
        //  <returns>
        //  Returns an integer representing the
        //  encoded value providedint he 1st 6
        //  characters of the string.
        //  </returns>
        //  <remarks>
        //  This is coded to behave like LSL's
        //  implementation (I think), based upon the
        //  information available at the Wiki.
        //  If more than 8 characters are supplied,
        //  zero is returned.
        //  If a NULL string is supplied, zero will
        //  be returned.
        //  If fewer than 6 characters are supplied, then
        //  the answer will reflect a partial
        //  accumulation.
        //  <para>
        //  The 6-bit segments are
        //  extracted left-to-right in big-endian mode,
        //  which means that segment 6 only contains the
        //  two low-order bits of the 32 bit integer as
        //  its high order 2 bits. A short string therefore
        //  means loss of low-order information. E.g.
        //
        //  |<---------------------- 32-bit integer ----------------------->|<-Pad->|
        //  |<--Byte 0----->|<--Byte 1----->|<--Byte 2----->|<--Byte 3----->|<-Pad->|
        //  |3|3|2|2|2|2|2|2|2|2|2|2|1|1|1|1|1|1|1|1|1|1| | | | | | | | | | |P|P|P|P|
        //  |1|0|9|8|7|6|5|4|3|2|1|0|9|8|7|6|5|4|3|2|1|0|9|8|7|6|5|4|3|2|1|0|P|P|P|P|
        //  |  str[0]   |  str[1]   |  str[2]   |  str[3]   |  str[4]   |  str[6]   |
        //
        //  </para>
        //  </remarks>

        public LSL_Integer llBase64ToInteger(string str)
        {
            int number = 0;
            int digit;

            m_host.AddScriptLPS(1);

            //    Require a well-fromed base64 string

            if (str.Length > 8)
                return 0;

            //    The loop is unrolled in the interests
            //    of performance and simple necessity.
            //
            //    MUST find 6 digits to be well formed
            //      -1 == invalid
            //       0 == padding

            if ((digit = c2itable[str[0]]) <= 0)
            {
                return digit < 0 ? (int)0 : number;
            }
            number += --digit<<26;

            if ((digit = c2itable[str[1]]) <= 0)
            {
                return digit < 0 ? (int)0 : number;
            }
            number += --digit<<20;

            if ((digit = c2itable[str[2]]) <= 0)
            {
                return digit < 0 ? (int)0 : number;
            }
            number += --digit<<14;

            if ((digit = c2itable[str[3]]) <= 0)
            {
                return digit < 0 ? (int)0 : number;
            }
            number += --digit<<8;

            if ((digit = c2itable[str[4]]) <= 0)
            {
                return digit < 0 ? (int)0 : number;
            }
            number += --digit<<2;

            if ((digit = c2itable[str[5]]) <= 0)
            {
                return digit < 0 ? (int)0 : number;
            }
            number += --digit>>4;

            // ignore trailing padding

            return number;
        }

        public LSL_Float llGetGMTclock()
        {
            m_host.AddScriptLPS(1);
            return DateTime.UtcNow.TimeOfDay.TotalSeconds;
        }

        public LSL_String llGetHTTPHeader(LSL_Key request_id, string header)
        {
            m_host.AddScriptLPS(1);
             
           if (m_UrlModule != null)
               return m_UrlModule.GetHttpHeader(new UUID(request_id), header);
           return String.Empty;
        }


        public LSL_String llGetSimulatorHostname()
        {
            m_host.AddScriptLPS(1);
            return System.Environment.MachineName;
        }

        //  <summary>
        //  Scan the string supplied in 'src' and
        //  tokenize it based upon two sets of
        //  tokenizers provided in two lists,
        //  separators and spacers.
        //  </summary>
        //
        //  <remarks>
        //  Separators demarcate tokens and are
        //  elided as they are encountered. Spacers
        //  also demarcate tokens, but are themselves
        //  retained as tokens.
        //
        //  Both separators and spacers may be arbitrarily
        //  long strings. i.e. ":::".
        //
        //  The function returns an ordered list
        //  representing the tokens found in the supplied
        //  sources string. If two successive tokenizers
        //  are encountered, then a null-string entry is
        //  added to the list.
        //
        //  It is a precondition that the source and
        //  toekizer lisst are non-null. If they are null,
        //  then a null pointer exception will be thrown
        //  while their lengths are being determined.
        //
        //  A small amount of working memoryis required
        //  of approximately 8*#tokenizers + 8*srcstrlen.
        //
        //  There are many ways in which this function
        //  can be implemented, this implementation is
        //  fairly naive and assumes that when the
        //  function is invooked with a short source
        //  string and/or short lists of tokenizers, then
        //  performance will not be an issue.
        //
        //  In order to minimize the perofrmance
        //  effects of long strings, or large numbers
        //  of tokeizers, the function skips as far as
        //  possible whenever a toekenizer is found,
        //  and eliminates redundant tokenizers as soon
        //  as is possible.
        //
        //  The implementation tries to minimize temporary
        //  garbage generation.
        //  </remarks>

        public LSL_List llParseStringKeepNulls(string src, LSL_List separators, LSL_List spacers)
        {
            return ParseString2List(src, separators, spacers, true);
        }

        private LSL_List ParseString2List(string src, LSL_List separators, LSL_List spacers, bool keepNulls)
        {
            int          srclen    = src.Length;
            int          seplen    = separators.Length;
            object[]     separray  = separators.Data;
            int          spclen    = spacers.Length;
            object[]     spcarray  = spacers.Data;
            int          dellen    = 0;
            string[]     delarray  = new string[seplen+spclen];

            int          outlen    = 0;
            string[]     outarray  = new string[srclen*2+1];

            int          i, j;
            string       d;

            m_host.AddScriptLPS(1);

            /*
             * Convert separator and spacer lists to C# strings.
             * Also filter out null strings so we don't hang.
             */
            for (i = 0; i < seplen; i ++) {
                d = separray[i].ToString();
                if (d.Length > 0) {
                    delarray[dellen++] = d;
                }
            }
            seplen = dellen;

            for (i = 0; i < spclen; i ++) {
                d = spcarray[i].ToString();
                if (d.Length > 0) {
                    delarray[dellen++] = d;
                }
            }

            /*
             * Scan through source string from beginning to end.
             */
            for (i = 0;;) {

                /*
                 * Find earliest delimeter in src starting at i (if any).
                 */
                int    earliestDel = -1;
                int    earliestSrc = srclen;
                string earliestStr = null;
                for (j = 0; j < dellen; j ++) {
                    d = delarray[j];
                    if (d != null) {
                        int index = src.IndexOf(d, i);
                        if (index < 0) {
                            delarray[j] = null;     // delim nowhere in src, don't check it anymore
                        } else if (index < earliestSrc) {
                            earliestSrc = index;    // where delimeter starts in source string
                            earliestDel = j;        // where delimeter is in delarray[]
                            earliestStr = d;        // the delimeter string from delarray[]
                            if (index == i) break;  // can't do any better than found at beg of string
                        }
                    }
                }

                /*
                 * Output source string starting at i through start of earliest delimeter.
                 */
                if (keepNulls || (earliestSrc > i)) {
                    outarray[outlen++] = src.Substring(i, earliestSrc - i);
                }

                /*
                 * If no delimeter found at or after i, we're done scanning.
                 */
                if (earliestDel < 0) break;

                /*
                 * If delimeter was a spacer, output the spacer.
                 */
                if (earliestDel >= seplen) {
                    outarray[outlen++] = earliestStr;
                }

                /*
                 * Look at rest of src string following delimeter.
                 */
                i = earliestSrc + earliestStr.Length;
            }

            /*
             * Make up an exact-sized output array suitable for an LSL_List object.
             */
            object[] outlist = new object[outlen];
            for (i = 0; i < outlen; i ++) {
                outlist[i] = new LSL_String(outarray[i]);
            }
            return new LSL_List(outlist);
        }

        public LSL_Integer llGetObjectPermMask(int mask)
        {
            m_host.AddScriptLPS(1);

            int permmask = 0;

            if (mask == ScriptBaseClass.MASK_BASE)//0
            {
                permmask = (int)m_host.BaseMask;
            }

            else if (mask == ScriptBaseClass.MASK_OWNER)//1
            {
                permmask = (int)m_host.OwnerMask;
            }

            else if (mask == ScriptBaseClass.MASK_GROUP)//2
            {
                permmask = (int)m_host.GroupMask;
            }

            else if (mask == ScriptBaseClass.MASK_EVERYONE)//3
            {
                permmask = (int)m_host.EveryoneMask;
            }

            else if (mask == ScriptBaseClass.MASK_NEXT)//4
            {
                permmask = (int)m_host.NextOwnerMask;
            }

            return permmask;
        }

        public void llSetObjectPermMask(int mask, int value)
        {
            m_host.AddScriptLPS(1);

            if (m_ScriptEngine.Config.GetBoolean("AllowGodFunctions", false))
            {
                if (World.Permissions.CanRunConsoleCommand(m_host.OwnerID))
                {
                    if (mask == ScriptBaseClass.MASK_BASE)//0
                    {
                        m_host.BaseMask = (uint)value;
                    }

                    else if (mask == ScriptBaseClass.MASK_OWNER)//1
                    {
                        m_host.OwnerMask = (uint)value;
                    }

                    else if (mask == ScriptBaseClass.MASK_GROUP)//2
                    {
                        m_host.GroupMask = (uint)value;
                    }

                    else if (mask == ScriptBaseClass.MASK_EVERYONE)//3
                    {
                        m_host.EveryoneMask = (uint)value;
                    }

                    else if (mask == ScriptBaseClass.MASK_NEXT)//4
                    {
                        m_host.NextOwnerMask = (uint)value;
                    }
                }
            }
        }

        public LSL_Integer llGetInventoryPermMask(string item, int mask)
        {
            m_host.AddScriptLPS(1);

            m_host.TaskInventory.LockItemsForRead(true);
            foreach (KeyValuePair<UUID, TaskInventoryItem> inv in m_host.TaskInventory)
            {
                if (inv.Value.Name == item)
                {
                    m_host.TaskInventory.LockItemsForRead(false);
                    switch (mask)
                    {
                        case 0:
                            return (int)inv.Value.BasePermissions;
                        case 1:
                            return (int)inv.Value.CurrentPermissions;
                        case 2:
                            return (int)inv.Value.GroupPermissions;
                        case 3:
                            return (int)inv.Value.EveryonePermissions;
                        case 4:
                            return (int)inv.Value.NextPermissions;
                    }
                }
            }
            m_host.TaskInventory.LockItemsForRead(false);

            return -1;
        }

        public void llSetInventoryPermMask(string item, int mask, int value)
        {
            m_host.AddScriptLPS(1);
            if (m_ScriptEngine.Config.GetBoolean("AllowGodFunctions", false))
            {
                if (World.Permissions.CanRunConsoleCommand(m_host.OwnerID))
                {
                    lock (m_host.TaskInventory)
                    {
                        foreach (KeyValuePair<UUID, TaskInventoryItem> inv in m_host.TaskInventory)
                        {
                            if (inv.Value.Name == item)
                            {
                                switch (mask)
                                {
                                    case 0:
                                        inv.Value.BasePermissions = (uint)value;
                                        break;
                                    case 1:
                                        inv.Value.CurrentPermissions = (uint)value;
                                        break;
                                    case 2:
                                        inv.Value.GroupPermissions = (uint)value;
                                        break;
                                    case 3:
                                        inv.Value.EveryonePermissions = (uint)value;
                                        break;
                                    case 4:
                                        inv.Value.NextPermissions = (uint)value;
                                        break;
                                }
                            }
                        }
                    }
                }
            }
        }

        public LSL_String llGetInventoryCreator(string item)
        {
            m_host.AddScriptLPS(1);

            m_host.TaskInventory.LockItemsForRead(true);
            foreach (KeyValuePair<UUID, TaskInventoryItem> inv in m_host.TaskInventory)
            {
                if (inv.Value.Name == item)
                {
                    m_host.TaskInventory.LockItemsForRead(false);
                    return inv.Value.CreatorID.ToString();
                }
            }
            m_host.TaskInventory.LockItemsForRead(false);

            llSay(0, "No item name '" + item + "'");

            return String.Empty;
        }

        public void llOwnerSay(string msg)
        {
            m_host.AddScriptLPS(1);

            World.SimChatBroadcast(Utils.StringToBytes(msg), ChatTypeEnum.Owner, 0,
                                   m_host.AbsolutePosition, m_host.Name, m_host.UUID, false);
//            IWorldComm wComm = m_ScriptEngine.World.RequestModuleInterface<IWorldComm>();
//            wComm.DeliverMessage(ChatTypeEnum.Owner, 0, m_host.Name, m_host.UUID, msg);
        }

        public LSL_String llRequestSecureURL()
        {
            m_host.AddScriptLPS(1);
            if (m_UrlModule != null)
                return m_UrlModule.RequestSecureURL(m_ScriptEngine.ScriptModule, m_host, m_itemID).ToString();
            return UUID.Zero.ToString();
        }

        public LSL_String llRequestSimulatorData(string simulator, int data)
        {
            IOSSL_Api ossl = (IOSSL_Api)m_ScriptEngine.GetApi(m_itemID, "OSSL");

            try
            {
                m_host.AddScriptLPS(1);

                string reply = String.Empty;

                GridRegion info = m_ScriptEngine.World.GridService.GetRegionByName(m_ScriptEngine.World.RegionInfo.ScopeID, simulator);

                switch (data)
                {
                    case 5: // DATA_SIM_POS
                        if (info == null)
                        {
                            ScriptSleep(1000);
                            return UUID.Zero.ToString();
                        }
                        reply = new LSL_Vector(
                            info.RegionLocX / Constants.RegionSize,
                            info.RegionLocY / Constants.RegionSize,
                            0).ToString();
                        break;
                    case 6: // DATA_SIM_STATUS
                        if (info != null)
                            reply = "up"; // Duh!
                        else
                            reply = "unknown";
                        break;
                    case 7: // DATA_SIM_RATING
                        if (info == null)
                        {
                            ScriptSleep(1000);
                            return UUID.Zero.ToString();
                        }
                        int access = info.Maturity;
                        if (access == 0)
                            reply = "PG";
                        else if (access == 1)
                            reply = "MATURE";
                        else if (access == 2)
                            reply = "ADULT";
                        else
                            reply = "UNKNOWN";
                        break;
                    case 128:
                        if (ossl != null)
                            ossl.CheckThreatLevel(ThreatLevel.High, "llRequestSimulatorData");
                        reply = "OpenSim";
                        break;
                    default:
                        ScriptSleep(1000);
                        return UUID.Zero.ToString(); // Raise no event
                }
                UUID rq = UUID.Random();

                UUID tid = AsyncCommands.
                    DataserverPlugin.RegisterRequest(m_localID, m_itemID, rq.ToString());

                AsyncCommands.
                    DataserverPlugin.DataserverReply(rq.ToString(), reply);

                ScriptSleep(1000);
                return tid.ToString();
            }
            catch(Exception)
            {
                //m_log.Error("[LSL_API]: llRequestSimulatorData" + e.ToString());
                return UUID.Zero.ToString();
            }
        }
        public LSL_String llRequestURL()
        {
            m_host.AddScriptLPS(1);

            if (m_UrlModule != null)
                return m_UrlModule.RequestURL(m_ScriptEngine.ScriptModule, m_host, m_itemID).ToString();
            return UUID.Zero.ToString();
        }

        public void llForceMouselook(int mouselook)
        {
            m_host.AddScriptLPS(1);
            m_host.SetForceMouselook(mouselook != 0);
        }

        public LSL_Float llGetObjectMass(string id)
        {
            m_host.AddScriptLPS(1);
            UUID key = new UUID();
            if (UUID.TryParse(id, out key))
            {
                try
                {
                    SceneObjectPart obj = World.GetSceneObjectPart(World.Entities[key].LocalId);
                    if (obj != null)
                        return (double)obj.GetMass();
                    // the object is null so the key is for an avatar
                    ScenePresence avatar = World.GetScenePresence(key);
                    if (avatar != null)
                        if (avatar.IsChildAgent)
                            // reference http://www.lslwiki.net/lslwiki/wakka.php?wakka=llGetObjectMass
                            // child agents have a mass of 1.0
                            return 1;
                        else
                            return (double)avatar.PhysicsActor.Mass;
                }
                catch (KeyNotFoundException)
                {
                    return 0; // The Object/Agent not in the region so just return zero
                }
            }
            return 0;
        }

        /// <summary>
        /// illListReplaceList removes the sub-list defined by the inclusive indices
        /// start and end and inserts the src list in its place. The inclusive
        /// nature of the indices means that at least one element must be deleted
        /// if the indices are within the bounds of the existing list. I.e. 2,2
        /// will remove the element at index 2 and replace it with the source
        /// list. Both indices may be negative, with the usual interpretation. An
        /// interesting case is where end is lower than start. As these indices
        /// bound the list to be removed, then 0->end, and start->lim are removed
        /// and the source list is added as a suffix.
        /// </summary>

        public LSL_List llListReplaceList(LSL_List dest, LSL_List src, int start, int end)
        {
            LSL_List pref = null;

            m_host.AddScriptLPS(1);

            // Note that although we have normalized, both
            // indices could still be negative.
            if (start < 0)
            {
                start = start+dest.Length;
            }

            if (end < 0)
            {
                end = end+dest.Length;
            }
            // The comventional case, remove a sequence starting with
            // start and ending with end. And then insert the source
            // list.
            if (start <= end)
            {
                // If greater than zero, then there is going to be a
                // surviving prefix. Otherwise the inclusive nature
                // of the indices mean that we're going to add the
                // source list as a prefix.
                if (start > 0)
                {
                    pref = dest.GetSublist(0,start-1);
                    // Only add a suffix if there is something
                    // beyond the end index (it's inclusive too).
                    if (end + 1 < dest.Length)
                    {
                        return pref + src + dest.GetSublist(end + 1, -1);
                    }
                    else
                    {
                        return pref + src;
                    }
                }
                // If start is less than or equal to zero, then
                // the new list is simply a prefix. We still need to
                // figure out any necessary surgery to the destination
                // based upon end. Note that if end exceeds the upper
                // bound in this case, the entire destination list
                // is removed.
                else
                {
                    if (end + 1 < dest.Length)
                    {
                        return src + dest.GetSublist(end + 1, -1);
                    }
                    else
                    {
                        return src;
                    }
                }
            }
            // Finally, if start > end, we strip away a prefix and
            // a suffix, to leave the list that sits <between> ens
            // and start, and then tag on the src list. AT least
            // that's my interpretation. We can get sublist to do
            // this for us. Note that one, or both of the indices
            // might have been negative.
            else
            {
                return dest.GetSublist(end + 1, start - 1) + src;
            }
        }

        public void llLoadURL(string avatar_id, string message, string url)
        {
            m_host.AddScriptLPS(1);

            IDialogModule dm = World.RequestModuleInterface<IDialogModule>();
            if (null != dm)
                dm.SendUrlToUser(
                    new UUID(avatar_id), m_host.Name, m_host.UUID, m_host.OwnerID, false, message, url);

            ScriptSleep(10000);
        }

        public void llParcelMediaCommandList(LSL_List commandList)
        {
            // TODO: Not implemented yet (missing in libomv?):
            //  PARCEL_MEDIA_COMMAND_LOOP_SET    float loop      Use this to get or set the parcel's media loop duration. (1.19.1 RC0 or later)

            m_host.AddScriptLPS(1);

            // according to the docs, this command only works if script owner and land owner are the same
            // lets add estate owners and gods, too, and use the generic permission check.
            ILandObject landObject = World.LandChannel.GetLandObject(m_host.AbsolutePosition.X, m_host.AbsolutePosition.Y);
            if (!World.Permissions.CanEditParcel(m_host.OwnerID, landObject)) return;

            bool update = false; // send a ParcelMediaUpdate (and possibly change the land's media URL)?
            byte loop = 0;

            LandData landData = landObject.LandData;
            string url = landData.MediaURL;
            string texture = landData.MediaID.ToString();
            bool autoAlign = landData.MediaAutoScale != 0;
            string mediaType = ""; // TODO these have to be added as soon as LandData supports it
            string description = "";
            int width = 0;
            int height = 0;

            uint commandToSend = 0;
            float time = 0.0f; // default is from start

            ScenePresence presence = null;

            for (int i = 0; i < commandList.Data.Length; i++)
            {
                uint command = (uint)(commandList.GetLSLIntegerItem(i));
                switch (command)
                {
                    case (uint)ParcelMediaCommandEnum.Agent:
                        // we send only to one agent
                        if ((i + 1) < commandList.Length)
                        {
                            if (commandList.Data[i + 1] is LSL_String)
                            {
                                UUID agentID;
                                if (UUID.TryParse((LSL_String)commandList.Data[i + 1], out agentID))
                                {
                                    presence = World.GetScenePresence(agentID);
                                }
                            }
                            else ShoutError("The argument of PARCEL_MEDIA_COMMAND_AGENT must be a key");
                            ++i;
                        }
                        break;

                    case (uint)ParcelMediaCommandEnum.Loop:
                        loop = 1;
                        commandToSend = command;
                        update = true; //need to send the media update packet to set looping
                        break;

                    case (uint)ParcelMediaCommandEnum.Play:
                        loop = 0;
                        commandToSend = command;
                        update = true; //need to send the media update packet to make sure it doesn't loop
                        break;

                    case (uint)ParcelMediaCommandEnum.Pause:
                    case (uint)ParcelMediaCommandEnum.Stop:
                    case (uint)ParcelMediaCommandEnum.Unload:
                        commandToSend = command;
                        break;

                    case (uint)ParcelMediaCommandEnum.Url:
                        if ((i + 1) < commandList.Length)
                        {
                            if (commandList.Data[i + 1] is LSL_String)
                            {
                                url = (LSL_String)commandList.Data[i + 1];
                                update = true;
                            }
                            else ShoutError("The argument of PARCEL_MEDIA_COMMAND_URL must be a string.");
                            ++i;
                        }
                        break;

                    case (uint)ParcelMediaCommandEnum.Texture:
                        if ((i + 1) < commandList.Length)
                        {
                            if (commandList.Data[i + 1] is LSL_String)
                            {
                                texture = (LSL_String)commandList.Data[i + 1];
                                update = true;
                            }
                            else ShoutError("The argument of PARCEL_MEDIA_COMMAND_TEXTURE must be a string or key.");
                            ++i;
                        }
                        break;

                    case (uint)ParcelMediaCommandEnum.Time:
                        if ((i + 1) < commandList.Length)
                        {
                            if (commandList.Data[i + 1] is LSL_Float)
                            {
                                time = (float)(LSL_Float)commandList.Data[i + 1];
                            }
                            else ShoutError("The argument of PARCEL_MEDIA_COMMAND_TIME must be a float.");
                            ++i;
                        }
                        break;

                    case (uint)ParcelMediaCommandEnum.AutoAlign:
                        if ((i + 1) < commandList.Length)
                        {
                            if (commandList.Data[i + 1] is LSL_Integer)
                            {
                                autoAlign = (LSL_Integer)commandList.Data[i + 1];
                                update = true;
                            }

                            else ShoutError("The argument of PARCEL_MEDIA_COMMAND_AUTO_ALIGN must be an integer.");
                            ++i;
                        }
                        break;

                    case (uint)ParcelMediaCommandEnum.Type:
                        if ((i + 1) < commandList.Length)
                        {
                            if (commandList.Data[i + 1] is LSL_String)
                            {
                                mediaType = (LSL_String)commandList.Data[i + 1];
                                update = true;
                            }
                            else ShoutError("The argument of PARCEL_MEDIA_COMMAND_TYPE must be a string.");
                            ++i;
                        }
                        break;

                    case (uint)ParcelMediaCommandEnum.Desc:
                        if ((i + 1) < commandList.Length)
                        {
                            if (commandList.Data[i + 1] is LSL_String)
                            {
                                description = (LSL_String)commandList.Data[i + 1];
                                update = true;
                            }
                            else ShoutError("The argument of PARCEL_MEDIA_COMMAND_DESC must be a string.");
                            ++i;
                        }
                        break;

                    case (uint)ParcelMediaCommandEnum.Size:
                        if ((i + 2) < commandList.Length)
                        {
                            if (commandList.Data[i + 1] is LSL_Integer)
                            {
                                if (commandList.Data[i + 2] is LSL_Integer)
                                {
                                    width = (LSL_Integer)commandList.Data[i + 1];
                                    height = (LSL_Integer)commandList.Data[i + 2];
                                    update = true;
                                }
                                else ShoutError("The second argument of PARCEL_MEDIA_COMMAND_SIZE must be an integer.");
                            }
                            else ShoutError("The first argument of PARCEL_MEDIA_COMMAND_SIZE must be an integer.");
                            i += 2;
                        }
                        break;

                    default:
                        NotImplemented("llParcelMediaCommandList parameter not supported yet: " + Enum.Parse(typeof(ParcelMediaCommandEnum), commandList.Data[i].ToString()).ToString());
                        break;
                }//end switch
            }//end for

            // if we didn't get a presence, we send to all and change the url
            // if we did get a presence, we only send to the agent specified, and *don't change the land settings*!

            // did something important change or do we only start/stop/pause?
            if (update)
            {
                if (presence == null)
                {
                    // we send to all
                    landData.MediaID = new UUID(texture);
                    landData.MediaAutoScale = autoAlign ? (byte)1 : (byte)0;
                    landData.MediaSize[0] = width;
                    landData.MediaSize[1] = height;
                    landData.MediaType = mediaType;

                    // do that one last, it will cause a ParcelPropertiesUpdate
                    landObject.SetMediaUrl(url);

                    // now send to all (non-child) agents
                    World.ForEachScenePresence(delegate(ScenePresence sp)
                    {
                        if (!sp.IsChildAgent)
                        {
                            sp.ControllingClient.SendParcelMediaUpdate(landData.MediaURL,
                                                                          landData.MediaID,
                                                                          landData.MediaAutoScale,
                                                                          mediaType,
                                                                          description,
                                                                          width, height,
                                                                          loop);
                        }
                    });
                }
                else if (!presence.IsChildAgent)
                {
                    // we only send to one (root) agent
                    presence.ControllingClient.SendParcelMediaUpdate(url,
                                                                     new UUID(texture),
                                                                     autoAlign ? (byte)1 : (byte)0,
                                                                     mediaType,
                                                                     description,
                                                                     width, height,
                                                                     loop);
                }
            }

            if (commandToSend != 0)
            {
                // the commandList contained a start/stop/... command, too
                if (presence == null)
                {
                    // send to all (non-child) agents
                    World.ForEachScenePresence(delegate(ScenePresence sp)
                    {
                        if (!sp.IsChildAgent)
                        {
                            sp.ControllingClient.SendParcelMediaCommand(0x4, // TODO what is this?
                                                                           (ParcelMediaCommandEnum)commandToSend,
                                                                           time);
                        }
                    });
                }
                else if (!presence.IsChildAgent)
                {
                    presence.ControllingClient.SendParcelMediaCommand(0x4, // TODO what is this?
                                                                      (ParcelMediaCommandEnum)commandToSend,
                                                                      time);
                }
            }
            ScriptSleep(2000);
        }

        public LSL_List llParcelMediaQuery(LSL_List aList)
        {
            m_host.AddScriptLPS(1);
            LSL_List list = new LSL_List();
            //TO DO: make the implementation for the missing commands
            //PARCEL_MEDIA_COMMAND_LOOP_SET    float loop      Use this to get or set the parcel's media loop duration. (1.19.1 RC0 or later)
            for (int i = 0; i < aList.Data.Length; i++)
            {

                if (aList.Data[i] != null)
                {
                    switch ((ParcelMediaCommandEnum) Convert.ToInt32(aList.Data[i].ToString()))
                    {
                        case ParcelMediaCommandEnum.Url:
                            list.Add(new LSL_String(World.GetLandData(m_host.AbsolutePosition.X, m_host.AbsolutePosition.Y).MediaURL));
                            break;
                        case ParcelMediaCommandEnum.Desc:
                            list.Add(new LSL_String(World.GetLandData(m_host.AbsolutePosition.X, m_host.AbsolutePosition.Y).Description));
                            break;
                        case ParcelMediaCommandEnum.Texture:
                            list.Add(new LSL_String(World.GetLandData(m_host.AbsolutePosition.X, m_host.AbsolutePosition.Y).MediaID.ToString()));
                            break;
                        case ParcelMediaCommandEnum.Type:
                            list.Add(new LSL_String(World.GetLandData(m_host.AbsolutePosition.X, m_host.AbsolutePosition.Y).MediaType));
                            break;
                        case ParcelMediaCommandEnum.Size:
                            list.Add(new LSL_String(World.GetLandData(m_host.AbsolutePosition.X, m_host.AbsolutePosition.Y).MediaSize[0]));
                            list.Add(new LSL_String(World.GetLandData(m_host.AbsolutePosition.X, m_host.AbsolutePosition.Y).MediaSize[1]));
                            break;
                        default:
                            ParcelMediaCommandEnum mediaCommandEnum = ParcelMediaCommandEnum.Url;
                            NotImplemented("llParcelMediaQuery parameter do not supported yet: " + Enum.Parse(mediaCommandEnum.GetType() , aList.Data[i].ToString()).ToString());
                            break;
                    }

                }
            }
            ScriptSleep(2000);
            return list;
        }

        public LSL_Integer llModPow(int a, int b, int c)
        {
            m_host.AddScriptLPS(1);
            Int64 tmp = 0;
            Math.DivRem(Convert.ToInt64(Math.Pow(a, b)), c, out tmp);
            ScriptSleep(1000);
            return Convert.ToInt32(tmp);
        }

        public LSL_Integer llGetInventoryType(string name)
        {
            m_host.AddScriptLPS(1);

            m_host.TaskInventory.LockItemsForRead(true);
            foreach (KeyValuePair<UUID, TaskInventoryItem> inv in m_host.TaskInventory)
            {
                if (inv.Value.Name == name)
                {
                    m_host.TaskInventory.LockItemsForRead(false);
                    return inv.Value.Type;
                }
            }
            m_host.TaskInventory.LockItemsForRead(false);

            return -1;
        }

        public void llSetPayPrice(int price, LSL_List quick_pay_buttons)
        {
            m_host.AddScriptLPS(1);

            if (quick_pay_buttons.Data.Length < 4)
            {
                int x;
                for (x=quick_pay_buttons.Data.Length; x<= 4; x++)
                {
                    quick_pay_buttons.Add(ScriptBaseClass.PAY_HIDE);
                }
            }
            int[] nPrice = new int[5];
            nPrice[0]=price;
            nPrice[1] = (LSL_Integer)quick_pay_buttons.Data[0];
            nPrice[2] = (LSL_Integer)quick_pay_buttons.Data[1];
            nPrice[3] = (LSL_Integer)quick_pay_buttons.Data[2];
            nPrice[4] = (LSL_Integer)quick_pay_buttons.Data[3];
            m_host.ParentGroup.RootPart.PayPrice = nPrice;
            m_host.ParentGroup.HasGroupChanged = true;
        }

        public LSL_Vector llGetCameraPos()
        {
            m_host.AddScriptLPS(1);
            UUID invItemID = InventorySelf();

            if (invItemID == UUID.Zero)
                return new LSL_Vector();

            m_host.TaskInventory.LockItemsForRead(true);
            if (m_host.TaskInventory[invItemID].PermsGranter == UUID.Zero)
            {
                m_host.TaskInventory.LockItemsForRead(false);
                return new LSL_Vector();
            }

            if ((m_host.TaskInventory[invItemID].PermsMask & ScriptBaseClass.PERMISSION_TRACK_CAMERA) == 0)
            {
                ShoutError("No permissions to track the camera");
                m_host.TaskInventory.LockItemsForRead(false);
                return new LSL_Vector();
            }
            m_host.TaskInventory.LockItemsForRead(false);

            ScenePresence presence = World.GetScenePresence(m_host.OwnerID);
            if (presence != null)
            {
                LSL_Vector pos = new LSL_Vector(presence.CameraPosition.X, presence.CameraPosition.Y, presence.CameraPosition.Z);
                return pos;
            }
            return new LSL_Vector();
        }

        public LSL_Rotation llGetCameraRot()
        {
            m_host.AddScriptLPS(1);
            UUID invItemID = InventorySelf();
            if (invItemID == UUID.Zero)
                return new LSL_Rotation();

            m_host.TaskInventory.LockItemsForRead(true);
            if (m_host.TaskInventory[invItemID].PermsGranter == UUID.Zero)
            {
                m_host.TaskInventory.LockItemsForRead(false);
                return new LSL_Rotation();
            }
            if ((m_host.TaskInventory[invItemID].PermsMask & ScriptBaseClass.PERMISSION_TRACK_CAMERA) == 0)
            {
                ShoutError("No permissions to track the camera");
                m_host.TaskInventory.LockItemsForRead(false);
                return new LSL_Rotation();
            }
            m_host.TaskInventory.LockItemsForRead(false);

            ScenePresence presence = World.GetScenePresence(m_host.OwnerID);
            if (presence != null)
            {
                return new LSL_Rotation(presence.CameraRotation.X, presence.CameraRotation.Y, presence.CameraRotation.Z, presence.CameraRotation.W);
            }

            return new LSL_Rotation();
        }

        /// <summary>
        /// The SL implementation does nothing, it is deprecated
        /// This duplicates SL
        /// </summary>
        public void llSetPrimURL(string url)
        {
            m_host.AddScriptLPS(1);
            ScriptSleep(2000);
        }

        /// <summary>
        /// The SL implementation shouts an error, it is deprecated
        /// This duplicates SL
        /// </summary>
        public void llRefreshPrimURL()
        {
            m_host.AddScriptLPS(1);
            ShoutError("llRefreshPrimURL - not yet supported");
            ScriptSleep(20000);
        }

        public LSL_String llEscapeURL(string url)
        {
            m_host.AddScriptLPS(1);
            try
            {
                return Uri.EscapeDataString(url);
            }
            catch (Exception ex)
            {
                return "llEscapeURL: " + ex.ToString();
            }
        }

        public LSL_String llUnescapeURL(string url)
        {
            m_host.AddScriptLPS(1);
            try
            {
                return Uri.UnescapeDataString(url);
            }
            catch (Exception ex)
            {
                return "llUnescapeURL: " + ex.ToString();
            }
        }

        public void llMapDestination(string simname, LSL_Vector pos, LSL_Vector lookAt)
        {
            m_host.AddScriptLPS(1);
            DetectParams detectedParams = m_ScriptEngine.GetDetectParams(m_itemID, 0);
            if (detectedParams == null)
            {
                if (m_host.IsAttachment == true)
                {
                    detectedParams = new DetectParams();
                    detectedParams.Key = m_host.OwnerID;
                }
                else
                {
                    return;
                }
            }
           
            ScenePresence avatar = World.GetScenePresence(detectedParams.Key);
            if (avatar != null)
            {
                avatar.ControllingClient.SendScriptTeleportRequest(m_host.Name, simname,
                                                                   new Vector3((float)pos.x, (float)pos.y, (float)pos.z),
                                                                   new Vector3((float)lookAt.x, (float)lookAt.y, (float)lookAt.z));
            }
            
            ScriptSleep(1000);
        }

        public void llAddToLandBanList(string avatar, double hours)
        {
            m_host.AddScriptLPS(1);
            UUID key;
            LandData land = World.LandChannel.GetLandObject(m_host.AbsolutePosition.X, m_host.AbsolutePosition.Y).LandData;
            if (land.OwnerID == m_host.OwnerID)
            {
                ParcelManager.ParcelAccessEntry entry = new ParcelManager.ParcelAccessEntry();
                if (UUID.TryParse(avatar, out key))
                {
                    entry.AgentID = key;
                    entry.Flags = AccessList.Ban;
                    entry.Time = DateTime.Now.AddHours(hours);
                    land.ParcelAccessList.Add(entry);
                }
            }
            ScriptSleep(100);
        }

        public void llRemoveFromLandPassList(string avatar)
        {
            m_host.AddScriptLPS(1);
            UUID key;
            LandData land = World.LandChannel.GetLandObject(m_host.AbsolutePosition.X, m_host.AbsolutePosition.Y).LandData;
            if (land.OwnerID == m_host.OwnerID)
            {
                if (UUID.TryParse(avatar, out key))
                {
                    foreach (ParcelManager.ParcelAccessEntry entry in land.ParcelAccessList)
                    {
                        if (entry.AgentID == key && entry.Flags == AccessList.Access)
                        {
                            land.ParcelAccessList.Remove(entry);
                            break;
                        }
                    }
                }
            }
            ScriptSleep(100);
        }

        public void llRemoveFromLandBanList(string avatar)
        {
            m_host.AddScriptLPS(1);
            UUID key;
            LandData land = World.LandChannel.GetLandObject(m_host.AbsolutePosition.X, m_host.AbsolutePosition.Y).LandData;
            if (land.OwnerID == m_host.OwnerID)
            {
                if (UUID.TryParse(avatar, out key))
                {
                    foreach (ParcelManager.ParcelAccessEntry entry in land.ParcelAccessList)
                    {
                        if (entry.AgentID == key && entry.Flags == AccessList.Ban)
                        {
                            land.ParcelAccessList.Remove(entry);
                            break;
                        }
                    }
                }
            }
            ScriptSleep(100);
        }

        public void llSetCameraParams(LSL_List rules)
        {
            m_host.AddScriptLPS(1);

            // our key in the object we are in
            UUID invItemID = InventorySelf();
            if (invItemID == UUID.Zero) return;

            // the object we are in
            UUID objectID = m_host.ParentUUID;
            if (objectID == UUID.Zero) return;

            UUID agentID;
            m_host.TaskInventory.LockItemsForRead(true);
            // we need the permission first, to know which avatar we want to set the camera for
            agentID = m_host.TaskInventory[invItemID].PermsGranter;

            if (agentID == UUID.Zero)
            {
                m_host.TaskInventory.LockItemsForRead(false);
                return;
            }
            if ((m_host.TaskInventory[invItemID].PermsMask & ScriptBaseClass.PERMISSION_CONTROL_CAMERA) == 0)
            {
                m_host.TaskInventory.LockItemsForRead(false);
                return;
            }
            m_host.TaskInventory.LockItemsForRead(false);

            ScenePresence presence = World.GetScenePresence(agentID);

            // we are not interested in child-agents
            if (presence.IsChildAgent) return;

            SortedDictionary<int, float> parameters = new SortedDictionary<int, float>();
            object[] data = rules.Data;
            for (int i = 0; i < data.Length; ++i) {
                int type = Convert.ToInt32(data[i++].ToString());
                if (i >= data.Length) break; // odd number of entries => ignore the last

                // some special cases: Vector parameters are split into 3 float parameters (with type+1, type+2, type+3)
                switch (type) {
                case ScriptBaseClass.CAMERA_FOCUS:
                case ScriptBaseClass.CAMERA_FOCUS_OFFSET:
                case ScriptBaseClass.CAMERA_POSITION:
                    LSL_Vector v = (LSL_Vector)data[i];
                    parameters.Add(type + 1, (float)v.x);
                    parameters.Add(type + 2, (float)v.y);
                    parameters.Add(type + 3, (float)v.z);
                    break;
                default:
                    // TODO: clean that up as soon as the implicit casts are in
                    if (data[i] is LSL_Float)
                        parameters.Add(type, (float)((LSL_Float)data[i]).value);
                    else if (data[i] is LSL_Integer)
                        parameters.Add(type, (float)((LSL_Integer)data[i]).value);
                    else parameters.Add(type, Convert.ToSingle(data[i]));
                    break;
                }
            }
            if (parameters.Count > 0) presence.ControllingClient.SendSetFollowCamProperties(objectID, parameters);
        }

        public void llClearCameraParams()
        {
            m_host.AddScriptLPS(1);

            // our key in the object we are in
            UUID invItemID=InventorySelf();
            if (invItemID == UUID.Zero) return;

            // the object we are in
            UUID objectID = m_host.ParentUUID;
            if (objectID == UUID.Zero) return;

            // we need the permission first, to know which avatar we want to clear the camera for
            UUID agentID;
            m_host.TaskInventory.LockItemsForRead(true);
            agentID = m_host.TaskInventory[invItemID].PermsGranter;
            if (agentID == UUID.Zero)
            {
                m_host.TaskInventory.LockItemsForRead(false);
                return;
            }
            if ((m_host.TaskInventory[invItemID].PermsMask & ScriptBaseClass.PERMISSION_CONTROL_CAMERA) == 0)
            {
                m_host.TaskInventory.LockItemsForRead(false);
                return;
            }
            m_host.TaskInventory.LockItemsForRead(false);

            ScenePresence presence = World.GetScenePresence(agentID);

            // we are not interested in child-agents
            if (presence.IsChildAgent) return;

            presence.ControllingClient.SendClearFollowCamProperties(objectID);
        }

        public LSL_Float llListStatistics(int operation, LSL_List src)
        {
            m_host.AddScriptLPS(1);
            LSL_List nums = LSL_List.ToDoubleList(src);
            switch (operation)
            {
                case ScriptBaseClass.LIST_STAT_RANGE:
                    return nums.Range();
                case ScriptBaseClass.LIST_STAT_MIN:
                    return nums.Min();
                case ScriptBaseClass.LIST_STAT_MAX:
                    return nums.Max();
                case ScriptBaseClass.LIST_STAT_MEAN:
                    return nums.Mean();
                case ScriptBaseClass.LIST_STAT_MEDIAN:
                    return nums.Median();
                case ScriptBaseClass.LIST_STAT_NUM_COUNT:
                    return nums.NumericLength();
                case ScriptBaseClass.LIST_STAT_STD_DEV:
                    return nums.StdDev();
                case ScriptBaseClass.LIST_STAT_SUM:
                    return nums.Sum();
                case ScriptBaseClass.LIST_STAT_SUM_SQUARES:
                    return nums.SumSqrs();
                case ScriptBaseClass.LIST_STAT_GEOMETRIC_MEAN:
                    return nums.GeometricMean();
                case ScriptBaseClass.LIST_STAT_HARMONIC_MEAN:
                    return nums.HarmonicMean();
                default:
                    return 0.0;
            }
        }

        public LSL_Integer llGetUnixTime()
        {
            m_host.AddScriptLPS(1);
            return Util.UnixTimeSinceEpoch();
        }

        public LSL_Integer llGetParcelFlags(LSL_Vector pos)
        {
            m_host.AddScriptLPS(1);
            return (int)World.LandChannel.GetLandObject((float)pos.x, (float)pos.y).LandData.Flags;
        }

        public LSL_Integer llGetRegionFlags()
        {
            m_host.AddScriptLPS(1);
            IEstateModule estate = World.RequestModuleInterface<IEstateModule>();
            if (estate == null)
                return 67108864;
            return (int)estate.GetRegionFlags();
        }

        public LSL_String llXorBase64StringsCorrect(string str1, string str2)
        {
            m_host.AddScriptLPS(1);

            if (str1 == String.Empty)
                return String.Empty;
            if (str2 == String.Empty)
                return str1;

            byte[] data1 = Convert.FromBase64String(str1);
            byte[] data2 = Convert.FromBase64String(str2);

            byte[] d2 = new Byte[data1.Length];
            int pos = 0;
            
            if (data1.Length <= data2.Length)
            {
                Array.Copy(data2, 0, d2, 0, data1.Length);
            }
            else
            {
                while (pos < data1.Length)
                {
                    int len = data1.Length - pos;
                    if (len > data2.Length)
                        len = data2.Length;

                    Array.Copy(data2, 0, d2, pos, len);
                    pos += len;
                }
            }

            for (pos = 0 ; pos < data1.Length ; pos++ )
                data1[pos] ^= d2[pos];

            return Convert.ToBase64String(data1);
        }

        public LSL_String llHTTPRequest(string url, LSL_List parameters, string body)
        {
            // Partial implementation: support for parameter flags needed
            //   see http://wiki.secondlife.com/wiki/LlHTTPRequest
            // parameter flags support are implemented in ScriptsHttpRequests.cs
            //   in StartHttpRequest

            m_host.AddScriptLPS(1);
            IHttpRequestModule httpScriptMod =
                m_ScriptEngine.World.RequestModuleInterface<IHttpRequestModule>();
            List<string> param = new List<string>();
            foreach (object o in parameters.Data)
            {
                param.Add(o.ToString());
            }

            Vector3 position = m_host.AbsolutePosition;
            Vector3 velocity = m_host.Velocity;
            Quaternion rotation = m_host.RotationOffset;
            string ownerName = String.Empty;
            ScenePresence scenePresence = World.GetScenePresence(m_host.OwnerID);
            if (scenePresence == null)
                ownerName = resolveName(m_host.OwnerID);
            else
                ownerName = scenePresence.Name;

            RegionInfo regionInfo = World.RegionInfo;

            Dictionary<string, string> httpHeaders = new Dictionary<string, string>();

            string shard = "OpenSim";
            IConfigSource config = m_ScriptEngine.ConfigSource;
            if (config.Configs["Network"] != null)
            {
                shard = config.Configs["Network"].GetString(
                    "user_server_url", "http://127.0.0.1:" + ConfigSettings.DefaultUserServerHttpPort.ToString());
                shard = config.Configs["Network"].GetString("shard", shard);
            }

            httpHeaders["X-SecondLife-Shard"] = shard;
            httpHeaders["X-SecondLife-Object-Name"] = m_host.Name;
            httpHeaders["X-SecondLife-Object-Key"] = m_host.UUID.ToString();
            httpHeaders["X-SecondLife-Region"] = string.Format("{0} ({1}, {2})", regionInfo.RegionName, regionInfo.RegionLocX, regionInfo.RegionLocY);
            httpHeaders["X-SecondLife-Local-Position"] = string.Format("({0:0.000000}, {1:0.000000}, {2:0.000000})", position.X, position.Y, position.Z);
            httpHeaders["X-SecondLife-Local-Velocity"] = string.Format("({0:0.000000}, {1:0.000000}, {2:0.000000})", velocity.X, velocity.Y, velocity.Z);
            httpHeaders["X-SecondLife-Local-Rotation"] = string.Format("({0:0.000000}, {1:0.000000}, {2:0.000000}, {3:0.000000})", rotation.X, rotation.Y, rotation.Z, rotation.W);
            httpHeaders["X-SecondLife-Owner-Name"] = ownerName;
            httpHeaders["X-SecondLife-Owner-Key"] = m_host.OwnerID.ToString();
            string userAgent = config.Configs["Network"].GetString("user_agent", null);
            if (userAgent != null)
                httpHeaders["User-Agent"] = userAgent;

            string authregex = @"^(https?:\/\/)(\w+):(\w+)@(.*)$";
            Regex r = new Regex(authregex);
            int[] gnums = r.GetGroupNumbers();
            Match m = r.Match(url);
            if (m.Success) {
                for (int i = 1; i < gnums.Length; i++) {
                    //System.Text.RegularExpressions.Group g = m.Groups[gnums[i]];
                    //CaptureCollection cc = g.Captures;
                }
                if (m.Groups.Count == 5) {
                    httpHeaders["Authorization"] = String.Format("Basic {0}", Convert.ToBase64String(System.Text.ASCIIEncoding.ASCII.GetBytes(m.Groups[2].ToString() + ":" + m.Groups[3].ToString())));
                    url = m.Groups[1].ToString() + m.Groups[4].ToString();
                }
            }

            UUID reqID = httpScriptMod.
                StartHttpRequest(m_localID, m_itemID, url, param, httpHeaders, body);

            if (reqID != UUID.Zero)
                return reqID.ToString();
            else
                return null;
        }


        public void llHTTPResponse(LSL_Key id, int status, string body)
        {
            // Partial implementation: support for parameter flags needed
            //   see http://wiki.secondlife.com/wiki/llHTTPResponse

            m_host.AddScriptLPS(1);

            if (m_UrlModule != null)
                m_UrlModule.HttpResponse(new UUID(id), status,body);
        }

        public void llResetLandBanList()
        {
            m_host.AddScriptLPS(1);
            LandData land = World.LandChannel.GetLandObject(m_host.AbsolutePosition.X, m_host.AbsolutePosition.Y).LandData;
            if (land.OwnerID == m_host.OwnerID)
            {
                foreach (ParcelManager.ParcelAccessEntry entry in land.ParcelAccessList)
                {
                    if (entry.Flags == AccessList.Ban)
                    {
                        land.ParcelAccessList.Remove(entry);
                    }
                }
            }
            ScriptSleep(100);
        }

        public void llResetLandPassList()
        {
            m_host.AddScriptLPS(1);
            LandData land = World.LandChannel.GetLandObject(m_host.AbsolutePosition.X, m_host.AbsolutePosition.Y).LandData;
            if (land.OwnerID == m_host.OwnerID)
            {
                foreach (ParcelManager.ParcelAccessEntry entry in land.ParcelAccessList)
                {
                    if (entry.Flags == AccessList.Access)
                    {
                        land.ParcelAccessList.Remove(entry);
                    }
                }
            }
            ScriptSleep(100);
        }

        public LSL_Integer llGetParcelPrimCount(LSL_Vector pos, int category, int sim_wide)
        {
            m_host.AddScriptLPS(1);

            LandData land = World.GetLandData((float)pos.x, (float)pos.y);

            if (land == null)
            {
                return 0;
            }

            else
            {
                if (sim_wide != 0)
                {
                    if (category == 0)
                    {
                        return land.SimwidePrims;
                    }

                    else
                    {
                        //public int simwideArea = 0;
                        return 0;
                    }
                }

                else
                {
                    if (category == 0)//Total Prims
                    {
                        return 0;//land.
                    }

                    else if (category == 1)//Owner Prims
                    {
                        return land.OwnerPrims;
                    }

                    else if (category == 2)//Group Prims
                    {
                        return land.GroupPrims;
                    }

                    else if (category == 3)//Other Prims
                    {
                        return land.OtherPrims;
                    }

                    else if (category == 4)//Selected
                    {
                        return land.SelectedPrims;
                    }

                    else if (category == 5)//Temp
                    {
                        return 0;//land.
                    }
                }
            }
            return 0;
        }

        public LSL_List llGetParcelPrimOwners(LSL_Vector pos)
        {
            m_host.AddScriptLPS(1);
            LandObject land = (LandObject)World.LandChannel.GetLandObject((float)pos.x, (float)pos.y);
            LSL_List ret = new LSL_List();
            if (land != null)
            {
                foreach (KeyValuePair<UUID, int> detectedParams in land.GetLandObjectOwners())
                {
                    ret.Add(detectedParams.Key.ToString());
                    ret.Add(detectedParams.Value);
                }
            }
            ScriptSleep(2000);
            return ret;
        }

        public LSL_Integer llGetObjectPrimCount(string object_id)
        {
            m_host.AddScriptLPS(1);
            SceneObjectPart part = World.GetSceneObjectPart(new UUID(object_id));
            if (part == null)
            {
                return 0;
            }
            else
            {
                return part.ParentGroup.PrimCount;
            }
        }

        public LSL_Integer llGetParcelMaxPrims(LSL_Vector pos, int sim_wide)
        {
            m_host.AddScriptLPS(1);
            // Alondria: This currently just is utilizing the normal grid's 0.22 prims/m2 calculation
            // Which probably will be irrelevent in OpenSim....
            LandData land = World.GetLandData((float)pos.x, (float)pos.y);

            float bonusfactor = (float)World.RegionInfo.RegionSettings.ObjectBonus;

            if (land == null)
            {
                return 0;
            }

            if (sim_wide != 0)
            {
                decimal v = land.SimwideArea * (decimal)(0.22) * (decimal)bonusfactor;

                return (int)v;
            }

            else
            {
                decimal v = land.Area * (decimal)(0.22) * (decimal)bonusfactor;

                return (int)v;
            }

        }

        public LSL_List llGetParcelDetails(LSL_Vector pos, LSL_List param)
        {
            m_host.AddScriptLPS(1);
            LandData land = World.GetLandData((float)pos.x, (float)pos.y);
            if (land == null)
            {
                return new LSL_List(0);
            }
            LSL_List ret = new LSL_List();
            foreach (object o in param.Data)
            {
                switch (o.ToString())
                {
                    case "0":
                        ret = ret + new LSL_List(land.Name);
                        break;
                    case "1":
                        ret = ret + new LSL_List(land.Description);
                        break;
                    case "2":
                        ret = ret + new LSL_List(land.OwnerID.ToString());
                        break;
                    case "3":
                        ret = ret + new LSL_List(land.GroupID.ToString());
                        break;
                    case "4":
                        ret = ret + new LSL_List(land.Area);
                        break;
                    default:
                        ret = ret + new LSL_List(0);
                        break;
                }
            }
            return ret;
        }

        public LSL_String llStringTrim(string src, int type)
        {
            m_host.AddScriptLPS(1);
            if (type == (int)ScriptBaseClass.STRING_TRIM_HEAD) { return src.TrimStart(); }
            if (type == (int)ScriptBaseClass.STRING_TRIM_TAIL) { return src.TrimEnd(); }
            if (type == (int)ScriptBaseClass.STRING_TRIM) { return src.Trim(); }
            return src;
        }

        public LSL_List llGetObjectDetails(string id, LSL_List args)
        {
            m_host.AddScriptLPS(1);
            LSL_List ret = new LSL_List();
            UUID key = new UUID();
            if (UUID.TryParse(id, out key))
            {
                ScenePresence av = World.GetScenePresence(key);

                if (av != null)
                {
                    foreach (object o in args.Data)
                    {
                        switch (o.ToString())
                        {
                            case "1":
                                ret.Add(av.Firstname + " " + av.Lastname);
                                break;
                            case "2":
                                ret.Add("");
                                break;
                            case "3":
                                ret.Add(new LSL_Vector((double)av.AbsolutePosition.X, (double)av.AbsolutePosition.Y, (double)av.AbsolutePosition.Z));
                                break;
                            case "4":
                                ret.Add(new LSL_Rotation((double)av.Rotation.X, (double)av.Rotation.Y, (double)av.Rotation.Z, (double)av.Rotation.W));
                                break;
                            case "5":
                                ret.Add(new LSL_Vector(av.Velocity.X, av.Velocity.Y, av.Velocity.Z));
                                break;
                            case "6":
                                ret.Add(id);
                                break;
                            case "7":
                                ret.Add(UUID.Zero.ToString());
                                break;
                            case "8":
                                ret.Add(UUID.Zero.ToString());
                                break;
                        }
                    }
                    return ret;
                }
                SceneObjectPart obj = World.GetSceneObjectPart(key);
                if (obj != null)
                {
                    foreach (object o in args.Data)
                    {
                        switch (o.ToString())
                        {
                            case "1":
                                ret.Add(obj.Name);
                                break;
                            case "2":
                                ret.Add(obj.Description);
                                break;
                            case "3":
                                ret.Add(new LSL_Vector(obj.AbsolutePosition.X, obj.AbsolutePosition.Y, obj.AbsolutePosition.Z));
                                break;
                            case "4":
                                ret.Add(new LSL_Rotation(obj.RotationOffset.X, obj.RotationOffset.Y, obj.RotationOffset.Z, obj.RotationOffset.W));
                                break;
                            case "5":
                                ret.Add(new LSL_Vector(obj.Velocity.X, obj.Velocity.Y, obj.Velocity.Z));
                                break;
                            case "6":
                                ret.Add(obj.OwnerID.ToString());
                                break;
                            case "7":
                                ret.Add(obj.GroupID.ToString());
                                break;
                            case "8":
                                ret.Add(obj.CreatorID.ToString());
                                break;
                        }
                    }
                    return ret;
                }
            }
            return new LSL_List();
        }

        internal UUID ScriptByName(string name)
        {
            m_host.TaskInventory.LockItemsForRead(true);

            foreach (TaskInventoryItem item in m_host.TaskInventory.Values)
            {
                if (item.Type == 10 && item.Name == name)
                {
                    m_host.TaskInventory.LockItemsForRead(false);
                    return item.ItemID;
                }
            }

            m_host.TaskInventory.LockItemsForRead(false);

            return UUID.Zero;
        }

        internal void ShoutError(string msg)
        {
            llShout(ScriptBaseClass.DEBUG_CHANNEL, msg);
        }

        internal void NotImplemented(string command)
        {
            if (throwErrorOnNotImplemented)
                throw new NotImplementedException("Command not implemented: " + command);
        }

        internal void Deprecated(string command)
        {
            throw new Exception("Command deprecated: " + command);
        }

        internal void LSLError(string msg)
        {
            throw new Exception("LSL Runtime Error: " + msg);
        }

        public delegate void AssetRequestCallback(UUID assetID, AssetBase asset);
        protected void WithNotecard(UUID assetID, AssetRequestCallback cb)
        {
            World.AssetService.Get(assetID.ToString(), this,
                delegate(string i, object sender, AssetBase a)
                {
                    UUID uuid = UUID.Zero;
                    UUID.TryParse(i, out uuid);
                    cb(uuid, a);
                });
        }

        public LSL_String llGetNumberOfNotecardLines(string name)
        {
            m_host.AddScriptLPS(1);

            //Clone is thread safe
            TaskInventoryDictionary itemsDictionary = (TaskInventoryDictionary)m_host.TaskInventory.Clone();

            UUID assetID = UUID.Zero;

            if (!UUID.TryParse(name, out assetID))
            {
                foreach (TaskInventoryItem item in itemsDictionary.Values)
                {
                    if (item.Type == 7 && item.Name == name)
                    {
                        assetID = item.AssetID;
                        break;
                    }
                }
            }

            if (assetID == UUID.Zero)
            {
                // => complain loudly, as specified by the LSL docs
                ShoutError("Notecard '" + name + "' could not be found.");

                return UUID.Zero.ToString();
            }

            // was: UUID tid = tid = AsyncCommands.
            UUID tid = AsyncCommands.DataserverPlugin.RegisterRequest(m_localID, m_itemID, assetID.ToString());

            if (NotecardCache.IsCached(assetID))
            {
                AsyncCommands.
                DataserverPlugin.DataserverReply(assetID.ToString(),
                NotecardCache.GetLines(assetID).ToString());
                ScriptSleep(100);
                return tid.ToString();
            }

            WithNotecard(assetID, delegate (UUID id, AssetBase a)
            {
                if (a == null || a.Type != 7)
                {
                    ShoutError("Notecard '" + name + "' could not be found.");
                    return;
                }

                System.Text.UTF8Encoding enc =
                    new System.Text.UTF8Encoding();
                string data = enc.GetString(a.Data);
                //m_log.Debug(data);
                NotecardCache.Cache(id, data);
                AsyncCommands.
                        DataserverPlugin.DataserverReply(id.ToString(),
                        NotecardCache.GetLines(id).ToString());
            });

            ScriptSleep(100);
            return tid.ToString();
        }

        public LSL_String llGetNotecardLine(string name, int line)
        {
            m_host.AddScriptLPS(1);

            //Clone is thread safe
            TaskInventoryDictionary itemsDictionary = (TaskInventoryDictionary)m_host.TaskInventory.Clone();

            UUID assetID = UUID.Zero;

            if (!UUID.TryParse(name, out assetID))
            {
                foreach (TaskInventoryItem item in itemsDictionary.Values)
                {
                    if (item.Type == 7 && item.Name == name)
                    {
                        assetID = item.AssetID;
                        break;
                    }
                }
            }

            if (assetID == UUID.Zero)
            {
                // => complain loudly, as specified by the LSL docs
                ShoutError("Notecard '" + name + "' could not be found.");

                return UUID.Zero.ToString();
            }

            // was: UUID tid = tid = AsyncCommands.
            UUID tid = AsyncCommands.DataserverPlugin.RegisterRequest(m_localID, m_itemID, assetID.ToString());

            if (NotecardCache.IsCached(assetID))
            {
                AsyncCommands.DataserverPlugin.DataserverReply(assetID.ToString(),
                                                               NotecardCache.GetLine(assetID, line, m_notecardLineReadCharsMax));
                ScriptSleep(100);
                return tid.ToString();
            }

            WithNotecard(assetID, delegate (UUID id, AssetBase a)
                         {
                             if (a == null || a.Type != 7)
                             {
                                 ShoutError("Notecard '" + name + "' could not be found.");
                                 return;
                             }

                             System.Text.UTF8Encoding enc =
                                 new System.Text.UTF8Encoding();
                             string data = enc.GetString(a.Data);
                             //m_log.Debug(data);
                             NotecardCache.Cache(id, data);
                             AsyncCommands.DataserverPlugin.DataserverReply(id.ToString(),
                                                                            NotecardCache.GetLine(id, line, m_notecardLineReadCharsMax));
                         });

            ScriptSleep(100);
            return tid.ToString();
        }

        public void SetPrimitiveParamsEx(LSL_Key prim, LSL_List rules)
        {
            SceneObjectPart obj = World.GetSceneObjectPart(new UUID(prim));
            if (obj == null)
                return;

            if (obj.OwnerID != m_host.OwnerID)
                return;

            SetPrimParams(obj, rules);
        }

        public LSL_List GetLinkPrimitiveParamsEx(LSL_Key prim, LSL_List rules)
        {
            SceneObjectPart obj = World.GetSceneObjectPart(new UUID(prim));
            if (obj == null)
                return new LSL_List();

            if (obj.OwnerID != m_host.OwnerID)
                return new LSL_List();

            return GetLinkPrimitiveParams(obj, rules);
        }
    }

    public class NotecardCache
    {
        protected class Notecard
        {
            public string[] text;
            public DateTime lastRef;
        }

        protected static Dictionary<UUID, Notecard> m_Notecards =
            new Dictionary<UUID, Notecard>();

        public static void Cache(UUID assetID, string text)
        {
            CacheCheck();

            lock (m_Notecards)
            {
                if (m_Notecards.ContainsKey(assetID))
                    return;

                Notecard nc = new Notecard();
                nc.lastRef = DateTime.Now;
                nc.text = SLUtil.ParseNotecardToList(text).ToArray();
                m_Notecards[assetID] = nc;
            }
        }

        public static bool IsCached(UUID assetID)
        {
            lock (m_Notecards)
            {
                return m_Notecards.ContainsKey(assetID);
            }
        }

        public static int GetLines(UUID assetID)
        {
            if (!IsCached(assetID))
                return -1;

            lock (m_Notecards)
            {
                m_Notecards[assetID].lastRef = DateTime.Now;
                return m_Notecards[assetID].text.Length;
            }
        }

        public static string GetLine(UUID assetID, int line, int maxLength)
        {
            if (line < 0)
                return "";

            string data;

            if (!IsCached(assetID))
                return "";

            lock (m_Notecards)
            {
                m_Notecards[assetID].lastRef = DateTime.Now;

                if (line >= m_Notecards[assetID].text.Length)
                    return "\n\n\n";

                data = m_Notecards[assetID].text[line];
                if (data.Length > maxLength)
                    data = data.Substring(0, maxLength);

                return data;
            }
        }

        public static void CacheCheck()
        {
            foreach (UUID key in new List<UUID>(m_Notecards.Keys))
            {
                Notecard nc = m_Notecards[key];
                if (nc.lastRef.AddSeconds(30) < DateTime.Now)
                    m_Notecards.Remove(key);
            }
        }
    }
}<|MERGE_RESOLUTION|>--- conflicted
+++ resolved
@@ -2144,25 +2144,6 @@
         public LSL_Vector llGetLocalPos()
         {
             m_host.AddScriptLPS(1);
-<<<<<<< HEAD
-            if (m_host.IsAttachment == true) {
-                if (m_host.IsRoot == true)
-                {
-                    return new LSL_Vector(m_host.AbsolutePosition.X,
-                                        m_host.AbsolutePosition.Y,
-                                        m_host.AbsolutePosition.Z);
-
-                }
-                else
-                {
-                    return new LSL_Vector(m_host.OffsetPosition.X,
-                                        m_host.OffsetPosition.Y,
-                                        m_host.OffsetPosition.Z);
-                }
-		    }
-
-            if (m_host.ParentID != 0)
-=======
             return GetPartLocalPos(m_host);
         }
 
@@ -2170,7 +2151,6 @@
         {
             m_host.AddScriptLPS(1);
             if (part.ParentID != 0)
->>>>>>> cc05fc43
             {
                 return new LSL_Vector(part.OffsetPosition.X,
                                       part.OffsetPosition.Y,
@@ -4286,10 +4266,7 @@
                 ce.time = Util.EnvironmentTickCount();
                 ce.account = account;
                 ce.pinfo = pinfo;
-<<<<<<< HEAD
                 m_userInfoCache[uuid] = ce;
-=======
->>>>>>> cc05fc43
             }
             else
             {
