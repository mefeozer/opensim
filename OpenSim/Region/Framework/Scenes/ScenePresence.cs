--- conflicted
+++ resolved
@@ -3660,12 +3660,8 @@
                 // if (!m_animator.m_jumping)  // add for jumping
                 // {                           // add for jumping
 
-<<<<<<< HEAD
                     if (m_forceToApply.HasValue)    // this section realigned
                     {
-=======
-                Velocity = force;
->>>>>>> 4d5d6222
 
                         Vector3 force = m_forceToApply.Value;
                         m_updateflag = true;
