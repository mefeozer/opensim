/*
 * Copyright (c) Contributors, http://opensimulator.org/
 * See CONTRIBUTORS.TXT for a full list of copyright holders.
 *
 * Redistribution and use in source and binary forms, with or without
 * modification, are permitted provided that the following conditions are met:
 *     * Redistributions of source code must retain the above copyright
 *       notice, this list of conditions and the following disclaimer.
 *     * Redistributions in binary form must reproduce the above copyright
 *       notice, this list of conditions and the following disclaimer in the
 *       documentation and/or other materials provided with the distribution.
 *     * Neither the name of the OpenSimulator Project nor the
 *       names of its contributors may be used to endorse or promote products
 *       derived from this software without specific prior written permission.
 *
 * THIS SOFTWARE IS PROVIDED BY THE DEVELOPERS ``AS IS'' AND ANY
 * EXPRESS OR IMPLIED WARRANTIES, INCLUDING, BUT NOT LIMITED TO, THE IMPLIED
 * WARRANTIES OF MERCHANTABILITY AND FITNESS FOR A PARTICULAR PURPOSE ARE
 * DISCLAIMED. IN NO EVENT SHALL THE CONTRIBUTORS BE LIABLE FOR ANY
 * DIRECT, INDIRECT, INCIDENTAL, SPECIAL, EXEMPLARY, OR CONSEQUENTIAL DAMAGES
 * (INCLUDING, BUT NOT LIMITED TO, PROCUREMENT OF SUBSTITUTE GOODS OR SERVICES;
 * LOSS OF USE, DATA, OR PROFITS; OR BUSINESS INTERRUPTION) HOWEVER CAUSED AND
 * ON ANY THEORY OF LIABILITY, WHETHER IN CONTRACT, STRICT LIABILITY, OR TORT
 * (INCLUDING NEGLIGENCE OR OTHERWISE) ARISING IN ANY WAY OUT OF THE USE OF THIS
 * SOFTWARE, EVEN IF ADVISED OF THE POSSIBILITY OF SUCH DAMAGE.
 */

using System;
using System.Collections;
using System.Collections.Generic;
using System.Diagnostics; //for [DebuggerNonUserCode]
using System.Runtime.Remoting.Lifetime;
using System.Text;
using System.Threading;
using System.Text.RegularExpressions;
using System.Timers;
using Nini.Config;
using log4net;
using OpenMetaverse;
using OpenMetaverse.Packets;
using OpenSim;
using OpenSim.Framework;

using OpenSim.Region.CoreModules;
using OpenSim.Region.CoreModules.World.Land;
using OpenSim.Region.CoreModules.World.Terrain;
using OpenSim.Region.Framework.Interfaces;
using OpenSim.Region.Framework.Scenes;
using OpenSim.Region.Framework.Scenes.Serialization;
using OpenSim.Region.Framework.Scenes.Animation;
using OpenSim.Region.Physics.Manager;
using OpenSim.Region.ScriptEngine.Shared;
using OpenSim.Region.ScriptEngine.Shared.Api.Plugins;
using OpenSim.Region.ScriptEngine.Shared.ScriptBase;
using OpenSim.Region.ScriptEngine.Interfaces;
using OpenSim.Region.ScriptEngine.Shared.Api.Interfaces;
using OpenSim.Services.Interfaces;
using GridRegion = OpenSim.Services.Interfaces.GridRegion;
using PresenceInfo = OpenSim.Services.Interfaces.PresenceInfo;
using PrimType = OpenSim.Region.Framework.Scenes.PrimType;
using AssetLandmark = OpenSim.Framework.AssetLandmark;

using LSL_Float = OpenSim.Region.ScriptEngine.Shared.LSL_Types.LSLFloat;
using LSL_Integer = OpenSim.Region.ScriptEngine.Shared.LSL_Types.LSLInteger;
using LSL_Key = OpenSim.Region.ScriptEngine.Shared.LSL_Types.LSLString;
using LSL_List = OpenSim.Region.ScriptEngine.Shared.LSL_Types.list;
using LSL_Rotation = OpenSim.Region.ScriptEngine.Shared.LSL_Types.Quaternion;
using LSL_String = OpenSim.Region.ScriptEngine.Shared.LSL_Types.LSLString;
using LSL_Vector = OpenSim.Region.ScriptEngine.Shared.LSL_Types.Vector3;
using System.Reflection;
using Timer = System.Timers.Timer;

namespace OpenSim.Region.ScriptEngine.Shared.Api
{
    // MUST be a ref type
    public class UserInfoCacheEntry
    {
        public int time;
        public UserAccount account;
        public PresenceInfo pinfo;
    }

    /// <summary>
    /// Contains all LSL ll-functions. This class will be in Default AppDomain.
    /// </summary>
    public class LSL_Api : MarshalByRefObject, ILSL_Api, IScriptApi
    {
//        private static readonly ILog m_log = LogManager.GetLogger(MethodBase.GetCurrentMethod().DeclaringType);
        protected IScriptEngine m_ScriptEngine;
        protected SceneObjectPart m_host;
        protected uint m_localID;
        protected UUID m_itemID;
        protected bool throwErrorOnNotImplemented = true;
        protected AsyncCommandManager AsyncCommands = null;
        protected float m_ScriptDelayFactor = 1.0f;
        protected float m_ScriptDistanceFactor = 1.0f;
        protected float m_MinTimerInterval = 0.5f;

        protected DateTime m_timer = DateTime.Now;
        protected bool m_waitingForScriptAnswer = false;
        protected bool m_automaticLinkPermission = false;
        protected IMessageTransferModule m_TransferModule = null;
        protected int m_notecardLineReadCharsMax = 255;
        protected int m_scriptConsoleChannel = 0;
        protected bool m_scriptConsoleChannelEnabled = false;
        protected bool m_debuggerSafe = false;
        protected IUrlModule m_UrlModule = null;
        protected Dictionary<UUID, UserInfoCacheEntry> m_userInfoCache =
                new Dictionary<UUID, UserInfoCacheEntry>();

        protected Timer m_ShoutSayTimer;
        protected int m_SayShoutCount = 0;

        public void Initialize(IScriptEngine ScriptEngine, SceneObjectPart host, uint localID, UUID itemID)
        {
            m_ShoutSayTimer = new Timer(1000);
            m_ShoutSayTimer.Elapsed += SayShoutTimerElapsed;
            m_ShoutSayTimer.AutoReset = true;
            m_ShoutSayTimer.Start();

            m_ScriptEngine = ScriptEngine;
            m_host = host;
            m_localID = localID;
            m_itemID = itemID;
            m_debuggerSafe = m_ScriptEngine.Config.GetBoolean("DebuggerSafe", false);

            m_ScriptDelayFactor =
                m_ScriptEngine.Config.GetFloat("ScriptDelayFactor", 1.0f);
            m_ScriptDistanceFactor =
                m_ScriptEngine.Config.GetFloat("ScriptDistanceLimitFactor", 1.0f);
            m_MinTimerInterval =
                m_ScriptEngine.Config.GetFloat("MinTimerInterval", 0.5f);
            m_automaticLinkPermission =
                m_ScriptEngine.Config.GetBoolean("AutomaticLinkPermission", false);
            m_notecardLineReadCharsMax =
                m_ScriptEngine.Config.GetInt("NotecardLineReadCharsMax", 255);
            if (m_notecardLineReadCharsMax > 65535)
                m_notecardLineReadCharsMax = 65535;

            m_TransferModule =
                    m_ScriptEngine.World.RequestModuleInterface<IMessageTransferModule>();
            m_UrlModule = m_ScriptEngine.World.RequestModuleInterface<IUrlModule>();
            if (m_UrlModule != null)
            {
                m_ScriptEngine.OnScriptRemoved += m_UrlModule.ScriptRemoved;
                m_ScriptEngine.OnObjectRemoved += m_UrlModule.ObjectRemoved;
            }

            AsyncCommands = new AsyncCommandManager(ScriptEngine);
        }

        public override Object InitializeLifetimeService()
        {
            ILease lease = (ILease)base.InitializeLifetimeService();

            if (lease.CurrentState == LeaseState.Initial)
            {
                lease.InitialLeaseTime = TimeSpan.FromMinutes(0);
//                lease.RenewOnCallTime = TimeSpan.FromSeconds(10.0);
//                lease.SponsorshipTimeout = TimeSpan.FromMinutes(1.0);
            }
            return lease;
        }

        protected virtual void ScriptSleep(int delay)
        {
            delay = (int)((float)delay * m_ScriptDelayFactor);
            if (delay == 0)
                return;
            System.Threading.Thread.Sleep(delay);
        }

        public Scene World
        {
            get { return m_ScriptEngine.World; }
        }

        [DebuggerNonUserCode]
        public void state(string newState)
        {
            m_ScriptEngine.SetState(m_itemID, newState);
        }

        /// <summary>
        /// Reset the named script. The script must be present
        /// in the same prim.
        /// </summary>
        [DebuggerNonUserCode]
        public void llResetScript()
        {
            m_host.AddScriptLPS(1);
            m_ScriptEngine.ApiResetScript(m_itemID);
        }

        public void llResetOtherScript(string name)
        {
            UUID item;

            m_host.AddScriptLPS(1);

            if ((item = ScriptByName(name)) != UUID.Zero)
                m_ScriptEngine.ResetScript(item);
            else
                ShoutError("llResetOtherScript: script "+name+" not found");
        }

        public LSL_Integer llGetScriptState(string name)
        {
            UUID item;

            m_host.AddScriptLPS(1);

            if ((item = ScriptByName(name)) != UUID.Zero)
            {
                return m_ScriptEngine.GetScriptState(item) ?1:0;
            }

            ShoutError("llGetScriptState: script "+name+" not found");

            // If we didn't find it, then it's safe to
            // assume it is not running.

            return 0;
        }

        public void llSetScriptState(string name, int run)
        {
            UUID item;

            m_host.AddScriptLPS(1);

            // These functions are supposed to be robust,
            // so get the state one step at a time.

            if ((item = ScriptByName(name)) != UUID.Zero)
            {
                m_ScriptEngine.SetScriptState(item, run == 0 ? false : true);
            }
            else
            {
                ShoutError("llSetScriptState: script "+name+" not found");
            }
        }

        public List<ScenePresence> GetLinkAvatars(int linkType)
        {
            List<ScenePresence> ret = new List<ScenePresence>();
            if (m_host == null || m_host.ParentGroup == null || m_host.ParentGroup.IsDeleted)
                return ret;
            
            List<ScenePresence> avs = m_host.ParentGroup.GetLinkedAvatars();

            switch (linkType)
            {
                case ScriptBaseClass.LINK_SET:
                    return avs;

                case ScriptBaseClass.LINK_ROOT:
                    return ret;

                case ScriptBaseClass.LINK_ALL_OTHERS:
                    return avs;

                case ScriptBaseClass.LINK_ALL_CHILDREN:
                    return avs;

                case ScriptBaseClass.LINK_THIS:
                    return ret;

                default:
                    if (linkType < 0)
                        return ret;

                    int partCount = m_host.ParentGroup.GetPartCount();

                    if (linkType <= partCount)
                    {
                        return ret;
                    }
                    else
                    {
                        linkType = linkType - partCount;
                        if (linkType > avs.Count)
                        {
                            return ret;
                        }
                        else
                        {
                            ret.Add(avs[linkType-1]);
                            return ret;
                        }
                    }
            }
        }

        public List<SceneObjectPart> GetLinkParts(int linkType)
        {
            List<SceneObjectPart> ret = new List<SceneObjectPart>();
            if (m_host == null || m_host.ParentGroup == null || m_host.ParentGroup.IsDeleted)
                return ret;
            ret.Add(m_host);

            switch (linkType)
            {
            case ScriptBaseClass.LINK_SET:
                return new List<SceneObjectPart>(m_host.ParentGroup.Parts);

            case ScriptBaseClass.LINK_ROOT:
                ret = new List<SceneObjectPart>();
                ret.Add(m_host.ParentGroup.RootPart);
                return ret;

            case ScriptBaseClass.LINK_ALL_OTHERS:
                ret = new List<SceneObjectPart>(m_host.ParentGroup.Parts);

                if (ret.Contains(m_host))
                    ret.Remove(m_host);

                return ret;

            case ScriptBaseClass.LINK_ALL_CHILDREN:
                ret = new List<SceneObjectPart>(m_host.ParentGroup.Parts);

                if (ret.Contains(m_host.ParentGroup.RootPart))
                    ret.Remove(m_host.ParentGroup.RootPart);
                return ret;

            case ScriptBaseClass.LINK_THIS:
                return ret;

            default:
                if (linkType < 0)
                    return new List<SceneObjectPart>();

                SceneObjectPart target = m_host.ParentGroup.GetLinkNumPart(linkType);
                if (target == null)
                    return new List<SceneObjectPart>();
                ret = new List<SceneObjectPart>();
                ret.Add(target);
                return ret;
            }
        }

        protected UUID InventorySelf()
        {
            UUID invItemID = new UUID();
            bool unlock = false;
            if (!m_host.TaskInventory.IsReadLockedByMe())
            {
                m_host.TaskInventory.LockItemsForRead(true);
                unlock = true;
            }
            foreach (KeyValuePair<UUID, TaskInventoryItem> inv in m_host.TaskInventory)
            {
                if (inv.Value.Type == 10 && inv.Value.ItemID == m_itemID)
                {
                    invItemID = inv.Key;
                    break;
                }
            }
            if (unlock)
            {
                m_host.TaskInventory.LockItemsForRead(false);
            }
            return invItemID;
        }

        protected UUID InventoryKey(string name, int type)
        {
            m_host.AddScriptLPS(1);
            m_host.TaskInventory.LockItemsForRead(true);
            
            foreach (KeyValuePair<UUID, TaskInventoryItem> inv in m_host.TaskInventory)
            {
                if (inv.Value.Name == name)
                {
                    m_host.TaskInventory.LockItemsForRead(false);
                    
                    if (inv.Value.Type != type)
                    {
                        return UUID.Zero;
                    }

                    return inv.Value.AssetID;
                }
            }

            m_host.TaskInventory.LockItemsForRead(false);
            return UUID.Zero;
        }

        protected UUID InventoryKey(string name)
        {
            m_host.AddScriptLPS(1);

            
            m_host.TaskInventory.LockItemsForRead(true);

            foreach (KeyValuePair<UUID, TaskInventoryItem> inv in m_host.TaskInventory)
            {
                if (inv.Value.Name == name)
                {
                    m_host.TaskInventory.LockItemsForRead(false);
                    return inv.Value.AssetID;
                }
            }

            m_host.TaskInventory.LockItemsForRead(false);


            return UUID.Zero;
        }


        /// <summary>
        /// accepts a valid UUID, -or- a name of an inventory item.
        /// Returns a valid UUID or UUID.Zero if key invalid and item not found
        /// in prim inventory.
        /// </summary>
        /// <param name="k"></param>
        /// <returns></returns>
        protected UUID KeyOrName(string k)
        {
            UUID key = UUID.Zero;

            // if we can parse the string as a key, use it.
            if (UUID.TryParse(k, out key))
            {
                return key;
            }
            // else try to locate the name in inventory of object. found returns key,
            // not found returns UUID.Zero which will translate to the default particle texture
            else
            {
                return InventoryKey(k);
            }
        }

        // convert a LSL_Rotation to a Quaternion
        public static Quaternion Rot2Quaternion(LSL_Rotation r)
        {
            Quaternion q = new Quaternion((float)r.x, (float)r.y, (float)r.z, (float)r.s);
            q.Normalize();
            return q;
        }

        //These are the implementations of the various ll-functions used by the LSL scripts.
        public LSL_Float llSin(double f)
        {
            m_host.AddScriptLPS(1);
            return (double)Math.Sin(f);
        }

        public LSL_Float llCos(double f)
        {
            m_host.AddScriptLPS(1);
            return (double)Math.Cos(f);
        }

        public LSL_Float llTan(double f)
        {
            m_host.AddScriptLPS(1);
            return (double)Math.Tan(f);
        }

        public LSL_Float llAtan2(double x, double y)
        {
            m_host.AddScriptLPS(1);
            return (double)Math.Atan2(x, y);
        }

        public LSL_Float llSqrt(double f)
        {
            m_host.AddScriptLPS(1);
            return (double)Math.Sqrt(f);
        }

        public LSL_Float llPow(double fbase, double fexponent)
        {
            m_host.AddScriptLPS(1);
            return (double)Math.Pow(fbase, fexponent);
        }

        public LSL_Integer llAbs(int i)
        {
            // changed to replicate LSL behaviour whereby minimum int value is returned untouched.
            m_host.AddScriptLPS(1);
            if (i == Int32.MinValue)
                return i;
            else
                return (int)Math.Abs(i);
        }

        public LSL_Float llFabs(double f)
        {
            m_host.AddScriptLPS(1);
            return (double)Math.Abs(f);
        }

        public LSL_Float llFrand(double mag)
        {
            m_host.AddScriptLPS(1);
            lock (Util.RandomClass)
            {
                return Util.RandomClass.NextDouble() * mag;
            }
        }

        public LSL_Integer llFloor(double f)
        {
            m_host.AddScriptLPS(1);
            return (int)Math.Floor(f);
        }

        public LSL_Integer llCeil(double f)
        {
            m_host.AddScriptLPS(1);
            return (int)Math.Ceiling(f);
        }

        // Xantor 01/May/2008 fixed midpointrounding (2.5 becomes 3.0 instead of 2.0, default = ToEven)
        public LSL_Integer llRound(double f)
        {
            m_host.AddScriptLPS(1);
            return (int)Math.Round(f, MidpointRounding.AwayFromZero);
        }

        //This next group are vector operations involving squaring and square root. ckrinke
        public LSL_Float llVecMag(LSL_Vector v)
        {
            m_host.AddScriptLPS(1);
            return LSL_Vector.Mag(v);
        }

        public LSL_Vector llVecNorm(LSL_Vector v)
        {
            m_host.AddScriptLPS(1);
            return LSL_Vector.Norm(v);
        }

        public LSL_Float llVecDist(LSL_Vector a, LSL_Vector b)
        {
            m_host.AddScriptLPS(1);
            double dx = a.x - b.x;
            double dy = a.y - b.y;
            double dz = a.z - b.z;
            return Math.Sqrt(dx * dx + dy * dy + dz * dz);
        }

        //Now we start getting into quaternions which means sin/cos, matrices and vectors. ckrinke

        // Utility function for llRot2Euler

        // normalize an angle between -PI and PI (-180 to +180 degrees)
        protected double NormalizeAngle(double angle)
        {
            if (angle > -Math.PI && angle < Math.PI)
                return angle;

            int numPis = (int)(Math.PI / angle);
            double remainder = angle - Math.PI * numPis;
            if (numPis % 2 == 1)
                return Math.PI - angle;
            return remainder;
        }

        public LSL_Vector llRot2Euler(LSL_Rotation q1)
        {
            m_host.AddScriptLPS(1);
            LSL_Vector eul = new LSL_Vector();

            double sqw = q1.s*q1.s;
            double sqx = q1.x*q1.x;
            double sqy = q1.z*q1.z;
            double sqz = q1.y*q1.y;
            double unit = sqx + sqy + sqz + sqw; // if normalised is one, otherwise is correction factor
            double test = q1.x*q1.z + q1.y*q1.s;
            if (test > 0.4999*unit) { // singularity at north pole
                eul.z = 2 * Math.Atan2(q1.x,q1.s);
                eul.y = Math.PI/2;
                eul.x = 0;
                return eul;
            }
            if (test < -0.4999*unit) { // singularity at south pole
                eul.z = -2 * Math.Atan2(q1.x,q1.s);
                eul.y = -Math.PI/2;
                eul.x = 0;
                return eul;
            }
            eul.z = Math.Atan2(2*q1.z*q1.s-2*q1.x*q1.y , sqx - sqy - sqz + sqw);
            eul.y = Math.Asin(2*test/unit);
            eul.x = Math.Atan2(2*q1.x*q1.s-2*q1.z*q1.y , -sqx + sqy - sqz + sqw);
            return eul;
        }

        /* From wiki:
        The Euler angle vector (in radians) is converted to a rotation by doing the rotations around the 3 axes
        in Z, Y, X order. So llEuler2Rot(<1.0, 2.0, 3.0> * DEG_TO_RAD) generates a rotation by taking the zero rotation,
        a vector pointing along the X axis, first rotating it 3 degrees around the global Z axis, then rotating the resulting
        vector 2 degrees around the global Y axis, and finally rotating that 1 degree around the global X axis.
        */

        /* How we arrived at this llEuler2Rot
         *
         * Experiment in SL to determine conventions:
         *   llEuler2Rot(<PI,0,0>)=<1,0,0,0>
         *   llEuler2Rot(<0,PI,0>)=<0,1,0,0>
         *   llEuler2Rot(<0,0,PI>)=<0,0,1,0>
         *
         * Important facts about Quaternions
         *  - multiplication is non-commutative (a*b != b*a)
         *  - http://en.wikipedia.org/wiki/Quaternion#Basis_multiplication
         *
         * Above SL experiment gives (c1,c2,c3,s1,s2,s3 as defined in our llEuler2Rot):
         *   Qx = c1+i*s1
         *   Qy = c2+j*s2;
         *   Qz = c3+k*s3;
         *
         * Rotations applied in order (from above) Z, Y, X
         * Q = (Qz * Qy) * Qx
         * ((c1+i*s1)*(c2+j*s2))*(c3+k*s3)
         * (c1*c2+i*s1*c2+j*c1*s2+ij*s1*s2)*(c3+k*s3)
         * (c1*c2+i*s1*c2+j*c1*s2+k*s1*s2)*(c3+k*s3)
         * c1*c2*c3+i*s1*c2*c3+j*c1*s2*c3+k*s1*s2*c3+k*c1*c2*s3+ik*s1*c2*s3+jk*c1*s2*s3+kk*s1*s2*s3
         * c1*c2*c3+i*s1*c2*c3+j*c1*s2*c3+k*s1*s2*c3+k*c1*c2*s3 -j*s1*c2*s3 +i*c1*s2*s3   -s1*s2*s3
         * regroup: x=i*(s1*c2*c3+c1*s2*s3)
         *          y=j*(c1*s2*c3-s1*c2*s3)
         *          z=k*(s1*s2*c3+c1*c2*s3)
         *          s=   c1*c2*c3-s1*s2*s3
         *
         * This implementation agrees with the functions found here:
         * http://lslwiki.net/lslwiki/wakka.php?wakka=LibraryRotationFunctions
         * And with the results in SL.
         *
         * It's also possible to calculate llEuler2Rot by direct multiplication of
         * the Qz, Qy, and Qx vectors (as above - and done in the "accurate" function
         * from the wiki).
         * Apparently in some cases this is better from a numerical precision perspective?
         */

        public LSL_Rotation llEuler2Rot(LSL_Vector v)
        {
            m_host.AddScriptLPS(1);

            double x,y,z,s;

            double c1 = Math.Cos(v.x * 0.5);
            double c2 = Math.Cos(v.y * 0.5);
            double c3 = Math.Cos(v.z * 0.5);
            double s1 = Math.Sin(v.x * 0.5);
            double s2 = Math.Sin(v.y * 0.5);
            double s3 = Math.Sin(v.z * 0.5);

            x = s1 * c2 * c3 + c1 * s2 * s3;
            y = c1 * s2 * c3 - s1 * c2 * s3;
            z = s1 * s2 * c3 + c1 * c2 * s3;
            s = c1 * c2 * c3 - s1 * s2 * s3;

            return new LSL_Rotation(x, y, z, s);
        }

        public LSL_Rotation llAxes2Rot(LSL_Vector fwd, LSL_Vector left, LSL_Vector up)
        {
            m_host.AddScriptLPS(1);
            double s;
            double tr = fwd.x + left.y + up.z + 1.0;

            if (tr >= 1.0)
            {
                s = 0.5 / Math.Sqrt(tr);
                return new LSL_Rotation(
                        (left.z - up.y) * s,
                        (up.x - fwd.z) * s,
                        (fwd.y - left.x) * s,
                        0.25 / s);
            }
            else
            {
                double max = (left.y > up.z) ? left.y : up.z;

                if (max < fwd.x)
                {
                    s = Math.Sqrt(fwd.x - (left.y + up.z) + 1.0);
                    double x = s * 0.5;
                    s = 0.5 / s;
                    return new LSL_Rotation(
                            x,
                            (fwd.y + left.x) * s,
                            (up.x + fwd.z) * s,
                            (left.z - up.y) * s);
                }
                else if (max == left.y)
                {
                    s = Math.Sqrt(left.y - (up.z + fwd.x) + 1.0);
                    double y = s * 0.5;
                    s = 0.5 / s;
                    return new LSL_Rotation(
                            (fwd.y + left.x) * s,
                            y,
                            (left.z + up.y) * s,
                            (up.x - fwd.z) * s);
                }
                else
                {
                    s = Math.Sqrt(up.z - (fwd.x + left.y) + 1.0);
                    double z = s * 0.5;
                    s = 0.5 / s;
                    return new LSL_Rotation(
                            (up.x + fwd.z) * s,
                            (left.z + up.y) * s,
                            z,
                            (fwd.y - left.x) * s);
                }
            }
        }

        public LSL_Vector llRot2Fwd(LSL_Rotation r)
        {
            m_host.AddScriptLPS(1);

            double x, y, z, m;

            m = r.x * r.x + r.y * r.y + r.z * r.z + r.s * r.s;
            // m is always greater than zero
            // if m is not equal to 1 then Rotation needs to be normalized
            if (Math.Abs(1.0 - m) > 0.000001) // allow a little slop here for calculation precision
            {
                m = 1.0 / Math.Sqrt(m);
                r.x *= m;
                r.y *= m;
                r.z *= m;
                r.s *= m;
            }

            // Fast Algebric Calculations instead of Vectors & Quaternions Product
            x = r.x * r.x - r.y * r.y - r.z * r.z + r.s * r.s;
            y = 2 * (r.x * r.y + r.z * r.s);
            z = 2 * (r.x * r.z - r.y * r.s);
            return (new LSL_Vector(x, y, z));
        }

        public LSL_Vector llRot2Left(LSL_Rotation r)
        {
            m_host.AddScriptLPS(1);

            double x, y, z, m;

            m = r.x * r.x + r.y * r.y + r.z * r.z + r.s * r.s;
            // m is always greater than zero
            // if m is not equal to 1 then Rotation needs to be normalized
            if (Math.Abs(1.0 - m) > 0.000001) // allow a little slop here for calculation precision
            {
                m = 1.0 / Math.Sqrt(m);
                r.x *= m;
                r.y *= m;
                r.z *= m;
                r.s *= m;
            }

            // Fast Algebric Calculations instead of Vectors & Quaternions Product
            x = 2 * (r.x * r.y - r.z * r.s);
            y = -r.x * r.x + r.y * r.y - r.z * r.z + r.s * r.s;
            z = 2 * (r.x * r.s + r.y * r.z);
            return (new LSL_Vector(x, y, z));
        }

        public LSL_Vector llRot2Up(LSL_Rotation r)
        {
            m_host.AddScriptLPS(1);
            double x, y, z, m;

            m = r.x * r.x + r.y * r.y + r.z * r.z + r.s * r.s;
            // m is always greater than zero
            // if m is not equal to 1 then Rotation needs to be normalized
            if (Math.Abs(1.0 - m) > 0.000001) // allow a little slop here for calculation precision
            {
                m = 1.0 / Math.Sqrt(m);
                r.x *= m;
                r.y *= m;
                r.z *= m;
                r.s *= m;
            }

            // Fast Algebric Calculations instead of Vectors & Quaternions Product
            x = 2 * (r.x * r.z + r.y * r.s);
            y = 2 * (-r.x * r.s + r.y * r.z);
            z = -r.x * r.x - r.y * r.y + r.z * r.z + r.s * r.s;
            return (new LSL_Vector(x, y, z));
        }

        public LSL_Rotation llRotBetween(LSL_Vector a, LSL_Vector b)
        {
            //A and B should both be normalized
            m_host.AddScriptLPS(1);
            /*  This method is more accurate than the SL one, and thus causes problems
                for scripts that deal with the SL inaccuracy around 180-degrees -.- .._.
                
            double dotProduct = LSL_Vector.Dot(a, b);
            LSL_Vector crossProduct = LSL_Vector.Cross(a, b);
            double magProduct = LSL_Vector.Mag(a) * LSL_Vector.Mag(b);
            double angle = Math.Acos(dotProduct / magProduct);
            LSL_Vector axis = LSL_Vector.Norm(crossProduct);
            double s = Math.Sin(angle / 2);

            double x = axis.x * s;
            double y = axis.y * s;
            double z = axis.z * s;
            double w = Math.Cos(angle / 2);

            if (Double.IsNaN(x) || Double.IsNaN(y) || Double.IsNaN(z) || Double.IsNaN(w))
                return new LSL_Rotation(0.0f, 0.0f, 0.0f, 1.0f);

            return new LSL_Rotation((float)x, (float)y, (float)z, (float)w);
            */
            
            // This method mimics the 180 errors found in SL
            // See www.euclideanspace.com... angleBetween
            LSL_Vector vec_a = a;
            LSL_Vector vec_b = b;
            
            // Eliminate zero length
            LSL_Float vec_a_mag = LSL_Vector.Mag(vec_a);
            LSL_Float vec_b_mag = LSL_Vector.Mag(vec_b);
            if (vec_a_mag < 0.00001 ||
                vec_b_mag < 0.00001)
            {
                return new LSL_Rotation(0.0f, 0.0f, 0.0f, 1.0f);
            }
            
            // Normalize
            vec_a = llVecNorm(vec_a);
            vec_b = llVecNorm(vec_b);

            // Calculate axis and rotation angle
            LSL_Vector axis = vec_a % vec_b;
            LSL_Float cos_theta  = vec_a * vec_b;
    
            // Check if parallel
            if (cos_theta > 0.99999)
            {
                return new LSL_Rotation(0.0f, 0.0f, 0.0f, 1.0f);
            }
            
            // Check if anti-parallel
            else if (cos_theta < -0.99999)
            {
                LSL_Vector orthog_axis = new LSL_Vector(1.0, 0.0, 0.0) - (vec_a.x / (vec_a * vec_a) * vec_a);
                if (LSL_Vector.Mag(orthog_axis)  < 0.000001)  orthog_axis = new LSL_Vector(0.0, 0.0, 1.0);
                return new LSL_Rotation((float)orthog_axis.x, (float)orthog_axis.y, (float)orthog_axis.z, 0.0);
            }
            else // other rotation
            {
                LSL_Float theta = (LSL_Float)Math.Acos(cos_theta) * 0.5f;
                axis = llVecNorm(axis);
                double x, y, z, s, t;
                s = Math.Cos(theta);
                t = Math.Sin(theta);
                x = axis.x * t;
                y = axis.y * t;
                z = axis.z * t;
                return new LSL_Rotation(x,y,z,s);
            }
        }
                
        public void llWhisper(int channelID, string text)
        {
            m_host.AddScriptLPS(1);

            if (text.Length > 1023)
                text = text.Substring(0, 1023);

            World.SimChat(Utils.StringToBytes(text),
                          ChatTypeEnum.Whisper, channelID, m_host.ParentGroup.RootPart.AbsolutePosition, m_host.Name, m_host.UUID, false);

            IWorldComm wComm = m_ScriptEngine.World.RequestModuleInterface<IWorldComm>();
            if (wComm != null)
                wComm.DeliverMessage(ChatTypeEnum.Whisper, channelID, m_host.Name, m_host.UUID, text);
        }

        public void llSay(int channelID, string text)
        {
            m_host.AddScriptLPS(1);

            if (channelID == 0)
                m_SayShoutCount++;

            if (m_SayShoutCount >= 11)
                ScriptSleep(2000);

            if (m_scriptConsoleChannelEnabled && (channelID == m_scriptConsoleChannel))
            {
                Console.WriteLine(text);
            }
            else
            {
                if (text.Length > 1023)
                    text = text.Substring(0, 1023);

                World.SimChat(Utils.StringToBytes(text),
                              ChatTypeEnum.Say, channelID, m_host.ParentGroup.RootPart.AbsolutePosition, m_host.Name, m_host.UUID, false);

                IWorldComm wComm = m_ScriptEngine.World.RequestModuleInterface<IWorldComm>();
                if (wComm != null)
                    wComm.DeliverMessage(ChatTypeEnum.Say, channelID, m_host.Name, m_host.UUID, text);
            }
        }

        public void llShout(int channelID, string text)
        {
            m_host.AddScriptLPS(1);

            if (channelID == 0)
                m_SayShoutCount++;

            if (m_SayShoutCount >= 11)
                ScriptSleep(2000);

            if (text.Length > 1023)
                text = text.Substring(0, 1023);

            World.SimChat(Utils.StringToBytes(text),
                          ChatTypeEnum.Shout, channelID, m_host.ParentGroup.RootPart.AbsolutePosition, m_host.Name, m_host.UUID, true);

            IWorldComm wComm = m_ScriptEngine.World.RequestModuleInterface<IWorldComm>();
            if (wComm != null)
                wComm.DeliverMessage(ChatTypeEnum.Shout, channelID, m_host.Name, m_host.UUID, text);
        }

        public void llRegionSay(int channelID, string text)
        {
            if (channelID == 0)
            {
                LSLError("Cannot use llRegionSay() on channel 0");
                return;
            }

            if (text.Length > 1023)
                text = text.Substring(0, 1023);

            m_host.AddScriptLPS(1);

            IWorldComm wComm = m_ScriptEngine.World.RequestModuleInterface<IWorldComm>();
            if (wComm != null)
                wComm.DeliverMessage(ChatTypeEnum.Region, channelID, m_host.Name, m_host.UUID, text);
        }

        public void  llRegionSayTo(string target, int channel, string msg)
        {
            string error = String.Empty;

            if (msg.Length > 1023)
                msg = msg.Substring(0, 1023);

            m_host.AddScriptLPS(1);

            UUID TargetID;
            UUID.TryParse(target, out TargetID);

            IWorldComm wComm = m_ScriptEngine.World.RequestModuleInterface<IWorldComm>();
            if (wComm != null)
                if (!wComm.DeliverMessageTo(TargetID, channel, m_host.AbsolutePosition, m_host.Name, m_host.UUID, msg, out error))
                    LSLError(error);
        }

        public LSL_Integer llListen(int channelID, string name, string ID, string msg)
        {
            m_host.AddScriptLPS(1);
            UUID keyID;
            UUID.TryParse(ID, out keyID);
            IWorldComm wComm = m_ScriptEngine.World.RequestModuleInterface<IWorldComm>();
            if (wComm != null)
                return wComm.Listen(m_localID, m_itemID, m_host.UUID, channelID, name, keyID, msg);
            else
                return -1;
        }

        public void llListenControl(int number, int active)
        {
            m_host.AddScriptLPS(1);
            IWorldComm wComm = m_ScriptEngine.World.RequestModuleInterface<IWorldComm>();
            if (wComm != null)
                wComm.ListenControl(m_itemID, number, active);
        }

        public void llListenRemove(int number)
        {
            m_host.AddScriptLPS(1);
            IWorldComm wComm = m_ScriptEngine.World.RequestModuleInterface<IWorldComm>();
            if (wComm != null)
                wComm.ListenRemove(m_itemID, number);
        }

        public void llSensor(string name, string id, int type, double range, double arc)
        {
            m_host.AddScriptLPS(1);
            UUID keyID = UUID.Zero;
            UUID.TryParse(id, out keyID);

            AsyncCommands.SensorRepeatPlugin.SenseOnce(m_localID, m_itemID, name, keyID, type, range, arc, m_host);
       }

        public void llSensorRepeat(string name, string id, int type, double range, double arc, double rate)
        {
            m_host.AddScriptLPS(1);
            UUID keyID = UUID.Zero;
            UUID.TryParse(id, out keyID);

            AsyncCommands.SensorRepeatPlugin.SetSenseRepeatEvent(m_localID, m_itemID, name, keyID, type, range, arc, rate, m_host);
        }

        public void llSensorRemove()
        {
            m_host.AddScriptLPS(1);
            AsyncCommands.SensorRepeatPlugin.UnSetSenseRepeaterEvents(m_localID, m_itemID);
        }

        public string resolveName(UUID objecUUID)
        {
            // try avatar username surname
            UserAccount account = World.UserAccountService.GetUserAccount(World.RegionInfo.ScopeID, objecUUID);
            if (account != null)
            {
                string avatarname = account.Name;
                return avatarname;
            }
            // try an scene object
            SceneObjectPart SOP = World.GetSceneObjectPart(objecUUID);
            if (SOP != null)
            {
                string objectname = SOP.Name;
                return objectname;
            }

            EntityBase SensedObject;
            World.Entities.TryGetValue(objecUUID, out SensedObject);

            if (SensedObject == null)
            {
                IGroupsModule groups = World.RequestModuleInterface<IGroupsModule>();
                if (groups != null)
                {
                    GroupRecord gr = groups.GetGroupRecord(objecUUID);
                    if (gr != null)
                        return gr.GroupName;
                }
                return String.Empty;
            }

            return SensedObject.Name;
        }

        public LSL_String llDetectedName(int number)
        {
            m_host.AddScriptLPS(1);
            DetectParams detectedParams = m_ScriptEngine.GetDetectParams(m_itemID, number);
            if (detectedParams == null)
                return String.Empty;
            return detectedParams.Name;
        }

        public LSL_String llDetectedKey(int number)
        {
            m_host.AddScriptLPS(1);
            DetectParams detectedParams = m_ScriptEngine.GetDetectParams(m_itemID, number);
            if (detectedParams == null)
                return String.Empty;
            return detectedParams.Key.ToString();
        }

        public LSL_String llDetectedOwner(int number)
        {
            m_host.AddScriptLPS(1);
            DetectParams detectedParams = m_ScriptEngine.GetDetectParams(m_itemID, number);
            if (detectedParams == null)
                return String.Empty;
            return detectedParams.Owner.ToString();
        }

        public LSL_Integer llDetectedType(int number)
        {
            m_host.AddScriptLPS(1);
            DetectParams detectedParams = m_ScriptEngine.GetDetectParams(m_itemID, number);
            if (detectedParams == null)
                return 0;
            return new LSL_Integer(detectedParams.Type);
        }

        public LSL_Vector llDetectedPos(int number)
        {
            m_host.AddScriptLPS(1);
            DetectParams detectedParams = m_ScriptEngine.GetDetectParams(m_itemID, number);
            if (detectedParams == null)
                return new LSL_Vector();
            return detectedParams.Position;
        }

        public LSL_Vector llDetectedVel(int number)
        {
            m_host.AddScriptLPS(1);
            DetectParams detectedParams = m_ScriptEngine.GetDetectParams(m_itemID, number);
            if (detectedParams == null)
                return new LSL_Vector();
            return detectedParams.Velocity;
        }

        public LSL_Vector llDetectedGrab(int number)
        {
            m_host.AddScriptLPS(1);
            DetectParams parms = m_ScriptEngine.GetDetectParams(m_itemID, number);
            if (parms == null)
                return new LSL_Vector(0, 0, 0);

            return parms.OffsetPos;
        }

        public LSL_Rotation llDetectedRot(int number)
        {
            m_host.AddScriptLPS(1);
            DetectParams detectedParams = m_ScriptEngine.GetDetectParams(m_itemID, number);
            if (detectedParams == null)
                return new LSL_Rotation();
            return detectedParams.Rotation;
        }

        public LSL_Integer llDetectedGroup(int number)
        {
            m_host.AddScriptLPS(1);
            DetectParams detectedParams = m_ScriptEngine.GetDetectParams(m_itemID, number);
            if (detectedParams == null)
                return new LSL_Integer(0);
            if (m_host.GroupID == detectedParams.Group)
                return new LSL_Integer(1);
            return new LSL_Integer(0);
        }

        public LSL_Integer llDetectedLinkNumber(int number)
        {
            m_host.AddScriptLPS(1);
            DetectParams parms = m_ScriptEngine.GetDetectParams(m_itemID, number);
            if (parms == null)
                return new LSL_Integer(0);

            return new LSL_Integer(parms.LinkNum);
        }

        /// <summary>
        /// See http://wiki.secondlife.com/wiki/LlDetectedTouchBinormal for details
        /// </summary>
        public LSL_Vector llDetectedTouchBinormal(int index)
        {
            m_host.AddScriptLPS(1);
            DetectParams detectedParams = m_ScriptEngine.GetDetectParams(m_itemID, index);
            if (detectedParams == null)
                return new LSL_Vector();
            return detectedParams.TouchBinormal;
        }

        /// <summary>
        /// See http://wiki.secondlife.com/wiki/LlDetectedTouchFace for details
        /// </summary>
        public LSL_Integer llDetectedTouchFace(int index)
        {
            m_host.AddScriptLPS(1);
            DetectParams detectedParams = m_ScriptEngine.GetDetectParams(m_itemID, index);
            if (detectedParams == null)
                return new LSL_Integer(-1);
            return new LSL_Integer(detectedParams.TouchFace);
        }

        /// <summary>
        /// See http://wiki.secondlife.com/wiki/LlDetectedTouchNormal for details
        /// </summary>
        public LSL_Vector llDetectedTouchNormal(int index)
        {
            m_host.AddScriptLPS(1);
            DetectParams detectedParams = m_ScriptEngine.GetDetectParams(m_itemID, index);
            if (detectedParams == null)
                return new LSL_Vector();
            return detectedParams.TouchNormal;
        }

        /// <summary>
        /// See http://wiki.secondlife.com/wiki/LlDetectedTouchPos for details
        /// </summary>
        public LSL_Vector llDetectedTouchPos(int index)
        {
            m_host.AddScriptLPS(1);
            DetectParams detectedParams = m_ScriptEngine.GetDetectParams(m_itemID, index);
            if (detectedParams == null)
                return new LSL_Vector();
            return detectedParams.TouchPos;
        }

        /// <summary>
        /// See http://wiki.secondlife.com/wiki/LlDetectedTouchST for details
        /// </summary>
        public LSL_Vector llDetectedTouchST(int index)
        {
            m_host.AddScriptLPS(1);
            DetectParams detectedParams = m_ScriptEngine.GetDetectParams(m_itemID, index);
            if (detectedParams == null)
                return new LSL_Vector(-1.0, -1.0, 0.0);
            return detectedParams.TouchST;
        }

        /// <summary>
        /// See http://wiki.secondlife.com/wiki/LlDetectedTouchUV for details
        /// </summary>
        public LSL_Vector llDetectedTouchUV(int index)
        {
            m_host.AddScriptLPS(1);
            DetectParams detectedParams = m_ScriptEngine.GetDetectParams(m_itemID, index);
            if (detectedParams == null)
                return new LSL_Vector(-1.0, -1.0, 0.0);
            return detectedParams.TouchUV;
        }

        [DebuggerNonUserCode]
        public virtual void llDie()
        {
            m_host.AddScriptLPS(1);
            if (!m_host.ParentGroup.IsAttachment) throw new SelfDeleteException();
        }

        public LSL_Float llGround(LSL_Vector offset)
        {
            m_host.AddScriptLPS(1);
            Vector3 pos = m_host.GetWorldPosition() + new Vector3((float)offset.x,
                                                                  (float)offset.y,
                                                                  (float)offset.z);

            //Get the slope normal.  This gives us the equation of the plane tangent to the slope.
            LSL_Vector vsn = llGroundNormal(offset);

            // Clamp to valid position
            if (pos.X < 0)
                pos.X = 0;
            else if (pos.X >= World.Heightmap.Width)
                pos.X = World.Heightmap.Width - 1;
            if (pos.Y < 0)
                pos.Y = 0;
            else if (pos.Y >= World.Heightmap.Height)
                pos.Y = World.Heightmap.Height - 1;

            //Get the height for the integer coordinates from the Heightmap
            float baseheight = (float)World.Heightmap[(int)pos.X, (int)pos.Y];

            //Calculate the difference between the actual coordinates and the integer coordinates
            float xdiff = pos.X - (float)((int)pos.X);
            float ydiff = pos.Y - (float)((int)pos.Y);

            //Use the equation of the tangent plane to adjust the height to account for slope

            return (((vsn.x * xdiff) + (vsn.y * ydiff)) / (-1 * vsn.z)) + baseheight;
        }

        public LSL_Float llCloud(LSL_Vector offset)
        {
            m_host.AddScriptLPS(1);
            float cloudCover = 0f;
            ICloudModule module = World.RequestModuleInterface<ICloudModule>();
            if (module != null)
            {
                Vector3 pos = m_host.GetWorldPosition();
                int x = (int)(pos.X + offset.x);
                int y = (int)(pos.Y + offset.y);

                cloudCover = module.CloudCover(x, y, 0);

            }
            return cloudCover;
        }

        public LSL_Vector llWind(LSL_Vector offset)
        {
            m_host.AddScriptLPS(1);
            LSL_Vector wind = new LSL_Vector(0, 0, 0);
            IWindModule module = World.RequestModuleInterface<IWindModule>();
            if (module != null)
            {
                Vector3 pos = m_host.GetWorldPosition();
                int x = (int)(pos.X + offset.x);
                int y = (int)(pos.Y + offset.y);

                Vector3 windSpeed = module.WindSpeed(x, y, 0);

                wind.x = windSpeed.X;
                wind.y = windSpeed.Y;
            }
            return wind;
        }

        public void llSetStatus(int status, int value)
        {
            if (m_host == null || m_host.ParentGroup == null || m_host.ParentGroup.IsDeleted)
                return;
            m_host.AddScriptLPS(1);

            int statusrotationaxis = 0;

            if ((status & ScriptBaseClass.STATUS_PHYSICS) == ScriptBaseClass.STATUS_PHYSICS)
            {
                if (value != 0)
                {
                    SceneObjectGroup group = m_host.ParentGroup;
                    bool allow = true;

                    foreach (SceneObjectPart part in group.Parts)
                    {
                        if (part.Scale.X > World.m_maxPhys || part.Scale.Y > World.m_maxPhys || part.Scale.Z > World.m_maxPhys)
                        {
                            allow = false;
                            break;
                        }
                    }

                    if (!allow)
                        return;

                    m_host.ScriptSetPhysicsStatus(true);
                }
                else
                {
                    m_host.ScriptSetPhysicsStatus(false);
                }
            }

            if ((status & ScriptBaseClass.STATUS_PHANTOM) == ScriptBaseClass.STATUS_PHANTOM)
            {
                m_host.ParentGroup.ScriptSetPhantomStatus(value != 0);
            }

            if ((status & ScriptBaseClass.STATUS_CAST_SHADOWS) == ScriptBaseClass.STATUS_CAST_SHADOWS)
            {
                m_host.AddFlag(PrimFlags.CastShadows);
            }

            if ((status & ScriptBaseClass.STATUS_ROTATE_X) == ScriptBaseClass.STATUS_ROTATE_X)
            {
                statusrotationaxis |= ScriptBaseClass.STATUS_ROTATE_X;
            }

            if ((status & ScriptBaseClass.STATUS_ROTATE_Y) == ScriptBaseClass.STATUS_ROTATE_Y)
            {
                statusrotationaxis |= ScriptBaseClass.STATUS_ROTATE_Y;
            }

            if ((status & ScriptBaseClass.STATUS_ROTATE_Z) == ScriptBaseClass.STATUS_ROTATE_Z)
            {
                statusrotationaxis |= ScriptBaseClass.STATUS_ROTATE_Z;
            }

            if ((status & ScriptBaseClass.STATUS_BLOCK_GRAB) == ScriptBaseClass.STATUS_BLOCK_GRAB)
            {
                if (value != 0)
                    m_host.SetBlockGrab(true);
                else
                    m_host.SetBlockGrab(false);
            }

            if ((status & ScriptBaseClass.STATUS_DIE_AT_EDGE) == ScriptBaseClass.STATUS_DIE_AT_EDGE)
            {
                if (value != 0)
                    m_host.SetDieAtEdge(true);
                else
                    m_host.SetDieAtEdge(false);
            }

            if ((status & ScriptBaseClass.STATUS_RETURN_AT_EDGE) == ScriptBaseClass.STATUS_RETURN_AT_EDGE)
            {
                if (value != 0)
                    m_host.SetReturnAtEdge(true);
                else
                    m_host.SetReturnAtEdge(false);
            }

            if ((status & ScriptBaseClass.STATUS_SANDBOX) == ScriptBaseClass.STATUS_SANDBOX)
            {
                if (value != 0)
                    m_host.SetStatusSandbox(true);
                else
                    m_host.SetStatusSandbox(false);
            }

            if (statusrotationaxis != 0)
            {
                m_host.SetAxisRotation(statusrotationaxis, value);
            }
        }

        public LSL_Integer llGetStatus(int status)
        {
            m_host.AddScriptLPS(1);
            // m_log.Debug(m_host.ToString() + " status is " + m_host.GetEffectiveObjectFlags().ToString());
            switch (status)
            {
                case ScriptBaseClass.STATUS_PHYSICS:
                    if ((m_host.GetEffectiveObjectFlags() & (uint)PrimFlags.Physics) == (uint)PrimFlags.Physics)
                    {
                        return 1;
                    }
                    return 0;

                case ScriptBaseClass.STATUS_PHANTOM:
                    if ((m_host.GetEffectiveObjectFlags() & (uint)PrimFlags.Phantom) == (uint)PrimFlags.Phantom)
                    {
                        return 1;
                    }
                    return 0;

                case ScriptBaseClass.STATUS_CAST_SHADOWS:
                    if ((m_host.GetEffectiveObjectFlags() & (uint)PrimFlags.CastShadows) == (uint)PrimFlags.CastShadows)
                    {
                        return 1;
                    }
                    return 0;

                case ScriptBaseClass.STATUS_BLOCK_GRAB:
                    if (m_host.GetBlockGrab())
                        return 1;
                    else
                        return 0;

                case ScriptBaseClass.STATUS_DIE_AT_EDGE:
                    if (m_host.GetDieAtEdge())
                        return 1;
                    else
                        return 0;

                case ScriptBaseClass.STATUS_RETURN_AT_EDGE:
                    if (m_host.GetReturnAtEdge())
                        return 1;
                    else
                        return 0;

                case ScriptBaseClass.STATUS_ROTATE_X:
                    if (m_host.GetAxisRotation(2) == 2)
                        return 1;
                    else
                        return 0;

                case ScriptBaseClass.STATUS_ROTATE_Y:
                    if (m_host.GetAxisRotation(4) == 4)
                        return 1;
                    else
                        return 0;

                case ScriptBaseClass.STATUS_ROTATE_Z:
                    if (m_host.GetAxisRotation(8) == 8)
                        return 1;
                    else
                        return 0;

                case ScriptBaseClass.STATUS_SANDBOX:
                    if (m_host.GetStatusSandbox())
                        return 1;
                    else
                        return 0;
            }
            return 0;
        }

        public void llSetScale(LSL_Vector scale)
        {
            m_host.AddScriptLPS(1);
            SetScale(m_host, scale);
        }

        protected void SetScale(SceneObjectPart part, LSL_Vector scale)
        {
            // TODO: this needs to trigger a persistance save as well
            if (part == null || part.ParentGroup.IsDeleted)
                return;

            if (scale.x < 0.01)
                scale.x = 0.01;
            if (scale.y < 0.01)
                scale.y = 0.01;
            if (scale.z < 0.01)
                scale.z = 0.01;

            if (part.ParentGroup.RootPart.PhysActor != null && part.ParentGroup.RootPart.PhysActor.IsPhysical)
            {
                if (scale.x > World.m_maxPhys)
                    scale.x = World.m_maxPhys;
                if (scale.y > World.m_maxPhys)
                    scale.y = World.m_maxPhys;
                if (scale.z > World.m_maxPhys)
                    scale.z = World.m_maxPhys;
            }

            if (scale.x > World.m_maxNonphys)
                scale.x = World.m_maxNonphys;
            if (scale.y > World.m_maxNonphys)
                scale.y = World.m_maxNonphys;
            if (scale.z > World.m_maxNonphys)
                scale.z = World.m_maxNonphys;

            Vector3 tmp = part.Scale;
            tmp.X = (float)scale.x;
            tmp.Y = (float)scale.y;
            tmp.Z = (float)scale.z;
            part.Scale = tmp;
            part.SendFullUpdateToAllClients();
        }

        public LSL_Vector llGetScale()
        {
            m_host.AddScriptLPS(1);
            return new LSL_Vector(m_host.Scale.X, m_host.Scale.Y, m_host.Scale.Z);
        }

        public void llSetClickAction(int action)
        {
            m_host.AddScriptLPS(1);
            m_host.ClickAction = (byte)action;
            m_host.ParentGroup.HasGroupChanged = true;
            m_host.ScheduleFullUpdate();
            return;
        }

        public void llSetColor(LSL_Vector color, int face)
        {
            m_host.AddScriptLPS(1);

            SetColor(m_host, color, face);
        }

        protected void SetColor(SceneObjectPart part, LSL_Vector color, int face)
        {
            if (part == null || part.ParentGroup == null || part.ParentGroup.IsDeleted)
                return;

            Primitive.TextureEntry tex = part.Shape.Textures;
            Color4 texcolor;
            if (face >= 0 && face < GetNumberOfSides(part))
            {
                texcolor = tex.CreateFace((uint)face).RGBA;
                texcolor.R = Util.Clip((float)color.x, 0.0f, 1.0f);
                texcolor.G = Util.Clip((float)color.y, 0.0f, 1.0f);
                texcolor.B = Util.Clip((float)color.z, 0.0f, 1.0f);
                tex.FaceTextures[face].RGBA = texcolor;
                part.UpdateTexture(tex);
                return;
            }
            else if (face == ScriptBaseClass.ALL_SIDES)
            {
                for (uint i = 0; i < GetNumberOfSides(part); i++)
                {
                    if (tex.FaceTextures[i] != null)
                    {
                        texcolor = tex.FaceTextures[i].RGBA;
                        texcolor.R = Util.Clip((float)color.x, 0.0f, 1.0f);
                        texcolor.G = Util.Clip((float)color.y, 0.0f, 1.0f);
                        texcolor.B = Util.Clip((float)color.z, 0.0f, 1.0f);
                        tex.FaceTextures[i].RGBA = texcolor;
                    }
                    texcolor = tex.DefaultTexture.RGBA;
                    texcolor.R = Util.Clip((float)color.x, 0.0f, 1.0f);
                    texcolor.G = Util.Clip((float)color.y, 0.0f, 1.0f);
                    texcolor.B = Util.Clip((float)color.z, 0.0f, 1.0f);
                    tex.DefaultTexture.RGBA = texcolor;
                }
                part.UpdateTexture(tex);
                return;
            }

            if (face == ScriptBaseClass.ALL_SIDES)
                face = SceneObjectPart.ALL_SIDES;

            m_host.SetFaceColor(new Vector3((float)color.x, (float)color.y, (float)color.z), face);
        }

        public void SetTexGen(SceneObjectPart part, int face,int style)
        {
            if (part == null || part.ParentGroup == null || part.ParentGroup.IsDeleted)
                return;

            Primitive.TextureEntry tex = part.Shape.Textures;
            MappingType textype;
            textype = MappingType.Default;
            if (style == (int)ScriptBaseClass.PRIM_TEXGEN_PLANAR)
                textype = MappingType.Planar;

            if (face >= 0 && face < GetNumberOfSides(part))
            {
                tex.CreateFace((uint) face);
                tex.FaceTextures[face].TexMapType = textype;
                part.UpdateTexture(tex);
                return;
            }
            else if (face == ScriptBaseClass.ALL_SIDES)
            {
                for (uint i = 0; i < GetNumberOfSides(part); i++)
                {
                    if (tex.FaceTextures[i] != null)
                    {
                        tex.FaceTextures[i].TexMapType = textype;
                    }
                    tex.DefaultTexture.TexMapType = textype;
                }
                part.UpdateTexture(tex);
                return;
            }
        }

        public void SetGlow(SceneObjectPart part, int face, float glow)
        {
            if (part == null || part.ParentGroup == null || part.ParentGroup.IsDeleted)
                return;

            Primitive.TextureEntry tex = part.Shape.Textures;
            if (face >= 0 && face < GetNumberOfSides(part))
            {
                tex.CreateFace((uint) face);
                tex.FaceTextures[face].Glow = glow;
                part.UpdateTexture(tex);
                return;
            }
            else if (face == ScriptBaseClass.ALL_SIDES)
            {
                for (uint i = 0; i < GetNumberOfSides(part); i++)
                {
                    if (tex.FaceTextures[i] != null)
                    {
                        tex.FaceTextures[i].Glow = glow;
                    }
                    tex.DefaultTexture.Glow = glow;
                }
                part.UpdateTexture(tex);
                return;
            }
        }

        public void SetShiny(SceneObjectPart part, int face, int shiny, Bumpiness bump)
        {
            if (part == null || part.ParentGroup == null || part.ParentGroup.IsDeleted)
                return;

            Shininess sval = new Shininess();

            switch (shiny)
            {
            case 0:
                sval = Shininess.None;
                break;
            case 1:
                sval = Shininess.Low;
                break;
            case 2:
                sval = Shininess.Medium;
                break;
            case 3:
                sval = Shininess.High;
                break;
            default:
                sval = Shininess.None;
                break;
            }

            Primitive.TextureEntry tex = part.Shape.Textures;
            if (face >= 0 && face < GetNumberOfSides(part))
            {
                tex.CreateFace((uint) face);
                tex.FaceTextures[face].Shiny = sval;
                tex.FaceTextures[face].Bump = bump;
                part.UpdateTexture(tex);
                return;
            }
            else if (face == ScriptBaseClass.ALL_SIDES)
            {
                for (uint i = 0; i < GetNumberOfSides(part); i++)
                {
                    if (tex.FaceTextures[i] != null)
                    {
                        tex.FaceTextures[i].Shiny = sval;
                        tex.FaceTextures[i].Bump = bump;;
                    }
                    tex.DefaultTexture.Shiny = sval;
                    tex.DefaultTexture.Bump = bump;
                }
                part.UpdateTexture(tex);
                return;
            }
        }

        public void SetFullBright(SceneObjectPart part, int face, bool bright)
        {
            if (part == null || part.ParentGroup == null || part.ParentGroup.IsDeleted)
                return;

             Primitive.TextureEntry tex = part.Shape.Textures;
             if (face >= 0 && face < GetNumberOfSides(part))
             {
                 tex.CreateFace((uint) face);
                 tex.FaceTextures[face].Fullbright = bright;
                 part.UpdateTexture(tex);
                 return;
             }
             else if (face == ScriptBaseClass.ALL_SIDES)
             {
                 for (uint i = 0; i < GetNumberOfSides(part); i++)
                 {
                     if (tex.FaceTextures[i] != null)
                     {
                         tex.FaceTextures[i].Fullbright = bright;
                     }
                 }
                 tex.DefaultTexture.Fullbright = bright;
                 part.UpdateTexture(tex);
                 return;
             }
         }

        public LSL_Float llGetAlpha(int face)
        {
            m_host.AddScriptLPS(1);

            return GetAlpha(m_host, face);
        }

        protected LSL_Float GetAlpha(SceneObjectPart part, int face)
        {
            Primitive.TextureEntry tex = part.Shape.Textures;
            if (face == ScriptBaseClass.ALL_SIDES)
            {
                int i;
                double sum = 0.0;
                for (i = 0 ; i < GetNumberOfSides(part); i++)
                    sum += (double)tex.GetFace((uint)i).RGBA.A;
                return sum;
            }
            if (face >= 0 && face < GetNumberOfSides(part))
            {
                return (double)tex.GetFace((uint)face).RGBA.A;
            }
            return 0.0;
        }

        public void llSetAlpha(double alpha, int face)
        {
            m_host.AddScriptLPS(1);

            SetAlpha(m_host, alpha, face);
        }

        public void llSetLinkAlpha(int linknumber, double alpha, int face)
        {
            m_host.AddScriptLPS(1);

            List<SceneObjectPart> parts = GetLinkParts(linknumber);
            if (parts.Count > 0)
            {
                try
                {
                    parts[0].ParentGroup.areUpdatesSuspended = true;
                    foreach (SceneObjectPart part in parts)
                        SetAlpha(part, alpha, face);
                }
                finally
                {
                    parts[0].ParentGroup.areUpdatesSuspended = false;
                }
            }
        }

        protected void SetAlpha(SceneObjectPart part, double alpha, int face)
        {
            if (part == null || part.ParentGroup == null || part.ParentGroup.IsDeleted)
                return;

            Primitive.TextureEntry tex = part.Shape.Textures;
            Color4 texcolor;
            if (face >= 0 && face < GetNumberOfSides(part))
            {
                texcolor = tex.CreateFace((uint)face).RGBA;
                texcolor.A = Util.Clip((float)alpha, 0.0f, 1.0f);
                tex.FaceTextures[face].RGBA = texcolor;
                part.UpdateTexture(tex);
                return;
            }
            else if (face == ScriptBaseClass.ALL_SIDES)
            {
                for (int i = 0; i < GetNumberOfSides(part); i++)
                {
                    if (tex.FaceTextures[i] != null)
                    {
                        texcolor = tex.FaceTextures[i].RGBA;
                        texcolor.A = Util.Clip((float)alpha, 0.0f, 1.0f);
                        tex.FaceTextures[i].RGBA = texcolor;
                    }
                }

                // In some cases, the default texture can be null, eg when every face
                // has a unique texture
                if (tex.DefaultTexture != null)
                {
                    texcolor = tex.DefaultTexture.RGBA;
                    texcolor.A = Util.Clip((float)alpha, 0.0f, 1.0f);
                    tex.DefaultTexture.RGBA = texcolor;
                }
                
                part.UpdateTexture(tex);
                return;
            }
        }

        /// <summary>
        /// Set flexi parameters of a part.
        ///
        /// FIXME: Much of this code should probably be within the part itself.
        /// </summary>
        /// <param name="part"></param>
        /// <param name="flexi"></param>
        /// <param name="softness"></param>
        /// <param name="gravity"></param>
        /// <param name="friction"></param>
        /// <param name="wind"></param>
        /// <param name="tension"></param>
        /// <param name="Force"></param>
        protected void SetFlexi(SceneObjectPart part, bool flexi, int softness, float gravity, float friction,
            float wind, float tension, LSL_Vector Force)
        {
            if (part == null || part.ParentGroup == null || part.ParentGroup.IsDeleted)
                return;

            if (flexi)
            {
                part.Shape.FlexiEntry = true;   // this setting flexi true isn't working, but the below parameters do
                                                // work once the prim is already flexi
                part.Shape.FlexiSoftness = softness;
                part.Shape.FlexiGravity = gravity;
                part.Shape.FlexiDrag = friction;
                part.Shape.FlexiWind = wind;
                part.Shape.FlexiTension = tension;
                part.Shape.FlexiForceX = (float)Force.x;
                part.Shape.FlexiForceY = (float)Force.y;
                part.Shape.FlexiForceZ = (float)Force.z;
                part.Shape.PathCurve = 0x80;
            }

            part.ParentGroup.HasGroupChanged = true;
            part.ScheduleFullUpdate();
        }

        /// <summary>
        /// Set a light point on a part
        /// </summary>
        /// FIXME: Much of this code should probably be in SceneObjectGroup
        ///
        /// <param name="part"></param>
        /// <param name="light"></param>
        /// <param name="color"></param>
        /// <param name="intensity"></param>
        /// <param name="radius"></param>
        /// <param name="falloff"></param>
        protected void SetPointLight(SceneObjectPart part, bool light, LSL_Vector color, float intensity, float radius, float falloff)
        {
            if (part == null || part.ParentGroup == null || part.ParentGroup.IsDeleted)
                return;

            if (light)
            {
                part.Shape.LightEntry = true;
                part.Shape.LightColorR = Util.Clip((float)color.x, 0.0f, 1.0f);
                part.Shape.LightColorG = Util.Clip((float)color.y, 0.0f, 1.0f);
                part.Shape.LightColorB = Util.Clip((float)color.z, 0.0f, 1.0f);
                part.Shape.LightIntensity = intensity;
                part.Shape.LightRadius = radius;
                part.Shape.LightFalloff = falloff;
            }
            else
            {
                part.Shape.LightEntry = false;
            }

            part.ParentGroup.HasGroupChanged = true;
            part.ScheduleFullUpdate();
        }

        public LSL_Vector llGetColor(int face)
        {
            m_host.AddScriptLPS(1);
            return GetColor(m_host, face);
        }

        protected LSL_Vector GetColor(SceneObjectPart part, int face)
        {
            Primitive.TextureEntry tex = part.Shape.Textures;
            Color4 texcolor;
            LSL_Vector rgb = new LSL_Vector();
            if (face == ScriptBaseClass.ALL_SIDES)
            {
                int i;

                for (i = 0 ; i < GetNumberOfSides(part); i++)
                {
                    texcolor = tex.GetFace((uint)i).RGBA;
                    rgb.x += texcolor.R;
                    rgb.y += texcolor.G;
                    rgb.z += texcolor.B;
                }

                rgb.x /= (float)GetNumberOfSides(part);
                rgb.y /= (float)GetNumberOfSides(part);
                rgb.z /= (float)GetNumberOfSides(part);

                return rgb;
            }
            if (face >= 0 && face < GetNumberOfSides(part))
            {
                texcolor = tex.GetFace((uint)face).RGBA;
                rgb.x = texcolor.R;
                rgb.y = texcolor.G;
                rgb.z = texcolor.B;
                return rgb;
            }
            else
            {
                return new LSL_Vector();
            }
        }

        public void llSetTexture(string texture, int face)
        {
            m_host.AddScriptLPS(1);
            SetTexture(m_host, texture, face);
            ScriptSleep(200);
        }

        public void llSetLinkTexture(int linknumber, string texture, int face)
        {
            m_host.AddScriptLPS(1);

            List<SceneObjectPart> parts = GetLinkParts(linknumber);
            if (parts.Count > 0)
            {
                try
                {
                    parts[0].ParentGroup.areUpdatesSuspended = true;
                    foreach (SceneObjectPart part in parts)
                        SetTexture(part, texture, face);
                }
                finally
                {
                    parts[0].ParentGroup.areUpdatesSuspended = false;
                }
            }
            ScriptSleep(200);
        }

        protected void SetTexture(SceneObjectPart part, string texture, int face)
        {
            if (part == null || part.ParentGroup == null || part.ParentGroup.IsDeleted)
                return;

            UUID textureID = new UUID();

		    textureID = InventoryKey(texture, (int)AssetType.Texture);
		    if (textureID == UUID.Zero)
		    {
			    if (!UUID.TryParse(texture, out textureID))
			        return;
		    }

            Primitive.TextureEntry tex = part.Shape.Textures;

            if (face >= 0 && face < GetNumberOfSides(part))
            {
                Primitive.TextureEntryFace texface = tex.CreateFace((uint)face);
                texface.TextureID = textureID;
                tex.FaceTextures[face] = texface;
                part.UpdateTexture(tex);
                return;
            }
            else if (face == ScriptBaseClass.ALL_SIDES)
            {
                for (uint i = 0; i < GetNumberOfSides(part); i++)
                {
                    if (tex.FaceTextures[i] != null)
                    {
                        tex.FaceTextures[i].TextureID = textureID;
                    }
                }
                tex.DefaultTexture.TextureID = textureID;
                part.UpdateTexture(tex);
                return;
            }
        }

        public void llScaleTexture(double u, double v, int face)
        {
            m_host.AddScriptLPS(1);

            ScaleTexture(m_host, u, v, face);
            ScriptSleep(200);
        }

        protected void ScaleTexture(SceneObjectPart part, double u, double v, int face)
        {
            if (part == null || part.ParentGroup == null || part.ParentGroup.IsDeleted)
                return;

            Primitive.TextureEntry tex = part.Shape.Textures;
            if (face >= 0 && face < GetNumberOfSides(part))
            {
                Primitive.TextureEntryFace texface = tex.CreateFace((uint)face);
                texface.RepeatU = (float)u;
                texface.RepeatV = (float)v;
                tex.FaceTextures[face] = texface;
                part.UpdateTexture(tex);
                return;
            }
            if (face == ScriptBaseClass.ALL_SIDES)
            {
                for (int i = 0; i < GetNumberOfSides(part); i++)
                {
                    if (tex.FaceTextures[i] != null)
                    {
                        tex.FaceTextures[i].RepeatU = (float)u;
                        tex.FaceTextures[i].RepeatV = (float)v;
                    }
                }
                tex.DefaultTexture.RepeatU = (float)u;
                tex.DefaultTexture.RepeatV = (float)v;
                part.UpdateTexture(tex);
                return;
            }
        }

        public void llOffsetTexture(double u, double v, int face)
        {
            m_host.AddScriptLPS(1);
            OffsetTexture(m_host, u, v, face);
            ScriptSleep(200);
        }

        protected void OffsetTexture(SceneObjectPart part, double u, double v, int face)
        {
            if (part == null || part.ParentGroup == null || part.ParentGroup.IsDeleted)
                return;

            Primitive.TextureEntry tex = part.Shape.Textures;
            if (face >= 0 && face < GetNumberOfSides(part))
            {
                Primitive.TextureEntryFace texface = tex.CreateFace((uint)face);
                texface.OffsetU = (float)u;
                texface.OffsetV = (float)v;
                tex.FaceTextures[face] = texface;
                part.UpdateTexture(tex);
                return;
            }
            if (face == ScriptBaseClass.ALL_SIDES)
            {
                for (int i = 0; i < GetNumberOfSides(part); i++)
                {
                    if (tex.FaceTextures[i] != null)
                    {
                        tex.FaceTextures[i].OffsetU = (float)u;
                        tex.FaceTextures[i].OffsetV = (float)v;
                    }
                }
                tex.DefaultTexture.OffsetU = (float)u;
                tex.DefaultTexture.OffsetV = (float)v;
                part.UpdateTexture(tex);
                return;
            }
        }

        public void llRotateTexture(double rotation, int face)
        {
            m_host.AddScriptLPS(1);
            RotateTexture(m_host, rotation, face);
            ScriptSleep(200);
        }

        protected void RotateTexture(SceneObjectPart part, double rotation, int face)
        {
            if (part == null || part.ParentGroup == null || part.ParentGroup.IsDeleted)
                return;

            Primitive.TextureEntry tex = part.Shape.Textures;
            if (face >= 0 && face < GetNumberOfSides(part))
            {
                Primitive.TextureEntryFace texface = tex.CreateFace((uint)face);
                texface.Rotation = (float)rotation;
                tex.FaceTextures[face] = texface;
                part.UpdateTexture(tex);
                return;
            }
            if (face == ScriptBaseClass.ALL_SIDES)
            {
                for (int i = 0; i < GetNumberOfSides(part); i++)
                {
                    if (tex.FaceTextures[i] != null)
                    {
                        tex.FaceTextures[i].Rotation = (float)rotation;
                    }
                }
                tex.DefaultTexture.Rotation = (float)rotation;
                part.UpdateTexture(tex);
                return;
            }
        }

        public LSL_String llGetTexture(int face)
        {
            m_host.AddScriptLPS(1);
            return GetTexture(m_host, face);
        }

        protected LSL_String GetTexture(SceneObjectPart part, int face)
        {
            Primitive.TextureEntry tex = part.Shape.Textures;
            if (face == ScriptBaseClass.ALL_SIDES)
            {
                face = 0;
            }

            if (face >= 0 && face < GetNumberOfSides(part))
            {
                Primitive.TextureEntryFace texface;
                texface = tex.GetFace((uint)face);
                string texture = texface.TextureID.ToString();

                lock (part.TaskInventory)
                {
                    foreach (KeyValuePair<UUID, TaskInventoryItem> inv in part.TaskInventory)
                    {
                        if (inv.Value.AssetID == texface.TextureID)
                        {
                            texture = inv.Value.Name.ToString();
                            break;
                        }
                    }
                }

                return texture;
            }
            else
            {
                return UUID.Zero.ToString();
            }
        }

        public void llSetPos(LSL_Vector pos)
        {
            m_host.AddScriptLPS(1);

            SetPos(m_host, pos);

            ScriptSleep(200);
        }

        // Capped movemment if distance > 10m (http://wiki.secondlife.com/wiki/LlSetPos)
        // note linked setpos is capped "differently"
        private LSL_Vector SetPosAdjust(LSL_Vector start, LSL_Vector end)
        {
            if (llVecDist(start, end) > 10.0f * m_ScriptDistanceFactor)
                return start + m_ScriptDistanceFactor * 10.0f * llVecNorm(end - start);
            else
                return end;
        }

        protected LSL_Vector GetSetPosTarget(SceneObjectPart part, LSL_Vector targetPos, LSL_Vector fromPos)
        {
            if (part == null || part.ParentGroup == null || part.ParentGroup.IsDeleted)
                return fromPos;

            // Capped movemment if distance > 10m (http://wiki.secondlife.com/wiki/LlSetPos)
            

            float ground = World.GetGroundHeight((float)targetPos.x, (float)targetPos.y);
            bool disable_underground_movement = m_ScriptEngine.Config.GetBoolean("DisableUndergroundMovement", true);

            if (part.ParentGroup.RootPart == part)
            {
                if ((targetPos.z < ground) && disable_underground_movement && m_host.ParentGroup.AttachmentPoint == 0)
                    targetPos.z = ground;
            }
            LSL_Vector real_vec = SetPosAdjust(fromPos, targetPos);

            return real_vec;
        }

        protected void SetPos(SceneObjectPart part, LSL_Vector targetPos)
        {
            if (part == null || part.ParentGroup == null || part.ParentGroup.IsDeleted)
                return;

            LSL_Vector currentPos = GetPartLocalPos(part);
            LSL_Vector toPos = GetSetPosTarget(part, targetPos, currentPos);

            if (part.ParentGroup.RootPart == part)
            {
                SceneObjectGroup parent = part.ParentGroup;
                parent.UpdateGroupPosition(new Vector3((float)toPos.x, (float)toPos.y, (float)toPos.z));
            }
            else
            {
                part.OffsetPosition = new Vector3((float)toPos.x, (float)toPos.y, (float)toPos.z);
                SceneObjectGroup parent = part.ParentGroup;
                parent.HasGroupChanged = true;
                parent.ScheduleGroupForTerseUpdate();
            }
        }

        public LSL_Vector llGetPos()
        {
            m_host.AddScriptLPS(1);
            Vector3 pos = m_host.GetWorldPosition();
            return new LSL_Vector(pos.X, pos.Y, pos.Z);
        }

        public LSL_Vector llGetLocalPos()
        {
            m_host.AddScriptLPS(1);
            return GetPartLocalPos(m_host);
        }

        protected LSL_Vector GetPartLocalPos(SceneObjectPart part)
        {
            m_host.AddScriptLPS(1);
            if (part.ParentID == 0)
            {
                return new LSL_Vector(part.AbsolutePosition.X,
                                      part.AbsolutePosition.Y,
                                      part.AbsolutePosition.Z);
            }
            else
            {
                if (m_host.IsRoot)
                {
                    return new LSL_Vector(m_host.AttachedPos.X,
                                          m_host.AttachedPos.Y,
                                          m_host.AttachedPos.Z);
                }
                else
                {
                    return new LSL_Vector(part.OffsetPosition.X,
                                          part.OffsetPosition.Y,
                                          part.OffsetPosition.Z);
                }
            }
        }

        public void llSetRot(LSL_Rotation rot)
        {
            m_host.AddScriptLPS(1);

            // try to let this work as in SL...
            if (m_host.LinkNum < 2)
            {
                // Special case: If we are root, rotate complete SOG to new
                // rotation.
                // We are root if the link number is 0 (single prim) or 1
                // (root prim). ParentID may be nonzero in attachments and
                // using it would cause attachments and HUDs to rotate
                // to the wrong positions.
                SetRot(m_host, Rot2Quaternion(rot));
            }
            else
            {
                // we are a child. The rotation values will be set to the one of root modified by rot, as in SL. Don't ask.
                SceneObjectPart rootPart = m_host.ParentGroup.RootPart;
                if (rootPart != null) // better safe than sorry
                {
                    SetRot(m_host, rootPart.RotationOffset * Rot2Quaternion(rot));
                }
            }

            ScriptSleep(200);
        }

        public void llSetLocalRot(LSL_Rotation rot)
        {
            m_host.AddScriptLPS(1);
            SetRot(m_host, Rot2Quaternion(rot));
            ScriptSleep(200);
        }

        protected void SetRot(SceneObjectPart part, Quaternion rot)
        {
            if (part == null || part.ParentGroup == null || part.ParentGroup.IsDeleted)
                return;

            part.UpdateRotation(rot);
            // Update rotation does not move the object in the physics scene if it's a linkset.

//KF:  Do NOT use this next line if using ODE physics engine. This need a switch based on .ini Phys Engine type
//          part.ParentGroup.AbsolutePosition = part.ParentGroup.AbsolutePosition;

            // So, after thinking about this for a bit, the issue with the part.ParentGroup.AbsolutePosition = part.ParentGroup.AbsolutePosition line
            // is it isn't compatible with vehicles because it causes the vehicle body to have to be broken down and rebuilt
            // It's perfectly okay when the object is not an active physical body though.
            // So, part.ParentGroup.ResetChildPrimPhysicsPositions(); does the thing that Kitto is warning against
            // but only if the object is not physial and active.   This is important for rotating doors.
            // without the absoluteposition = absoluteposition happening, the doors do not move in the physics
            // scene
            if (part.PhysActor != null && !part.PhysActor.IsPhysical)
            {
                part.ParentGroup.ResetChildPrimPhysicsPositions();
            }
        }

        /// <summary>
        /// See http://lslwiki.net/lslwiki/wakka.php?wakka=ChildRotation
        /// </summary>
        public LSL_Rotation llGetRot()
        {
            // unlinked or root prim then use llRootRotation
            // see llRootRotaion for references.
            if (m_host.LinkNum == 0 || m_host.LinkNum == 1)
            {
                return llGetRootRotation();
            }
            
            m_host.AddScriptLPS(1);
            Quaternion q = m_host.GetWorldRotation();
            return new LSL_Rotation(q.X, q.Y, q.Z, q.W);
        }

        private LSL_Rotation GetPartRot(SceneObjectPart part)
        {
            Quaternion q;
            if (part.LinkNum == 0 || part.LinkNum == 1) // unlinked or root prim
            {
                if (part.ParentGroup.AttachmentPoint != 0)
                {
                    ScenePresence avatar = World.GetScenePresence(part.ParentGroup.AttachedAvatar);
                    if (avatar != null)
                    {
                        if ((avatar.AgentControlFlags & (uint)AgentManager.ControlFlags.AGENT_CONTROL_MOUSELOOK) != 0)
                            q = avatar.CameraRotation; // Mouselook
                        else
                            q = avatar.Rotation; // Currently infrequently updated so may be inaccurate
                    }
                    else
                        q = part.ParentGroup.GroupRotation; // Likely never get here but just in case
                }
                else
                    q = part.ParentGroup.GroupRotation; // just the group rotation
                return new LSL_Rotation(q.X, q.Y, q.Z, q.W);
            }
            q = part.GetWorldRotation();
            return new LSL_Rotation(q.X, q.Y, q.Z, q.W);
        }

        public LSL_Rotation llGetLocalRot()
        {
            m_host.AddScriptLPS(1);
            return new LSL_Rotation(m_host.RotationOffset.X, m_host.RotationOffset.Y, m_host.RotationOffset.Z, m_host.RotationOffset.W);
        }

        public void llSetForce(LSL_Vector force, int local)
        {
            m_host.AddScriptLPS(1);

            if (!m_host.ParentGroup.IsDeleted)
            {
                if (local != 0)
                    force *= llGetRot();

                m_host.ParentGroup.RootPart.SetForce(new Vector3((float)force.x, (float)force.y, (float)force.z));
            }
        }

        public LSL_Vector llGetForce()
        {
            LSL_Vector force = new LSL_Vector(0.0, 0.0, 0.0);

            m_host.AddScriptLPS(1);

            if (!m_host.ParentGroup.IsDeleted)
            {
                Vector3 tmpForce = m_host.ParentGroup.RootPart.GetForce();
                force.x = tmpForce.X;
                force.y = tmpForce.Y;
                force.z = tmpForce.Z;
            }

            return force;
        }

        public LSL_Integer llTarget(LSL_Vector position, double range)
        {
            m_host.AddScriptLPS(1);
            return m_host.ParentGroup.registerTargetWaypoint(
                new Vector3((float)position.x, (float)position.y, (float)position.z), (float)range);
        }

        public void llTargetRemove(int number)
        {
            m_host.AddScriptLPS(1);
            m_host.ParentGroup.unregisterTargetWaypoint(number);
        }

        public LSL_Integer llRotTarget(LSL_Rotation rot, double error)
        {
            m_host.AddScriptLPS(1);
            return m_host.ParentGroup.registerRotTargetWaypoint(
                new Quaternion((float)rot.x, (float)rot.y, (float)rot.z, (float)rot.s), (float)error);
        }

        public void llRotTargetRemove(int number)
        {
            m_host.AddScriptLPS(1);
            m_host.ParentGroup.unregisterRotTargetWaypoint(number);
        }

        public void llMoveToTarget(LSL_Vector target, double tau)
        {
            m_host.AddScriptLPS(1);
            m_host.MoveToTarget(new Vector3((float)target.x, (float)target.y, (float)target.z), (float)tau);
        }

        public void llStopMoveToTarget()
        {
            m_host.AddScriptLPS(1);
            m_host.StopMoveToTarget();
        }

        public void llApplyImpulse(LSL_Vector force, int local)
        {
            m_host.AddScriptLPS(1);
            //No energy force yet
            Vector3 v = new Vector3((float)force.x, (float)force.y, (float)force.z);
            if (v.Length() > 20000.0f)
            {
                v.Normalize();
                v = v * 20000.0f;
            }
            m_host.ApplyImpulse(v, local != 0);
        }

        public void llApplyRotationalImpulse(LSL_Vector force, int local)
        {
            m_host.AddScriptLPS(1);
            m_host.ApplyAngularImpulse(new Vector3((float)force.x, (float)force.y, (float)force.z), local != 0);
        }

        public void llSetTorque(LSL_Vector torque, int local)
        {
            m_host.AddScriptLPS(1);
            m_host.SetAngularImpulse(new Vector3((float)torque.x, (float)torque.y, (float)torque.z), local != 0);
        }

        public LSL_Vector llGetTorque()
        {
            m_host.AddScriptLPS(1);
            Vector3 torque = m_host.ParentGroup.GetTorque();
            return new LSL_Vector(torque.X,torque.Y,torque.Z);
        }

        public void llSetForceAndTorque(LSL_Vector force, LSL_Vector torque, int local)
        {
            m_host.AddScriptLPS(1);
            llSetForce(force, local);
            llSetTorque(torque, local);
        }

        public LSL_Vector llGetVel()
        {
            m_host.AddScriptLPS(1);

            Vector3 vel;

            if (m_host.ParentGroup.IsAttachment)
            {
                ScenePresence avatar = m_host.ParentGroup.Scene.GetScenePresence(m_host.ParentGroup.AttachedAvatar);
                vel = avatar.Velocity;
            }
            else
            {
                vel = m_host.Velocity;
            }

            return new LSL_Vector(vel.X, vel.Y, vel.Z);
        }

        public LSL_Vector llGetAccel()
        {
            m_host.AddScriptLPS(1);
            return new LSL_Vector(m_host.Acceleration.X, m_host.Acceleration.Y, m_host.Acceleration.Z);
        }

        public LSL_Vector llGetOmega()
        {
            m_host.AddScriptLPS(1);
            return new LSL_Vector(m_host.AngularVelocity.X, m_host.AngularVelocity.Y, m_host.AngularVelocity.Z);
        }

        public LSL_Float llGetTimeOfDay()
        {
            m_host.AddScriptLPS(1);
            return (double)((DateTime.Now.TimeOfDay.TotalMilliseconds / 1000) % (3600 * 4));
        }

        public LSL_Float llGetWallclock()
        {
            m_host.AddScriptLPS(1);
            return DateTime.Now.TimeOfDay.TotalSeconds;
        }

        public LSL_Float llGetTime()
        {
            m_host.AddScriptLPS(1);
            TimeSpan ScriptTime = DateTime.Now - m_timer;
            return (double)(ScriptTime.TotalMilliseconds / 1000);
        }

        public void llResetTime()
        {
            m_host.AddScriptLPS(1);
            m_timer = DateTime.Now;
        }

        public LSL_Float llGetAndResetTime()
        {
            m_host.AddScriptLPS(1);
            TimeSpan ScriptTime = DateTime.Now - m_timer;
            m_timer = DateTime.Now;
            return (double)(ScriptTime.TotalMilliseconds / 1000);
        }

        public void llSound(string sound, double volume, int queue, int loop)
        {
            m_host.AddScriptLPS(1);
            // This function has been deprecated
            // see http://www.lslwiki.net/lslwiki/wakka.php?wakka=llSound
            Deprecated("llSound");
        }

        // Xantor 20080528 PlaySound updated so it accepts an objectinventory name -or- a key to a sound
        // 20080530 Updated to remove code duplication
        public void llPlaySound(string sound, double volume)
        {
            m_host.AddScriptLPS(1);

            // send the sound, once, to all clients in range
            m_host.SendSound(KeyOrName(sound).ToString(), volume, false, 0, 0, false, false);
        }

        // Xantor 20080528 we should do this differently.
        // 1) apply the sound to the object
        // 2) schedule full update
        // just sending the sound out once doesn't work so well when other avatars come in view later on
        // or when the prim gets moved, changed, sat on, whatever
        // see large number of mantises (mantes?)
        // 20080530 Updated to remove code duplication
        // 20080530 Stop sound if there is one, otherwise volume only changes don't work
        public void llLoopSound(string sound, double volume)
        {
            m_host.AddScriptLPS(1);

            if (m_host.Sound != UUID.Zero)
                llStopSound();

            m_host.Sound = KeyOrName(sound);
            m_host.SoundGain = volume;
            m_host.SoundFlags = 1;      // looping
            m_host.SoundRadius = 20;    // Magic number, 20 seems reasonable. Make configurable?

            m_host.ScheduleFullUpdate();
            m_host.SendFullUpdateToAllClients();
        }

        public void llLoopSoundMaster(string sound, double volume)
        {
            m_host.AddScriptLPS(1);
            m_host.ParentGroup.LoopSoundMasterPrim = m_host;
            lock (m_host.ParentGroup.LoopSoundSlavePrims)
            {
                foreach (SceneObjectPart prim in m_host.ParentGroup.LoopSoundSlavePrims)
                {
                    if (prim.Sound != UUID.Zero)
                        llStopSound();

                    prim.Sound = KeyOrName(sound);
                    prim.SoundGain = volume;
                    prim.SoundFlags = 1;      // looping
                    prim.SoundRadius = 20;    // Magic number, 20 seems reasonable. Make configurable?

                    prim.ScheduleFullUpdate();
                    prim.SendFullUpdateToAllClients();
                }
            }
            if (m_host.Sound != UUID.Zero)
                llStopSound();

            m_host.Sound = KeyOrName(sound);
            m_host.SoundGain = volume;
            m_host.SoundFlags = 1;      // looping
            m_host.SoundRadius = 20;    // Magic number, 20 seems reasonable. Make configurable?

            m_host.ScheduleFullUpdate();
            m_host.SendFullUpdateToAllClients();
        }

        public void llLoopSoundSlave(string sound, double volume)
        {
            m_host.AddScriptLPS(1);
            lock (m_host.ParentGroup.LoopSoundSlavePrims)
            {
                m_host.ParentGroup.LoopSoundSlavePrims.Add(m_host);
            }
        }

        public void llPlaySoundSlave(string sound, double volume)
        {
            m_host.AddScriptLPS(1);

            // send the sound, once, to all clients in range
            m_host.SendSound(KeyOrName(sound).ToString(), volume, false, 0, 0, true, false);
        }

        public void llTriggerSound(string sound, double volume)
        {
            m_host.AddScriptLPS(1);
            // send the sound, once, to all clients in range
            m_host.SendSound(KeyOrName(sound).ToString(), volume, true, 0, 0, false, false);
        }

        // Xantor 20080528: Clear prim data of sound instead
        public void llStopSound()
        {
            m_host.AddScriptLPS(1);
            if (m_host.ParentGroup.LoopSoundSlavePrims.Contains(m_host))
            {
                if (m_host.ParentGroup.LoopSoundMasterPrim == m_host)
                {
                    foreach (SceneObjectPart part in m_host.ParentGroup.LoopSoundSlavePrims)
                    {
                        part.Sound = UUID.Zero;
                        part.SoundGain = 0;
                        part.SoundFlags = 0;
                        part.SoundRadius = 0;
                        part.ScheduleFullUpdate();
                        part.SendFullUpdateToAllClients();
                    }
                    m_host.ParentGroup.LoopSoundMasterPrim = null;
                    m_host.ParentGroup.LoopSoundSlavePrims.Clear();
                }
                else
                {
                    m_host.Sound = UUID.Zero;
                    m_host.SoundGain = 0;
                    m_host.SoundFlags = 0;
                    m_host.SoundRadius = 0;
                    m_host.ScheduleFullUpdate();
                    m_host.SendFullUpdateToAllClients();
                }
            }
            else
            {
                m_host.Sound = UUID.Zero;
                m_host.SoundGain = 0;
                m_host.SoundFlags = 0;
                m_host.SoundRadius = 0;
                m_host.ScheduleFullUpdate();
                m_host.SendFullUpdateToAllClients();
            }
        }

        public void llPreloadSound(string sound)
        {
            m_host.AddScriptLPS(1);
            m_host.PreloadSound(sound);
            ScriptSleep(1000);
        }

        /// <summary>
        /// Return a portion of the designated string bounded by
        /// inclusive indices (start and end). As usual, the negative
        /// indices, and the tolerance for out-of-bound values, makes
        /// this more complicated than it might otherwise seem.
        /// </summary>
        public LSL_String llGetSubString(string src, int start, int end)
        {
            m_host.AddScriptLPS(1);

            // Normalize indices (if negative).
            // After normlaization they may still be
            // negative, but that is now relative to
            // the start, rather than the end, of the
            // sequence.

            if (start < 0)
            {
                start = src.Length+start;
            }
            if (end < 0)
            {
                end = src.Length+end;
            }

            // Conventional substring
            if (start <= end)
            {
                // Implies both bounds are out-of-range.
                if (end < 0 || start >= src.Length)
                {
                    return String.Empty;
                }
                // If end is positive, then it directly
                // corresponds to the lengt of the substring
                // needed (plus one of course). BUT, it
                // must be within bounds.
                if (end >= src.Length)
                {
                    end = src.Length-1;
                }

                if (start < 0)
                {
                    return src.Substring(0,end+1);
                }
                // Both indices are positive
                return src.Substring(start, (end+1) - start);
            }

            // Inverted substring (end < start)
            else
            {
                // Implies both indices are below the
                // lower bound. In the inverted case, that
                // means the entire string will be returned
                // unchanged.
                if (start < 0)
                {
                    return src;
                }
                // If both indices are greater than the upper
                // bound the result may seem initially counter
                // intuitive.
                if (end >= src.Length)
                {
                    return src;
                }

                if (end < 0)
                {
                    if (start < src.Length)
                    {
                        return src.Substring(start);
                    }
                    else
                    {
                        return String.Empty;
                    }
                }
                else
                {
                    if (start < src.Length)
                    {
                        return src.Substring(0,end+1) + src.Substring(start);
                    }
                    else
                    {
                        return src.Substring(0,end+1);
                    }
                }
            }
         }

        /// <summary>
        /// Delete substring removes the specified substring bounded
        /// by the inclusive indices start and end. Indices may be
        /// negative (indicating end-relative) and may be inverted,
        /// i.e. end < start.
        /// </summary>
        public LSL_String llDeleteSubString(string src, int start, int end)
        {
            m_host.AddScriptLPS(1);

            // Normalize indices (if negative).
            // After normlaization they may still be
            // negative, but that is now relative to
            // the start, rather than the end, of the
            // sequence.
            if (start < 0)
            {
                start = src.Length+start;
            }
            if (end < 0)
            {
                end = src.Length+end;
            }
            // Conventionally delimited substring
            if (start <= end)
            {
                // If both bounds are outside of the existing
                // string, then return unchanges.
                if (end < 0 || start >= src.Length)
                {
                    return src;
                }
                // At least one bound is in-range, so we
                // need to clip the out-of-bound argument.
                if (start < 0)
                {
                    start = 0;
                }

                if (end >= src.Length)
                {
                    end = src.Length-1;
                }

                return src.Remove(start,end-start+1);
            }
            // Inverted substring
            else
            {
                // In this case, out of bounds means that
                // the existing string is part of the cut.
                if (start < 0 || end >= src.Length)
                {
                    return String.Empty;
                }

                if (end > 0)
                {
                    if (start < src.Length)
                    {
                        return src.Remove(start).Remove(0,end+1);
                    }
                    else
                    {
                        return src.Remove(0,end+1);
                    }
                }
                else
                {
                    if (start < src.Length)
                    {
                        return src.Remove(start);
                    }
                    else
                    {
                        return src;
                    }
                }
            }
        }

        /// <summary>
        /// Insert string inserts the specified string identified by src
        /// at the index indicated by index. Index may be negative, in
        /// which case it is end-relative. The index may exceed either
        /// string bound, with the result being a concatenation.
        /// </summary>
        public LSL_String llInsertString(string dest, int index, string src)
        {
            m_host.AddScriptLPS(1);

            // Normalize indices (if negative).
            // After normlaization they may still be
            // negative, but that is now relative to
            // the start, rather than the end, of the
            // sequence.
            if (index < 0)
            {
                index = dest.Length+index;

                // Negative now means it is less than the lower
                // bound of the string.

                if (index < 0)
                {
                    return src+dest;
                }

            }

            if (index >= dest.Length)
            {
                return dest+src;
            }

            // The index is in bounds.
            // In this case the index refers to the index that will
            // be assigned to the first character of the inserted string.
            // So unlike the other string operations, we do not add one
            // to get the correct string length.
            return dest.Substring(0,index)+src+dest.Substring(index);

        }

        public LSL_String llToUpper(string src)
        {
            m_host.AddScriptLPS(1);
            return src.ToUpper();
        }

        public LSL_String llToLower(string src)
        {
            m_host.AddScriptLPS(1);
            return src.ToLower();
        }

        public LSL_Integer llGiveMoney(string destination, int amount)
        {
            UUID invItemID=InventorySelf();
            if (invItemID == UUID.Zero)
                return 0;

            m_host.AddScriptLPS(1);

            m_host.TaskInventory.LockItemsForRead(true);
            TaskInventoryItem item = m_host.TaskInventory[invItemID];
            m_host.TaskInventory.LockItemsForRead(false);

            if (item.PermsGranter == UUID.Zero)
                return 0;

            if ((item.PermsMask & ScriptBaseClass.PERMISSION_DEBIT) == 0)
            {
                LSLError("No permissions to give money");
                return 0;
            }

            UUID toID = new UUID();

            if (!UUID.TryParse(destination, out toID))
            {
                LSLError("Bad key in llGiveMoney");
                return 0;
            }

            IMoneyModule money = World.RequestModuleInterface<IMoneyModule>();

            if (money == null)
            {
                NotImplemented("llGiveMoney");
                return 0;
            }

            bool result = money.ObjectGiveMoney(
                m_host.ParentGroup.RootPart.UUID, m_host.ParentGroup.RootPart.OwnerID, toID, amount);

            if (result)
                return 1;

            return 0;
        }

        public void llMakeExplosion(int particles, double scale, double vel, double lifetime, double arc, string texture, LSL_Vector offset)
        {
            m_host.AddScriptLPS(1);
            Deprecated("llMakeExplosion");
            ScriptSleep(100);
        }

        public void llMakeFountain(int particles, double scale, double vel, double lifetime, double arc, int bounce, string texture, LSL_Vector offset, double bounce_offset)
        {
            m_host.AddScriptLPS(1);
            Deprecated("llMakeFountain");
            ScriptSleep(100);
        }

        public void llMakeSmoke(int particles, double scale, double vel, double lifetime, double arc, string texture, LSL_Vector offset)
        {
            m_host.AddScriptLPS(1);
            Deprecated("llMakeSmoke");
            ScriptSleep(100);
        }

        public void llMakeFire(int particles, double scale, double vel, double lifetime, double arc, string texture, LSL_Vector offset)
        {
            m_host.AddScriptLPS(1);
            Deprecated("llMakeFire");
            ScriptSleep(100);
        }

        public void llRezAtRoot(string inventory, LSL_Vector pos, LSL_Vector vel, LSL_Rotation rot, int param)
        {
            m_host.AddScriptLPS(1);

            if (Double.IsNaN(rot.x) || Double.IsNaN(rot.y) || Double.IsNaN(rot.z) || Double.IsNaN(rot.s))
                return;
            float dist = (float)llVecDist(llGetPos(), pos);

            if (dist > m_ScriptDistanceFactor * 10.0f)
                return;

            //Clone is thread-safe
            TaskInventoryDictionary partInventory = (TaskInventoryDictionary)m_host.TaskInventory.Clone();

            foreach (KeyValuePair<UUID, TaskInventoryItem> inv in partInventory)
            {
                if (inv.Value.Name == inventory)
                {
                    // make sure we're an object.
                    if (inv.Value.InvType != (int)InventoryType.Object)
                    {
                        llSay(0, "Unable to create requested object. Object is missing from database.");
                        return;
                    }

                    Vector3 llpos = new Vector3((float)pos.x, (float)pos.y, (float)pos.z);
                    Vector3 llvel = new Vector3((float)vel.x, (float)vel.y, (float)vel.z);

                    // need the magnitude later
                    float velmag = (float)Util.GetMagnitude(llvel);

                    SceneObjectGroup new_group = World.RezObject(m_host, inv.Value, llpos, Rot2Quaternion(rot), llvel, param);

                    // If either of these are null, then there was an unknown error.
                    if (new_group == null)
                        continue;

                    // objects rezzed with this method are die_at_edge by default.
                    new_group.RootPart.SetDieAtEdge(true);

                    new_group.ResumeScripts();

                    m_ScriptEngine.PostObjectEvent(m_host.LocalId, new EventParams(
                            "object_rez", new Object[] {
                            new LSL_String(
                            new_group.RootPart.UUID.ToString()) },
                            new DetectParams[0]));

                    float groupmass = new_group.GetMass();

                    if (new_group.RootPart.PhysActor != null && new_group.RootPart.PhysActor.IsPhysical && llvel != Vector3.Zero)
                    {
                        //Recoil.
                        llApplyImpulse(new LSL_Vector(llvel.X * groupmass, llvel.Y * groupmass, llvel.Z * groupmass), 0);
                    }
                    // Variable script delay? (see (http://wiki.secondlife.com/wiki/LSL_Delay)
                    ScriptSleep((int)((groupmass * velmag) / 10));
                    ScriptSleep(100);
                    return;
                }
            }

            llSay(0, "Could not find object " + inventory);
        }

        public void llRezObject(string inventory, LSL_Vector pos, LSL_Vector vel, LSL_Rotation rot, int param)
        {
            llRezAtRoot(inventory, pos, vel, rot, param);
        }

        public void llLookAt(LSL_Vector target, double strength, double damping)
        {
            /*
            m_host.AddScriptLPS(1);
            // Determine where we are looking from
            LSL_Vector from = llGetPos();

            // Work out the normalised vector from the source to the target
            LSL_Vector delta = llVecNorm(target - from);
            LSL_Vector angle = new LSL_Vector(0,0,0);

            // Calculate the yaw
            // subtracting PI_BY_TWO is required to compensate for the odd SL co-ordinate system
            angle.x = llAtan2(delta.z, delta.y) - ScriptBaseClass.PI_BY_TWO;

            // Calculate pitch
            angle.y = llAtan2(delta.x, llSqrt((delta.y * delta.y) + (delta.z * delta.z)));

            // we need to convert from a vector describing
            // the angles of rotation in radians into rotation value

            LSL_Types.Quaternion rot = llEuler2Rot(angle);

            // This would only work if your physics system contains an APID controller:
            // Quaternion rotation = new Quaternion((float)rot.x, (float)rot.y, (float)rot.z, (float)rot.s);
            // m_host.startLookAt(rotation, (float)damping, (float)strength);
            
            // Orient the object to the angle calculated
            llSetRot(rot);
            */

            //The above code, while nice, doesn't replicate the behaviour of SL and tends to "roll" the object.
            //There's probably a smarter way of doing this, my rotation math-fu is weak.
            // http://bugs.meta7.com/view.php?id=28
            //                                       - Tom

			/* And the following does not do the job either. It has to be performed inside the ODE glue-code. -.- .._.
			LSL_Rotation newrot = llGetRot() * llRotBetween(new LSL_Vector(1.0d, 0.0d, 0.0d) * llGetRot(), new LSL_Vector(0.0d, 0.0d, -1.0d));
            llSetRot(newrot * llRotBetween(new LSL_Vector(0.0d,0.0d,1.0d) * newrot, target - llGetPos()));
			*/
            if (m_host.PhysActor != null && !m_host.PhysActor.IsPhysical)
            {
                // Part is non-phys, convert this to a llSetRot()
                Vector3 tgt = new Vector3((float)target.x, (float)target.y, (float)target.z);
                Vector3 dir = tgt - m_host.GroupPosition;
				dir.Normalize();
                float tzrot = (float)Math.Atan2(dir.Y, dir.X);
                float txy = (float)Math.Sqrt((dir.X * dir.X) + (dir.Y * dir.Y));
                float terot = (float)Math.Atan2(-dir.Z, txy);
                LSL_Vector az = new LSL_Vector(0.0f, 0.0f, tzrot);
                LSL_Vector ae = new LSL_Vector(0.0f, terot, 0.0f);
                LSL_Types.Quaternion spin =  llEuler2Rot(az);
                LSL_Types.Quaternion rot =  llEuler2Rot(ae) * spin;
                llSetRot(rot);
            }
            else
            {
    			// Physical, send the target vector to RotLookAt method inside a 'rotation', the .w -99.9 value indicates it is really a LookAt.
    			Quaternion q = new Quaternion((float)target.x, (float)target.y, (float)target.z, -99.9f);
    			m_host.RotLookAt(q, (float)strength, (float)damping);
            }

        }
        
        public void llRotLookAt(LSL_Rotation target, double strength, double damping)
        {
            m_host.AddScriptLPS(1);
//            NotImplemented("llRotLookAt");
            m_host.RotLookAt(Rot2Quaternion(target), (float)strength, (float)damping);
            
        }

        public void llStopLookAt()
        {
            m_host.AddScriptLPS(1);
//            NotImplemented("llStopLookAt");
            m_host.StopLookAt();
        }

        public void llSetTimerEvent(double sec)
        {
            if (sec != 0.0 && sec < m_MinTimerInterval)
                sec = m_MinTimerInterval;
            m_host.AddScriptLPS(1);
            // Setting timer repeat
            AsyncCommands.TimerPlugin.SetTimerEvent(m_localID, m_itemID, sec);
        }

        public virtual void llSleep(double sec)
        {
            m_host.AddScriptLPS(1);
            Thread.Sleep((int)(sec * 1000));
        }

        public LSL_Float llGetMass()
        {
            m_host.AddScriptLPS(1);
            return m_host.GetMass();
        }

        public void llCollisionFilter(string name, string id, int accept)
        {
            m_host.AddScriptLPS(1);
            m_host.CollisionFilter.Clear();
            if (id != null)
            {
                m_host.CollisionFilter.Add(accept,id);
            }
            else
            {
                m_host.CollisionFilter.Add(accept,name);
            }
        }

        public void llTakeControls(int controls, int accept, int pass_on)
        {
            TaskInventoryItem item;

            m_host.TaskInventory.LockItemsForRead(true);
            if (!m_host.TaskInventory.ContainsKey(InventorySelf()))
            {
                m_host.TaskInventory.LockItemsForRead(false);
                return;
            }
            else
            {
                item = m_host.TaskInventory[InventorySelf()];
            }
            m_host.TaskInventory.LockItemsForRead(false);

            if (item.PermsGranter != UUID.Zero)
            {
                ScenePresence presence = World.GetScenePresence(item.PermsGranter);

                if (presence != null)
                {
                    if ((item.PermsMask & ScriptBaseClass.PERMISSION_TAKE_CONTROLS) != 0)
                    {
                        presence.RegisterControlEventsToScript(controls, accept, pass_on, m_localID, m_itemID);
                    }
                }
            }

            m_host.AddScriptLPS(1);
        }

        public void llReleaseControls()
        {
            TaskInventoryItem item;

            m_host.TaskInventory.LockItemsForRead(true);
            lock (m_host.TaskInventory)
            {
                
                if (!m_host.TaskInventory.ContainsKey(InventorySelf()))
                {
                    m_host.TaskInventory.LockItemsForRead(false);
                    return;
                }
                else
                {
                    item = m_host.TaskInventory[InventorySelf()];
                }
            }
            m_host.TaskInventory.LockItemsForRead(false);

            m_host.AddScriptLPS(1);

            if (item.PermsGranter != UUID.Zero)
            {
                ScenePresence presence = World.GetScenePresence(item.PermsGranter);

                if (presence != null)
                {
                    if ((item.PermsMask & ScriptBaseClass.PERMISSION_TAKE_CONTROLS) != 0)
                    {
                        // Unregister controls from Presence
                        presence.UnRegisterControlEventsToScript(m_localID, m_itemID);
                        // Remove Take Control permission.
                        item.PermsMask &= ~ScriptBaseClass.PERMISSION_TAKE_CONTROLS;
                    }
                }
            }
        }

        public void llReleaseURL(string url)
        {
            m_host.AddScriptLPS(1);
            if (m_UrlModule != null)
                m_UrlModule.ReleaseURL(url);
        }

        public void llAttachToAvatar(int attachment)
        {
            m_host.AddScriptLPS(1);

            TaskInventoryItem item;

            m_host.TaskInventory.LockItemsForRead(true);

            if (!m_host.TaskInventory.ContainsKey(InventorySelf()))
            {
                m_host.TaskInventory.LockItemsForRead(false);
                return;
            }
            else
            {
                item = m_host.TaskInventory[InventorySelf()];
            }

            m_host.TaskInventory.LockItemsForRead(false);

            if (item.PermsGranter != m_host.OwnerID)
                return;

            if ((item.PermsMask & ScriptBaseClass.PERMISSION_ATTACH) != 0)
            {
                SceneObjectGroup grp = m_host.ParentGroup;

                ScenePresence presence = World.GetScenePresence(m_host.OwnerID);

                IAttachmentsModule attachmentsModule = m_ScriptEngine.World.AttachmentsModule;
                if (attachmentsModule != null)
                    attachmentsModule.AttachObject(presence, grp, (uint)attachment, false);
            }
        }

        public void llDetachFromAvatar()
        {
            m_host.AddScriptLPS(1);

            if (m_host.ParentGroup.AttachmentPoint == 0)
                return;

            TaskInventoryItem item;

            m_host.TaskInventory.LockItemsForRead(true);

            if (!m_host.TaskInventory.ContainsKey(InventorySelf()))
            {
                m_host.TaskInventory.LockItemsForRead(false);
                return;
            }
            else
            {
                item = m_host.TaskInventory[InventorySelf()];
            }
            m_host.TaskInventory.LockItemsForRead(false);


            if (item.PermsGranter != m_host.OwnerID)
                return;

            if ((item.PermsMask & ScriptBaseClass.PERMISSION_ATTACH) != 0)
            {
                IAttachmentsModule attachmentsModule = m_ScriptEngine.World.AttachmentsModule;
                if (attachmentsModule != null)
                    Util.FireAndForget(DetachWrapper, m_host);
            }
        }

        private void DetachWrapper(object o)
        {
            SceneObjectPart host = (SceneObjectPart)o;

            SceneObjectGroup grp = host.ParentGroup;
            UUID itemID = grp.GetFromItemID();
            ScenePresence presence = World.GetScenePresence(host.OwnerID);

            IAttachmentsModule attachmentsModule = m_ScriptEngine.World.AttachmentsModule;
            if (attachmentsModule != null)
                attachmentsModule.DetachSingleAttachmentToInv(presence, itemID);
        }

        public void llTakeCamera(string avatar)
        {
            m_host.AddScriptLPS(1);
            Deprecated("llTakeCamera");
        }

        public void llReleaseCamera(string avatar)
        {
            m_host.AddScriptLPS(1);
            Deprecated("llReleaseCamera");
        }

        public LSL_String llGetOwner()
        {
            m_host.AddScriptLPS(1);

            return m_host.OwnerID.ToString();
        }

        public void llInstantMessage(string user, string message)
        {
            UUID result;
            if (!UUID.TryParse(user, out result))
            {
                ShoutError("An invalid key  was passed to llInstantMessage");
                ScriptSleep(2000);
                return;
            }
            

            m_host.AddScriptLPS(1);

            // We may be able to use ClientView.SendInstantMessage here, but we need a client instance.
            // InstantMessageModule.OnInstantMessage searches through a list of scenes for a client matching the toAgent,
            // but I don't think we have a list of scenes available from here.
            // (We also don't want to duplicate the code in OnInstantMessage if we can avoid it.)

            // user is a UUID

            // TODO: figure out values for client, fromSession, and imSessionID
            // client.SendInstantMessage(m_host.UUID, fromSession, message, user, imSessionID, m_host.Name, AgentManager.InstantMessageDialog.MessageFromAgent, (uint)Util.UnixTimeSinceEpoch());
            UUID friendTransactionID = UUID.Random();

            //m_pendingFriendRequests.Add(friendTransactionID, fromAgentID);
            
            GridInstantMessage msg = new GridInstantMessage();
            msg.fromAgentID = new Guid(m_host.UUID.ToString()); // fromAgentID.Guid;
            msg.toAgentID = new Guid(user); // toAgentID.Guid;
            msg.imSessionID = new Guid(friendTransactionID.ToString()); // This is the item we're mucking with here
//            m_log.Debug("[Scripting IM]: From:" + msg.fromAgentID.ToString() + " To: " + msg.toAgentID.ToString() + " Session:" + msg.imSessionID.ToString() + " Message:" + message);
//            m_log.Debug("[Scripting IM]: Filling Session: " + msg.imSessionID.ToString());
//            DateTime dt = DateTime.UtcNow;
//
//            // Ticks from UtcNow, but make it look like local. Evil, huh?
//            dt = DateTime.SpecifyKind(dt, DateTimeKind.Local);
//
//            try
//            {
//                // Convert that to the PST timezone
//                TimeZoneInfo timeZoneInfo = TimeZoneInfo.FindSystemTimeZoneById("America/Los_Angeles");
//                dt = TimeZoneInfo.ConvertTime(dt, timeZoneInfo);
//            }
//            catch
//            {
//                // No logging here, as it could be VERY spammy
//            }
//
//            // And make it look local again to fool the unix time util
//            dt = DateTime.SpecifyKind(dt, DateTimeKind.Utc);

            msg.timestamp = (uint)Util.UnixTimeSinceEpoch();

            //if (client != null)
            //{
                msg.fromAgentName = m_host.Name;//client.FirstName + " " + client.LastName;// fromAgentName;
            //}
            //else
            //{
            //    msg.fromAgentName = "(hippos)";// Added for posterity.  This means that we can't figure out who sent it
            //}
            // Cap the message length at 1024.
            if (message != null && message.Length > 1024)
                msg.message = message.Substring(0, 1024);
            else
                msg.message = message;
            msg.dialog = (byte)19; // MessageFromObject
            msg.fromGroup = false;// fromGroup;
            msg.offline = (byte)0; //offline;
            msg.ParentEstateID = World.RegionInfo.EstateSettings.EstateID;
            msg.Position = new Vector3(m_host.AbsolutePosition);
            msg.RegionID = World.RegionInfo.RegionID.Guid;
            msg.binaryBucket 
                = Util.StringToBytes256(
                    "{0}/{1}/{2}/{3}", 
                    World.RegionInfo.RegionName, 
                    (int)Math.Floor(m_host.AbsolutePosition.X), 
                    (int)Math.Floor(m_host.AbsolutePosition.Y), 
                    (int)Math.Floor(m_host.AbsolutePosition.Z));

            if (m_TransferModule != null)
            {
                m_TransferModule.SendInstantMessage(msg, delegate(bool success) {});
            }
            
            ScriptSleep(2000);
      }

        public void llEmail(string address, string subject, string message)
        {
            m_host.AddScriptLPS(1);
            IEmailModule emailModule = m_ScriptEngine.World.RequestModuleInterface<IEmailModule>();
            if (emailModule == null)
            {
                ShoutError("llEmail: email module not configured");
                return;
            }

            emailModule.SendEmail(m_host.UUID, address, subject, message);
            ScriptSleep(15000);
        }

        public void llGetNextEmail(string address, string subject)
        {
            m_host.AddScriptLPS(1);
            IEmailModule emailModule = m_ScriptEngine.World.RequestModuleInterface<IEmailModule>();
            if (emailModule == null)
            {
                ShoutError("llGetNextEmail: email module not configured");
                return;
            }
            Email email;

            email = emailModule.GetNextEmail(m_host.UUID, address, subject);

            if (email == null)
                return;

            m_ScriptEngine.PostObjectEvent(m_host.LocalId,
                    new EventParams("email",
                    new Object[] {
                        new LSL_String(email.time),
                        new LSL_String(email.sender),
                        new LSL_String(email.subject),
                        new LSL_String(email.message),
                        new LSL_Integer(email.numLeft)},
                    new DetectParams[0]));

        }

        public LSL_String llGetKey()
        {
            m_host.AddScriptLPS(1);
            return m_host.UUID.ToString();
        }

        public void llSetBuoyancy(double buoyancy)
        {
            m_host.AddScriptLPS(1);

            if (!m_host.ParentGroup.IsDeleted)
            {
                m_host.ParentGroup.RootPart.SetBuoyancy((float)buoyancy);
            }
        }

        /// <summary>
        /// Attempt to clamp the object on the Z axis at the given height over tau seconds.
        /// </summary>
        /// <param name="height">Height to hover.  Height of zero disables hover.</param>
        /// <param name="water">False if height is calculated just from ground, otherwise uses ground or water depending on whichever is higher</param>
        /// <param name="tau">Number of seconds over which to reach target</param>
        public void llSetHoverHeight(double height, int water, double tau)
        {
            m_host.AddScriptLPS(1);
            if (m_host.PhysActor != null)
            {
                PIDHoverType hoverType = PIDHoverType.Ground;
                if (water != 0)
                {
                    hoverType = PIDHoverType.GroundAndWater;
                }

                m_host.SetHoverHeight((float)height, hoverType, (float)tau);
            }
        }

        public void llStopHover()
        {
            m_host.AddScriptLPS(1);
            if (m_host.PhysActor != null)
            {
                m_host.SetHoverHeight(0f, PIDHoverType.Ground, 0f);
            }
        }

        public void llMinEventDelay(double delay)
        {
            m_host.AddScriptLPS(1);
            try
            {
                m_ScriptEngine.SetMinEventDelay(m_itemID, delay);
            }
            catch (NotImplementedException)
            {
                // Currently not implemented in DotNetEngine only XEngine
                NotImplemented("llMinEventDelay in DotNetEngine");
            }
        }

        /// <summary>
        /// llSoundPreload is deprecated. In SL this appears to do absolutely nothing
        /// and is documented to have no delay.
        /// </summary>
        public void llSoundPreload(string sound)
        {
            m_host.AddScriptLPS(1);
        }

        public LSL_Integer llStringLength(string str)
        {
            m_host.AddScriptLPS(1);
            if (str.Length > 0)
            {
                return str.Length;
            }
            else
            {
                return 0;
            }
        }

        public void llStartAnimation(string anim)
        {
            m_host.AddScriptLPS(1);

            UUID invItemID = InventorySelf();
            if (invItemID == UUID.Zero)
                return;

            TaskInventoryItem item;

            m_host.TaskInventory.LockItemsForRead(true);
            if (!m_host.TaskInventory.ContainsKey(InventorySelf()))
            {
                m_host.TaskInventory.LockItemsForRead(false);
                return;
            }
            else
            {
                item = m_host.TaskInventory[InventorySelf()];
            }
            m_host.TaskInventory.LockItemsForRead(false);
            if (item.PermsGranter == UUID.Zero)
                return;

            if ((item.PermsMask & ScriptBaseClass.PERMISSION_TRIGGER_ANIMATION) != 0)
            {
                ScenePresence presence = World.GetScenePresence(item.PermsGranter);

                if (presence != null)
                {
                    // Do NOT try to parse UUID, animations cannot be triggered by ID
                    UUID animID = InventoryKey(anim, (int)AssetType.Animation);
                    if (animID == UUID.Zero)
                        presence.Animator.AddAnimation(anim, m_host.UUID);
                    else
                        presence.Animator.AddAnimation(animID, m_host.UUID);
                }
            }
        }

        public void llStopAnimation(string anim)
        {
            m_host.AddScriptLPS(1);

            UUID invItemID=InventorySelf();
            if (invItemID == UUID.Zero)
                return;

            TaskInventoryItem item;

            m_host.TaskInventory.LockItemsForRead(true);
            if (!m_host.TaskInventory.ContainsKey(InventorySelf()))
            {
                m_host.TaskInventory.LockItemsForRead(false);
                return;
            }
            else
            {
                item = m_host.TaskInventory[InventorySelf()];
            }
            m_host.TaskInventory.LockItemsForRead(false);
            

            if (item.PermsGranter == UUID.Zero)
                return;

            if ((item.PermsMask & ScriptBaseClass.PERMISSION_TRIGGER_ANIMATION) != 0)
            {
                UUID animID = new UUID();

                if (!UUID.TryParse(anim, out animID))
                {
                    animID=InventoryKey(anim);
                }

                ScenePresence presence = World.GetScenePresence(item.PermsGranter);

                if (presence != null)
                {
                    if (animID == UUID.Zero)
                        presence.Animator.RemoveAnimation(anim);
                    else
                        presence.Animator.RemoveAnimation(animID);
                }
            }
        }

        public void llPointAt(LSL_Vector pos)
        {
            m_host.AddScriptLPS(1);
        }

        public void llStopPointAt()
        {
            m_host.AddScriptLPS(1);
        }

        public void llTargetOmega(LSL_Vector axis, double spinrate, double gain)
        {
            m_host.AddScriptLPS(1);
            TargetOmega(m_host, axis, spinrate, gain);
        }

        protected void TargetOmega(SceneObjectPart part, LSL_Vector axis, double spinrate, double gain)
        {
            part.AngularVelocity = new Vector3((float)(axis.x * spinrate), (float)(axis.y * spinrate), (float)(axis.z * spinrate));
            part.ScheduleTerseUpdate();
            part.SendTerseUpdateToAllClients();
            part.ParentGroup.HasGroupChanged = true;
         }

        public LSL_Integer llGetStartParameter()
        {
            m_host.AddScriptLPS(1);
            return m_ScriptEngine.GetStartParameter(m_itemID);
        }

        public void llRequestPermissions(string agent, int perm)
        {
            UUID agentID = new UUID();

            if (!UUID.TryParse(agent, out agentID))
                return;

            UUID invItemID = InventorySelf();

            if (invItemID == UUID.Zero)
                return; // Not in a prim? How??

            TaskInventoryItem item;


            m_host.TaskInventory.LockItemsForRead(true);
            if (!m_host.TaskInventory.ContainsKey(invItemID))
            {
                m_host.TaskInventory.LockItemsForRead(false);
                return;
            }
            else
            {
                item = m_host.TaskInventory[invItemID];
            }
            m_host.TaskInventory.LockItemsForRead(false);

            if (agentID == UUID.Zero || perm == 0) // Releasing permissions
            {
                llReleaseControls();

                item.PermsGranter = UUID.Zero;
                item.PermsMask = 0;

                m_ScriptEngine.PostScriptEvent(m_itemID, new EventParams(
                        "run_time_permissions", new Object[] {
                        new LSL_Integer(0) },
                        new DetectParams[0]));

                return;
            }

            if (item.PermsGranter != agentID || (perm & ScriptBaseClass.PERMISSION_TAKE_CONTROLS) == 0)
                llReleaseControls();

            m_host.AddScriptLPS(1);

            if (m_host.ParentGroup.IsAttachment && (UUID)agent == m_host.ParentGroup.AttachedAvatar)
            {
                // When attached, certain permissions are implicit if requested from owner
                int implicitPerms = ScriptBaseClass.PERMISSION_TAKE_CONTROLS |
                        ScriptBaseClass.PERMISSION_TRIGGER_ANIMATION |
                        ScriptBaseClass.PERMISSION_CONTROL_CAMERA |
                        ScriptBaseClass.PERMISSION_TRACK_CAMERA |
                        ScriptBaseClass.PERMISSION_ATTACH;

                if ((perm & (~implicitPerms)) == 0) // Requested only implicit perms
                {
                    m_host.TaskInventory.LockItemsForWrite(true);
                    m_host.TaskInventory[invItemID].PermsGranter = agentID;
                    m_host.TaskInventory[invItemID].PermsMask = perm;
                    m_host.TaskInventory.LockItemsForWrite(false);

                    m_ScriptEngine.PostScriptEvent(m_itemID, new EventParams(
                            "run_time_permissions", new Object[] {
                            new LSL_Integer(perm) },
                            new DetectParams[0]));

                    return;
                }
            }
            else
            {
                bool sitting = false;
                if (m_host.SitTargetAvatar == agentID)
                {
                    sitting = true;
                }
                else
                {
                    foreach (SceneObjectPart p in m_host.ParentGroup.Parts)
                    {
                        if (p.SitTargetAvatar == agentID)
                            sitting = true;
                    }
                }

                if (sitting)
                {
                    // When agent is sitting, certain permissions are implicit if requested from sitting agent
                    int implicitPerms = ScriptBaseClass.PERMISSION_TRIGGER_ANIMATION |
                        ScriptBaseClass.PERMISSION_CONTROL_CAMERA |
                        ScriptBaseClass.PERMISSION_TRACK_CAMERA |
                        ScriptBaseClass.PERMISSION_TAKE_CONTROLS;

                    if ((perm & (~implicitPerms)) == 0) // Requested only implicit perms
                    {
                        m_host.TaskInventory.LockItemsForWrite(true);
                        m_host.TaskInventory[invItemID].PermsGranter = agentID;
                        m_host.TaskInventory[invItemID].PermsMask = perm;
                        m_host.TaskInventory.LockItemsForWrite(false);

                        m_ScriptEngine.PostScriptEvent(m_itemID, new EventParams(
                                "run_time_permissions", new Object[] {
                                new LSL_Integer(perm) },
                                new DetectParams[0]));

                        return;
                    }
                }
            }

            ScenePresence presence = World.GetScenePresence(agentID);

            if (presence != null)
            {
                string ownerName = resolveName(m_host.ParentGroup.RootPart.OwnerID);
                if (ownerName == String.Empty)
                    ownerName = "(hippos)";

                if (!m_waitingForScriptAnswer)
                {
                    m_host.TaskInventory.LockItemsForWrite(true);
                    m_host.TaskInventory[invItemID].PermsGranter = agentID;
                    m_host.TaskInventory[invItemID].PermsMask = 0;
                    m_host.TaskInventory.LockItemsForWrite(false);

                    presence.ControllingClient.OnScriptAnswer += handleScriptAnswer;
                    m_waitingForScriptAnswer=true;
                }

                presence.ControllingClient.SendScriptQuestion(
                    m_host.UUID, m_host.ParentGroup.RootPart.Name, ownerName, invItemID, perm);

                return;
            }

            // Requested agent is not in range, refuse perms
            m_ScriptEngine.PostScriptEvent(m_itemID, new EventParams(
                    "run_time_permissions", new Object[] {
                    new LSL_Integer(0) },
                    new DetectParams[0]));
        }

        void handleScriptAnswer(IClientAPI client, UUID taskID, UUID itemID, int answer)
        {
            if (taskID != m_host.UUID)
                return;

            UUID invItemID = InventorySelf();

            if (invItemID == UUID.Zero)
                return;

            client.OnScriptAnswer-=handleScriptAnswer;
            m_waitingForScriptAnswer=false;

            if ((answer & ScriptBaseClass.PERMISSION_TAKE_CONTROLS) == 0)
                llReleaseControls();

            
            m_host.TaskInventory.LockItemsForWrite(true);
            m_host.TaskInventory[invItemID].PermsMask = answer;
            m_host.TaskInventory.LockItemsForWrite(false);
            

            m_ScriptEngine.PostScriptEvent(m_itemID, new EventParams(
                    "run_time_permissions", new Object[] {
                    new LSL_Integer(answer) },
                    new DetectParams[0]));
        }

        public LSL_String llGetPermissionsKey()
        {
            m_host.AddScriptLPS(1);

            m_host.TaskInventory.LockItemsForRead(true);
            
            foreach (TaskInventoryItem item in m_host.TaskInventory.Values)
            {
                if (item.Type == 10 && item.ItemID == m_itemID)
                {
                    m_host.TaskInventory.LockItemsForRead(false);
                    return item.PermsGranter.ToString();
                }
            }
            m_host.TaskInventory.LockItemsForRead(false);

            return UUID.Zero.ToString();
        }

        public LSL_Integer llGetPermissions()
        {
            m_host.AddScriptLPS(1);

            m_host.TaskInventory.LockItemsForRead(true);

            foreach (TaskInventoryItem item in m_host.TaskInventory.Values)
            {
                if (item.Type == 10 && item.ItemID == m_itemID)
                {
                    int perms = item.PermsMask;
                    if (m_automaticLinkPermission)
                        perms |= ScriptBaseClass.PERMISSION_CHANGE_LINKS;
                    m_host.TaskInventory.LockItemsForRead(false);
                    return perms;
                }
            }
            m_host.TaskInventory.LockItemsForRead(false);

            return 0;
        }

        public LSL_Integer llGetLinkNumber()
        {
            m_host.AddScriptLPS(1);

            if (m_host.ParentGroup.PrimCount > 1)
            {
                return m_host.LinkNum;
            }
            else
            {
                return 0;
            }
        }

        public void llSetLinkColor(int linknumber, LSL_Vector color, int face)
        {
            List<SceneObjectPart> parts = GetLinkParts(linknumber);
            if (parts.Count > 0)
            {
                try
                {
                    parts[0].ParentGroup.areUpdatesSuspended = true;
                    foreach (SceneObjectPart part in parts)
                        part.SetFaceColor(new Vector3((float)color.x, (float)color.y, (float)color.z), face);
                }
                finally
                {
                    parts[0].ParentGroup.areUpdatesSuspended = false;
                }
            }
        }

        public void llCreateLink(string target, int parent)
        {
            m_host.AddScriptLPS(1);
            UUID invItemID = InventorySelf();
            UUID targetID;

            if (!UUID.TryParse(target, out targetID))
                return;

            TaskInventoryItem item;
            m_host.TaskInventory.LockItemsForRead(true);
            item = m_host.TaskInventory[invItemID];
            m_host.TaskInventory.LockItemsForRead(false);
             
            if ((item.PermsMask & ScriptBaseClass.PERMISSION_CHANGE_LINKS) == 0
                && !m_automaticLinkPermission)
            {
                ShoutError("Script trying to link but PERMISSION_CHANGE_LINKS permission not set!");
                return;
            }

            IClientAPI client = null;
            ScenePresence sp = World.GetScenePresence(item.PermsGranter);
            if (sp != null)
                client = sp.ControllingClient;

            SceneObjectPart targetPart = World.GetSceneObjectPart((UUID)targetID);

            if (targetPart.ParentGroup.AttachmentPoint != 0)
                return; // Fail silently if attached

            if (targetPart.ParentGroup.RootPart.OwnerID != m_host.ParentGroup.RootPart.OwnerID)
                return;

            SceneObjectGroup parentPrim = null, childPrim = null;

            if (targetPart != null)
            {
                if (parent != 0)
                {
                    parentPrim = m_host.ParentGroup;
                    childPrim = targetPart.ParentGroup;
                }
                else
                {
                    parentPrim = targetPart.ParentGroup;
                    childPrim = m_host.ParentGroup;
                }
//                byte uf = childPrim.RootPart.UpdateFlag;
                childPrim.RootPart.UpdateFlag = 0;
                parentPrim.LinkToGroup(childPrim);
//                if (uf != (Byte)0)
//                    parent.RootPart.UpdateFlag = uf;
            }

            parentPrim.TriggerScriptChangedEvent(Changed.LINK);
            parentPrim.RootPart.CreateSelected = true;
            parentPrim.HasGroupChanged = true;
            parentPrim.ScheduleGroupForFullUpdate();

            if (client != null)
                parentPrim.SendPropertiesToClient(client);

            ScriptSleep(1000);
        }

        public void llBreakLink(int linknum)
        {
            m_host.AddScriptLPS(1);
            UUID invItemID = InventorySelf();

            m_host.TaskInventory.LockItemsForRead(true);
                if ((m_host.TaskInventory[invItemID].PermsMask & ScriptBaseClass.PERMISSION_CHANGE_LINKS) == 0
                    && !m_automaticLinkPermission)
                {
                    ShoutError("Script trying to link but PERMISSION_CHANGE_LINKS permission not set!");
                    m_host.TaskInventory.LockItemsForRead(false);
                    return;
                }
            m_host.TaskInventory.LockItemsForRead(false);
            
            if (linknum < ScriptBaseClass.LINK_THIS)
                return;

            SceneObjectGroup parentPrim = m_host.ParentGroup;

            if (parentPrim.AttachmentPoint != 0)
                return; // Fail silently if attached
            SceneObjectPart childPrim = null;

            switch (linknum)
            {
                case ScriptBaseClass.LINK_ROOT:
                    break;
                case ScriptBaseClass.LINK_SET:
                case ScriptBaseClass.LINK_ALL_OTHERS:
                case ScriptBaseClass.LINK_ALL_CHILDREN:
                case ScriptBaseClass.LINK_THIS:
                    foreach (SceneObjectPart part in parentPrim.Parts)
                    {
                        if (part.UUID != m_host.UUID)
                        {
                            childPrim = part;
                            break;
                        }
                    }
                    break;
                default:
                    childPrim = parentPrim.GetLinkNumPart(linknum);
                    if (childPrim.UUID == m_host.UUID)
                        childPrim = null;
                    break;
            }

            if (linknum == ScriptBaseClass.LINK_ROOT)
            {
                // Restructuring Multiple Prims.
                List<SceneObjectPart> parts = new List<SceneObjectPart>(parentPrim.Parts);
                parts.Remove(parentPrim.RootPart);
                if (parts.Count > 0)
                {
                    try
                    {
                        parts[0].ParentGroup.areUpdatesSuspended = true;
                        foreach (SceneObjectPart part in parts)
                        {
                            parentPrim.DelinkFromGroup(part.LocalId, true);
                        }
                    }
                    finally
                    {
                        parts[0].ParentGroup.areUpdatesSuspended = false;
                    }
                }

                parentPrim.HasGroupChanged = true;
                parentPrim.ScheduleGroupForFullUpdate();
                parentPrim.TriggerScriptChangedEvent(Changed.LINK);

                if (parts.Count > 0)
                {
                    SceneObjectPart newRoot = parts[0];
                    parts.Remove(newRoot);

                    try
                    {
                        parts[0].ParentGroup.areUpdatesSuspended = true;
                        foreach (SceneObjectPart part in parts)
                        {
                            part.UpdateFlag = 0;
                            newRoot.ParentGroup.LinkToGroup(part.ParentGroup);
                        }
                    }
                    finally
                    {
                        parts[0].ParentGroup.areUpdatesSuspended = false;
                    }                    
                    
                    
                    newRoot.ParentGroup.HasGroupChanged = true;
                    newRoot.ParentGroup.ScheduleGroupForFullUpdate();
                }
            }
            else
            {
                if (childPrim == null)
                    return;

                parentPrim.DelinkFromGroup(childPrim.LocalId, true);
                parentPrim.HasGroupChanged = true;
                parentPrim.ScheduleGroupForFullUpdate();
                parentPrim.TriggerScriptChangedEvent(Changed.LINK);
            }
        }

        public void llBreakAllLinks()
        {
            m_host.AddScriptLPS(1);

            UUID invItemID = InventorySelf();

            TaskInventoryItem item;
            m_host.TaskInventory.LockItemsForRead(true);
            item = m_host.TaskInventory[invItemID];
            m_host.TaskInventory.LockItemsForRead(false);
             
            if ((item.PermsMask & ScriptBaseClass.PERMISSION_CHANGE_LINKS) == 0
                && !m_automaticLinkPermission)
            {
                ShoutError("Script trying to link but PERMISSION_CHANGE_LINKS permission not set!");
                return;
            }

            SceneObjectGroup parentPrim = m_host.ParentGroup;
            if (parentPrim.AttachmentPoint != 0)
                return; // Fail silently if attached

            List<SceneObjectPart> parts = new List<SceneObjectPart>(parentPrim.Parts);
            parts.Remove(parentPrim.RootPart);

            foreach (SceneObjectPart part in parts)
            {
                parentPrim.DelinkFromGroup(part.LocalId, true);
                parentPrim.TriggerScriptChangedEvent(Changed.LINK);
            }
            parentPrim.HasGroupChanged = true;
            parentPrim.ScheduleGroupForFullUpdate();
        }

        public LSL_String llGetLinkKey(int linknum)
        {
            m_host.AddScriptLPS(1);
            List<UUID> keytable = new List<UUID>();
            // parse for sitting avatare-uuids
            World.ForEachScenePresence(delegate(ScenePresence presence)
            {
                if (!presence.IsChildAgent && presence.ParentID != 0 && m_host.ParentGroup.HasChildPrim(presence.ParentID))
                    keytable.Add(presence.UUID);
            });

            int totalprims = m_host.ParentGroup.PrimCount + keytable.Count;
            if (linknum > m_host.ParentGroup.PrimCount && linknum <= totalprims)
            {
                return keytable[totalprims - linknum].ToString();
            }

            if (linknum == 1 && m_host.ParentGroup.PrimCount == 1 && keytable.Count == 1)
            {
                return m_host.UUID.ToString();
            }

            SceneObjectPart part = m_host.ParentGroup.GetLinkNumPart(linknum);
            if (part != null)
            {
                return part.UUID.ToString();
            }
            else
            {
                if (linknum > m_host.ParentGroup.PrimCount || (linknum == 1 && m_host.ParentGroup.PrimCount == 1))
                {
                    linknum -= (m_host.ParentGroup.PrimCount) + 1;

                    if (linknum < 0)
                        return UUID.Zero.ToString();

                    List<ScenePresence> avatars = GetLinkAvatars(ScriptBaseClass.LINK_SET);
                    if (avatars.Count > linknum)
                    {
                        return avatars[linknum].UUID.ToString();
                    }
                }
                return UUID.Zero.ToString();
            }
        }

        /// <summary>
        /// The rules governing the returned name are not simple. The only
        /// time a blank name is returned is if the target prim has a blank
        /// name. If no prim with the given link number can be found then
        /// usually NULL_KEY is returned but there are exceptions.
        ///
        /// In a single unlinked prim, A call with 0 returns the name, all
        /// other values for link number return NULL_KEY
        ///
        /// In link sets it is more complicated.
        ///
        /// If the script is in the root prim:-
        ///     A zero link number returns NULL_KEY.
        ///     Positive link numbers return the name of the prim, or NULL_KEY
        ///     if a prim does not exist at that position.
        ///     Negative link numbers return the name of the first child prim.
        ///
        /// If the script is in a child prim:-
        ///     Link numbers 0 or 1 return the name of the root prim.
        ///     Positive link numbers return the name of the prim or NULL_KEY
        ///     if a prim does not exist at that position.
        ///     Negative numbers return the name of the root prim.
        ///
        /// References
        /// http://lslwiki.net/lslwiki/wakka.php?wakka=llGetLinkName
        /// Mentions NULL_KEY being returned
        /// http://wiki.secondlife.com/wiki/LlGetLinkName
        /// Mentions using the LINK_* constants, some of which are negative
        /// </summary>
        public LSL_String llGetLinkName(int linknum)
        {
            m_host.AddScriptLPS(1);
            // parse for sitting avatare-names
            List<String> nametable = new List<String>();
            World.ForEachScenePresence(delegate(ScenePresence presence)
            {
                if (!presence.IsChildAgent && presence.ParentID != 0 && m_host.ParentGroup.HasChildPrim(presence.ParentID))
                    nametable.Add(presence.ControllingClient.Name);
            });

            int totalprims = m_host.ParentGroup.PrimCount + nametable.Count;
            if (totalprims > m_host.ParentGroup.PrimCount)
            {
                // sitting Avatar-Name with negativ linknum / SinglePrim
                if (linknum < 0 && m_host.ParentGroup.PrimCount == 1 && nametable.Count == 1)
                    return nametable[0];
                // Prim-Name / SinglePrim Sitting Avatar
                if (linknum == 1 && m_host.ParentGroup.PrimCount == 1 && nametable.Count == 1)
                    return m_host.Name;
                // LinkNumber > of Real PrimSet = AvatarName
                if (linknum > m_host.ParentGroup.PrimCount && linknum <= totalprims)
                    return nametable[totalprims - linknum];
            }

            // simplest case, this prims link number
            if (m_host.LinkNum == linknum)
                return m_host.Name;

            // Single prim
            if (m_host.LinkNum == 0)
            {
                if (linknum == 0)
                    return m_host.Name;
                else
                    return UUID.Zero.ToString();
            }

            // Link set
            SceneObjectPart part = null;
            if (m_host.LinkNum == 1) // this is the Root prim
            {
                if (linknum < 0)
                    part = m_host.ParentGroup.GetLinkNumPart(2);
                else
                    part = m_host.ParentGroup.GetLinkNumPart(linknum);
            }
            else // this is a child prim
            {
                if (linknum < 2)
                    part = m_host.ParentGroup.GetLinkNumPart(1);
                else
                    part = m_host.ParentGroup.GetLinkNumPart(linknum);
            }
            if (part != null)
                return part.Name;
            else
                return UUID.Zero.ToString();
        }

        public LSL_Integer llGetInventoryNumber(int type)
        {
            m_host.AddScriptLPS(1);
            int count = 0;

            m_host.TaskInventory.LockItemsForRead(true);
            foreach (KeyValuePair<UUID, TaskInventoryItem> inv in m_host.TaskInventory)
            {
                if (inv.Value.Type == type || type == -1)
                {
                    count = count + 1;
                }
            }
            
            m_host.TaskInventory.LockItemsForRead(false);
            return count;
        }

        public LSL_String llGetInventoryName(int type, int number)
        {
            m_host.AddScriptLPS(1);
            ArrayList keys = new ArrayList();

            m_host.TaskInventory.LockItemsForRead(true);
            foreach (KeyValuePair<UUID, TaskInventoryItem> inv in m_host.TaskInventory)
            {
                if (inv.Value.Type == type || type == -1)
                {
                    keys.Add(inv.Value.Name);
                }
            }
            m_host.TaskInventory.LockItemsForRead(false);

            if (keys.Count == 0)
            {
                return String.Empty;
            }
            keys.Sort();
            if (keys.Count > number)
            {
                return (string)keys[number];
            }
            return String.Empty;
        }

        public LSL_Float llGetEnergy()
        {
            m_host.AddScriptLPS(1);
            // TODO: figure out real energy value
            return 1.0f;
        }

        public void llGiveInventory(string destination, string inventory)
        {
            m_host.AddScriptLPS(1);
            bool found = false;
            UUID destId = UUID.Zero;
            UUID objId = UUID.Zero;
            int assetType = 0;
            string objName = String.Empty;

            if (!UUID.TryParse(destination, out destId))
            {
                llSay(0, "Could not parse key " + destination);
                return;
            }

            // move the first object found with this inventory name
            m_host.TaskInventory.LockItemsForRead(true);
            foreach (KeyValuePair<UUID, TaskInventoryItem> inv in m_host.TaskInventory)
            {
                if (inv.Value.Name == inventory)
                {
                    found = true;
                    objId = inv.Key;
                    assetType = inv.Value.Type;
                    objName = inv.Value.Name;
                    break;
                }
            }
            m_host.TaskInventory.LockItemsForRead(false);

            if (!found)
            {
                llSay(0, String.Format("Could not find object '{0}'", inventory));
                return;
//                throw new Exception(String.Format("The inventory object '{0}' could not be found", inventory));
            }

            // check if destination is an object
            if (World.GetSceneObjectPart(destId) != null)
            {
                // destination is an object
                World.MoveTaskInventoryItem(destId, m_host, objId);
            }
            else
            {
                ScenePresence presence = World.GetScenePresence(destId);

                if (presence == null)
                {
                    UserAccount account =
                            World.UserAccountService.GetUserAccount(
                            World.RegionInfo.ScopeID,
                            destId);

                    if (account == null)
                    {
                        llSay(0, "Can't find destination "+destId.ToString());
                        return;
                    }
                }

                // destination is an avatar
                InventoryItemBase agentItem = World.MoveTaskInventoryItem(destId, UUID.Zero, m_host, objId);

                if (agentItem == null)
                    return;

                byte[] bucket = new byte[17];
                bucket[0] = (byte)assetType;
                byte[] objBytes = agentItem.ID.GetBytes();
                Array.Copy(objBytes, 0, bucket, 1, 16);

                GridInstantMessage msg = new GridInstantMessage(World,
                        m_host.UUID, m_host.Name+", an object owned by "+
                        resolveName(m_host.OwnerID)+",", destId,
                        (byte)InstantMessageDialog.TaskInventoryOffered,
                        false, objName+"\n"+m_host.Name+" is located at "+
                        World.RegionInfo.RegionName+" "+
                        m_host.AbsolutePosition.ToString(),
                        agentItem.ID, true, m_host.AbsolutePosition,
                        bucket);
                if (m_TransferModule != null)
                    m_TransferModule.SendInstantMessage(msg, delegate(bool success) {});
                
                //This delay should only occur when giving inventory to avatars.
                ScriptSleep(3000);
            }
        }

        [DebuggerNonUserCode]
        public void llRemoveInventory(string name)
        {
            m_host.AddScriptLPS(1);

            List<TaskInventoryItem> inv;
            try
            {
                m_host.TaskInventory.LockItemsForRead(true);
                inv = new List<TaskInventoryItem>(m_host.TaskInventory.Values);
            }
            finally
            {
                m_host.TaskInventory.LockItemsForRead(false);
            }
            foreach (TaskInventoryItem item in inv)
            {
                if (item.Name == name)
                {
                    if (item.ItemID == m_itemID)
                        throw new ScriptDeleteException();
                    else
                        m_host.Inventory.RemoveInventoryItem(item.ItemID);
                    return;
                }
            }
        }

        public void llSetText(string text, LSL_Vector color, double alpha)
        {
            m_host.AddScriptLPS(1);
            Vector3 av3 = new Vector3(Util.Clip((float)color.x, 0.0f, 1.0f),
                                      Util.Clip((float)color.y, 0.0f, 1.0f),
                                      Util.Clip((float)color.z, 0.0f, 1.0f));
            m_host.SetText(text, av3, Util.Clip((float)alpha, 0.0f, 1.0f));
            m_host.ParentGroup.HasGroupChanged = true;
            m_host.ParentGroup.ScheduleGroupForFullUpdate();
        }

        public LSL_Float llWater(LSL_Vector offset)
        {
            m_host.AddScriptLPS(1);
            return World.RegionInfo.RegionSettings.WaterHeight;
        }

        public void llPassTouches(int pass)
        {
            m_host.AddScriptLPS(1);
            if (pass != 0)
                m_host.PassTouches = true;
            else
                m_host.PassTouches = false;
        }

        public LSL_String llRequestAgentData(string id, int data)
        {
            m_host.AddScriptLPS(1);

            UUID uuid;
            if (UUID.TryParse(id, out uuid))
            {
                PresenceInfo pinfo = null;
                UserAccount account;

                UserInfoCacheEntry ce;
                if (!m_userInfoCache.TryGetValue(uuid, out ce))
                {
                    account = World.UserAccountService.GetUserAccount(World.RegionInfo.ScopeID, uuid);
                    if (account == null)
                    {
                        m_userInfoCache[uuid] = null; // Cache negative
                        return UUID.Zero.ToString();
                    }


                    PresenceInfo[] pinfos = World.PresenceService.GetAgents(new string[] { uuid.ToString() });
                    if (pinfos != null && pinfos.Length > 0)
                    {
                        foreach (PresenceInfo p in pinfos)
                        {
                            if (p.RegionID != UUID.Zero)
                            {
                                pinfo = p;
                            }
                        }
                    }

                    ce = new UserInfoCacheEntry();
                    ce.time = Util.EnvironmentTickCount();
                    ce.account = account;
                    ce.pinfo = pinfo;
                    m_userInfoCache[uuid] = ce;
                }
                else
                {
                    if (ce == null)
                        return UUID.Zero.ToString();

                    account = ce.account;
                    pinfo = ce.pinfo;
                }

                if (Util.EnvironmentTickCount() < ce.time || (Util.EnvironmentTickCount() - ce.time) >= 20000)
                {
                    PresenceInfo[] pinfos = World.PresenceService.GetAgents(new string[] { uuid.ToString() });
                    if (pinfos != null && pinfos.Length > 0)
                    {
                        foreach (PresenceInfo p in pinfos)
                        {
                            if (p.RegionID != UUID.Zero)
                            {
                                pinfo = p;
                            }
                        }
                    }
                    else
                        pinfo = null;

                    ce.time = Util.EnvironmentTickCount();
                    ce.pinfo = pinfo;
                }

                string reply = String.Empty;

                switch (data)
                {
                    case 1: // DATA_ONLINE (0|1)
                        if (pinfo != null && pinfo.RegionID != UUID.Zero)
                            reply = "1";
                        else
                            reply = "0";
                        break;
                    case 2: // DATA_NAME (First Last)
                        reply = account.FirstName + " " + account.LastName;
                        break;
                    case 3: // DATA_BORN (YYYY-MM-DD)
                        DateTime born = new DateTime(1970, 1, 1, 0, 0, 0, 0);
                        born = born.AddSeconds(account.Created);
                        reply = born.ToString("yyyy-MM-dd");
                        break;
                    case 4: // DATA_RATING (0,0,0,0,0,0)
                        reply = "0,0,0,0,0,0";
                        break;
                    case 8: // DATA_PAYINFO (0|1|2|3)
                        reply = "0";
                        break;
                    default:
                        return UUID.Zero.ToString(); // Raise no event
                }

                UUID rq = UUID.Random();

                UUID tid = AsyncCommands.
                    DataserverPlugin.RegisterRequest(m_localID,
                                                 m_itemID, rq.ToString());

                AsyncCommands.
                DataserverPlugin.DataserverReply(rq.ToString(), reply);

                ScriptSleep(100);
                return tid.ToString();
            }
            else
            {
                ShoutError("Invalid UUID passed to llRequestAgentData.");
            }
            return "";
        }

        public LSL_String llRequestInventoryData(string name)
        {
            m_host.AddScriptLPS(1);

            //Clone is thread safe
            TaskInventoryDictionary itemDictionary = (TaskInventoryDictionary)m_host.TaskInventory.Clone();

            foreach (TaskInventoryItem item in itemDictionary.Values)
            {
                if (item.Type == 3 && item.Name == name)
                {
                    UUID tid = AsyncCommands.
                        DataserverPlugin.RegisterRequest(m_localID,
                                                     m_itemID, item.AssetID.ToString());

                    Vector3 region = new Vector3(
                        World.RegionInfo.RegionLocX * Constants.RegionSize,
                        World.RegionInfo.RegionLocY * Constants.RegionSize,
                        0);

                    World.AssetService.Get(item.AssetID.ToString(), this,
                        delegate(string i, object sender, AssetBase a)
                        {
                            AssetLandmark lm = new AssetLandmark(a);

                            float rx = (uint)(lm.RegionHandle >> 32);
                            float ry = (uint)lm.RegionHandle;
                            region = lm.Position + new Vector3(rx, ry, 0) - region;

                            string reply = region.ToString();
                            AsyncCommands.
                                DataserverPlugin.DataserverReply(i.ToString(),
                                                             reply);
                        });

                    ScriptSleep(1000);
                    return tid.ToString();
                }
            }
            ScriptSleep(1000);
            return String.Empty;
        }

        public void llSetDamage(double damage)
        {
            m_host.AddScriptLPS(1);
            m_host.ParentGroup.Damage = (float)damage;
        }

        public void llTeleportAgentHome(string agent)
        {
            m_host.AddScriptLPS(1);
            UUID agentId = new UUID();
            if (UUID.TryParse(agent, out agentId))
            {
                ScenePresence presence = World.GetScenePresence(agentId);
                if (presence != null)
                {
                    // agent must not be a god
                    if (presence.UserLevel >= 200) return;

                    // agent must be over the owners land
                    if (m_host.OwnerID == World.LandChannel.GetLandObject(
                            presence.AbsolutePosition.X, presence.AbsolutePosition.Y).LandData.OwnerID)
                    {
                        World.TeleportClientHome(agentId, presence.ControllingClient);
                    }
                }
            }
            ScriptSleep(5000);
        }

        public void llTextBox(string agent, string message, int chatChannel)
        {
            IDialogModule dm = World.RequestModuleInterface<IDialogModule>();

            if (dm == null)
                return;

            m_host.AddScriptLPS(1);
            UUID av = new UUID();
            if (!UUID.TryParse(agent,out av))
            {
                //LSLError("First parameter to llDialog needs to be a key");
                return;
            }

            if (message == string.Empty)
            {
                ShoutError("Trying to use llTextBox with empty message.");
            }
            else if (message.Length > 512)
            {
                ShoutError("Trying to use llTextBox with message over 512 characters.");
            }
            else
            {
                dm.SendTextBoxToUser(av, message, chatChannel, m_host.Name, m_host.UUID, m_host.OwnerID);
                ScriptSleep(1000);
            }
        }

        public void llModifyLand(int action, int brush)
        {
            m_host.AddScriptLPS(1);
            ITerrainModule tm = m_ScriptEngine.World.RequestModuleInterface<ITerrainModule>();
            if (tm != null)
            {
                tm.ModifyTerrain(m_host.OwnerID, m_host.AbsolutePosition, (byte) brush, (byte) action, m_host.OwnerID);
            }
        }

        public void llCollisionSound(string impact_sound, double impact_volume)
        {
            m_host.AddScriptLPS(1);
            
            // TODO: Parameter check logic required.
            UUID soundId = UUID.Zero;
            if (!UUID.TryParse(impact_sound, out soundId))
            {
                m_host.TaskInventory.LockItemsForRead(true);
                foreach (TaskInventoryItem item in m_host.TaskInventory.Values)
                {
                    if (item.Type == (int)AssetType.Sound && item.Name == impact_sound)
                    {
                        soundId = item.AssetID;
                        break;
                    }
                }
                m_host.TaskInventory.LockItemsForRead(false);
            }
            m_host.CollisionSound = soundId;
            m_host.CollisionSoundVolume = (float)impact_volume;
        }

        public LSL_String llGetAnimation(string id)
        {
            // This should only return a value if the avatar is in the same region
            m_host.AddScriptLPS(1);
            UUID avatar = (UUID)id;
            ScenePresence presence = World.GetScenePresence(avatar);
            if (presence == null)
                return "";

            if (m_host.RegionHandle == presence.RegionHandle)
            {
                Dictionary<UUID, string> animationstateNames = AnimationSet.Animations.AnimStateNames;

                if (presence != null)
                {
                    AnimationSet currentAnims = presence.Animator.Animations;
                    string currentAnimationState = String.Empty;
                    if (animationstateNames.TryGetValue(currentAnims.DefaultAnimation.AnimID, out currentAnimationState))
                        return currentAnimationState;
                }
            }

            return String.Empty;
        }

        public void llMessageLinked(int linknumber, int num, string msg, string id)
        {
            m_host.AddScriptLPS(1);

            List<SceneObjectPart> parts = GetLinkParts(linknumber);

            UUID partItemID;
            foreach (SceneObjectPart part in parts)
            {
                //Clone is thread safe
                TaskInventoryDictionary itemsDictionary = (TaskInventoryDictionary)part.TaskInventory.Clone();

                foreach (TaskInventoryItem item in itemsDictionary.Values)
                {
                    if (item.Type == ScriptBaseClass.INVENTORY_SCRIPT)
                    {
                        partItemID = item.ItemID;
                        int linkNumber = m_host.LinkNum;
                        if (m_host.ParentGroup.PrimCount == 1)
                            linkNumber = 0;

                        object[] resobj = new object[]
                                  {
                                      new LSL_Integer(linkNumber), new LSL_Integer(num), new LSL_String(msg), new LSL_String(id)
                                  };

                        m_ScriptEngine.PostScriptEvent(partItemID,
                                new EventParams("link_message",
                                resobj, new DetectParams[0]));
                    }
                }
            }
        }

        public void llPushObject(string target, LSL_Vector impulse, LSL_Vector ang_impulse, int local)
        {
            m_host.AddScriptLPS(1);
            bool pushrestricted = World.RegionInfo.RegionSettings.RestrictPushing;
            bool pushAllowed = false;

            bool pusheeIsAvatar = false;
            UUID targetID = UUID.Zero;

            if (!UUID.TryParse(target,out targetID))
                return;

            ScenePresence pusheeav = null;
            Vector3 PusheePos = Vector3.Zero;
            SceneObjectPart pusheeob = null;

            ScenePresence avatar = World.GetScenePresence(targetID);
            if (avatar != null)
            {
                pusheeIsAvatar = true;

                // Pushee doesn't have a physics actor
                if (avatar.PhysicsActor == null)
                    return;

                // Pushee is in GodMode this pushing object isn't owned by them
                if (avatar.GodLevel > 0 && m_host.OwnerID != targetID)
                    return;

                pusheeav = avatar;

                // Find pushee position
                // Pushee Linked?
                if (pusheeav.ParentID != 0)
                {
                    SceneObjectPart parentobj = World.GetSceneObjectPart(pusheeav.ParentID);
                    if (parentobj != null)
                    {
                        PusheePos = parentobj.AbsolutePosition;
                    }
                    else
                    {
                        PusheePos = pusheeav.AbsolutePosition;
                    }
                }
                else
                {
                    PusheePos = pusheeav.AbsolutePosition;
                }
            }

            if (!pusheeIsAvatar)
            {
                // not an avatar so push is not affected by parcel flags
                pusheeob = World.GetSceneObjectPart((UUID)target);

                // We can't find object
                if (pusheeob == null)
                    return;

                // Object not pushable.  Not an attachment and has no physics component
                if (!pusheeob.ParentGroup.IsAttachment && pusheeob.PhysActor == null)
                    return;

                PusheePos = pusheeob.AbsolutePosition;
                pushAllowed = true;
            }
            else
            {
                if (pushrestricted)
                {
                    ILandObject targetlandObj = World.LandChannel.GetLandObject(PusheePos.X, PusheePos.Y);

                    // We didn't find the parcel but region is push restricted so assume it is NOT ok
                    if (targetlandObj == null)
                        return;

                    // Need provisions for Group Owned here
                    if (m_host.OwnerID == targetlandObj.LandData.OwnerID ||
                        targetlandObj.LandData.IsGroupOwned || m_host.OwnerID == targetID)
                    {
                        pushAllowed = true;
                    }
                }
                else
                {
                    ILandObject targetlandObj = World.LandChannel.GetLandObject(PusheePos.X, PusheePos.Y);
                    if (targetlandObj == null)
                    {
                        // We didn't find the parcel but region isn't push restricted so assume it's ok
                        pushAllowed = true;
                    }
                    else
                    {
                        // Parcel push restriction
                        if ((targetlandObj.LandData.Flags & (uint)ParcelFlags.RestrictPushObject) == (uint)ParcelFlags.RestrictPushObject)
                        {
                            // Need provisions for Group Owned here
                            if (m_host.OwnerID == targetlandObj.LandData.OwnerID ||
                                targetlandObj.LandData.IsGroupOwned ||
                                m_host.OwnerID == targetID)
                            {
                                pushAllowed = true;
                            }

                            //ParcelFlags.RestrictPushObject
                            //pushAllowed = true;
                        }
                        else
                        {
                            // Parcel isn't push restricted
                            pushAllowed = true;
                        }
                    }
                }
            }
            if (pushAllowed)
            {
                float distance = (PusheePos - m_host.AbsolutePosition).Length();
                float distance_term = distance * distance * distance; // Script Energy
                float pusher_mass = m_host.GetMass();

                float PUSH_ATTENUATION_DISTANCE = 17f;
                float PUSH_ATTENUATION_SCALE = 5f;
                float distance_attenuation = 1f;
                if (distance > PUSH_ATTENUATION_DISTANCE)
                {
                    float normalized_units = 1f + (distance - PUSH_ATTENUATION_DISTANCE) / PUSH_ATTENUATION_SCALE;
                    distance_attenuation = 1f / normalized_units;
                }

                Vector3 applied_linear_impulse = new Vector3((float)impulse.x, (float)impulse.y, (float)impulse.z);
                {
                    float impulse_length = applied_linear_impulse.Length();

                    float desired_energy = impulse_length * pusher_mass;
                    if (desired_energy > 0f)
                        desired_energy += distance_term;

                    float scaling_factor = 1f;
                    scaling_factor *= distance_attenuation;
                    applied_linear_impulse *= scaling_factor;

                }
                if (pusheeIsAvatar)
                {
                    if (pusheeav != null)
                    {
                        if (pusheeav.PhysicsActor != null)
                        {
                            if (local != 0)
                            {
                                applied_linear_impulse *= m_host.GetWorldRotation();
                            }
                            pusheeav.PhysicsActor.AddForce(applied_linear_impulse, true);
                        }
                    }
                }
                else
                {
                    if (pusheeob != null)
                    {
                        if (pusheeob.PhysActor != null)
                        {
                            pusheeob.ApplyImpulse(applied_linear_impulse, local != 0);
                        }
                    }
                }
            }
        }

        public void llPassCollisions(int pass)
        {
            m_host.AddScriptLPS(1);
            if (pass == 0)
            {
                m_host.ParentGroup.PassCollision = false;
            }
            else
            {
                m_host.ParentGroup.PassCollision = true;
            }
        }

        public LSL_String llGetScriptName()
        {
            string result = String.Empty;

            m_host.AddScriptLPS(1);

            m_host.TaskInventory.LockItemsForRead(true);
            foreach (TaskInventoryItem item in m_host.TaskInventory.Values)
            {
                if (item.Type == 10 && item.ItemID == m_itemID)
                {
                    result =  item.Name!=null?item.Name:String.Empty;
                    break;
                }
            }
            m_host.TaskInventory.LockItemsForRead(false);

            return result;
        }

        public LSL_Integer llGetLinkNumberOfSides(int link)
        {
            m_host.AddScriptLPS(1);

            SceneObjectPart linkedPart;

            if (link == ScriptBaseClass.LINK_ROOT)
                linkedPart = m_host.ParentGroup.RootPart;
            else if (link == ScriptBaseClass.LINK_THIS)
                linkedPart = m_host;
            else
                linkedPart = m_host.ParentGroup.GetLinkNumPart(link);

            return GetNumberOfSides(linkedPart);
        }

        public LSL_Integer llGetNumberOfSides()
        {
            m_host.AddScriptLPS(1);

            return GetNumberOfSides(m_host);
        }

        protected int GetNumberOfSides(SceneObjectPart part)
        {
            int sides = part.GetNumberOfSides();

            if (part.GetPrimType() == PrimType.SPHERE && part.Shape.ProfileHollow > 0)
            {
                // Make up for a bug where LSL shows 4 sides rather than 2
                sides += 2;
            }

            return sides;
        }


        /* The new / changed functions were tested with the following LSL script:

        default
        {
            state_entry()
            {
                rotation rot = llEuler2Rot(<0,70,0> * DEG_TO_RAD);

                llOwnerSay("to get here, we rotate over: "+ (string) llRot2Axis(rot));
                llOwnerSay("and we rotate for: "+ (llRot2Angle(rot) * RAD_TO_DEG));

                // convert back and forth between quaternion <-> vector and angle

                rotation newrot = llAxisAngle2Rot(llRot2Axis(rot),llRot2Angle(rot));

                llOwnerSay("Old rotation was: "+(string) rot);
                llOwnerSay("re-converted rotation is: "+(string) newrot);

                llSetRot(rot);  // to check the parameters in the prim
            }
        }
        */

        // Xantor 29/apr/2008
        // Returns rotation described by rotating angle radians about axis.
        // q = cos(a/2) + i (x * sin(a/2)) + j (y * sin(a/2)) + k (z * sin(a/2))
        public LSL_Rotation llAxisAngle2Rot(LSL_Vector axis, double angle)
        {
            m_host.AddScriptLPS(1);

            double x, y, z, s, t;

            s = Math.Cos(angle * 0.5);
            t = Math.Sin(angle * 0.5); // temp value to avoid 2 more sin() calcs
            x = axis.x * t;
            y = axis.y * t;
            z = axis.z * t;

            return new LSL_Rotation(x,y,z,s);
        }


        // Xantor 29/apr/2008
        // converts a Quaternion to X,Y,Z axis rotations
        public LSL_Vector llRot2Axis(LSL_Rotation rot)
        {
            m_host.AddScriptLPS(1);
            double x,y,z;

            if (rot.s > 1) // normalization needed
            {
                double length = Math.Sqrt(rot.x * rot.x + rot.y * rot.y +
                        rot.z * rot.z + rot.s * rot.s);

                rot.x /= length;
                rot.y /= length;
                rot.z /= length;
                rot.s /= length;

            }

            // double angle = 2 * Math.Acos(rot.s);
            double s = Math.Sqrt(1 - rot.s * rot.s);
            if (s < 0.001)
            {
                x = 1;
                y = z = 0;
            }
            else
            {
                x = rot.x / s; // normalise axis
                y = rot.y / s;
                z = rot.z / s;
            }

            return new LSL_Vector(x,y,z);
        }


        // Returns the angle of a quaternion (see llRot2Axis for the axis)
        public LSL_Float llRot2Angle(LSL_Rotation rot)
        {
            m_host.AddScriptLPS(1);

            if (rot.s > 1) // normalization needed
            {
                double length = Math.Sqrt(rot.x * rot.x + rot.y * rot.y +
                        rot.z * rot.z + rot.s * rot.s);

                rot.x /= length;
                rot.y /= length;
                rot.z /= length;
                rot.s /= length;
            }

            double angle = 2 * Math.Acos(rot.s);

            return angle;
        }

        public LSL_Float llAcos(double val)
        {
            m_host.AddScriptLPS(1);
            return (double)Math.Acos(val);
        }

        public LSL_Float llAsin(double val)
        {
            m_host.AddScriptLPS(1);
            return (double)Math.Asin(val);
        }

        // Xantor 30/apr/2008
        public LSL_Float llAngleBetween(LSL_Rotation a, LSL_Rotation b)
        {
            m_host.AddScriptLPS(1);

            double angle = Math.Acos(a.x * b.x + a.y * b.y + a.z * b.z + a.s * b.s) * 2;
            if (angle < 0) angle = -angle;
            if (angle > Math.PI) return (Math.PI * 2 - angle);
            return angle;
        }

        public LSL_String llGetInventoryKey(string name)
        {
            m_host.AddScriptLPS(1);

            m_host.TaskInventory.LockItemsForRead(true);
            foreach (KeyValuePair<UUID, TaskInventoryItem> inv in m_host.TaskInventory)
            {
                if (inv.Value.Name == name)
                {
                    if ((inv.Value.CurrentPermissions & (uint)(PermissionMask.Copy | PermissionMask.Transfer | PermissionMask.Modify)) == (uint)(PermissionMask.Copy | PermissionMask.Transfer | PermissionMask.Modify))
                    {
                        m_host.TaskInventory.LockItemsForRead(false);
                        return inv.Value.AssetID.ToString();
                    }
                    else
                    {
                        m_host.TaskInventory.LockItemsForRead(false);
                        return UUID.Zero.ToString();
                    }
                }
            }
            m_host.TaskInventory.LockItemsForRead(false);

            return UUID.Zero.ToString();
        }

        public void llAllowInventoryDrop(int add)
        {
            m_host.AddScriptLPS(1);

            if (add != 0)
                m_host.ParentGroup.RootPart.AllowedDrop = true;
            else
                m_host.ParentGroup.RootPart.AllowedDrop = false;

            // Update the object flags
            m_host.ParentGroup.RootPart.aggregateScriptEvents();
        }

        public LSL_Vector llGetSunDirection()
        {
            m_host.AddScriptLPS(1);

            LSL_Vector SunDoubleVector3;
            Vector3 SunFloatVector3;

            // sunPosition estate setting is set in OpenSim.Region.CoreModules.SunModule
            // have to convert from Vector3 (float) to LSL_Vector (double)
            SunFloatVector3 = World.RegionInfo.RegionSettings.SunVector;
            SunDoubleVector3.x = (double)SunFloatVector3.X;
            SunDoubleVector3.y = (double)SunFloatVector3.Y;
            SunDoubleVector3.z = (double)SunFloatVector3.Z;

            return SunDoubleVector3;
        }

        public LSL_Vector llGetTextureOffset(int face)
        {
            m_host.AddScriptLPS(1);
            return GetTextureOffset(m_host, face);
        }

        protected LSL_Vector GetTextureOffset(SceneObjectPart part, int face)
        {
            Primitive.TextureEntry tex = part.Shape.Textures;
            LSL_Vector offset = new LSL_Vector();
            if (face == ScriptBaseClass.ALL_SIDES)
            {
                face = 0;
            }
            if (face >= 0 && face < GetNumberOfSides(part))
            {
                offset.x = tex.GetFace((uint)face).OffsetU;
                offset.y = tex.GetFace((uint)face).OffsetV;
                offset.z = 0.0;
                return offset;
            }
            else
            {
                return offset;
            }
        }

        public LSL_Vector llGetTextureScale(int side)
        {
            m_host.AddScriptLPS(1);
            Primitive.TextureEntry tex = m_host.Shape.Textures;
            LSL_Vector scale;
            if (side == -1)
            {
                side = 0;
            }
            scale.x = tex.GetFace((uint)side).RepeatU;
            scale.y = tex.GetFace((uint)side).RepeatV;
            scale.z = 0.0;
            return scale;
        }

        public LSL_Float llGetTextureRot(int face)
        {
            m_host.AddScriptLPS(1);
            return GetTextureRot(m_host, face);
        }

        protected LSL_Float GetTextureRot(SceneObjectPart part, int face)
        {
            Primitive.TextureEntry tex = part.Shape.Textures;
            if (face == -1)
            {
                face = 0;
            }
            if (face >= 0 && face < GetNumberOfSides(part))
            {
                return tex.GetFace((uint)face).Rotation;
            }
            else
            {
                return 0.0;
            }
        }

        public LSL_Integer llSubStringIndex(string source, string pattern)
        {
            m_host.AddScriptLPS(1);
            return source.IndexOf(pattern);
        }

        public LSL_String llGetOwnerKey(string id)
        {
            m_host.AddScriptLPS(1);
            UUID key = new UUID();
            if (UUID.TryParse(id, out key))
            {
                try
                {
                    SceneObjectPart obj = World.GetSceneObjectPart(key);
                    if (obj == null)
                        return id; // the key is for an agent so just return the key
                    else
                        return obj.OwnerID.ToString();
                }
                catch (KeyNotFoundException)
                {
                    return id; // The Object/Agent not in the region so just return the key
                }
            }
            else
            {
                return UUID.Zero.ToString();
            }
        }

        public LSL_Vector llGetCenterOfMass()
        {
            m_host.AddScriptLPS(1);
            Vector3 center = m_host.GetGeometricCenter();
            return new LSL_Vector(center.X,center.Y,center.Z);
        }

        public LSL_List llListSort(LSL_List src, int stride, int ascending)
        {
            m_host.AddScriptLPS(1);

            if (stride <= 0)
            {
                stride = 1;
            }
            return src.Sort(stride, ascending);
        }

        public LSL_Integer llGetListLength(LSL_List src)
        {
            m_host.AddScriptLPS(1);

            return src.Length;
        }

        public LSL_Integer llList2Integer(LSL_List src, int index)
        {
            m_host.AddScriptLPS(1);
            if (index < 0)
            {
                index = src.Length + index;
            }
            if (index >= src.Length || index < 0)
            {
                return 0;
            }
            try
            {
                if (src.Data[index] is LSL_Integer)
                    return (LSL_Integer) src.Data[index];
                else if (src.Data[index] is LSL_Float)
                    return Convert.ToInt32(((LSL_Float) src.Data[index]).value);
                return new LSL_Integer(src.Data[index].ToString());
            }
            catch (FormatException)
            {
                return 0;
            }
        }

        public LSL_Float llList2Float(LSL_List src, int index)
        {
            m_host.AddScriptLPS(1);
            if (index < 0)
            {
                index = src.Length + index;
            }
            if (index >= src.Length || index < 0)
            {
                return 0.0;
            }
            try
            {
                if (src.Data[index] is LSL_Integer)
                    return Convert.ToDouble(((LSL_Integer) src.Data[index]).value);
                else if (src.Data[index] is LSL_Float)
                    return Convert.ToDouble(((LSL_Float) src.Data[index]).value);
                else if (src.Data[index] is LSL_String)
                {
                    string str = ((LSL_String) src.Data[index]).m_string;
                    Match m = Regex.Match(str, "^\\s*(-?\\+?[,0-9]+\\.?[0-9]*)");
                    if (m != Match.Empty)
                    {
                        str = m.Value;
                        double d = 0.0;
                        if (!Double.TryParse(str, out d))
                            return 0.0;

                        return d;
                    }
                    return 0.0;
                }
                return Convert.ToDouble(src.Data[index]);
            }
            catch (FormatException)
            {
                return 0.0;
            }
        }

        public LSL_String llList2String(LSL_List src, int index)
        {
            m_host.AddScriptLPS(1);
            if (index < 0)
            {
                index = src.Length + index;
            }
            if (index >= src.Length || index < 0)
            {
                return String.Empty;
            }
            return src.Data[index].ToString();
        }

        public LSL_String llList2Key(LSL_List src, int index)
        {
            m_host.AddScriptLPS(1);
            if (index < 0)
            {
                index = src.Length + index;
            }
            if (index >= src.Length || index < 0)
            {
                return "";
            }
            return src.Data[index].ToString();
        }

        public LSL_Vector llList2Vector(LSL_List src, int index)
        {
            m_host.AddScriptLPS(1);
            if (index < 0)
            {
                index = src.Length + index;
            }
            if (index >= src.Length || index < 0)
            {
                return new LSL_Vector(0, 0, 0);
            }
            if (src.Data[index].GetType() == typeof(LSL_Vector))
            {
                return (LSL_Vector)src.Data[index];
            }
            else
            {
                return new LSL_Vector(src.Data[index].ToString());
            }
        }

        public LSL_Rotation llList2Rot(LSL_List src, int index)
        {
            m_host.AddScriptLPS(1);
            if (index < 0)
            {
                index = src.Length + index;
            }
            if (index >= src.Length || index < 0)
            {
                return new LSL_Rotation(0, 0, 0, 1);
            }
            if (src.Data[index].GetType() == typeof(LSL_Rotation))
            {
                return (LSL_Rotation)src.Data[index];
            }
            else
            {
                return new LSL_Rotation(src.Data[index].ToString());
            }
        }

        public LSL_List llList2List(LSL_List src, int start, int end)
        {
            m_host.AddScriptLPS(1);
            return src.GetSublist(start, end);
        }

        public LSL_List llDeleteSubList(LSL_List src, int start, int end)
        {
            return src.DeleteSublist(start, end);
        }

        public LSL_Integer llGetListEntryType(LSL_List src, int index)
        {
            m_host.AddScriptLPS(1);
            if (index < 0)
            {
                index = src.Length + index;
            }
            if (index >= src.Length)
            {
                return 0;
            }

            if (src.Data[index] is LSL_Integer || src.Data[index] is Int32)
                return 1;
            if (src.Data[index] is LSL_Float || src.Data[index] is Single || src.Data[index] is Double)
                return 2;
            if (src.Data[index] is LSL_String || src.Data[index] is String)
            {
                UUID tuuid;
                if (UUID.TryParse(src.Data[index].ToString(), out tuuid))
                {
                    return 4;
                }
                else
                {
                    return 3;
                }
            }
            if (src.Data[index] is LSL_Vector)
                return 5;
            if (src.Data[index] is LSL_Rotation)
                return 6;
            if (src.Data[index] is LSL_List)
                return 7;
            return 0;

        }

        /// <summary>
        /// Process the supplied list and return the
        /// content of the list formatted as a comma
        /// separated list. There is a space after
        /// each comma.
        /// </summary>

        public LSL_String llList2CSV(LSL_List src)
        {

            string ret = String.Empty;
            int    x   = 0;

            m_host.AddScriptLPS(1);

            if (src.Data.Length > 0)
            {
                ret = src.Data[x++].ToString();
                for (; x < src.Data.Length; x++)
                {
                    ret += ", "+src.Data[x].ToString();
                }
            }

            return ret;
        }

        /// <summary>
        /// The supplied string is scanned for commas
        /// and converted into a list. Commas are only
        /// effective if they are encountered outside
        /// of '<' '>' delimiters. Any whitespace
        /// before or after an element is trimmed.
        /// </summary>

        public LSL_List llCSV2List(string src)
        {

            LSL_List result = new LSL_List();
            int parens = 0;
            int start  = 0;
            int length = 0;

            m_host.AddScriptLPS(1);

            for (int i = 0; i < src.Length; i++)
            {
                switch (src[i])
                {
                    case '<':
                        parens++;
                        length++;
                        break;
                    case '>':
                        if (parens > 0)
                            parens--;
                        length++;
                        break;
                    case ',':
                        if (parens == 0)
                        {
                            result.Add(new LSL_String(src.Substring(start,length).Trim()));
                            start += length+1;
                            length = 0;
                        }
                        else
                        {
                            length++;
                        }
                        break;
                    default:
                        length++;
                        break;
                }
            }

            result.Add(new LSL_String(src.Substring(start,length).Trim()));

            return result;
        }

        ///  <summary>
        ///  Randomizes the list, be arbitrarily reordering
        ///  sublists of stride elements. As the stride approaches
        ///  the size of the list, the options become very
        ///  limited.
        ///  </summary>
        ///  <remarks>
        ///  This could take a while for very large list
        ///  sizes.
        ///  </remarks>

        public LSL_List llListRandomize(LSL_List src, int stride)
        {
            LSL_List result;
            Random rand           = new Random();

            int   chunkk;
            int[] chunks;

            m_host.AddScriptLPS(1);

            if (stride <= 0)
            {
                stride = 1;
            }

            // Stride MUST be a factor of the list length
            // If not, then return the src list. This also
            // traps those cases where stride > length.

            if (src.Length != stride && src.Length%stride == 0)
            {
                chunkk = src.Length/stride;

                chunks = new int[chunkk];

                for (int i = 0; i < chunkk; i++)
                    chunks[i] = i;

                // Knuth shuffle the chunkk index
                for (int i = chunkk - 1; i >= 1; i--)
                {
                    // Elect an unrandomized chunk to swap
                    int index = rand.Next(i + 1);
                    int tmp;

                    // and swap position with first unrandomized chunk
                    tmp = chunks[i];
                    chunks[i] = chunks[index];
                    chunks[index] = tmp;
                }

                // Construct the randomized list

                result = new LSL_List();

                for (int i = 0; i < chunkk; i++)
                {
                    for (int j = 0; j < stride; j++)
                    {
                        result.Add(src.Data[chunks[i]*stride+j]);
                    }
                }
            }
            else
            {
                object[] array = new object[src.Length];
                Array.Copy(src.Data, 0, array, 0, src.Length);
                result = new LSL_List(array);
            }

            return result;
        }

        /// <summary>
        /// Elements in the source list starting with 0 and then
        /// every i+stride. If the stride is negative then the scan
        /// is backwards producing an inverted result.
        /// Only those elements that are also in the specified
        /// range are included in the result.
        /// </summary>

        public LSL_List llList2ListStrided(LSL_List src, int start, int end, int stride)
        {

            LSL_List result = new LSL_List();
            int[] si = new int[2];
            int[] ei = new int[2];
            bool twopass = false;

            m_host.AddScriptLPS(1);

            //  First step is always to deal with negative indices

            if (start < 0)
                start = src.Length+start;
            if (end   < 0)
                end   = src.Length+end;

            //  Out of bounds indices are OK, just trim them
            //  accordingly

            if (start > src.Length)
                start = src.Length;

            if (end > src.Length)
                end = src.Length;

            if (stride == 0)
                stride = 1;

            //  There may be one or two ranges to be considered

            if (start != end)
            {

                if (start <= end)
                {
                   si[0] = start;
                   ei[0] = end;
                }
                else
                {
                   si[1] = start;
                   ei[1] = src.Length;
                   si[0] = 0;
                   ei[0] = end;
                   twopass = true;
                }

                //  The scan always starts from the beginning of the
                //  source list, but members are only selected if they
                //  fall within the specified sub-range. The specified
                //  range values are inclusive.
                //  A negative stride reverses the direction of the
                //  scan producing an inverted list as a result.

                if (stride > 0)
                {
                    for (int i = 0; i < src.Length; i += stride)
                    {
                        if (i<=ei[0] && i>=si[0])
                            result.Add(src.Data[i]);
                        if (twopass && i>=si[1] && i<=ei[1])
                            result.Add(src.Data[i]);
                    }
                }
                else if (stride < 0)
                {
                    for (int i = src.Length - 1; i >= 0; i += stride)
                    {
                        if (i <= ei[0] && i >= si[0])
                            result.Add(src.Data[i]);
                        if (twopass && i >= si[1] && i <= ei[1])
                            result.Add(src.Data[i]);
                    }
                }
            }
            else
            {
                if (start%stride == 0)
                {
                    result.Add(src.Data[start]);
                }
            }

            return result;
        }

        public LSL_Integer llGetRegionAgentCount()
        {
            m_host.AddScriptLPS(1);
            return new LSL_Integer(World.GetRootAgentCount());
        }

        public LSL_Vector llGetRegionCorner()
        {
            m_host.AddScriptLPS(1);
            return new LSL_Vector(World.RegionInfo.RegionLocX * Constants.RegionSize, World.RegionInfo.RegionLocY * Constants.RegionSize, 0);
        }

        /// <summary>
        /// Insert the list identified by <src> into the
        /// list designated by <dest> such that the first
        /// new element has the index specified by <index>
        /// </summary>

        public LSL_List llListInsertList(LSL_List dest, LSL_List src, int index)
        {

            LSL_List pref = null;
            LSL_List suff = null;

            m_host.AddScriptLPS(1);

            if (index < 0)
            {
                index = index+dest.Length;
                if (index < 0)
                {
                    index = 0;
                }
            }

            if (index != 0)
            {
                pref = dest.GetSublist(0,index-1);
                if (index < dest.Length)
                {
                    suff = dest.GetSublist(index,-1);
                    return pref + src + suff;
                }
                else
                {
                    return pref + src;
                }
            }
            else
            {
                if (index < dest.Length)
                {
                    suff = dest.GetSublist(index,-1);
                    return src + suff;
                }
                else
                {
                    return src;
                }
            }

        }

        /// <summary>
        /// Returns the index of the first occurrence of test
        /// in src.
        /// </summary>

        public LSL_Integer llListFindList(LSL_List src, LSL_List test)
        {

            int index  = -1;
            int length = src.Length - test.Length + 1;

            m_host.AddScriptLPS(1);

            // If either list is empty, do not match

            if (src.Length != 0 && test.Length != 0)
            {
                for (int i = 0; i < length; i++)
                {
                    if (src.Data[i].Equals(test.Data[0]))
                    {
                        int j;
                        for (j = 1; j < test.Length; j++)
                            if (!src.Data[i+j].Equals(test.Data[j]))
                                break;
                        if (j == test.Length)
                        {
                            index = i;
                            break;
                        }
                    }
                }
            }

            return index;

        }

        public LSL_String llGetObjectName()
        {
            m_host.AddScriptLPS(1);
            return m_host.Name!=null?m_host.Name:String.Empty;
        }

        public void llSetObjectName(string name)
        {
            m_host.AddScriptLPS(1);
            m_host.Name = name!=null?name:String.Empty;
        }

        public LSL_String llGetDate()
        {
            m_host.AddScriptLPS(1);
            DateTime date = DateTime.Now.ToUniversalTime();
            string result = date.ToString("yyyy-MM-dd");
            return result;
        }

        public LSL_Integer llEdgeOfWorld(LSL_Vector pos, LSL_Vector dir)
        {
            m_host.AddScriptLPS(1);

            // edge will be used to pass the Region Coordinates offset
            // we want to check for a neighboring sim
            LSL_Vector edge = new LSL_Vector(0, 0, 0);

            if (dir.x == 0)
            {
                if (dir.y == 0)
                {
                    // Direction vector is 0,0 so return
                    // false since we're staying in the sim
                    return 0;
                }
                else
                {
                    // Y is the only valid direction
                    edge.y = dir.y / Math.Abs(dir.y);
                }
            }
            else
            {
                LSL_Float mag;
                if (dir.x > 0)
                {
                    mag = (Constants.RegionSize - pos.x) / dir.x;
                }
                else
                {
                    mag = (pos.x/dir.x);
                }

                mag = Math.Abs(mag);

                edge.y = pos.y + (dir.y * mag);

                if (edge.y > Constants.RegionSize || edge.y < 0)
                {
                    // Y goes out of bounds first
                    edge.y = dir.y / Math.Abs(dir.y);
                }
                else
                {
                    // X goes out of bounds first or its a corner exit
                    edge.y = 0;
                    edge.x = dir.x / Math.Abs(dir.x);
                }
            }

            List<GridRegion> neighbors = World.GridService.GetNeighbours(World.RegionInfo.ScopeID, World.RegionInfo.RegionID);

            uint neighborX = World.RegionInfo.RegionLocX + (uint)dir.x;
            uint neighborY = World.RegionInfo.RegionLocY + (uint)dir.y;

            foreach (GridRegion sri in neighbors)
            {
                if (sri.RegionLocX == neighborX && sri.RegionLocY == neighborY)
                    return 0;
            }

            return 1;
        }

        /// <summary>
        /// Not fully implemented yet. Still to do:-
        /// AGENT_BUSY
        /// Remove as they are done
        /// </summary>
        public LSL_Integer llGetAgentInfo(string id)
        {
            m_host.AddScriptLPS(1);

            UUID key = new UUID();
            if (!UUID.TryParse(id, out key))
            {
                return 0;
            }

            int flags = 0;

            ScenePresence agent = World.GetScenePresence(key);
            if (agent == null)
            {
                return 0;
            }

            if (agent.IsChildAgent)
                return 0; // Fail if they are not in the same region

            // note: in OpenSim, sitting seems to cancel AGENT_ALWAYS_RUN, unlike SL
            if (agent.SetAlwaysRun)
            {
                flags |= ScriptBaseClass.AGENT_ALWAYS_RUN;
            }

            if (agent.HasAttachments())
            {
                flags |= ScriptBaseClass.AGENT_ATTACHMENTS;
                if (agent.HasScriptedAttachments())
                    flags |= ScriptBaseClass.AGENT_SCRIPTED;
            }

            if ((agent.AgentControlFlags & (uint)AgentManager.ControlFlags.AGENT_CONTROL_FLY) != 0)
            {
                flags |= ScriptBaseClass.AGENT_FLYING;
                flags |= ScriptBaseClass.AGENT_IN_AIR; // flying always implies in-air, even if colliding with e.g. a wall
            }

            if ((agent.AgentControlFlags & (uint)AgentManager.ControlFlags.AGENT_CONTROL_AWAY) != 0)
            {
                flags |= ScriptBaseClass.AGENT_AWAY;
            }

            // seems to get unset, even if in mouselook, when avatar is sitting on a prim???
            if ((agent.AgentControlFlags & (uint)AgentManager.ControlFlags.AGENT_CONTROL_MOUSELOOK) != 0)
            {
                flags |= ScriptBaseClass.AGENT_MOUSELOOK;
            }

            if ((agent.State & (byte)AgentState.Typing) != (byte)0)
            {
                flags |= ScriptBaseClass.AGENT_TYPING;
            }

            string agentMovementAnimation = agent.Animator.GetMovementAnimation();

            if (agentMovementAnimation == "CROUCH")
            {
                flags |= ScriptBaseClass.AGENT_CROUCHING;
            }

            if (agentMovementAnimation == "WALK" || agentMovementAnimation == "CROUCHWALK")
            {
                flags |= ScriptBaseClass.AGENT_WALKING;
            }

            // not colliding implies in air. Note: flying also implies in-air, even if colliding (see above)

            // note: AGENT_IN_AIR and AGENT_WALKING seem to be mutually exclusive states in SL.

            // note: this may need some tweaking when walking downhill. you "fall down" for a brief instant
            // and don't collide when walking downhill, which instantly registers as in-air, briefly. should
            // there be some minimum non-collision threshold time before claiming the avatar is in-air?
            if ((flags & ScriptBaseClass.AGENT_WALKING) == 0 &&
                agent.PhysicsActor != null &&
                !agent.PhysicsActor.IsColliding)
            {
                    flags |= ScriptBaseClass.AGENT_IN_AIR;
            }

             if (agent.ParentID != 0)
             {
                 flags |= ScriptBaseClass.AGENT_ON_OBJECT;
                 flags |= ScriptBaseClass.AGENT_SITTING;
             }

             if (agent.Animator.Animations.DefaultAnimation.AnimID
                == AnimationSet.Animations.AnimsUUID["SIT_GROUND_CONSTRAINED"])
             {
                 flags |= ScriptBaseClass.AGENT_SITTING;
             }

            return flags;
        }

        public LSL_String llGetAgentLanguage(string id)
        {
            // This should only return a value if the avatar is in the same region
            //ckrinke 1-30-09 : This needs to parse the XMLRPC language field supplied
            //by the client at login. Currently returning only en-us until our I18N
            //effort gains momentum
            m_host.AddScriptLPS(1);
            return "en-us";
        }

        public void llAdjustSoundVolume(double volume)
        {
            m_host.AddScriptLPS(1);
            m_host.AdjustSoundGain(volume);
            ScriptSleep(100);
        }

        public void llSetSoundRadius(double radius)
        {
            m_host.AddScriptLPS(1);
            m_host.SoundRadius = radius;
        }

        public LSL_String llKey2Name(string id)
        {
            m_host.AddScriptLPS(1);
            UUID key = new UUID();
            if (UUID.TryParse(id,out key))
            {
                ScenePresence presence = World.GetScenePresence(key);

                if (presence != null)
                {
                    return presence.ControllingClient.Name;
                    //return presence.Name;
                }

                if (World.GetSceneObjectPart(key) != null)
                {
                    return World.GetSceneObjectPart(key).Name;
                }
            }
            return String.Empty;
        }



        public void llSetTextureAnim(int mode, int face, int sizex, int sizey, double start, double length, double rate)
        {
            m_host.AddScriptLPS(1);

            SetTextureAnim(m_host, mode, face, sizex, sizey, start, length, rate);
        }

        public void llSetLinkTextureAnim(int linknumber, int mode, int face, int sizex, int sizey, double start, double length, double rate)
        {
            m_host.AddScriptLPS(1);

            List<SceneObjectPart> parts = GetLinkParts(linknumber);
            if (parts.Count > 0)
            {
                try
                {
                    parts[0].ParentGroup.areUpdatesSuspended = true;
                    foreach (var part in parts)
                    {
                        SetTextureAnim(part, mode, face, sizex, sizey, start, length, rate);
                    }
                }
                finally
                {
                    parts[0].ParentGroup.areUpdatesSuspended = false;
                }
            }
        }

        private void SetTextureAnim(SceneObjectPart part, int mode, int face, int sizex, int sizey, double start, double length, double rate)
        {

            Primitive.TextureAnimation pTexAnim = new Primitive.TextureAnimation();
            pTexAnim.Flags = (Primitive.TextureAnimMode)mode;

            //ALL_SIDES
            if (face == ScriptBaseClass.ALL_SIDES)
                face = 255;

            pTexAnim.Face = (uint)face;
            pTexAnim.Length = (float)length;
            pTexAnim.Rate = (float)rate;
            pTexAnim.SizeX = (uint)sizex;
            pTexAnim.SizeY = (uint)sizey;
            pTexAnim.Start = (float)start;

            part.AddTextureAnimation(pTexAnim);
            part.SendFullUpdateToAllClients();
            part.ParentGroup.HasGroupChanged = true;
        }

        public void llTriggerSoundLimited(string sound, double volume, LSL_Vector top_north_east,
                                          LSL_Vector bottom_south_west)
        {
            m_host.AddScriptLPS(1);
            float radius1 = (float)llVecDist(llGetPos(), top_north_east);
            float radius2 = (float)llVecDist(llGetPos(), bottom_south_west);
            float radius = Math.Abs(radius1 - radius2);
            m_host.SendSound(KeyOrName(sound).ToString(), volume, true, 0, radius, false, false);
        }

        public void llEjectFromLand(string pest)
        {
            m_host.AddScriptLPS(1);
            UUID agentId = new UUID();
            if (UUID.TryParse(pest, out agentId))
            {
                ScenePresence presence = World.GetScenePresence(agentId);
                if (presence != null)
                {
                    // agent must be over the owners land
                    if (m_host.OwnerID == World.LandChannel.GetLandObject(
                            presence.AbsolutePosition.X, presence.AbsolutePosition.Y).LandData.OwnerID)
                        World.TeleportClientHome(agentId, presence.ControllingClient);
                }
            }
            ScriptSleep(5000);
        }

        public LSL_List llParseString2List(string str, LSL_List separators, LSL_List in_spacers)
        {
            return ParseString2List(str, separators, in_spacers, false);
        }

        public LSL_Integer llOverMyLand(string id)
        {
            m_host.AddScriptLPS(1);
            UUID key = new UUID();
            if (UUID.TryParse(id, out key))
            {
                ScenePresence presence = World.GetScenePresence(key);
                if (presence != null) // object is an avatar
                {
                    if (m_host.OwnerID
                        == World.LandChannel.GetLandObject(
                            presence.AbsolutePosition.X, presence.AbsolutePosition.Y).LandData.OwnerID)
                        return 1;
                }
                else // object is not an avatar
                {
                    SceneObjectPart obj = World.GetSceneObjectPart(key);
                    if (obj != null)
                        if (m_host.OwnerID
                            == World.LandChannel.GetLandObject(
                                obj.AbsolutePosition.X, obj.AbsolutePosition.Y).LandData.OwnerID)
                            return 1;
                }
            }

            return 0;
        }

        public LSL_String llGetLandOwnerAt(LSL_Vector pos)
        {
            m_host.AddScriptLPS(1);
            ILandObject land = World.LandChannel.GetLandObject((float)pos.x, (float)pos.y);
            if (land == null)
                return UUID.Zero.ToString();
            return land.LandData.OwnerID.ToString();
        }

        /// <summary>
        /// According to http://lslwiki.net/lslwiki/wakka.php?wakka=llGetAgentSize
        /// only the height of avatars vary and that says:
        /// Width (x) and depth (y) are constant. (0.45m and 0.6m respectively).
        /// </summary>
        public LSL_Vector llGetAgentSize(string id)
        {
            m_host.AddScriptLPS(1);
            ScenePresence avatar = World.GetScenePresence((UUID)id);
            LSL_Vector agentSize;
            if (avatar == null || avatar.IsChildAgent) // Fail if not in the same region
            {
                agentSize = ScriptBaseClass.ZERO_VECTOR;
            }
            else
            {
                agentSize = new LSL_Vector(0.45, 0.6, avatar.Appearance.AvatarHeight);
            }
            return agentSize;
        }

        public LSL_Integer llSameGroup(string agent)
        {
            m_host.AddScriptLPS(1);
            UUID agentId = new UUID();
            if (!UUID.TryParse(agent, out agentId))
                return new LSL_Integer(0);
            ScenePresence presence = World.GetScenePresence(agentId);
            if (presence == null || presence.IsChildAgent) // Return flase for child agents
                return new LSL_Integer(0);
            IClientAPI client = presence.ControllingClient;
            if (m_host.GroupID == client.ActiveGroupId)
                return new LSL_Integer(1);
            else
                return new LSL_Integer(0);
        }

        public void llUnSit(string id)
        {
            m_host.AddScriptLPS(1);

            UUID key = new UUID();
            if (UUID.TryParse(id, out key))
            {
                ScenePresence av = World.GetScenePresence(key);

                if (av != null)
                {
                    if (llAvatarOnSitTarget() == id)
                    {
                        // if the avatar is sitting on this object, then
                        // we can unsit them.  We don't want random scripts unsitting random people
                        // Lets avoid the popcorn avatar scenario.
                        av.StandUp();
                    }
                    else
                    {
                        // If the object owner also owns the parcel
                        // or
                        // if the land is group owned and the object is group owned by the same group
                        // or
                        // if the object is owned by a person with estate access.

                        ILandObject parcel = World.LandChannel.GetLandObject(av.AbsolutePosition.X, av.AbsolutePosition.Y);
                        if (parcel != null)
                        {
                            if (m_host.OwnerID == parcel.LandData.OwnerID ||
                                (m_host.OwnerID == m_host.GroupID && m_host.GroupID == parcel.LandData.GroupID
                                && parcel.LandData.IsGroupOwned) || World.Permissions.IsGod(m_host.OwnerID))
                            {
                                av.StandUp();
                            }
                        }
                    }
                }

            }

        }

        public LSL_Vector llGroundSlope(LSL_Vector offset)
        {
            m_host.AddScriptLPS(1);
            //Get the slope normal.  This gives us the equation of the plane tangent to the slope.
            LSL_Vector vsn = llGroundNormal(offset);

            //Plug the x,y coordinates of the slope normal into the equation of the plane to get
            //the height of that point on the plane.  The resulting vector gives the slope.
            Vector3 vsl = new Vector3();
            vsl.X = (float)vsn.x;
            vsl.Y = (float)vsn.y;
            vsl.Z = (float)(((vsn.x * vsn.x) + (vsn.y * vsn.y)) / (-1 * vsn.z));
            vsl.Normalize();
            //Normalization might be overkill here

            return new LSL_Vector(vsl.X, vsl.Y, vsl.Z);
        }

        public LSL_Vector llGroundNormal(LSL_Vector offset)
        {
            m_host.AddScriptLPS(1);
            Vector3 pos = m_host.GetWorldPosition() + new Vector3((float)offset.x,
                                                                (float)offset.y,
                                                                (float)offset.z);
            // Clamp to valid position
            if (pos.X < 0)
                pos.X = 0;
            else if (pos.X >= World.Heightmap.Width)
                pos.X = World.Heightmap.Width - 1;
            if (pos.Y < 0)
                pos.Y = 0;
            else if (pos.Y >= World.Heightmap.Height)
                pos.Y = World.Heightmap.Height - 1;

            //Find two points in addition to the position to define a plane
            Vector3 p0 = new Vector3(pos.X, pos.Y,
                                     (float)World.Heightmap[(int)pos.X, (int)pos.Y]);
            Vector3 p1 = new Vector3();
            Vector3 p2 = new Vector3();
            if ((pos.X + 1.0f) >= World.Heightmap.Width)
                p1 = new Vector3(pos.X + 1.0f, pos.Y,
                            (float)World.Heightmap[(int)pos.X, (int)pos.Y]);
            else
                p1 = new Vector3(pos.X + 1.0f, pos.Y,
                            (float)World.Heightmap[(int)(pos.X + 1.0f), (int)pos.Y]);
            if ((pos.Y + 1.0f) >= World.Heightmap.Height)
                p2 = new Vector3(pos.X, pos.Y + 1.0f,
                            (float)World.Heightmap[(int)pos.X, (int)pos.Y]);
            else
                p2 = new Vector3(pos.X, pos.Y + 1.0f,
                            (float)World.Heightmap[(int)pos.X, (int)(pos.Y + 1.0f)]);

            //Find normalized vectors from p0 to p1 and p0 to p2
            Vector3 v0 = new Vector3(p1.X - p0.X, p1.Y - p0.Y, p1.Z - p0.Z);
            Vector3 v1 = new Vector3(p2.X - p0.X, p2.Y - p0.Y, p2.Z - p0.Z);
            v0.Normalize();
            v1.Normalize();

            //Find the cross product of the vectors (the slope normal).
            Vector3 vsn = new Vector3();
            vsn.X = (v0.Y * v1.Z) - (v0.Z * v1.Y);
            vsn.Y = (v0.Z * v1.X) - (v0.X * v1.Z);
            vsn.Z = (v0.X * v1.Y) - (v0.Y * v1.X);
            vsn.Normalize();
            //I believe the crossproduct of two normalized vectors is a normalized vector so
            //this normalization may be overkill

            return new LSL_Vector(vsn.X, vsn.Y, vsn.Z);
        }

        public LSL_Vector llGroundContour(LSL_Vector offset)
        {
            m_host.AddScriptLPS(1);
            LSL_Vector x = llGroundSlope(offset);
            return new LSL_Vector(-x.y, x.x, 0.0);
        }

        public LSL_Integer llGetAttached()
        {
            m_host.AddScriptLPS(1);
            return m_host.ParentGroup.AttachmentPoint;
        }

        public virtual LSL_Integer llGetFreeMemory()
        {
            m_host.AddScriptLPS(1);
            // Make scripts designed for LSO happy
            return 16384;
        }

        public LSL_Integer llGetFreeURLs()
        {
            m_host.AddScriptLPS(1);
            if (m_UrlModule != null)
                return new LSL_Integer(m_UrlModule.GetFreeUrls());
            return new LSL_Integer(0);
        }


        public LSL_String llGetRegionName()
        {
            m_host.AddScriptLPS(1);
            return World.RegionInfo.RegionName;
        }

        public LSL_Float llGetRegionTimeDilation()
        {
            m_host.AddScriptLPS(1);
            return (double)World.TimeDilation;
        }

        /// <summary>
        /// Returns the value reported in the client Statistics window
        /// </summary>
        public LSL_Float llGetRegionFPS()
        {
            m_host.AddScriptLPS(1);
            return World.StatsReporter.LastReportedSimFPS;
        }


        /* particle system rules should be coming into this routine as doubles, that is
        rule[0] should be an integer from this list and rule[1] should be the arg
        for the same integer. wiki.secondlife.com has most of this mapping, but some
        came from http://www.caligari-designs.com/p4u2

        We iterate through the list for 'Count' elements, incrementing by two for each
        iteration and set the members of Primitive.ParticleSystem, one at a time.
        */

        public enum PrimitiveRule : int
        {
            PSYS_PART_FLAGS = 0,
            PSYS_PART_START_COLOR = 1,
            PSYS_PART_START_ALPHA = 2,
            PSYS_PART_END_COLOR = 3,
            PSYS_PART_END_ALPHA = 4,
            PSYS_PART_START_SCALE = 5,
            PSYS_PART_END_SCALE = 6,
            PSYS_PART_MAX_AGE = 7,
            PSYS_SRC_ACCEL = 8,
            PSYS_SRC_PATTERN = 9,
            PSYS_SRC_INNERANGLE = 10,
            PSYS_SRC_OUTERANGLE = 11,
            PSYS_SRC_TEXTURE = 12,
            PSYS_SRC_BURST_RATE = 13,
            PSYS_SRC_BURST_PART_COUNT = 15,
            PSYS_SRC_BURST_RADIUS = 16,
            PSYS_SRC_BURST_SPEED_MIN = 17,
            PSYS_SRC_BURST_SPEED_MAX = 18,
            PSYS_SRC_MAX_AGE = 19,
            PSYS_SRC_TARGET_KEY = 20,
            PSYS_SRC_OMEGA = 21,
            PSYS_SRC_ANGLE_BEGIN = 22,
            PSYS_SRC_ANGLE_END = 23
        }

        internal Primitive.ParticleSystem.ParticleDataFlags ConvertUINTtoFlags(uint flags)
        {
            Primitive.ParticleSystem.ParticleDataFlags returnval = Primitive.ParticleSystem.ParticleDataFlags.None;

            return returnval;
        }

        protected Primitive.ParticleSystem getNewParticleSystemWithSLDefaultValues()
        {
            Primitive.ParticleSystem ps = new Primitive.ParticleSystem();

            // TODO find out about the other defaults and add them here
            ps.PartStartColor = new Color4(1.0f, 1.0f, 1.0f, 1.0f);
            ps.PartEndColor = new Color4(1.0f, 1.0f, 1.0f, 1.0f);
            ps.PartStartScaleX = 1.0f;
            ps.PartStartScaleY = 1.0f;
            ps.PartEndScaleX = 1.0f;
            ps.PartEndScaleY = 1.0f;
            ps.BurstSpeedMin = 1.0f;
            ps.BurstSpeedMax = 1.0f;
            ps.BurstRate = 0.1f;
            ps.PartMaxAge = 10.0f;
            return ps;
        }

        public void llLinkParticleSystem(int linknumber, LSL_List rules)
        {
            m_host.AddScriptLPS(1);

            List<SceneObjectPart> parts = GetLinkParts(linknumber);

            foreach (var part in parts)
            {
                SetParticleSystem(part, rules);
            }
        }

        public void llParticleSystem(LSL_List rules)
        {
            m_host.AddScriptLPS(1);
            SetParticleSystem(m_host, rules);
        }

        private void SetParticleSystem(SceneObjectPart part, LSL_List rules)
        {


            if (rules.Length == 0)
            {
                part.RemoveParticleSystem();
                part.ParentGroup.HasGroupChanged = true;
            }
            else
            {
                Primitive.ParticleSystem prules = getNewParticleSystemWithSLDefaultValues();
                LSL_Vector tempv = new LSL_Vector();

                float tempf = 0;

                for (int i = 0; i < rules.Length; i += 2)
                {
                    switch (rules.GetLSLIntegerItem(i))
                    {
                        case (int)ScriptBaseClass.PSYS_PART_FLAGS:
                            prules.PartDataFlags = (Primitive.ParticleSystem.ParticleDataFlags)(uint)rules.GetLSLIntegerItem(i + 1);
                            break;

                        case (int)ScriptBaseClass.PSYS_PART_START_COLOR:
                            tempv = rules.GetVector3Item(i + 1);
                            prules.PartStartColor.R = (float)tempv.x;
                            prules.PartStartColor.G = (float)tempv.y;
                            prules.PartStartColor.B = (float)tempv.z;
                            break;

                        case (int)ScriptBaseClass.PSYS_PART_START_ALPHA:
                            tempf = (float)rules.GetLSLFloatItem(i + 1);
                            prules.PartStartColor.A = tempf;
                            break;

                        case (int)ScriptBaseClass.PSYS_PART_END_COLOR:
                            tempv = rules.GetVector3Item(i + 1);
                            prules.PartEndColor.R = (float)tempv.x;
                            prules.PartEndColor.G = (float)tempv.y;
                            prules.PartEndColor.B = (float)tempv.z;
                            break;

                        case (int)ScriptBaseClass.PSYS_PART_END_ALPHA:
                            tempf = (float)rules.GetLSLFloatItem(i + 1);
                            prules.PartEndColor.A = tempf;
                            break;

                        case (int)ScriptBaseClass.PSYS_PART_START_SCALE:
                            tempv = rules.GetVector3Item(i + 1);
                            prules.PartStartScaleX = (float)tempv.x;
                            prules.PartStartScaleY = (float)tempv.y;
                            break;

                        case (int)ScriptBaseClass.PSYS_PART_END_SCALE:
                            tempv = rules.GetVector3Item(i + 1);
                            prules.PartEndScaleX = (float)tempv.x;
                            prules.PartEndScaleY = (float)tempv.y;
                            break;

                        case (int)ScriptBaseClass.PSYS_PART_MAX_AGE:
                            tempf = (float)rules.GetLSLFloatItem(i + 1);
                            prules.PartMaxAge = tempf;
                            break;

                        case (int)ScriptBaseClass.PSYS_SRC_ACCEL:
                            tempv = rules.GetVector3Item(i + 1);
                            prules.PartAcceleration.X = (float)tempv.x;
                            prules.PartAcceleration.Y = (float)tempv.y;
                            prules.PartAcceleration.Z = (float)tempv.z;
                            break;

                        case (int)ScriptBaseClass.PSYS_SRC_PATTERN:
                            int tmpi = (int)rules.GetLSLIntegerItem(i + 1);
                            prules.Pattern = (Primitive.ParticleSystem.SourcePattern)tmpi;
                            break;

                        // PSYS_SRC_INNERANGLE and PSYS_SRC_ANGLE_BEGIN use the same variables. The
                        // PSYS_SRC_OUTERANGLE and PSYS_SRC_ANGLE_END also use the same variable. The
                        // client tells the difference between the two by looking at the 0x02 bit in
                        // the PartFlags variable.
                        case (int)ScriptBaseClass.PSYS_SRC_INNERANGLE:
                            tempf = (float)rules.GetLSLFloatItem(i + 1);
                            prules.InnerAngle = (float)tempf;
                            prules.PartFlags &= 0xFFFFFFFD; // Make sure new angle format is off.
                            break;

                        case (int)ScriptBaseClass.PSYS_SRC_OUTERANGLE:
                            tempf = (float)rules.GetLSLFloatItem(i + 1);
                            prules.OuterAngle = (float)tempf;
                            prules.PartFlags &= 0xFFFFFFFD; // Make sure new angle format is off.
                            break;

                        case (int)ScriptBaseClass.PSYS_SRC_TEXTURE:
                            prules.Texture = KeyOrName(rules.GetLSLStringItem(i + 1));
                            break;

                        case (int)ScriptBaseClass.PSYS_SRC_BURST_RATE:
                            tempf = (float)rules.GetLSLFloatItem(i + 1);
                            prules.BurstRate = (float)tempf;
                            break;

                        case (int)ScriptBaseClass.PSYS_SRC_BURST_PART_COUNT:
                            prules.BurstPartCount = (byte)(int)rules.GetLSLIntegerItem(i + 1);
                            break;

                        case (int)ScriptBaseClass.PSYS_SRC_BURST_RADIUS:
                            tempf = (float)rules.GetLSLFloatItem(i + 1);
                            prules.BurstRadius = (float)tempf;
                            break;

                        case (int)ScriptBaseClass.PSYS_SRC_BURST_SPEED_MIN:
                            tempf = (float)rules.GetLSLFloatItem(i + 1);
                            prules.BurstSpeedMin = (float)tempf;
                            break;

                        case (int)ScriptBaseClass.PSYS_SRC_BURST_SPEED_MAX:
                            tempf = (float)rules.GetLSLFloatItem(i + 1);
                            prules.BurstSpeedMax = (float)tempf;
                            break;

                        case (int)ScriptBaseClass.PSYS_SRC_MAX_AGE:
                            tempf = (float)rules.GetLSLFloatItem(i + 1);
                            prules.MaxAge = (float)tempf;
                            break;

                        case (int)ScriptBaseClass.PSYS_SRC_TARGET_KEY:
                            UUID key = UUID.Zero;
                            if (UUID.TryParse(rules.Data[i + 1].ToString(), out key))
                            {
                                prules.Target = key;
                            }
                            else
                            {
                                prules.Target = part.UUID;
                            }
                            break;

                        case (int)ScriptBaseClass.PSYS_SRC_OMEGA:
                            // AL: This is an assumption, since it is the only thing that would match.
                            tempv = rules.GetVector3Item(i + 1);
                            prules.AngularVelocity.X = (float)tempv.x;
                            prules.AngularVelocity.Y = (float)tempv.y;
                            prules.AngularVelocity.Z = (float)tempv.z;
                            break;

                        case (int)ScriptBaseClass.PSYS_SRC_ANGLE_BEGIN:
                            tempf = (float)rules.GetLSLFloatItem(i + 1);
                            prules.InnerAngle = (float)tempf;
                            prules.PartFlags |= 0x02; // Set new angle format.
                            break;

                        case (int)ScriptBaseClass.PSYS_SRC_ANGLE_END:
                            tempf = (float)rules.GetLSLFloatItem(i + 1);
                            prules.OuterAngle = (float)tempf;
                            prules.PartFlags |= 0x02; // Set new angle format.
                            break;
                    }

                }
                prules.CRC = 1;

                part.AddNewParticleSystem(prules);
                part.ParentGroup.HasGroupChanged = true;
            }
            part.SendFullUpdateToAllClients();
        }

        public void llGroundRepel(double height, int water, double tau)
        {
            m_host.AddScriptLPS(1);
            if (m_host.PhysActor != null)
            {
                float ground = (float)llGround(new LSL_Types.Vector3(0, 0, 0));
                float waterLevel = (float)llWater(new LSL_Types.Vector3(0, 0, 0));
                PIDHoverType hoverType = PIDHoverType.Ground;
                if (water != 0)
                {
                    hoverType = PIDHoverType.GroundAndWater;
                    if (ground < waterLevel)
                        height += waterLevel;
                    else
                        height += ground;
                }
                else
                {
                    height += ground;
                }

                m_host.SetHoverHeight((float)height, hoverType, (float)tau);
            }
        }

        protected UUID GetTaskInventoryItem(string name)
        {
            m_host.TaskInventory.LockItemsForRead(true);
            foreach (KeyValuePair<UUID, TaskInventoryItem> inv in m_host.TaskInventory)
            {
                if (inv.Value.Name == name)
                {
                    m_host.TaskInventory.LockItemsForRead(false);
                    return inv.Key;
                }
            }
            m_host.TaskInventory.LockItemsForRead(false);

            return UUID.Zero;
        }

        public void llGiveInventoryList(string destination, string category, LSL_List inventory)
        {
            m_host.AddScriptLPS(1);

            UUID destID;
            if (!UUID.TryParse(destination, out destID))
                return;

            List<UUID> itemList = new List<UUID>();

            foreach (Object item in inventory.Data)
            {
                UUID itemID;
                if (UUID.TryParse(item.ToString(), out itemID))
                {
                    itemList.Add(itemID);
                }
                else
                {
                    itemID = GetTaskInventoryItem(item.ToString());
                    if (itemID != UUID.Zero)
                        itemList.Add(itemID);
                }
            }

            if (itemList.Count == 0)
                return;

            UUID folderID = m_ScriptEngine.World.MoveTaskInventoryItems(destID, category, m_host, itemList);

            if (folderID == UUID.Zero)
                return;

            byte[] bucket = new byte[17];
            bucket[0] = (byte)AssetType.Folder;
            byte[] objBytes = folderID.GetBytes();
            Array.Copy(objBytes, 0, bucket, 1, 16);

            GridInstantMessage msg = new GridInstantMessage(World,
                    m_host.UUID, m_host.Name+", an object owned by "+
                    resolveName(m_host.OwnerID)+",", destID,
                    (byte)InstantMessageDialog.InventoryOffered,
                    false, category+"\n"+m_host.Name+" is located at "+
                    World.RegionInfo.RegionName+" "+
                    m_host.AbsolutePosition.ToString(),
                    folderID, true, m_host.AbsolutePosition,
                    bucket);

            if (m_TransferModule != null)
                m_TransferModule.SendInstantMessage(msg, delegate(bool success) {});
        }

        public void llSetVehicleType(int type)
        {
            m_host.AddScriptLPS(1);

            if (!m_host.ParentGroup.IsDeleted)
            {
                m_host.ParentGroup.RootPart.SetVehicleType(type);
            }
        }

        //CFK 9/28: Most, but not all of the underlying plumbing between here and the physics modules is in
        //CFK 9/28: so these are not complete yet.
        public void llSetVehicleFloatParam(int param, LSL_Float value)
        {
            m_host.AddScriptLPS(1);

            if (!m_host.ParentGroup.IsDeleted)
            {
                m_host.ParentGroup.RootPart.SetVehicleFloatParam(param, (float)value);
            }
        }

        //CFK 9/28: Most, but not all of the underlying plumbing between here and the physics modules is in
        //CFK 9/28: so these are not complete yet.
        public void llSetVehicleVectorParam(int param, LSL_Vector vec)
        {
            m_host.AddScriptLPS(1);

            if (!m_host.ParentGroup.IsDeleted)
            {
                m_host.ParentGroup.RootPart.SetVehicleVectorParam(param,
                    new Vector3((float)vec.x, (float)vec.y, (float)vec.z));
            }
        }

        //CFK 9/28: Most, but not all of the underlying plumbing between here and the physics modules is in
        //CFK 9/28: so these are not complete yet.
        public void llSetVehicleRotationParam(int param, LSL_Rotation rot)
        {
            m_host.AddScriptLPS(1);

            if (!m_host.ParentGroup.IsDeleted)
            {
                m_host.ParentGroup.RootPart.SetVehicleRotationParam(param, Rot2Quaternion(rot));
            }
        }

        public void llSetVehicleFlags(int flags)
        {
            m_host.AddScriptLPS(1);

            if (!m_host.ParentGroup.IsDeleted)
            {
                m_host.ParentGroup.RootPart.SetVehicleFlags(flags, false);
            }
        }

        public void llRemoveVehicleFlags(int flags)
        {
            m_host.AddScriptLPS(1);

            if (!m_host.ParentGroup.IsDeleted)
            {
                m_host.ParentGroup.RootPart.SetVehicleFlags(flags, true);
            }
        }

        public void llSitTarget(LSL_Vector offset, LSL_Rotation rot)
        {
            m_host.AddScriptLPS(1);
            // LSL quaternions can normalize to 0, normal Quaternions can't.
            if (rot.s == 0 && rot.x == 0 && rot.y == 0 && rot.z == 0)
                rot.z = 1; // ZERO_ROTATION = 0,0,0,1

            m_host.SitTargetPosition = new Vector3((float)offset.x, (float)offset.y, (float)offset.z);
            m_host.SitTargetOrientation = Rot2Quaternion(rot);
            m_host.ParentGroup.HasGroupChanged = true;
        }

        public LSL_String llAvatarOnSitTarget()
        {
            m_host.AddScriptLPS(1);
            return m_host.SitTargetAvatar.ToString();
        }

        // http://wiki.secondlife.com/wiki/LlAvatarOnLinkSitTarget
        public LSL_String llAvatarOnLinkSitTarget(int linknum)
        {
            m_host.AddScriptLPS(1);
            if(linknum == ScriptBaseClass.LINK_SET || 
                linknum == ScriptBaseClass.LINK_ALL_CHILDREN ||
                linknum == ScriptBaseClass.LINK_ALL_OTHERS) return UUID.Zero.ToString();
           
            List<SceneObjectPart> parts = GetLinkParts(linknum);
            if (parts.Count == 0) return UUID.Zero.ToString(); 
            return parts[0].SitTargetAvatar.ToString();
        }


        public void llAddToLandPassList(string avatar, double hours)
        {
            m_host.AddScriptLPS(1);
            UUID key;
            ILandObject land = World.LandChannel.GetLandObject(m_host.AbsolutePosition.X, m_host.AbsolutePosition.Y);
            if (World.Permissions.CanEditParcelProperties(m_host.OwnerID, land, GroupPowers.LandManageAllowed))
            {
                ParcelManager.ParcelAccessEntry entry = new ParcelManager.ParcelAccessEntry();
                if (UUID.TryParse(avatar, out key))
                {
                    if (land.LandData.ParcelAccessList.FindIndex(
                            delegate(ParcelManager.ParcelAccessEntry e)
                            {
                                if (e.AgentID == key && e.Flags == AccessList.Access)
                                    return true;
                                return false;
                            }) == -1)
                    {
                        entry.AgentID = key;
                        entry.Flags = AccessList.Access;
                        entry.Time = DateTime.Now.AddHours(hours);
                        land.LandData.ParcelAccessList.Add(entry);
                    }
                }
            }
            ScriptSleep(100);
        }

        public void llSetTouchText(string text)
        {
            m_host.AddScriptLPS(1);
            m_host.TouchName = text;
        }

        public void llSetSitText(string text)
        {
            m_host.AddScriptLPS(1);
            m_host.SitName = text;
        }

        public void llSetCameraEyeOffset(LSL_Vector offset)
        {
            m_host.AddScriptLPS(1);
            m_host.SetCameraEyeOffset(new Vector3((float)offset.x, (float)offset.y, (float)offset.z));
        }

        public void llSetCameraAtOffset(LSL_Vector offset)
        {
            m_host.AddScriptLPS(1);
            m_host.SetCameraAtOffset(new Vector3((float)offset.x, (float)offset.y, (float)offset.z));
        }

        public LSL_String llDumpList2String(LSL_List src, string seperator)
        {
            m_host.AddScriptLPS(1);
            if (src.Length == 0)
            {
                return String.Empty;
            }
            string ret = String.Empty;
            foreach (object o in src.Data)
            {
                ret = ret + o.ToString() + seperator;
            }
            ret = ret.Substring(0, ret.Length - seperator.Length);
            return ret;
        }

        public LSL_Integer llScriptDanger(LSL_Vector pos)
        {
            m_host.AddScriptLPS(1);
            bool result = World.ScriptDanger(m_host.LocalId, new Vector3((float)pos.x, (float)pos.y, (float)pos.z));
            if (result)
            {
                return 1;
            }
            else
            {
                return 0;
            }

        }

        public void llDialog(string avatar, string message, LSL_List buttons, int chat_channel)
        {
            IDialogModule dm = World.RequestModuleInterface<IDialogModule>();

            if (dm == null)
                return;

            m_host.AddScriptLPS(1);
            UUID av = new UUID();
            if (!UUID.TryParse(avatar,out av))
            {
                //LSLError("First parameter to llDialog needs to be a key");
                return;
            }
            if (buttons.Length < 1)
            {
                buttons.Add("OK");
            }
            if (buttons.Length > 12)
            {
                LSLError("No more than 12 buttons can be shown");
                return;
            }
            string[] buts = new string[buttons.Length];
            for (int i = 0; i < buttons.Length; i++)
            {
                if (buttons.Data[i].ToString() == String.Empty)
                {
                    LSLError("button label cannot be blank");
                    return;
                }
                if (buttons.Data[i].ToString().Length > 24)
                {
                    llWhisper(ScriptBaseClass.DEBUG_CHANNEL, "button label cannot be longer than 24 characters");
                    return;
                }
                buts[i] = buttons.Data[i].ToString();
            }

            dm.SendDialogToUser(
                av, m_host.Name, m_host.UUID, m_host.OwnerID,
                message, new UUID("00000000-0000-2222-3333-100000001000"), chat_channel, buts);

            ScriptSleep(1000);
        }

        public void llVolumeDetect(int detect)
        {
            m_host.AddScriptLPS(1);

            if (!m_host.ParentGroup.IsDeleted)
                m_host.ParentGroup.ScriptSetVolumeDetect(detect != 0);
        }

        /// <summary>
        /// This is a depecated function so this just replicates the result of
        /// invoking it in SL
        /// </summary>
        public void llRemoteLoadScript(string target, string name, int running, int start_param)
        {
            m_host.AddScriptLPS(1);
            // Report an error as it does in SL
            ShoutError("Deprecated. Please use llRemoteLoadScriptPin instead.");
            ScriptSleep(3000);
        }

        public void llSetRemoteScriptAccessPin(int pin)
        {
            m_host.AddScriptLPS(1);
            m_host.ScriptAccessPin = pin;
        }

        public void llRemoteLoadScriptPin(string target, string name, int pin, int running, int start_param)
        {
            m_host.AddScriptLPS(1);
            bool found = false;
            UUID destId = UUID.Zero;
            UUID srcId = UUID.Zero;

            if (!UUID.TryParse(target, out destId))
            {
                llSay(0, "Could not parse key " + target);
                return;
            }

            // target must be a different prim than the one containing the script
            if (m_host.UUID == destId)
            {
                return;
            }

            // copy the first script found with this inventory name
            TaskInventoryItem scriptItem = null;
            m_host.TaskInventory.LockItemsForRead(true);
            foreach (KeyValuePair<UUID, TaskInventoryItem> inv in m_host.TaskInventory)
            {
                if (inv.Value.Name == name)
                {
                    // make sure the object is a script
                    if (10 == inv.Value.Type)
                    {
                        found = true;
                        srcId = inv.Key;
                        scriptItem = inv.Value;
                        break;
                    }
                }
            }
            m_host.TaskInventory.LockItemsForRead(false);

            if (!found)
            {
                llSay(0, "Could not find script " + name);
                return;
            }

            SceneObjectPart dest = World.GetSceneObjectPart(destId);
            if (dest != null)
            {
                if ((scriptItem.BasePermissions & (uint)PermissionMask.Transfer) != 0 || dest.ParentGroup.RootPart.OwnerID == m_host.ParentGroup.RootPart.OwnerID)
                {
                    // the rest of the permission checks are done in RezScript, so check the pin there as well
                    World.RezScript(srcId, m_host, destId, pin, running, start_param);

                    if ((scriptItem.BasePermissions & (uint)PermissionMask.Copy) == 0)
                        m_host.Inventory.RemoveInventoryItem(srcId);
                }
            }
            // this will cause the delay even if the script pin or permissions were wrong - seems ok
            ScriptSleep(3000);
        }

        public void llOpenRemoteDataChannel()
        {
            m_host.AddScriptLPS(1);
            IXMLRPC xmlrpcMod = m_ScriptEngine.World.RequestModuleInterface<IXMLRPC>();
            if (xmlrpcMod.IsEnabled())
            {
                UUID channelID = xmlrpcMod.OpenXMLRPCChannel(m_localID, m_itemID, UUID.Zero);
                IXmlRpcRouter xmlRpcRouter = m_ScriptEngine.World.RequestModuleInterface<IXmlRpcRouter>();
                if (xmlRpcRouter != null)
                {
                    string ExternalHostName = m_ScriptEngine.World.RegionInfo.ExternalHostName;

                    xmlRpcRouter.RegisterNewReceiver(m_ScriptEngine.ScriptModule, channelID, m_host.UUID,
                                                     m_itemID, String.Format("http://{0}:{1}/", ExternalHostName,
                                                                             xmlrpcMod.Port.ToString()));
                }
                object[] resobj = new object[]
                    {
                        new LSL_Integer(1),
                        new LSL_String(channelID.ToString()),
                        new LSL_String(UUID.Zero.ToString()),
                        new LSL_String(String.Empty),
                        new LSL_Integer(0),
                        new LSL_String(String.Empty)
                    };
                m_ScriptEngine.PostScriptEvent(m_itemID, new EventParams("remote_data", resobj,
                                                                         new DetectParams[0]));
            }
            ScriptSleep(1000);
        }

        public LSL_String llSendRemoteData(string channel, string dest, int idata, string sdata)
        {
            m_host.AddScriptLPS(1);
            IXMLRPC xmlrpcMod = m_ScriptEngine.World.RequestModuleInterface<IXMLRPC>();
            ScriptSleep(3000);
            return (xmlrpcMod.SendRemoteData(m_localID, m_itemID, channel, dest, idata, sdata)).ToString();
        }

        public void llRemoteDataReply(string channel, string message_id, string sdata, int idata)
        {
            m_host.AddScriptLPS(1);
            IXMLRPC xmlrpcMod = m_ScriptEngine.World.RequestModuleInterface<IXMLRPC>();
            xmlrpcMod.RemoteDataReply(channel, message_id, sdata, idata);
            ScriptSleep(3000);
        }

        public void llCloseRemoteDataChannel(string channel)
        {
            m_host.AddScriptLPS(1);
            IXMLRPC xmlrpcMod = m_ScriptEngine.World.RequestModuleInterface<IXMLRPC>();
            xmlrpcMod.CloseXMLRPCChannel((UUID)channel);
            ScriptSleep(1000);
        }

        public LSL_String llMD5String(string src, int nonce)
        {
            m_host.AddScriptLPS(1);
            return Util.Md5Hash(String.Format("{0}:{1}", src, nonce.ToString()), Encoding.UTF8);
        }

        public LSL_String llSHA1String(string src)
        {
            m_host.AddScriptLPS(1);
            return Util.SHA1Hash(src, Encoding.UTF8).ToLower();
        }

        protected ObjectShapePacket.ObjectDataBlock SetPrimitiveBlockShapeParams(SceneObjectPart part, int holeshape, LSL_Vector cut, float hollow, LSL_Vector twist, byte profileshape, byte pathcurve)
        {
            float tempFloat;                                    // Use in float expressions below to avoid byte cast precision issues.
            ObjectShapePacket.ObjectDataBlock shapeBlock = new ObjectShapePacket.ObjectDataBlock();
            if (part == null || part.ParentGroup == null || part.ParentGroup.IsDeleted)
                return shapeBlock;

            if (holeshape != (int)ScriptBaseClass.PRIM_HOLE_DEFAULT &&
                holeshape != (int)ScriptBaseClass.PRIM_HOLE_CIRCLE &&
                holeshape != (int)ScriptBaseClass.PRIM_HOLE_SQUARE &&
                holeshape != (int)ScriptBaseClass.PRIM_HOLE_TRIANGLE)
            {
                holeshape = (int)ScriptBaseClass.PRIM_HOLE_DEFAULT;
            }
            shapeBlock.PathCurve = pathcurve;
            shapeBlock.ProfileCurve = (byte)holeshape;          // Set the hole shape.
            shapeBlock.ProfileCurve += profileshape;            // Add in the profile shape.
            if (cut.x < 0f)
            {
                cut.x = 0f;
            }
            if (cut.x > 1f)
            {
                cut.x = 1f;
            }
            if (cut.y < 0f)
            {
                cut.y = 0f;
            }
            if (cut.y > 1f)
            {
                cut.y = 1f;
            }
            if (cut.y - cut.x < 0.05f)
            {
                cut.x = cut.y - 0.05f;
                if (cut.x < 0.0f)
                {
                    cut.x = 0.0f;
                    cut.y = 0.05f;
                }
            }
            shapeBlock.ProfileBegin = (ushort)(50000 * cut.x);
            shapeBlock.ProfileEnd = (ushort)(50000 * (1 - cut.y));
            if (hollow < 0f)
            {
                hollow = 0f;
            }
            // If the prim is a Cylinder, Prism, Sphere, Torus or Ring (or not a
            // Box or Tube) and the hole shape is a square, hollow is limited to
            // a max of 70%. The viewer performs its own check on this value but
            // we need to do it here also so llGetPrimitiveParams can have access
            // to the correct value.
            if (profileshape != (byte)ProfileCurve.Square &&
                holeshape == (int)ScriptBaseClass.PRIM_HOLE_SQUARE)
            {
                if (hollow > 0.70f)
                {
                    hollow = 0.70f;
                }
            }
            // Otherwise, hollow is limited to 95%. 
            else
            {
                if (hollow > 0.95f)
                {
                    hollow = 0.95f;
                }
            }
            shapeBlock.ProfileHollow = (ushort)(50000 * hollow);
            if (twist.x < -1.0f)
            {
                twist.x = -1.0f;
            }
            if (twist.x > 1.0f)
            {
                twist.x = 1.0f;
            }
            if (twist.y < -1.0f)
            {
                twist.y = -1.0f;
            }
            if (twist.y > 1.0f)
            {
                twist.y = 1.0f;
            }
            // A fairly large precision error occurs for some calculations,
            // if a float or double is directly cast to a byte or sbyte
            // variable, in both .Net and Mono. In .Net, coding
            // "(sbyte)(float)(some expression)" corrects the precision
            // errors. But this does not work for Mono. This longer coding
            // form of creating a tempoary float variable from the
            // expression first, then casting that variable to a byte or
            // sbyte, works for both .Net and Mono. These types of
            // assignments occur in SetPrimtiveBlockShapeParams and
            // SetPrimitiveShapeParams in support of llSetPrimitiveParams.
            tempFloat = (float)(100.0d * twist.x);
            shapeBlock.PathTwistBegin = (sbyte)tempFloat;
            tempFloat = (float)(100.0d * twist.y);
            shapeBlock.PathTwist = (sbyte)tempFloat;

            shapeBlock.ObjectLocalID = part.LocalId;

            part.Shape.SculptEntry = false;
            return shapeBlock;
        }

        // Prim type box, cylinder and prism.
        protected void SetPrimitiveShapeParams(SceneObjectPart part, int holeshape, LSL_Vector cut, float hollow, LSL_Vector twist, LSL_Vector taper_b, LSL_Vector topshear, byte profileshape, byte pathcurve)
        {
            if (part == null || part.ParentGroup == null || part.ParentGroup.IsDeleted)
                return;

            float tempFloat;                                    // Use in float expressions below to avoid byte cast precision issues.
            ObjectShapePacket.ObjectDataBlock shapeBlock;

            shapeBlock = SetPrimitiveBlockShapeParams(part, holeshape, cut, hollow, twist, profileshape, pathcurve);

            if (taper_b.x < 0f)
            {
                taper_b.x = 0f;
            }
            if (taper_b.x > 2f)
            {
                taper_b.x = 2f;
            }
            if (taper_b.y < 0f)
            {
                taper_b.y = 0f;
            }
            if (taper_b.y > 2f)
            {
                taper_b.y = 2f;
            }
            tempFloat = (float)(100.0d * (2.0d - taper_b.x));
            shapeBlock.PathScaleX = (byte)tempFloat;
            tempFloat = (float)(100.0d * (2.0d - taper_b.y));
            shapeBlock.PathScaleY = (byte)tempFloat;
            if (topshear.x < -0.5f)
            {
                topshear.x = -0.5f;
            }
            if (topshear.x > 0.5f)
            {
                topshear.x = 0.5f;
            }
            if (topshear.y < -0.5f)
            {
                topshear.y = -0.5f;
            }
            if (topshear.y > 0.5f)
            {
                topshear.y = 0.5f;
            }
            tempFloat = (float)(100.0d * topshear.x);
            shapeBlock.PathShearX = (byte)tempFloat;
            tempFloat = (float)(100.0d * topshear.y);
            shapeBlock.PathShearY = (byte)tempFloat;

            part.Shape.SculptEntry = false;
            part.UpdateShape(shapeBlock);
        }

        // Prim type sphere.
        protected void SetPrimitiveShapeParams(SceneObjectPart part, int holeshape, LSL_Vector cut, float hollow, LSL_Vector twist, LSL_Vector dimple, byte profileshape, byte pathcurve)
        {
            if (part == null || part.ParentGroup == null || part.ParentGroup.IsDeleted)
                return;

            ObjectShapePacket.ObjectDataBlock shapeBlock;

            shapeBlock = SetPrimitiveBlockShapeParams(part, holeshape, cut, hollow, twist, profileshape, pathcurve);

            // profile/path swapped for a sphere
            shapeBlock.PathBegin = shapeBlock.ProfileBegin;
            shapeBlock.PathEnd = shapeBlock.ProfileEnd;

            shapeBlock.PathScaleX = 100;
            shapeBlock.PathScaleY = 100;

            if (dimple.x < 0f)
            {
                dimple.x = 0f;
            }
            if (dimple.x > 1f)
            {
                dimple.x = 1f;
            }
            if (dimple.y < 0f)
            {
                dimple.y = 0f;
            }
            if (dimple.y > 1f)
            {
                dimple.y = 1f;
            }
            if (dimple.y - cut.x < 0.05f)
            {
                dimple.x = cut.y - 0.05f;
            }
            shapeBlock.ProfileBegin = (ushort)(50000 * dimple.x);
            shapeBlock.ProfileEnd   = (ushort)(50000 * (1 - dimple.y));

            part.Shape.SculptEntry = false;
            part.UpdateShape(shapeBlock);
        }

        // Prim type torus, tube and ring.
        protected void SetPrimitiveShapeParams(SceneObjectPart part, int holeshape, LSL_Vector cut, float hollow, LSL_Vector twist, LSL_Vector holesize, LSL_Vector topshear, LSL_Vector profilecut, LSL_Vector taper_a, float revolutions, float radiusoffset, float skew, byte profileshape, byte pathcurve)
        {
            if (part == null || part.ParentGroup == null || part.ParentGroup.IsDeleted)
                return;

            float tempFloat;                                    // Use in float expressions below to avoid byte cast precision issues.
            ObjectShapePacket.ObjectDataBlock shapeBlock;

            shapeBlock = SetPrimitiveBlockShapeParams(part, holeshape, cut, hollow, twist, profileshape, pathcurve);

            // profile/path swapped for a torrus, tube, ring
            shapeBlock.PathBegin = shapeBlock.ProfileBegin;
            shapeBlock.PathEnd = shapeBlock.ProfileEnd;

            if (holesize.x < 0.05f)
            {
                holesize.x = 0.05f;
            }
            if (holesize.x > 1f)
            {
                holesize.x = 1f;
            }
            if (holesize.y < 0.05f)
            {
                holesize.y = 0.05f;
            }
            if (holesize.y > 0.5f)
            {
                holesize.y = 0.5f;
            }
            tempFloat = (float)(100.0d * (2.0d - holesize.x));
            shapeBlock.PathScaleX = (byte)tempFloat;
            tempFloat = (float)(100.0d * (2.0d - holesize.y));
            shapeBlock.PathScaleY = (byte)tempFloat;
            if (topshear.x < -0.5f)
            {
                topshear.x = -0.5f;
            }
            if (topshear.x > 0.5f)
            {
                topshear.x = 0.5f;
            }
            if (topshear.y < -0.5f)
            {
                topshear.y = -0.5f;
            }
            if (topshear.y > 0.5f)
            {
                topshear.y = 0.5f;
            }
            tempFloat = (float)(100.0d * topshear.x);
            shapeBlock.PathShearX = (byte)tempFloat;
            tempFloat = (float)(100.0d * topshear.y);
            shapeBlock.PathShearY = (byte)tempFloat;
            if (profilecut.x < 0f)
            {
                profilecut.x = 0f;
            }
            if (profilecut.x > 1f)
            {
                profilecut.x = 1f;
            }
            if (profilecut.y < 0f)
            {
                profilecut.y = 0f;
            }
            if (profilecut.y > 1f)
            {
                profilecut.y = 1f;
            }
            if (profilecut.y - profilecut.x < 0.05f)
            {
                profilecut.x = profilecut.y - 0.05f;
                if (profilecut.x < 0.0f)
                {
                    profilecut.x = 0.0f;
                    profilecut.y = 0.05f;
                }
            }
            shapeBlock.ProfileBegin = (ushort)(50000 * profilecut.x);
            shapeBlock.ProfileEnd = (ushort)(50000 * (1 - profilecut.y));
            if (taper_a.x < -1f)
            {
                taper_a.x = -1f;
            }
            if (taper_a.x > 1f)
            {
                taper_a.x = 1f;
            }
            if (taper_a.y < -1f)
            {
                taper_a.y = -1f;
            }
            if (taper_a.y > 1f)
            {
                taper_a.y = 1f;
            }
            tempFloat = (float)(100.0d * taper_a.x);
            shapeBlock.PathTaperX = (sbyte)tempFloat;
            tempFloat = (float)(100.0d * taper_a.y);
            shapeBlock.PathTaperY = (sbyte)tempFloat;
            if (revolutions < 1f)
            {
                revolutions = 1f;
            }
            if (revolutions > 4f)
            {
                revolutions = 4f;
            }
            tempFloat = 66.66667f * (revolutions - 1.0f);
            shapeBlock.PathRevolutions = (byte)tempFloat;
            // limits on radiusoffset depend on revolutions and hole size (how?) seems like the maximum range is 0 to 1
            if (radiusoffset < 0f)
            {
                radiusoffset = 0f;
            }
            if (radiusoffset > 1f)
            {
                radiusoffset = 1f;
            }
            tempFloat = 100.0f * radiusoffset;
            shapeBlock.PathRadiusOffset = (sbyte)tempFloat;
            if (skew < -0.95f)
            {
                skew = -0.95f;
            }
            if (skew > 0.95f)
            {
                skew = 0.95f;
            }
            tempFloat = 100.0f * skew;
            shapeBlock.PathSkew = (sbyte)tempFloat;

            part.Shape.SculptEntry = false;
            part.UpdateShape(shapeBlock);
        }

        // Prim type sculpt.
        protected void SetPrimitiveShapeParams(SceneObjectPart part, string map, int type, byte pathcurve)
        {
            if (part == null || part.ParentGroup == null || part.ParentGroup.IsDeleted)
                return;

            ObjectShapePacket.ObjectDataBlock shapeBlock = new ObjectShapePacket.ObjectDataBlock();
            UUID sculptId;

            if (!UUID.TryParse(map, out sculptId))
            {
                sculptId = InventoryKey(map, (int)AssetType.Texture);
            }

            if (sculptId == UUID.Zero)
                return;

            shapeBlock.PathCurve = pathcurve;
            shapeBlock.ObjectLocalID = part.LocalId;
            shapeBlock.PathScaleX = 100;
            shapeBlock.PathScaleY = 150;

            if ((type & (int)ScriptBaseClass.PRIM_SCULPT_TYPE_CYLINDER) == 0 &&
                (type & (int)ScriptBaseClass.PRIM_SCULPT_TYPE_PLANE) == 0 &&
                (type & (int)ScriptBaseClass.PRIM_SCULPT_TYPE_SPHERE) == 0 &&
                (type & (int)ScriptBaseClass.PRIM_SCULPT_TYPE_TORUS) == 0)
            {
                // default
                type = type | (int)ScriptBaseClass.PRIM_SCULPT_TYPE_SPHERE;
            }

            part.Shape.SetSculptProperties((byte)type, sculptId);
            part.Shape.SculptEntry = true;
            part.UpdateShape(shapeBlock);
        }

        public void llSetPrimitiveParams(LSL_List rules)
        {
            m_host.AddScriptLPS(1);
            SetPrimParams(m_host, rules);

            ScriptSleep(200);
        }

        public void llSetLinkPrimitiveParamsFast(int linknumber, LSL_List rules)
        {
            m_host.AddScriptLPS(1);

<<<<<<< HEAD
            List<SceneObjectPart> parts = GetLinkParts(linknumber);
            List<ScenePresence> avatars = GetLinkAvatars(linknumber);
            if (parts.Count>0)
            {
                try
                {
                    parts[0].ParentGroup.areUpdatesSuspended = true;
                    foreach (SceneObjectPart part in parts)
                        SetPrimParams(part, rules);
                }
                finally
                {
                    parts[0].ParentGroup.areUpdatesSuspended = false;
                }
            }
            if (avatars.Count > 0)
            {
                foreach (ScenePresence avatar in avatars)
                    SetPrimParams(avatar, rules);
            }
        }

        public void llSetLinkPrimitiveParams(int linknumber, LSL_List rules)
        {
            llSetLinkPrimitiveParamsFast(linknumber, rules);
=======
            setLinkPrimParams(linknumber, rules);

>>>>>>> 4a472b74
            ScriptSleep(200);
        }

        protected void SetPrimParams(ScenePresence av, LSL_List rules)
        {
            //This is a special version of SetPrimParams to deal with avatars which are sat on the linkset.
            //We only support PRIM_POSITION and PRIM_ROTATION

<<<<<<< HEAD
            int idx = 0;
=======
            setLinkPrimParams(linknumber, rules);
        }

        protected void setLinkPrimParams(int linknumber, LSL_List rules)
        {
            List<SceneObjectPart> parts = GetLinkParts(linknumber);
>>>>>>> 4a472b74

            while (idx < rules.Length)
            {
                int code = rules.GetLSLIntegerItem(idx++);

                int remain = rules.Length - idx;

                

                switch (code)
                {
                    case (int)ScriptBaseClass.PRIM_POSITION:
                        if (remain < 1)
                            return;
                        LSL_Vector v;
                        v = rules.GetVector3Item(idx++);
                        av.AbsolutePosition = new Vector3((float)v.x, (float)v.y, (float)v.z);
                        av.SendAvatarDataToAllAgents();

                        break;

                    case (int)ScriptBaseClass.PRIM_ROTATION:
                        if (remain < 1)
                            return;
                        LSL_Rotation r;
                        r = rules.GetQuaternionItem(idx++);
                        av.OffsetRotation = new Quaternion((float)r.x, (float)r.y, (float)r.z, (float)r.s);
                        av.SendAvatarDataToAllAgents();
                        break;
                }
            }
        }

        protected void SetPrimParams(SceneObjectPart part, LSL_List rules)
        {
            if (part == null || part.ParentGroup == null || part.ParentGroup.IsDeleted)
                return;

            int idx = 0;

            bool positionChanged = false;
            LSL_Vector currentPosition = GetPartLocalPos(part);

            while (idx < rules.Length)
            {
                int code = rules.GetLSLIntegerItem(idx++);

                int remain = rules.Length - idx;

                int face;
                LSL_Vector v;
                
                switch (code)
                {
                    case (int)ScriptBaseClass.PRIM_POSITION:
                        if (remain < 1)
                            return;

                        v=rules.GetVector3Item(idx++);
                        positionChanged = true;
                        currentPosition = GetSetPosTarget(part, v, currentPosition);

                        break;
                    case (int)ScriptBaseClass.PRIM_SIZE:
                        if (remain < 1)
                            return;

                        v=rules.GetVector3Item(idx++);
                        SetScale(part, v);

                        break;
                    case (int)ScriptBaseClass.PRIM_ROTATION:
                        if (remain < 1)
                            return;

                        LSL_Rotation q = rules.GetQuaternionItem(idx++);
                        // try to let this work as in SL...
                        if (part.ParentID == 0)
                        {
                            // special case: If we are root, rotate complete SOG to new rotation
                            SetRot(part, Rot2Quaternion(q));
                        }
                        else
                        {
                            // we are a child. The rotation values will be set to the one of root modified by rot, as in SL. Don't ask.
                            SceneObjectPart rootPart = part.ParentGroup.RootPart;
                            SetRot(part, rootPart.RotationOffset * Rot2Quaternion(q));
                        }

                        break;

                    case (int)ScriptBaseClass.PRIM_TYPE:
                        if (remain < 3)
                            return;

                        code = (int)rules.GetLSLIntegerItem(idx++);

                        remain = rules.Length - idx;
                        float hollow;
                        LSL_Vector twist;
                        LSL_Vector taper_b;
                        LSL_Vector topshear;
                        float revolutions;
                        float radiusoffset;
                        float skew;
                        LSL_Vector holesize;
                        LSL_Vector profilecut;

                        switch (code)
                        {
                            case (int)ScriptBaseClass.PRIM_TYPE_BOX:
                                if (remain < 6)
                                    return;

                                face = (int)rules.GetLSLIntegerItem(idx++);
                                v = rules.GetVector3Item(idx++); // cut
                                hollow = (float)rules.GetLSLFloatItem(idx++);
                                twist = rules.GetVector3Item(idx++);
                                taper_b = rules.GetVector3Item(idx++);
                                topshear = rules.GetVector3Item(idx++);

                                SetPrimitiveShapeParams(part, face, v, hollow, twist, taper_b, topshear,
                                    (byte)ProfileShape.Square, (byte)Extrusion.Straight);
                                break;

                            case (int)ScriptBaseClass.PRIM_TYPE_CYLINDER:
                                if (remain < 6)
                                    return;

                                face = (int)rules.GetLSLIntegerItem(idx++); // holeshape
                                v = rules.GetVector3Item(idx++); // cut
                                hollow = (float)rules.GetLSLFloatItem(idx++);
                                twist = rules.GetVector3Item(idx++);
                                taper_b = rules.GetVector3Item(idx++);
                                topshear = rules.GetVector3Item(idx++);
                                SetPrimitiveShapeParams(part, face, v, hollow, twist, taper_b, topshear,
                                    (byte)ProfileShape.Circle, (byte)Extrusion.Straight);
                                break;

                            case (int)ScriptBaseClass.PRIM_TYPE_PRISM:
                                if (remain < 6)
                                    return;

                                face = (int)rules.GetLSLIntegerItem(idx++); // holeshape
                                v = rules.GetVector3Item(idx++); //cut
                                hollow = (float)rules.GetLSLFloatItem(idx++);
                                twist = rules.GetVector3Item(idx++);
                                taper_b = rules.GetVector3Item(idx++);
                                topshear = rules.GetVector3Item(idx++);
                                SetPrimitiveShapeParams(part, face, v, hollow, twist, taper_b, topshear,
                                    (byte)ProfileShape.EquilateralTriangle, (byte)Extrusion.Straight);
                                break;

                            case (int)ScriptBaseClass.PRIM_TYPE_SPHERE:
                                if (remain < 5)
                                    return;

                                face = (int)rules.GetLSLIntegerItem(idx++); // holeshape
                                v = rules.GetVector3Item(idx++); // cut
                                hollow = (float)rules.GetLSLFloatItem(idx++);
                                twist = rules.GetVector3Item(idx++);
                                taper_b = rules.GetVector3Item(idx++); // dimple
                                SetPrimitiveShapeParams(part, face, v, hollow, twist, taper_b,
                                    (byte)ProfileShape.HalfCircle, (byte)Extrusion.Curve1);
                                break;

                            case (int)ScriptBaseClass.PRIM_TYPE_TORUS:
                                if (remain < 11)
                                    return;

                                face = (int)rules.GetLSLIntegerItem(idx++); // holeshape
                                v = rules.GetVector3Item(idx++); //cut
                                hollow = (float)rules.GetLSLFloatItem(idx++);
                                twist = rules.GetVector3Item(idx++);
                                holesize = rules.GetVector3Item(idx++);
                                topshear = rules.GetVector3Item(idx++);
                                profilecut = rules.GetVector3Item(idx++);
                                taper_b = rules.GetVector3Item(idx++); // taper_a
                                revolutions = (float)rules.GetLSLFloatItem(idx++);
                                radiusoffset = (float)rules.GetLSLFloatItem(idx++);
                                skew = (float)rules.GetLSLFloatItem(idx++);
                                SetPrimitiveShapeParams(part, face, v, hollow, twist, holesize, topshear, profilecut, taper_b,
                                    revolutions, radiusoffset, skew, (byte)ProfileShape.Circle, (byte)Extrusion.Curve1);
                                break;

                            case (int)ScriptBaseClass.PRIM_TYPE_TUBE:
                                if (remain < 11)
                                    return;

                                face = (int)rules.GetLSLIntegerItem(idx++); // holeshape
                                v = rules.GetVector3Item(idx++); //cut
                                hollow = (float)rules.GetLSLFloatItem(idx++);
                                twist = rules.GetVector3Item(idx++);
                                holesize = rules.GetVector3Item(idx++);
                                topshear = rules.GetVector3Item(idx++);
                                profilecut = rules.GetVector3Item(idx++);
                                taper_b = rules.GetVector3Item(idx++); // taper_a
                                revolutions = (float)rules.GetLSLFloatItem(idx++);
                                radiusoffset = (float)rules.GetLSLFloatItem(idx++);
                                skew = (float)rules.GetLSLFloatItem(idx++);
                                SetPrimitiveShapeParams(part, face, v, hollow, twist, holesize, topshear, profilecut, taper_b,
                                    revolutions, radiusoffset, skew, (byte)ProfileShape.Square, (byte)Extrusion.Curve1);
                                break;

                            case (int)ScriptBaseClass.PRIM_TYPE_RING:
                                if (remain < 11)
                                    return;

                                face = (int)rules.GetLSLIntegerItem(idx++); // holeshape
                                v = rules.GetVector3Item(idx++); //cut
                                hollow = (float)rules.GetLSLFloatItem(idx++);
                                twist = rules.GetVector3Item(idx++);
                                holesize = rules.GetVector3Item(idx++);
                                topshear = rules.GetVector3Item(idx++);
                                profilecut = rules.GetVector3Item(idx++);
                                taper_b = rules.GetVector3Item(idx++); // taper_a
                                revolutions = (float)rules.GetLSLFloatItem(idx++);
                                radiusoffset = (float)rules.GetLSLFloatItem(idx++);
                                skew = (float)rules.GetLSLFloatItem(idx++);
                                SetPrimitiveShapeParams(part, face, v, hollow, twist, holesize, topshear, profilecut, taper_b,
                                    revolutions, radiusoffset, skew, (byte)ProfileShape.EquilateralTriangle, (byte)Extrusion.Curve1);
                                break;

                            case (int)ScriptBaseClass.PRIM_TYPE_SCULPT:
                                if (remain < 2)
                                    return;

                                string map = rules.Data[idx++].ToString();
                                face = (int)rules.GetLSLIntegerItem(idx++); // type
                                SetPrimitiveShapeParams(part, map, face, (byte)Extrusion.Curve1);
                                break;
                        }

                        break;

                    case (int)ScriptBaseClass.PRIM_TEXTURE:
                        if (remain < 5)
                            return;

                        face=(int)rules.GetLSLIntegerItem(idx++);
                        string tex=rules.Data[idx++].ToString();
                        LSL_Vector repeats=rules.GetVector3Item(idx++);
                        LSL_Vector offsets=rules.GetVector3Item(idx++);
                        double rotation=(double)rules.GetLSLFloatItem(idx++);

                        SetTexture(part, tex, face);
                        ScaleTexture(part, repeats.x, repeats.y, face);
                        OffsetTexture(part, offsets.x, offsets.y, face);
                        RotateTexture(part, rotation, face);

                        break;

                    case (int)ScriptBaseClass.PRIM_COLOR:
                        if (remain < 3)
                            return;

                        face=(int)rules.GetLSLIntegerItem(idx++);
                        LSL_Vector color=rules.GetVector3Item(idx++);
                        double alpha=(double)rules.GetLSLFloatItem(idx++);

                        part.SetFaceColor(new Vector3((float)color.x, (float)color.y, (float)color.z), face);
                        SetAlpha(part, alpha, face);

                        break;

                    case (int)ScriptBaseClass.PRIM_FLEXIBLE:
                        if (remain < 7)
                            return;

                        bool flexi = rules.GetLSLIntegerItem(idx++);
                        int softness = rules.GetLSLIntegerItem(idx++);
                        float gravity = (float)rules.GetLSLFloatItem(idx++);
                        float friction = (float)rules.GetLSLFloatItem(idx++);
                        float wind = (float)rules.GetLSLFloatItem(idx++);
                        float tension = (float)rules.GetLSLFloatItem(idx++);
                        LSL_Vector force = rules.GetVector3Item(idx++);

                        SetFlexi(part, flexi, softness, gravity, friction, wind, tension, force);

                        break;

                    case (int)ScriptBaseClass.PRIM_POINT_LIGHT:
                        if (remain < 5)
                            return;
                        bool light = rules.GetLSLIntegerItem(idx++);
                        LSL_Vector lightcolor = rules.GetVector3Item(idx++);
                        float intensity = (float)rules.GetLSLFloatItem(idx++);
                        float radius = (float)rules.GetLSLFloatItem(idx++);
                        float falloff = (float)rules.GetLSLFloatItem(idx++);

                        SetPointLight(part, light, lightcolor, intensity, radius, falloff);

                        break;

                    case (int)ScriptBaseClass.PRIM_GLOW:
                        if (remain < 2)
                            return;
                        face = rules.GetLSLIntegerItem(idx++);
                        float glow = (float)rules.GetLSLFloatItem(idx++);

                        SetGlow(part, face, glow);

                        break;

                    case (int)ScriptBaseClass.PRIM_BUMP_SHINY:
                        if (remain < 3)
                            return;
                        face = (int)rules.GetLSLIntegerItem(idx++);
                        int shiny = (int)rules.GetLSLIntegerItem(idx++);
                        Bumpiness bump = (Bumpiness)Convert.ToByte((int)rules.GetLSLIntegerItem(idx++));

                        SetShiny(part, face, shiny, bump);

                        break;

                     case (int)ScriptBaseClass.PRIM_FULLBRIGHT:
                         if (remain < 2)
                             return;
                         face = rules.GetLSLIntegerItem(idx++);
                         bool st = rules.GetLSLIntegerItem(idx++);
                         SetFullBright(part, face , st);
                         break;

                     case (int)ScriptBaseClass.PRIM_MATERIAL:
                         if (remain < 1)
                             return;
                         int mat = rules.GetLSLIntegerItem(idx++);
                         if (mat < 0 || mat > 7)
                             return;

                         part.Material = Convert.ToByte(mat);
                         break;

                     case (int)ScriptBaseClass.PRIM_PHANTOM:
                         if (remain < 1)
                             return;

                         string ph = rules.Data[idx++].ToString();
                         m_host.ParentGroup.ScriptSetPhantomStatus(ph.Equals("1"));

                         break;

                     case (int)ScriptBaseClass.PRIM_PHYSICS:
                        if (remain < 1)
                             return;
                         string phy = rules.Data[idx++].ToString();
                         bool physics;

                         if (phy.Equals("1"))
                             physics = true;
                         else
                             physics = false;

                         part.ScriptSetPhysicsStatus(physics);
                         break;

                    case (int)ScriptBaseClass.PRIM_TEMP_ON_REZ:
                        if (remain < 1)
                            return;
                        string temp = rules.Data[idx++].ToString();

                        m_host.ParentGroup.ScriptSetTemporaryStatus(temp.Equals("1"));

                        break;

                    case (int)ScriptBaseClass.PRIM_TEXGEN:
                        if (remain < 2)
                            return;
                            //face,type
                        face = rules.GetLSLIntegerItem(idx++);
                        int style = rules.GetLSLIntegerItem(idx++);
                        SetTexGen(part, face, style);
                        break;
                    case (int)ScriptBaseClass.PRIM_TEXT:
                        if (remain < 3)
                            return;
                        string primText = rules.GetLSLStringItem(idx++);
                        LSL_Vector primTextColor = rules.GetVector3Item(idx++);
                        LSL_Float primTextAlpha = rules.GetLSLFloatItem(idx++);
                        Vector3 av3 = new Vector3(Util.Clip((float)primTextColor.x, 0.0f, 1.0f),
                                      Util.Clip((float)primTextColor.y, 0.0f, 1.0f),
                                      Util.Clip((float)primTextColor.z, 0.0f, 1.0f));
                        part.SetText(primText, av3, Util.Clip((float)primTextAlpha, 0.0f, 1.0f));

                        break;
                    case (int)ScriptBaseClass.PRIM_NAME:
                        if (remain < 1)
                            return;
                        string primName = rules.GetLSLStringItem(idx++);
                        part.Name = primName;
                        break;
                    case (int)ScriptBaseClass.PRIM_DESC:
                        if (remain < 1)
                            return;
                        string primDesc = rules.GetLSLStringItem(idx++);
                        part.Description = primDesc;
                        break;
                    case (int)ScriptBaseClass.PRIM_ROT_LOCAL:
                        if (remain < 1)
                            return;
                        LSL_Rotation lr = rules.GetQuaternionItem(idx++);
                        SetRot(part, Rot2Quaternion(lr));
                        break;
                    case (int)ScriptBaseClass.PRIM_OMEGA:
                        if (remain < 3)
                            return;
                        LSL_Vector axis = rules.GetVector3Item(idx++);
                        LSL_Float spinrate = rules.GetLSLFloatItem(idx++);
                        LSL_Float gain = rules.GetLSLFloatItem(idx++);
                        TargetOmega(part, axis, (double)spinrate, (double)gain);
                        break;
                    case (int)ScriptBaseClass.PRIM_LINK_TARGET:
                        if (remain < 3) // setting to 3 on the basis that parsing any usage of PRIM_LINK_TARGET that has nothing following it is pointless.
                            return;
                        LSL_Integer new_linknumber = rules.GetLSLIntegerItem(idx++);
                        LSL_List new_rules = rules.GetSublist(idx, -1);
                        setLinkPrimParams((int)new_linknumber, new_rules);
                            return;
                }
            }

            if (positionChanged)
            {
                if (part.ParentGroup.RootPart == part)
                {
                    SceneObjectGroup parent = part.ParentGroup;
                    parent.UpdateGroupPosition(new Vector3((float)currentPosition.x, (float)currentPosition.y, (float)currentPosition.z));
                }
                else
                {
                    part.OffsetPosition = new Vector3((float)currentPosition.x, (float)currentPosition.y, (float)currentPosition.z);
                    SceneObjectGroup parent = part.ParentGroup;
                    parent.HasGroupChanged = true;
                    parent.ScheduleGroupForTerseUpdate();
                }    
            }
        }

        public LSL_String llStringToBase64(string str)
        {
            m_host.AddScriptLPS(1);
            try
            {
                byte[] encData_byte = new byte[str.Length];
                encData_byte = Util.UTF8.GetBytes(str);
                string encodedData = Convert.ToBase64String(encData_byte);
                return encodedData;
            }
            catch (Exception e)
            {
                throw new Exception("Error in base64Encode" + e.Message);
            }
        }

        public LSL_String llBase64ToString(string str)
        {
            m_host.AddScriptLPS(1);
            try
            {
                return Util.Base64ToString(str);
            }
            catch (Exception e)
            {
                throw new Exception("Error in base64Decode" + e.Message);
            }
        }

        public LSL_String llXorBase64Strings(string str1, string str2)
        {
            m_host.AddScriptLPS(1);
            Deprecated("llXorBase64Strings");
            ScriptSleep(300);
            return String.Empty;
        }

        public void llRemoteDataSetRegion()
        {
            m_host.AddScriptLPS(1);
            Deprecated("llRemoteDataSetRegion");
        }

        public LSL_Float llLog10(double val)
        {
            m_host.AddScriptLPS(1);
            return (double)Math.Log10(val);
        }

        public LSL_Float llLog(double val)
        {
            m_host.AddScriptLPS(1);
            return (double)Math.Log(val);
        }

        public LSL_List llGetAnimationList(string id)
        {
            m_host.AddScriptLPS(1);

            LSL_List l = new LSL_List();
            ScenePresence av = World.GetScenePresence((UUID)id);
            if (av == null || av.IsChildAgent) // only if in the region
                return l;
            UUID[] anims;
            anims = av.Animator.GetAnimationArray();
            foreach (UUID foo in anims)
                l.Add(new LSL_Key(foo.ToString()));
            return l;
        }

        public void llSetParcelMusicURL(string url)
        {
            m_host.AddScriptLPS(1);

            ILandObject land = World.LandChannel.GetLandObject(m_host.AbsolutePosition.X, m_host.AbsolutePosition.Y);

            if (land.LandData.OwnerID != m_host.OwnerID)
                return;

            land.SetMusicUrl(url);

            ScriptSleep(2000);
        }

        public LSL_Vector llGetRootPosition()
        {
            m_host.AddScriptLPS(1);
            return new LSL_Vector(m_host.ParentGroup.AbsolutePosition.X, m_host.ParentGroup.AbsolutePosition.Y,
                                  m_host.ParentGroup.AbsolutePosition.Z);
        }

        /// <summary>
        /// http://lslwiki.net/lslwiki/wakka.php?wakka=llGetRot
        /// http://lslwiki.net/lslwiki/wakka.php?wakka=ChildRotation
        /// Also tested in sl in regards to the behaviour in attachments/mouselook
        /// In the root prim:-
        ///     Returns the object rotation if not attached
        ///     Returns the avatars rotation if attached
        ///     Returns the camera rotation if attached and the avatar is in mouselook
        /// </summary>
        public LSL_Rotation llGetRootRotation()
        {
            m_host.AddScriptLPS(1);
            Quaternion q;
            if (m_host.ParentGroup.AttachmentPoint != 0)
            {
                ScenePresence avatar = World.GetScenePresence(m_host.ParentGroup.AttachedAvatar);
                if (avatar != null)
                    if ((avatar.AgentControlFlags & (uint)AgentManager.ControlFlags.AGENT_CONTROL_MOUSELOOK) != 0)
                        q = avatar.CameraRotation; // Mouselook
                    else
                        q = avatar.Rotation; // Currently infrequently updated so may be inaccurate
                else
                    q = m_host.ParentGroup.GroupRotation; // Likely never get here but just in case
            }
            else
                q = m_host.ParentGroup.GroupRotation; // just the group rotation
            return new LSL_Rotation(q.X, q.Y, q.Z, q.W);
        }

        public LSL_String llGetObjectDesc()
        {
            return m_host.Description!=null?m_host.Description:String.Empty;
        }

        public void llSetObjectDesc(string desc)
        {
            m_host.AddScriptLPS(1);
            m_host.Description = desc!=null?desc:String.Empty;
        }

        public LSL_String llGetCreator()
        {
            m_host.AddScriptLPS(1);
            return m_host.CreatorID.ToString();
        }

        public LSL_String llGetTimestamp()
        {
            m_host.AddScriptLPS(1);
            return DateTime.Now.ToUniversalTime().ToString("yyyy-MM-ddTHH:mm:ss.fffffffZ");
        }

        public LSL_Integer llGetNumberOfPrims()
        {
            m_host.AddScriptLPS(1);
            int avatarCount = m_host.ParentGroup.GetLinkedAvatars().Count;
            
            return m_host.ParentGroup.PrimCount + avatarCount;
        }

        /// <summary>
        /// A partial implementation.
        /// http://lslwiki.net/lslwiki/wakka.php?wakka=llGetBoundingBox
        /// So far only valid for standing/flying/ground sitting avatars and single prim objects.
        /// If the object has multiple prims and/or a sitting avatar then the bounding
        /// box is for the root prim only.
        /// </summary>
        public LSL_List llGetBoundingBox(string obj)
        {
            m_host.AddScriptLPS(1);
            UUID objID = UUID.Zero;
            LSL_List result = new LSL_List();

            // If the ID is not valid, return null result
            if (!UUID.TryParse(obj, out objID))
            {
                result.Add(new LSL_Vector());
                result.Add(new LSL_Vector());
                return result;
            }

            // Check if this is an attached prim. If so, replace
            // the UUID with the avatar UUID and report it's bounding box
            SceneObjectPart part = World.GetSceneObjectPart(objID);
            if (part != null && part.ParentGroup.IsAttachment)
                objID = part.ParentGroup.AttachedAvatar;

            // Find out if this is an avatar ID. If so, return it's box
            ScenePresence presence = World.GetScenePresence(objID);
            if (presence != null)
            {
                // As per LSL Wiki, there is no difference between sitting
                // and standing avatar since server 1.36
                LSL_Vector lower;
                LSL_Vector upper;
                if (presence.Animator.Animations.DefaultAnimation.AnimID 
                    == AnimationSet.Animations.AnimsUUID["SIT_GROUND_CONSTRAINED"])
                {
                    // This is for ground sitting avatars
                    float height = presence.Appearance.AvatarHeight / 2.66666667f;
                    lower = new LSL_Vector(-0.3375f, -0.45f, height * -1.0f);
                    upper = new LSL_Vector(0.3375f, 0.45f, 0.0f);
                }
                else
                {
                    // This is for standing/flying avatars
                    float height = presence.Appearance.AvatarHeight / 2.0f;
                    lower = new LSL_Vector(-0.225f, -0.3f, height * -1.0f);
                    upper = new LSL_Vector(0.225f, 0.3f, height + 0.05f);
                }

                // Adjust to the documented error offsets (see LSL Wiki)
                lower += new LSL_Vector(0.05f, 0.05f, 0.05f);
                upper -= new LSL_Vector(0.05f, 0.05f, 0.05f);

                if (lower.x > upper.x)
                    lower.x = upper.x;
                if (lower.y > upper.y)
                    lower.y = upper.y;
                if (lower.z > upper.z)
                    lower.z = upper.z;

                result.Add(lower);
                result.Add(upper);
                return result;
            }

            part = World.GetSceneObjectPart(objID);
            // Currently only works for single prims without a sitting avatar
            if (part != null)
            {
                float minX;
                float maxX;
                float minY;
                float maxY;
                float minZ;
                float maxZ;

                // This BBox is in sim coordinates, with the offset being
                // a contained point.
                Vector3[] offsets = Scene.GetCombinedBoundingBox(new List<SceneObjectGroup> { part.ParentGroup },
                        out minX, out maxX, out minY, out maxY, out minZ, out maxZ);

                minX -= offsets[0].X;
                maxX -= offsets[0].X;
                minY -= offsets[0].Y;
                maxY -= offsets[0].Y;
                minZ -= offsets[0].Z;
                maxZ -= offsets[0].Z;

                LSL_Vector lower;
                LSL_Vector upper;

                // Adjust to the documented error offsets (see LSL Wiki)
                lower = new LSL_Vector(minX + 0.05f, minY + 0.05f, minZ + 0.05f);
                upper = new LSL_Vector(maxX - 0.05f, maxY - 0.05f, maxZ - 0.05f);

                if (lower.x > upper.x)
                    lower.x = upper.x;
                if (lower.y > upper.y)
                    lower.y = upper.y;
                if (lower.z > upper.z)
                    lower.z = upper.z;

                result.Add(lower);
                result.Add(upper);
                return result;
            }

            // Not found so return empty values
            result.Add(new LSL_Vector());
            result.Add(new LSL_Vector());
            return result;
        }

        public LSL_Vector llGetGeometricCenter()
        {
            return new LSL_Vector(m_host.GetGeometricCenter().X, m_host.GetGeometricCenter().Y, m_host.GetGeometricCenter().Z);
        }

        public LSL_List llGetPrimitiveParams(LSL_List rules)
        {
            m_host.AddScriptLPS(1);
            return GetLinkPrimitiveParams(m_host, rules);
        }

        public LSL_List llGetLinkPrimitiveParams(int linknumber, LSL_List rules)
        {
            m_host.AddScriptLPS(1);

            List<SceneObjectPart> parts = GetLinkParts(linknumber);

            LSL_List res = new LSL_List();

            foreach (var part in parts)
            {
                LSL_List partRes = GetLinkPrimitiveParams(part, rules);
                res += partRes;
            }

            return res;
        }

        public LSL_List GetLinkPrimitiveParams(SceneObjectPart part, LSL_List rules)
        {
            LSL_List res = new LSL_List();
            int idx=0;
            while (idx < rules.Length)
            {
                int code=(int)rules.GetLSLIntegerItem(idx++);
                int remain=rules.Length-idx;

                switch (code)
                {
                    case (int)ScriptBaseClass.PRIM_MATERIAL:
                        res.Add(new LSL_Integer(part.Material));
                        break;

                    case (int)ScriptBaseClass.PRIM_PHYSICS:
                        if ((part.GetEffectiveObjectFlags() & (uint)PrimFlags.Physics) != 0)
                            res.Add(new LSL_Integer(1));
                        else
                            res.Add(new LSL_Integer(0));
                        break;

                    case (int)ScriptBaseClass.PRIM_TEMP_ON_REZ:
                        if ((part.GetEffectiveObjectFlags() & (uint)PrimFlags.TemporaryOnRez) != 0)
                            res.Add(new LSL_Integer(1));
                        else
                            res.Add(new LSL_Integer(0));
                        break;

                    case (int)ScriptBaseClass.PRIM_PHANTOM:
                        if ((part.GetEffectiveObjectFlags() & (uint)PrimFlags.Phantom) != 0)
                            res.Add(new LSL_Integer(1));
                        else
                            res.Add(new LSL_Integer(0));
                        break;

                    case (int)ScriptBaseClass.PRIM_POSITION:
                        LSL_Vector v = new LSL_Vector(part.AbsolutePosition.X,
                                                      part.AbsolutePosition.Y,
                                                      part.AbsolutePosition.Z);
                        res.Add(v);
                        break;

                    case (int)ScriptBaseClass.PRIM_SIZE:
                        res.Add(new LSL_Vector(part.Scale.X,
                                                      part.Scale.Y,
                                                      part.Scale.Z));
                        break;

                    case (int)ScriptBaseClass.PRIM_ROTATION:
                        res.Add(GetPartRot(part));
                        break;

                    case (int)ScriptBaseClass.PRIM_TYPE:
                        // implementing box
                        PrimitiveBaseShape Shape = part.Shape;
                        int primType = (int)part.GetPrimType();
                        res.Add(new LSL_Integer(primType));
                        double topshearx = (double)(sbyte)Shape.PathShearX / 100.0; // Fix negative values for PathShearX
                        double topsheary = (double)(sbyte)Shape.PathShearY / 100.0; // and PathShearY.
                        switch (primType)
                        {
                            case ScriptBaseClass.PRIM_TYPE_BOX:
                            case ScriptBaseClass.PRIM_TYPE_CYLINDER:
                            case ScriptBaseClass.PRIM_TYPE_PRISM:
                                res.Add(new LSL_Integer(Shape.ProfileCurve) & 0xf0);    // Isolate hole shape nibble.
                                res.Add(new LSL_Vector(Shape.ProfileBegin / 50000.0, 1 - Shape.ProfileEnd / 50000.0, 0));
                                res.Add(new LSL_Float(Shape.ProfileHollow / 50000.0));
                                res.Add(new LSL_Vector(Shape.PathTwistBegin / 100.0, Shape.PathTwist / 100.0, 0));
                                res.Add(new LSL_Vector(1 - (Shape.PathScaleX / 100.0 - 1), 1 - (Shape.PathScaleY / 100.0 - 1), 0));
                                res.Add(new LSL_Vector(topshearx, topsheary, 0));
                                break;

                            case ScriptBaseClass.PRIM_TYPE_SPHERE:
                                res.Add(new LSL_Integer(Shape.ProfileCurve) & 0xf0);    // Isolate hole shape nibble.
                                res.Add(new LSL_Vector(Shape.PathBegin / 50000.0, 1 - Shape.PathEnd / 50000.0, 0));
                                res.Add(new LSL_Float(Shape.ProfileHollow / 50000.0));
                                res.Add(new LSL_Vector(Shape.PathTwistBegin / 100.0, Shape.PathTwist / 100.0, 0));
                                res.Add(new LSL_Vector(Shape.ProfileBegin / 50000.0, 1 - Shape.ProfileEnd / 50000.0, 0));
                                break;

                            case ScriptBaseClass.PRIM_TYPE_SCULPT:
                                res.Add(Shape.SculptTexture.ToString());
                                res.Add(new LSL_Integer(Shape.SculptType));
                                break;

                            case ScriptBaseClass.PRIM_TYPE_RING:
                            case ScriptBaseClass.PRIM_TYPE_TUBE:
                            case ScriptBaseClass.PRIM_TYPE_TORUS:
                                // holeshape
                                res.Add(new LSL_Integer(Shape.ProfileCurve) & 0xf0);    // Isolate hole shape nibble.

                                // cut
                                res.Add(new LSL_Vector(Shape.PathBegin / 50000.0, 1 - Shape.PathEnd / 50000.0, 0));

                                // hollow
                                res.Add(new LSL_Float(Shape.ProfileHollow / 50000.0));

                                // twist
                                res.Add(new LSL_Vector(Shape.PathTwistBegin / 100.0, Shape.PathTwist / 100.0, 0));

                                // vector holesize
                                res.Add(new LSL_Vector(1 - (Shape.PathScaleX / 100.0 - 1), 1 - (Shape.PathScaleY / 100.0 - 1), 0));

                                // vector topshear
                                res.Add(new LSL_Vector(topshearx, topsheary, 0));

                                // vector profilecut
                                res.Add(new LSL_Vector(Shape.ProfileBegin / 50000.0, 1 - Shape.ProfileEnd / 50000.0, 0));

                                // vector tapera
                                res.Add(new LSL_Vector(Shape.PathTaperX / 100.0, Shape.PathTaperY / 100.0, 0));

                                // float revolutions
                                res.Add(new LSL_Float(Math.Round(Shape.PathRevolutions * 0.015d, 2, MidpointRounding.AwayFromZero)) + 1.0d); 
                                // Slightly inaccurate, because an unsigned byte is being used to represent
                                // the entire range of floating-point values from 1.0 through 4.0 (which is how 
                                // SL does it).
                                //
                                // Using these formulas to store and retrieve PathRevolutions, it is not 
                                // possible to use all values between 1.00 and 4.00. For instance, you can't 
                                // represent 1.10. You can represent 1.09 and 1.11, but not 1.10. So, if you
                                // use llSetPrimitiveParams to set revolutions to 1.10 and then retreive them
                                // with llGetPrimitiveParams, you'll retrieve 1.09. You can also see a similar 
                                // behavior in the viewer as you cannot set 1.10. The viewer jumps to 1.11.
                                // In SL, llSetPrimitveParams and llGetPrimitiveParams can set and get a value
                                // such as 1.10. So, SL must store and retreive the actual user input rather
                                // than only storing the encoded value.

                                // float radiusoffset
                                res.Add(new LSL_Float(Shape.PathRadiusOffset / 100.0));

                                // float skew
                                res.Add(new LSL_Float(Shape.PathSkew / 100.0));
                                break;
                        }
                        break;

                    case (int)ScriptBaseClass.PRIM_TEXTURE:
                        if (remain < 1)
                            return res;

                        int face = (int)rules.GetLSLIntegerItem(idx++);
                        Primitive.TextureEntry tex = part.Shape.Textures;
                        if (face == ScriptBaseClass.ALL_SIDES)
                        {
                            for (face = 0 ; face < GetNumberOfSides(part); face++)
                            {
                                Primitive.TextureEntryFace texface = tex.GetFace((uint)face);

                                res.Add(new LSL_String(texface.TextureID.ToString()));
                                res.Add(new LSL_Vector(texface.RepeatU,
                                                       texface.RepeatV,
                                                       0));
                                res.Add(new LSL_Vector(texface.OffsetU,
                                                       texface.OffsetV,
                                                       0));
                                res.Add(new LSL_Float(texface.Rotation));
                            }
                        }
                        else
                        {
                            if (face >= 0 && face < GetNumberOfSides(part))
                            {
                                Primitive.TextureEntryFace texface = tex.GetFace((uint)face);

                                res.Add(new LSL_String(texface.TextureID.ToString()));
                                res.Add(new LSL_Vector(texface.RepeatU,
                                                       texface.RepeatV,
                                                       0));
                                res.Add(new LSL_Vector(texface.OffsetU,
                                                       texface.OffsetV,
                                                       0));
                                res.Add(new LSL_Float(texface.Rotation));
                            }
                        }
                        break;

                    case (int)ScriptBaseClass.PRIM_COLOR:
                        if (remain < 1)
                            return res;

                        face=(int)rules.GetLSLIntegerItem(idx++);

                        tex = part.Shape.Textures;
                        Color4 texcolor;
                        if (face == ScriptBaseClass.ALL_SIDES)
                        {
                            for (face = 0 ; face < GetNumberOfSides(part); face++)
                            {
                                texcolor = tex.GetFace((uint)face).RGBA;
                                res.Add(new LSL_Vector(texcolor.R,
                                                       texcolor.G,
                                                       texcolor.B));
                                res.Add(new LSL_Float(texcolor.A));
                            }
                        }
                        else
                        {
                            texcolor = tex.GetFace((uint)face).RGBA;
                            res.Add(new LSL_Vector(texcolor.R,
                                                   texcolor.G,
                                                   texcolor.B));
                            res.Add(new LSL_Float(texcolor.A));
                        }
                        break;

                    case (int)ScriptBaseClass.PRIM_BUMP_SHINY:
                        if (remain < 1)
                            return res;
                        face = (int)rules.GetLSLIntegerItem(idx++);

                        tex = part.Shape.Textures;
                        int shiny;
                        if (face == ScriptBaseClass.ALL_SIDES)
                        {
                            for (face = 0; face < GetNumberOfSides(part); face++)
                            {
                                Shininess shinyness = tex.GetFace((uint)face).Shiny;
                                if (shinyness == Shininess.High)
                                {
                                    shiny = ScriptBaseClass.PRIM_SHINY_HIGH;
                                }
                                else if (shinyness == Shininess.Medium)
                                {
                                    shiny = ScriptBaseClass.PRIM_SHINY_MEDIUM;
                                }
                                else if (shinyness == Shininess.Low)
                                {
                                    shiny = ScriptBaseClass.PRIM_SHINY_LOW;
                                }
                                else
                                {
                                    shiny = ScriptBaseClass.PRIM_SHINY_NONE;
                                }
                                res.Add(new LSL_Integer(shiny));
                                res.Add(new LSL_Integer((int)tex.GetFace((uint)face).Bump));
                            }
                        }
                        else
                        {
                            Shininess shinyness = tex.GetFace((uint)face).Shiny;
                            if (shinyness == Shininess.High)
                            {
                                shiny = ScriptBaseClass.PRIM_SHINY_HIGH; 
                            }
                            else if (shinyness == Shininess.Medium)
                            {
                                shiny = ScriptBaseClass.PRIM_SHINY_MEDIUM;
                            }
                            else if (shinyness == Shininess.Low)
                            {
                                shiny = ScriptBaseClass.PRIM_SHINY_LOW;
                            }
                            else
                            {
                                shiny = ScriptBaseClass.PRIM_SHINY_NONE;
                            }
                            res.Add(new LSL_Integer(shiny));
                            res.Add(new LSL_Integer((int)tex.GetFace((uint)face).Bump));
                        }
                        break;

                    case (int)ScriptBaseClass.PRIM_FULLBRIGHT:
                        if (remain < 1)
                            return res;
                        face = (int)rules.GetLSLIntegerItem(idx++);

                        tex = part.Shape.Textures;
                        int fullbright;
                        if (face == ScriptBaseClass.ALL_SIDES)
                        {
                            for (face = 0; face < GetNumberOfSides(part); face++)
                            {
                                if (tex.GetFace((uint)face).Fullbright == true)
                                {
                                    fullbright = ScriptBaseClass.TRUE;
                                }
                                else
                                {
                                    fullbright = ScriptBaseClass.FALSE;
                                }
                                res.Add(new LSL_Integer(fullbright));
                            }
                        }
                        else
                        {
                            if (tex.GetFace((uint)face).Fullbright == true)
                            {
                                fullbright = ScriptBaseClass.TRUE;
                            }
                            else
                            {
                                fullbright = ScriptBaseClass.FALSE;
                            }
                            res.Add(new LSL_Integer(fullbright));
                        }
                        break;

                    case (int)ScriptBaseClass.PRIM_FLEXIBLE:
                        PrimitiveBaseShape shape = part.Shape;

                        if (shape.FlexiEntry)
                            res.Add(new LSL_Integer(1));              // active
                        else
                            res.Add(new LSL_Integer(0));
                        res.Add(new LSL_Integer(shape.FlexiSoftness));// softness
                        res.Add(new LSL_Float(shape.FlexiGravity));   // gravity
                        res.Add(new LSL_Float(shape.FlexiDrag));      // friction
                        res.Add(new LSL_Float(shape.FlexiWind));      // wind
                        res.Add(new LSL_Float(shape.FlexiTension));   // tension
                        res.Add(new LSL_Vector(shape.FlexiForceX,       // force
                                               shape.FlexiForceY,
                                               shape.FlexiForceZ));
                        break;

                    case (int)ScriptBaseClass.PRIM_TEXGEN:
                        // (PRIM_TEXGEN_DEFAULT, PRIM_TEXGEN_PLANAR)
                        if (remain < 1)
                            return res;
                        face = (int)rules.GetLSLIntegerItem(idx++);

                        tex = part.Shape.Textures;
                        if (face == ScriptBaseClass.ALL_SIDES)
                        {
                            for (face = 0; face < GetNumberOfSides(part); face++)
                            {
                                if (tex.GetFace((uint)face).TexMapType == MappingType.Planar)
                                {
                                    res.Add(new LSL_Integer(ScriptBaseClass.PRIM_TEXGEN_PLANAR));
                                }
                                else
                                {
                                    res.Add(new LSL_Integer(ScriptBaseClass.PRIM_TEXGEN_DEFAULT));
                                }
                            }
                        }
                        else
                        {
                            if (tex.GetFace((uint)face).TexMapType == MappingType.Planar)
                            {
                                res.Add(new LSL_Integer(ScriptBaseClass.PRIM_TEXGEN_PLANAR));
                            }
                            else
                            {
                                res.Add(new LSL_Integer(ScriptBaseClass.PRIM_TEXGEN_DEFAULT));
                            }
                        }
                        break;

                    case (int)ScriptBaseClass.PRIM_POINT_LIGHT:
                        shape = part.Shape;

                        if (shape.LightEntry)
                            res.Add(new LSL_Integer(1));              // active
                        else
                            res.Add(new LSL_Integer(0));
                        res.Add(new LSL_Vector(shape.LightColorR,       // color
                                               shape.LightColorG,
                                               shape.LightColorB));
                        res.Add(new LSL_Float(shape.LightIntensity)); // intensity
                        res.Add(new LSL_Float(shape.LightRadius));    // radius
                        res.Add(new LSL_Float(shape.LightFalloff));   // falloff
                        break;

                    case (int)ScriptBaseClass.PRIM_GLOW:
                        if (remain < 1)
                            return res;
                        face = (int)rules.GetLSLIntegerItem(idx++);

                        tex = part.Shape.Textures;
                        float primglow;
                        if (face == ScriptBaseClass.ALL_SIDES)
                        {
                            for (face = 0; face < GetNumberOfSides(part); face++)
                            {
                                primglow = tex.GetFace((uint)face).Glow;
                                res.Add(new LSL_Float(primglow));
                            }
                        }
                        else
                        {
                            primglow = tex.GetFace((uint)face).Glow;
                            res.Add(new LSL_Float(primglow));
                        }
                        break;
                    case (int)ScriptBaseClass.PRIM_TEXT:
                        Color4 textColor = part.GetTextColor();
                        res.Add(new LSL_String(part.Text));
                        res.Add(new LSL_Vector(textColor.R,
                                               textColor.G,
                                               textColor.B));
                        res.Add(new LSL_Float(textColor.A));
                        break;
                    case (int)ScriptBaseClass.PRIM_NAME:
                        res.Add(new LSL_String(part.Name));
                        break;
                    case (int)ScriptBaseClass.PRIM_DESC:
                        res.Add(new LSL_String(part.Description));
                        break;
                    case (int)ScriptBaseClass.PRIM_ROT_LOCAL:
                        res.Add(new LSL_Rotation(part.RotationOffset.X, part.RotationOffset.Y, part.RotationOffset.Z, part.RotationOffset.W));
                        break;
                }
            }
            return res;
        }

        public LSL_List llGetPrimMediaParams(int face, LSL_List rules)
        {
            m_host.AddScriptLPS(1);
            ScriptSleep(1000);

            // LSL Spec http://wiki.secondlife.com/wiki/LlGetPrimMediaParams says to fail silently if face is invalid
            // TODO: Need to correctly handle case where a face has no media (which gives back an empty list).
            // Assuming silently fail means give back an empty list.  Ideally, need to check this.
            if (face < 0 || face > m_host.GetNumberOfSides() - 1)
                return new LSL_List();

            return GetPrimMediaParams(face, rules);
        }

        private LSL_List GetPrimMediaParams(int face, LSL_List rules)
        {
            IMoapModule module = m_ScriptEngine.World.RequestModuleInterface<IMoapModule>();
            if (null == module)
                throw new Exception("Media on a prim functions not available");

            MediaEntry me = module.GetMediaEntry(m_host, face);

            // As per http://wiki.secondlife.com/wiki/LlGetPrimMediaParams
            if (null == me)
                return new LSL_List();

            LSL_List res = new LSL_List();

            for (int i = 0; i < rules.Length; i++)
            {
                int code = (int)rules.GetLSLIntegerItem(i);

                switch (code)
                {
                    case ScriptBaseClass.PRIM_MEDIA_ALT_IMAGE_ENABLE:
                        // Not implemented
                        res.Add(new LSL_Integer(0));
                        break;

                    case ScriptBaseClass.PRIM_MEDIA_CONTROLS:
                        if (me.Controls == MediaControls.Standard)
                            res.Add(new LSL_Integer(ScriptBaseClass.PRIM_MEDIA_CONTROLS_STANDARD));
                        else
                            res.Add(new LSL_Integer(ScriptBaseClass.PRIM_MEDIA_CONTROLS_MINI));
                        break;

                    case ScriptBaseClass.PRIM_MEDIA_CURRENT_URL:
                        res.Add(new LSL_String(me.CurrentURL));
                        break;

                    case ScriptBaseClass.PRIM_MEDIA_HOME_URL:
                        res.Add(new LSL_String(me.HomeURL));
                        break;

                    case ScriptBaseClass.PRIM_MEDIA_AUTO_LOOP:
                        res.Add(me.AutoLoop ? ScriptBaseClass.TRUE : ScriptBaseClass.FALSE);
                        break;

                    case ScriptBaseClass.PRIM_MEDIA_AUTO_PLAY:
                        res.Add(me.AutoPlay ? ScriptBaseClass.TRUE : ScriptBaseClass.FALSE);
                        break;

                    case ScriptBaseClass.PRIM_MEDIA_AUTO_SCALE:
                        res.Add(me.AutoScale ? ScriptBaseClass.TRUE : ScriptBaseClass.FALSE);
                        break;

                    case ScriptBaseClass.PRIM_MEDIA_AUTO_ZOOM:
                        res.Add(me.AutoZoom ? ScriptBaseClass.TRUE : ScriptBaseClass.FALSE);
                        break;

                    case ScriptBaseClass.PRIM_MEDIA_FIRST_CLICK_INTERACT:
                        res.Add(me.InteractOnFirstClick ? ScriptBaseClass.TRUE : ScriptBaseClass.FALSE);
                        break;

                    case ScriptBaseClass.PRIM_MEDIA_WIDTH_PIXELS:
                        res.Add(new LSL_Integer(me.Width));
                        break;

                    case ScriptBaseClass.PRIM_MEDIA_HEIGHT_PIXELS:
                        res.Add(new LSL_Integer(me.Height));
                        break;

                    case ScriptBaseClass.PRIM_MEDIA_WHITELIST_ENABLE:
                        res.Add(me.EnableWhiteList ? ScriptBaseClass.TRUE : ScriptBaseClass.FALSE);
                        break;

                    case ScriptBaseClass.PRIM_MEDIA_WHITELIST:
                        string[] urls = (string[])me.WhiteList.Clone();

                        for (int j = 0; j < urls.Length; j++)
                            urls[j] = Uri.EscapeDataString(urls[j]);

                        res.Add(new LSL_String(string.Join(", ", urls)));
                        break;

                    case ScriptBaseClass.PRIM_MEDIA_PERMS_INTERACT:
                        res.Add(new LSL_Integer((int)me.InteractPermissions));
                        break;

                    case ScriptBaseClass.PRIM_MEDIA_PERMS_CONTROL:
                        res.Add(new LSL_Integer((int)me.ControlPermissions));
                        break;
                }
            }

            return res;
        }

        public LSL_Integer llSetPrimMediaParams(int face, LSL_List rules)
        {
            m_host.AddScriptLPS(1);
            ScriptSleep(1000);

            // LSL Spec http://wiki.secondlife.com/wiki/LlSetPrimMediaParams says to fail silently if face is invalid
            // Assuming silently fail means sending back LSL_STATUS_OK.  Ideally, need to check this.
            // Don't perform the media check directly
            if (face < 0 || face > m_host.GetNumberOfSides() - 1)
                return ScriptBaseClass.LSL_STATUS_OK;

            return SetPrimMediaParams(face, rules);
        }

        private LSL_Integer SetPrimMediaParams(int face, LSL_List rules)
        {
            IMoapModule module = m_ScriptEngine.World.RequestModuleInterface<IMoapModule>();
            if (null == module)
                throw new Exception("Media on a prim functions not available");

            MediaEntry me = module.GetMediaEntry(m_host, face);
            if (null == me)
                me = new MediaEntry();

            int i = 0;

            while (i < rules.Length - 1)
            {
                int code = rules.GetLSLIntegerItem(i++);

                switch (code)
                {
                    case ScriptBaseClass.PRIM_MEDIA_ALT_IMAGE_ENABLE:
                        me.EnableAlterntiveImage = (rules.GetLSLIntegerItem(i++) != 0 ? true : false);
                        break;

                    case ScriptBaseClass.PRIM_MEDIA_CONTROLS:
                        int v = rules.GetLSLIntegerItem(i++);
                        if (ScriptBaseClass.PRIM_MEDIA_CONTROLS_STANDARD == v)
                            me.Controls = MediaControls.Standard;
                        else
                            me.Controls = MediaControls.Mini;
                        break;

                    case ScriptBaseClass.PRIM_MEDIA_CURRENT_URL:
                        me.CurrentURL = rules.GetLSLStringItem(i++);
                        break;

                    case ScriptBaseClass.PRIM_MEDIA_HOME_URL:
                        me.HomeURL = rules.GetLSLStringItem(i++);
                        break;

                    case ScriptBaseClass.PRIM_MEDIA_AUTO_LOOP:
                        me.AutoLoop = (ScriptBaseClass.TRUE == rules.GetLSLIntegerItem(i++) ? true : false);
                        break;

                    case ScriptBaseClass.PRIM_MEDIA_AUTO_PLAY:
                        me.AutoPlay = (ScriptBaseClass.TRUE == rules.GetLSLIntegerItem(i++) ? true : false);
                        break;

                    case ScriptBaseClass.PRIM_MEDIA_AUTO_SCALE:
                        me.AutoScale = (ScriptBaseClass.TRUE == rules.GetLSLIntegerItem(i++) ? true : false);
                        break;

                    case ScriptBaseClass.PRIM_MEDIA_AUTO_ZOOM:
                        me.AutoZoom = (ScriptBaseClass.TRUE == rules.GetLSLIntegerItem(i++) ? true : false);
                        break;

                    case ScriptBaseClass.PRIM_MEDIA_FIRST_CLICK_INTERACT:
                        me.InteractOnFirstClick = (ScriptBaseClass.TRUE == rules.GetLSLIntegerItem(i++) ? true : false);
                        break;

                    case ScriptBaseClass.PRIM_MEDIA_WIDTH_PIXELS:
                        me.Width = (int)rules.GetLSLIntegerItem(i++);
                        break;

                    case ScriptBaseClass.PRIM_MEDIA_HEIGHT_PIXELS:
                        me.Height = (int)rules.GetLSLIntegerItem(i++);
                        break;

                    case ScriptBaseClass.PRIM_MEDIA_WHITELIST_ENABLE:
                        me.EnableWhiteList = (ScriptBaseClass.TRUE == rules.GetLSLIntegerItem(i++) ? true : false);
                        break;

                    case ScriptBaseClass.PRIM_MEDIA_WHITELIST:
                        string[] rawWhiteListUrls = rules.GetLSLStringItem(i++).ToString().Split(new char[] { ',' });
                        List<string> whiteListUrls = new List<string>();
                        Array.ForEach(
                            rawWhiteListUrls, delegate(string rawUrl) { whiteListUrls.Add(rawUrl.Trim()); });
                        me.WhiteList = whiteListUrls.ToArray();
                        break;

                    case ScriptBaseClass.PRIM_MEDIA_PERMS_INTERACT:
                        me.InteractPermissions = (MediaPermission)(byte)(int)rules.GetLSLIntegerItem(i++);
                        break;

                    case ScriptBaseClass.PRIM_MEDIA_PERMS_CONTROL:
                        me.ControlPermissions = (MediaPermission)(byte)(int)rules.GetLSLIntegerItem(i++);
                        break;
                }
            }

            module.SetMediaEntry(m_host, face, me);

            return ScriptBaseClass.LSL_STATUS_OK;
        }

        public LSL_Integer llClearPrimMedia(LSL_Integer face)
        {
            m_host.AddScriptLPS(1);
            ScriptSleep(1000);

            // LSL Spec http://wiki.secondlife.com/wiki/LlClearPrimMedia says to fail silently if face is invalid
            // Assuming silently fail means sending back LSL_STATUS_OK.  Ideally, need to check this.
            // FIXME: Don't perform the media check directly
            if (face < 0 || face > m_host.GetNumberOfSides() - 1)
                return ScriptBaseClass.LSL_STATUS_OK;

            IMoapModule module = m_ScriptEngine.World.RequestModuleInterface<IMoapModule>();
            if (null == module)
                throw new Exception("Media on a prim functions not available");

            module.ClearMediaEntry(m_host, face);

            return ScriptBaseClass.LSL_STATUS_OK;
        }

        //  <remarks>
        //  <para>
        //  The .NET definition of base 64 is:
        //  <list>
        //  <item>
        //  Significant: A-Z a-z 0-9 + -
        //  </item>
        //  <item>
        //  Whitespace: \t \n \r ' '
        //  </item>
        //  <item>
        //  Valueless: =
        //  </item>
        //  <item>
        //  End-of-string: \0 or '=='
        //  </item>
        //  </list>
        //  </para>
        //  <para>
        //  Each point in a base-64 string represents
        //  a 6 bit value. A 32-bit integer can be
        //  represented using 6 characters (with some
        //  redundancy).
        //  </para>
        //  <para>
        //  LSL requires a base64 string to be 8
        //  characters in length. LSL also uses '/'
        //  rather than '-' (MIME compliant).
        //  </para>
        //  <para>
        //  RFC 1341 used as a reference (as specified
        //  by the SecondLife Wiki).
        //  </para>
        //  <para>
        //  SL do not record any kind of exception for
        //  these functions, so the string to integer
        //  conversion returns '0' if an invalid
        //  character is encountered during conversion.
        //  </para>
        //  <para>
        //  References
        //  <list>
        //  <item>
        //  http://lslwiki.net/lslwiki/wakka.php?wakka=Base64
        //  </item>
        //  <item>
        //  </item>
        //  </list>
        //  </para>
        //  </remarks>

        //  <summary>
        //  Table for converting 6-bit integers into
        //  base-64 characters
        //  </summary>

        protected static readonly char[] i2ctable =
        {
            'A','B','C','D','E','F','G','H',
            'I','J','K','L','M','N','O','P',
            'Q','R','S','T','U','V','W','X',
            'Y','Z',
            'a','b','c','d','e','f','g','h',
            'i','j','k','l','m','n','o','p',
            'q','r','s','t','u','v','w','x',
            'y','z',
            '0','1','2','3','4','5','6','7',
            '8','9',
            '+','/'
        };

        //  <summary>
        //  Table for converting base-64 characters
        //  into 6-bit integers.
        //  </summary>

        protected static readonly int[] c2itable =
        {
            -1,-1,-1,-1,-1,-1,-1,-1,    // 0x
            -1,-1,-1,-1,-1,-1,-1,-1,
            -1,-1,-1,-1,-1,-1,-1,-1,    // 1x
            -1,-1,-1,-1,-1,-1,-1,-1,
            -1,-1,-1,-1,-1,-1,-1,-1,    // 2x
            -1,-1,-1,63,-1,-1,-1,64,
            53,54,55,56,57,58,59,60,    // 3x
            61,62,-1,-1,-1,0,-1,-1,
            -1,1,2,3,4,5,6,7,           // 4x
            8,9,10,11,12,13,14,15,
            16,17,18,19,20,21,22,23,    // 5x
            24,25,26,-1,-1,-1,-1,-1,
            -1,27,28,29,30,31,32,33,    // 6x
            34,35,36,37,38,39,40,41,
            42,43,44,45,46,47,48,49,    // 7x
            50,51,52,-1,-1,-1,-1,-1,
            -1,-1,-1,-1,-1,-1,-1,-1,    // 8x
            -1,-1,-1,-1,-1,-1,-1,-1,
            -1,-1,-1,-1,-1,-1,-1,-1,    // 9x
            -1,-1,-1,-1,-1,-1,-1,-1,
            -1,-1,-1,-1,-1,-1,-1,-1,    // Ax
            -1,-1,-1,-1,-1,-1,-1,-1,
            -1,-1,-1,-1,-1,-1,-1,-1,    // Bx
            -1,-1,-1,-1,-1,-1,-1,-1,
            -1,-1,-1,-1,-1,-1,-1,-1,    // Cx
            -1,-1,-1,-1,-1,-1,-1,-1,
            -1,-1,-1,-1,-1,-1,-1,-1,    // Dx
            -1,-1,-1,-1,-1,-1,-1,-1,
            -1,-1,-1,-1,-1,-1,-1,-1,    // Ex
            -1,-1,-1,-1,-1,-1,-1,-1,
            -1,-1,-1,-1,-1,-1,-1,-1,    // Fx
            -1,-1,-1,-1,-1,-1,-1,-1
        };

        //  <summary>
        //  Converts a 32-bit integer into a Base64
        //  character string. Base64 character strings
        //  are always 8 characters long. All iinteger
        //  values are acceptable.
        //  </summary>
        //  <param name="number">
        //  32-bit integer to be converted.
        //  </param>
        //  <returns>
        //  8 character string. The 1st six characters
        //  contain the encoded number, the last two
        //  characters are padded with "=".
        //  </returns>

        public LSL_String llIntegerToBase64(int number)
        {
            // uninitialized string

            char[] imdt = new char[8];

            m_host.AddScriptLPS(1);

            // Manually unroll the loop

            imdt[7] = '=';
            imdt[6] = '=';
            imdt[5] = i2ctable[number<<4  & 0x3F];
            imdt[4] = i2ctable[number>>2  & 0x3F];
            imdt[3] = i2ctable[number>>8  & 0x3F];
            imdt[2] = i2ctable[number>>14 & 0x3F];
            imdt[1] = i2ctable[number>>20 & 0x3F];
            imdt[0] = i2ctable[number>>26 & 0x3F];

            return new string(imdt);
        }

        //  <summary>
        //  Converts an eight character base-64 string
        //  into a 32-bit integer.
        //  </summary>
        //  <param name="str">
        //  8 characters string to be converted. Other
        //  length strings return zero.
        //  </param>
        //  <returns>
        //  Returns an integer representing the
        //  encoded value providedint he 1st 6
        //  characters of the string.
        //  </returns>
        //  <remarks>
        //  This is coded to behave like LSL's
        //  implementation (I think), based upon the
        //  information available at the Wiki.
        //  If more than 8 characters are supplied,
        //  zero is returned.
        //  If a NULL string is supplied, zero will
        //  be returned.
        //  If fewer than 6 characters are supplied, then
        //  the answer will reflect a partial
        //  accumulation.
        //  <para>
        //  The 6-bit segments are
        //  extracted left-to-right in big-endian mode,
        //  which means that segment 6 only contains the
        //  two low-order bits of the 32 bit integer as
        //  its high order 2 bits. A short string therefore
        //  means loss of low-order information. E.g.
        //
        //  |<---------------------- 32-bit integer ----------------------->|<-Pad->|
        //  |<--Byte 0----->|<--Byte 1----->|<--Byte 2----->|<--Byte 3----->|<-Pad->|
        //  |3|3|2|2|2|2|2|2|2|2|2|2|1|1|1|1|1|1|1|1|1|1| | | | | | | | | | |P|P|P|P|
        //  |1|0|9|8|7|6|5|4|3|2|1|0|9|8|7|6|5|4|3|2|1|0|9|8|7|6|5|4|3|2|1|0|P|P|P|P|
        //  |  str[0]   |  str[1]   |  str[2]   |  str[3]   |  str[4]   |  str[6]   |
        //
        //  </para>
        //  </remarks>

        public LSL_Integer llBase64ToInteger(string str)
        {
            int number = 0;
            int digit;

            m_host.AddScriptLPS(1);

            //    Require a well-fromed base64 string

            if (str.Length > 8)
                return 0;

            //    The loop is unrolled in the interests
            //    of performance and simple necessity.
            //
            //    MUST find 6 digits to be well formed
            //      -1 == invalid
            //       0 == padding

            if ((digit = c2itable[str[0]]) <= 0)
            {
                return digit < 0 ? (int)0 : number;
            }
            number += --digit<<26;

            if ((digit = c2itable[str[1]]) <= 0)
            {
                return digit < 0 ? (int)0 : number;
            }
            number += --digit<<20;

            if ((digit = c2itable[str[2]]) <= 0)
            {
                return digit < 0 ? (int)0 : number;
            }
            number += --digit<<14;

            if ((digit = c2itable[str[3]]) <= 0)
            {
                return digit < 0 ? (int)0 : number;
            }
            number += --digit<<8;

            if ((digit = c2itable[str[4]]) <= 0)
            {
                return digit < 0 ? (int)0 : number;
            }
            number += --digit<<2;

            if ((digit = c2itable[str[5]]) <= 0)
            {
                return digit < 0 ? (int)0 : number;
            }
            number += --digit>>4;

            // ignore trailing padding

            return number;
        }

        public LSL_Float llGetGMTclock()
        {
            m_host.AddScriptLPS(1);
            return DateTime.UtcNow.TimeOfDay.TotalSeconds;
        }

        public LSL_String llGetHTTPHeader(LSL_Key request_id, string header)
        {
            m_host.AddScriptLPS(1);

           if (m_UrlModule != null)
               return m_UrlModule.GetHttpHeader(new UUID(request_id), header);
           return String.Empty;
        }


        public LSL_String llGetSimulatorHostname()
        {
            m_host.AddScriptLPS(1);
            return System.Environment.MachineName;
        }

        //  <summary>
        //  Scan the string supplied in 'src' and
        //  tokenize it based upon two sets of
        //  tokenizers provided in two lists,
        //  separators and spacers.
        //  </summary>
        //
        //  <remarks>
        //  Separators demarcate tokens and are
        //  elided as they are encountered. Spacers
        //  also demarcate tokens, but are themselves
        //  retained as tokens.
        //
        //  Both separators and spacers may be arbitrarily
        //  long strings. i.e. ":::".
        //
        //  The function returns an ordered list
        //  representing the tokens found in the supplied
        //  sources string. If two successive tokenizers
        //  are encountered, then a null-string entry is
        //  added to the list.
        //
        //  It is a precondition that the source and
        //  toekizer lisst are non-null. If they are null,
        //  then a null pointer exception will be thrown
        //  while their lengths are being determined.
        //
        //  A small amount of working memoryis required
        //  of approximately 8*#tokenizers + 8*srcstrlen.
        //
        //  There are many ways in which this function
        //  can be implemented, this implementation is
        //  fairly naive and assumes that when the
        //  function is invooked with a short source
        //  string and/or short lists of tokenizers, then
        //  performance will not be an issue.
        //
        //  In order to minimize the perofrmance
        //  effects of long strings, or large numbers
        //  of tokeizers, the function skips as far as
        //  possible whenever a toekenizer is found,
        //  and eliminates redundant tokenizers as soon
        //  as is possible.
        //
        //  The implementation tries to minimize temporary
        //  garbage generation.
        //  </remarks>

        public LSL_List llParseStringKeepNulls(string src, LSL_List separators, LSL_List spacers)
        {
            return ParseString2List(src, separators, spacers, true);
        }

        private LSL_List ParseString2List(string src, LSL_List separators, LSL_List spacers, bool keepNulls)
        {
            int          srclen    = src.Length;
            int          seplen    = separators.Length;
            object[]     separray  = separators.Data;
            int          spclen    = spacers.Length;
            object[]     spcarray  = spacers.Data;
            int          dellen    = 0;
            string[]     delarray  = new string[seplen+spclen];

            int          outlen    = 0;
            string[]     outarray  = new string[srclen*2+1];

            int          i, j;
            string       d;

            m_host.AddScriptLPS(1);

            /*
             * Convert separator and spacer lists to C# strings.
             * Also filter out null strings so we don't hang.
             */
            for (i = 0; i < seplen; i ++)
            {
                d = separray[i].ToString();
                if (d.Length > 0)
                {
                    delarray[dellen++] = d;
                }
            }
            seplen = dellen;

            for (i = 0; i < spclen; i ++)
            {
                d = spcarray[i].ToString();
                if (d.Length > 0)
                {
                    delarray[dellen++] = d;
                }
            }

            /*
             * Scan through source string from beginning to end.
             */
            for (i = 0;;)
            {

                /*
                 * Find earliest delimeter in src starting at i (if any).
                 */
                int    earliestDel = -1;
                int    earliestSrc = srclen;
                string earliestStr = null;
                for (j = 0; j < dellen; j ++)
                {
                    d = delarray[j];
                    if (d != null)
                    {
                        int index = src.IndexOf(d, i);
                        if (index < 0)
                        {
                            delarray[j] = null;     // delim nowhere in src, don't check it anymore
                        }
                        else if (index < earliestSrc)
                        {
                            earliestSrc = index;    // where delimeter starts in source string
                            earliestDel = j;        // where delimeter is in delarray[]
                            earliestStr = d;        // the delimeter string from delarray[]
                            if (index == i) break;  // can't do any better than found at beg of string
                        }
                    }
                }

                /*
                 * Output source string starting at i through start of earliest delimeter.
                 */
                if (keepNulls || (earliestSrc > i))
                {
                    outarray[outlen++] = src.Substring(i, earliestSrc - i);
                }

                /*
                 * If no delimeter found at or after i, we're done scanning.
                 */
                if (earliestDel < 0) break;

                /*
                 * If delimeter was a spacer, output the spacer.
                 */
                if (earliestDel >= seplen)
                {
                    outarray[outlen++] = earliestStr;
                }

                /*
                 * Look at rest of src string following delimeter.
                 */
                i = earliestSrc + earliestStr.Length;
            }

            /*
             * Make up an exact-sized output array suitable for an LSL_List object.
             */
            object[] outlist = new object[outlen];
            for (i = 0; i < outlen; i ++)
            {
                outlist[i] = new LSL_String(outarray[i]);
            }
            return new LSL_List(outlist);
        }

        public LSL_Integer llGetObjectPermMask(int mask)
        {
            m_host.AddScriptLPS(1);

            int permmask = 0;

            if (mask == ScriptBaseClass.MASK_BASE)//0
            {
                permmask = (int)m_host.BaseMask;
            }

            else if (mask == ScriptBaseClass.MASK_OWNER)//1
            {
                permmask = (int)m_host.OwnerMask;
            }

            else if (mask == ScriptBaseClass.MASK_GROUP)//2
            {
                permmask = (int)m_host.GroupMask;
            }

            else if (mask == ScriptBaseClass.MASK_EVERYONE)//3
            {
                permmask = (int)m_host.EveryoneMask;
            }

            else if (mask == ScriptBaseClass.MASK_NEXT)//4
            {
                permmask = (int)m_host.NextOwnerMask;
            }

            return permmask;
        }

        public void llSetObjectPermMask(int mask, int value)
        {
            m_host.AddScriptLPS(1);

            if (m_ScriptEngine.Config.GetBoolean("AllowGodFunctions", false))
            {
                if (World.Permissions.CanRunConsoleCommand(m_host.OwnerID))
                {
                    if (mask == ScriptBaseClass.MASK_BASE)//0
                    {
                        m_host.BaseMask = (uint)value;
                    }

                    else if (mask == ScriptBaseClass.MASK_OWNER)//1
                    {
                        m_host.OwnerMask = (uint)value;
                    }

                    else if (mask == ScriptBaseClass.MASK_GROUP)//2
                    {
                        m_host.GroupMask = (uint)value;
                    }

                    else if (mask == ScriptBaseClass.MASK_EVERYONE)//3
                    {
                        m_host.EveryoneMask = (uint)value;
                    }

                    else if (mask == ScriptBaseClass.MASK_NEXT)//4
                    {
                        m_host.NextOwnerMask = (uint)value;
                    }
                }
            }
        }

        public LSL_Integer llGetInventoryPermMask(string item, int mask)
        {
            m_host.AddScriptLPS(1);

            m_host.TaskInventory.LockItemsForRead(true);
            foreach (KeyValuePair<UUID, TaskInventoryItem> inv in m_host.TaskInventory)
            {
                if (inv.Value.Name == item)
                {
                    m_host.TaskInventory.LockItemsForRead(false);
                    switch (mask)
                    {
                        case 0:
                            return (int)inv.Value.BasePermissions;
                        case 1:
                            return (int)inv.Value.CurrentPermissions;
                        case 2:
                            return (int)inv.Value.GroupPermissions;
                        case 3:
                            return (int)inv.Value.EveryonePermissions;
                        case 4:
                            return (int)inv.Value.NextPermissions;
                    }
                }
            }
            m_host.TaskInventory.LockItemsForRead(false);

            return -1;
        }

        public void llSetInventoryPermMask(string item, int mask, int value)
        {
            m_host.AddScriptLPS(1);
            if (m_ScriptEngine.Config.GetBoolean("AllowGodFunctions", false))
            {
                if (World.Permissions.CanRunConsoleCommand(m_host.OwnerID))
                {
                    lock (m_host.TaskInventory)
                    {
                        foreach (KeyValuePair<UUID, TaskInventoryItem> inv in m_host.TaskInventory)
                        {
                            if (inv.Value.Name == item)
                            {
                                switch (mask)
                                {
                                    case 0:
                                        inv.Value.BasePermissions = (uint)value;
                                        break;
                                    case 1:
                                        inv.Value.CurrentPermissions = (uint)value;
                                        break;
                                    case 2:
                                        inv.Value.GroupPermissions = (uint)value;
                                        break;
                                    case 3:
                                        inv.Value.EveryonePermissions = (uint)value;
                                        break;
                                    case 4:
                                        inv.Value.NextPermissions = (uint)value;
                                        break;
                                }
                            }
                        }
                    }
                }
            }
        }

        public LSL_String llGetInventoryCreator(string item)
        {
            m_host.AddScriptLPS(1);

            m_host.TaskInventory.LockItemsForRead(true);
            foreach (KeyValuePair<UUID, TaskInventoryItem> inv in m_host.TaskInventory)
            {
                if (inv.Value.Name == item)
                {
                    m_host.TaskInventory.LockItemsForRead(false);
                    return inv.Value.CreatorID.ToString();
                }
            }
            m_host.TaskInventory.LockItemsForRead(false);

            llSay(0, "No item name '" + item + "'");

            return String.Empty;
        }

        public void llOwnerSay(string msg)
        {
            m_host.AddScriptLPS(1);

            World.SimChatBroadcast(Utils.StringToBytes(msg), ChatTypeEnum.Owner, 0,
                                   m_host.AbsolutePosition, m_host.Name, m_host.UUID, false);
//            IWorldComm wComm = m_ScriptEngine.World.RequestModuleInterface<IWorldComm>();
//            wComm.DeliverMessage(ChatTypeEnum.Owner, 0, m_host.Name, m_host.UUID, msg);
        }

        public LSL_String llRequestSecureURL()
        {
            m_host.AddScriptLPS(1);
            if (m_UrlModule != null)
                return m_UrlModule.RequestSecureURL(m_ScriptEngine.ScriptModule, m_host, m_itemID).ToString();
            return UUID.Zero.ToString();
        }

        public LSL_String llRequestSimulatorData(string simulator, int data)
        {
            IOSSL_Api ossl = (IOSSL_Api)m_ScriptEngine.GetApi(m_itemID, "OSSL");

            try
            {
                m_host.AddScriptLPS(1);

                string reply = String.Empty;

                GridRegion info;

                if (m_ScriptEngine.World.RegionInfo.RegionName == simulator)
                    info = new GridRegion(m_ScriptEngine.World.RegionInfo);
                else
                    info = m_ScriptEngine.World.GridService.GetRegionByName(m_ScriptEngine.World.RegionInfo.ScopeID, simulator);

                switch (data)
                {
                    case ScriptBaseClass.DATA_SIM_POS:
                        if (info == null)
                        {
                            ScriptSleep(1000);
                            return UUID.Zero.ToString();
                        }
                        reply = new LSL_Vector(
                            info.RegionLocX,
                            info.RegionLocY,
                            0).ToString();
                        break;
                    case ScriptBaseClass.DATA_SIM_STATUS:
                        if (info != null)
                            reply = "up"; // Duh!
                        else
                            reply = "unknown";
                        break;
                    case ScriptBaseClass.DATA_SIM_RATING:
                        if (info == null)
                        {
                            ScriptSleep(1000);
                            return UUID.Zero.ToString();
                        }
                        int access = info.Maturity;
                        if (access == 0)
                            reply = "PG";
                        else if (access == 1)
                            reply = "MATURE";
                        else if (access == 2)
                            reply = "ADULT";
                        else
                            reply = "UNKNOWN";
                        break;
                    case ScriptBaseClass.DATA_SIM_RELEASE:
                        if (ossl != null)
                            ossl.CheckThreatLevel(ThreatLevel.High, "llRequestSimulatorData");
                        reply = "OpenSim";
                        break;
                    default:
                        ScriptSleep(1000);
                        return UUID.Zero.ToString(); // Raise no event
                }
                UUID rq = UUID.Random();

                UUID tid = AsyncCommands.
                    DataserverPlugin.RegisterRequest(m_localID, m_itemID, rq.ToString());

                AsyncCommands.
                    DataserverPlugin.DataserverReply(rq.ToString(), reply);

                ScriptSleep(1000);
                return tid.ToString();
            }
            catch(Exception)
            {
                //m_log.Error("[LSL_API]: llRequestSimulatorData" + e.ToString());
                return UUID.Zero.ToString();
            }
        }
        public LSL_String llRequestURL()
        {
            m_host.AddScriptLPS(1);

            if (m_UrlModule != null)
                return m_UrlModule.RequestURL(m_ScriptEngine.ScriptModule, m_host, m_itemID).ToString();
            return UUID.Zero.ToString();
        }

        public void llForceMouselook(int mouselook)
        {
            m_host.AddScriptLPS(1);
            m_host.SetForceMouselook(mouselook != 0);
        }

        public LSL_Float llGetObjectMass(string id)
        {
            m_host.AddScriptLPS(1);
            UUID key = new UUID();
            if (UUID.TryParse(id, out key))
            {
                try
                {
                    SceneObjectPart obj = World.GetSceneObjectPart(World.Entities[key].LocalId);
                    if (obj != null)
                        return (double)obj.GetMass();
                    // the object is null so the key is for an avatar
                    ScenePresence avatar = World.GetScenePresence(key);
                    if (avatar != null)
                        if (avatar.IsChildAgent)
                            // reference http://www.lslwiki.net/lslwiki/wakka.php?wakka=llGetObjectMass
                            // child agents have a mass of 1.0
                            return 1;
                        else
                            return (double)avatar.PhysicsActor.Mass;
                }
                catch (KeyNotFoundException)
                {
                    return 0; // The Object/Agent not in the region so just return zero
                }
            }
            return 0;
        }

        /// <summary>
        /// llListReplaceList removes the sub-list defined by the inclusive indices
        /// start and end and inserts the src list in its place. The inclusive
        /// nature of the indices means that at least one element must be deleted
        /// if the indices are within the bounds of the existing list. I.e. 2,2
        /// will remove the element at index 2 and replace it with the source
        /// list. Both indices may be negative, with the usual interpretation. An
        /// interesting case is where end is lower than start. As these indices
        /// bound the list to be removed, then 0->end, and start->lim are removed
        /// and the source list is added as a suffix.
        /// </summary>

        public LSL_List llListReplaceList(LSL_List dest, LSL_List src, int start, int end)
        {
            LSL_List pref = null;

            m_host.AddScriptLPS(1);

            // Note that although we have normalized, both
            // indices could still be negative.
            if (start < 0)
            {
                start = start+dest.Length;
            }

            if (end < 0)
            {
                end = end+dest.Length;
            }
            // The comventional case, remove a sequence starting with
            // start and ending with end. And then insert the source
            // list.
            if (start <= end)
            {
                // If greater than zero, then there is going to be a
                // surviving prefix. Otherwise the inclusive nature
                // of the indices mean that we're going to add the
                // source list as a prefix.
                if (start > 0)
                {
                    pref = dest.GetSublist(0,start-1);
                    // Only add a suffix if there is something
                    // beyond the end index (it's inclusive too).
                    if (end + 1 < dest.Length)
                    {
                        return pref + src + dest.GetSublist(end + 1, -1);
                    }
                    else
                    {
                        return pref + src;
                    }
                }
                // If start is less than or equal to zero, then
                // the new list is simply a prefix. We still need to
                // figure out any necessary surgery to the destination
                // based upon end. Note that if end exceeds the upper
                // bound in this case, the entire destination list
                // is removed.
                else if (start == 0)
                {
                    if (end + 1 < dest.Length)
                        return src + dest.GetSublist(end + 1, -1);
                    else
                        return src;
                }
                else // Start < 0
                {
                    if (end + 1 < dest.Length)
                        return dest.GetSublist(end + 1, -1);
                    else
                        return new LSL_List();
                }
            }
            // Finally, if start > end, we strip away a prefix and
            // a suffix, to leave the list that sits <between> ens
            // and start, and then tag on the src list. AT least
            // that's my interpretation. We can get sublist to do
            // this for us. Note that one, or both of the indices
            // might have been negative.
            else
            {
                return dest.GetSublist(end + 1, start - 1) + src;
            }
        }

        public void llLoadURL(string avatar_id, string message, string url)
        {
            m_host.AddScriptLPS(1);

            IDialogModule dm = World.RequestModuleInterface<IDialogModule>();
            if (null != dm)
                dm.SendUrlToUser(
                    new UUID(avatar_id), m_host.Name, m_host.UUID, m_host.OwnerID, false, message, url);

            ScriptSleep(10000);
        }

        public void llParcelMediaCommandList(LSL_List commandList)
        {
            // TODO: Not implemented yet (missing in libomv?):
            //  PARCEL_MEDIA_COMMAND_LOOP_SET    float loop      Use this to get or set the parcel's media loop duration. (1.19.1 RC0 or later)

            m_host.AddScriptLPS(1);

            // according to the docs, this command only works if script owner and land owner are the same
            // lets add estate owners and gods, too, and use the generic permission check.
            ILandObject landObject = World.LandChannel.GetLandObject(m_host.AbsolutePosition.X, m_host.AbsolutePosition.Y);
            if (!World.Permissions.CanEditParcelProperties(m_host.OwnerID, landObject, GroupPowers.ChangeMedia)) return;

            bool update = false; // send a ParcelMediaUpdate (and possibly change the land's media URL)?
            byte loop = 0;

            LandData landData = landObject.LandData;
            string url = landData.MediaURL;
            string texture = landData.MediaID.ToString();
            bool autoAlign = landData.MediaAutoScale != 0;
            string mediaType = ""; // TODO these have to be added as soon as LandData supports it
            string description = "";
            int width = 0;
            int height = 0;

            uint commandToSend = 0;
            float time = 0.0f; // default is from start

            ScenePresence presence = null;

            for (int i = 0; i < commandList.Data.Length; i++)
            {
                uint command = (uint)(commandList.GetLSLIntegerItem(i));
                switch (command)
                {
                    case (uint)ParcelMediaCommandEnum.Agent:
                        // we send only to one agent
                        if ((i + 1) < commandList.Length)
                        {
                            if (commandList.Data[i + 1] is LSL_String)
                            {
                                UUID agentID;
                                if (UUID.TryParse((LSL_String)commandList.Data[i + 1], out agentID))
                                {
                                    presence = World.GetScenePresence(agentID);
                                }
                            }
                            else ShoutError("The argument of PARCEL_MEDIA_COMMAND_AGENT must be a key");
                            ++i;
                        }
                        break;

                    case (uint)ParcelMediaCommandEnum.Loop:
                        loop = 1;
                        commandToSend = command;
                        update = true; //need to send the media update packet to set looping
                        break;

                    case (uint)ParcelMediaCommandEnum.Play:
                        loop = 0;
                        commandToSend = command;
                        update = true; //need to send the media update packet to make sure it doesn't loop
                        break;

                    case (uint)ParcelMediaCommandEnum.Pause:
                    case (uint)ParcelMediaCommandEnum.Stop:
                    case (uint)ParcelMediaCommandEnum.Unload:
                        commandToSend = command;
                        break;

                    case (uint)ParcelMediaCommandEnum.Url:
                        if ((i + 1) < commandList.Length)
                        {
                            if (commandList.Data[i + 1] is LSL_String)
                            {
                                url = (LSL_String)commandList.Data[i + 1];
                                update = true;
                            }
                            else ShoutError("The argument of PARCEL_MEDIA_COMMAND_URL must be a string.");
                            ++i;
                        }
                        break;

                    case (uint)ParcelMediaCommandEnum.Texture:
                        if ((i + 1) < commandList.Length)
                        {
                            if (commandList.Data[i + 1] is LSL_String)
                            {
                                texture = (LSL_String)commandList.Data[i + 1];
                                update = true;
                            }
                            else ShoutError("The argument of PARCEL_MEDIA_COMMAND_TEXTURE must be a string or key.");
                            ++i;
                        }
                        break;

                    case (uint)ParcelMediaCommandEnum.Time:
                        if ((i + 1) < commandList.Length)
                        {
                            if (commandList.Data[i + 1] is LSL_Float)
                            {
                                time = (float)(LSL_Float)commandList.Data[i + 1];
                            }
                            else ShoutError("The argument of PARCEL_MEDIA_COMMAND_TIME must be a float.");
                            ++i;
                        }
                        break;

                    case (uint)ParcelMediaCommandEnum.AutoAlign:
                        if ((i + 1) < commandList.Length)
                        {
                            if (commandList.Data[i + 1] is LSL_Integer)
                            {
                                autoAlign = (LSL_Integer)commandList.Data[i + 1];
                                update = true;
                            }

                            else ShoutError("The argument of PARCEL_MEDIA_COMMAND_AUTO_ALIGN must be an integer.");
                            ++i;
                        }
                        break;

                    case (uint)ParcelMediaCommandEnum.Type:
                        if ((i + 1) < commandList.Length)
                        {
                            if (commandList.Data[i + 1] is LSL_String)
                            {
                                mediaType = (LSL_String)commandList.Data[i + 1];
                                update = true;
                            }
                            else ShoutError("The argument of PARCEL_MEDIA_COMMAND_TYPE must be a string.");
                            ++i;
                        }
                        break;

                    case (uint)ParcelMediaCommandEnum.Desc:
                        if ((i + 1) < commandList.Length)
                        {
                            if (commandList.Data[i + 1] is LSL_String)
                            {
                                description = (LSL_String)commandList.Data[i + 1];
                                update = true;
                            }
                            else ShoutError("The argument of PARCEL_MEDIA_COMMAND_DESC must be a string.");
                            ++i;
                        }
                        break;

                    case (uint)ParcelMediaCommandEnum.Size:
                        if ((i + 2) < commandList.Length)
                        {
                            if (commandList.Data[i + 1] is LSL_Integer)
                            {
                                if (commandList.Data[i + 2] is LSL_Integer)
                                {
                                    width = (LSL_Integer)commandList.Data[i + 1];
                                    height = (LSL_Integer)commandList.Data[i + 2];
                                    update = true;
                                }
                                else ShoutError("The second argument of PARCEL_MEDIA_COMMAND_SIZE must be an integer.");
                            }
                            else ShoutError("The first argument of PARCEL_MEDIA_COMMAND_SIZE must be an integer.");
                            i += 2;
                        }
                        break;

                    default:
                        NotImplemented("llParcelMediaCommandList parameter not supported yet: " + Enum.Parse(typeof(ParcelMediaCommandEnum), commandList.Data[i].ToString()).ToString());
                        break;
                }//end switch
            }//end for

            // if we didn't get a presence, we send to all and change the url
            // if we did get a presence, we only send to the agent specified, and *don't change the land settings*!

            // did something important change or do we only start/stop/pause?
            if (update)
            {
                if (presence == null)
                {
                    // we send to all
                    landData.MediaID = new UUID(texture);
                    landData.MediaAutoScale = autoAlign ? (byte)1 : (byte)0;
                    landData.MediaWidth = width;
                    landData.MediaHeight = height;
                    landData.MediaType = mediaType;

                    // do that one last, it will cause a ParcelPropertiesUpdate
                    landObject.SetMediaUrl(url);

                    // now send to all (non-child) agents in the parcel
                    World.ForEachScenePresence(delegate(ScenePresence sp)
                    {
                        if (!sp.IsChildAgent && (sp.currentParcelUUID == landData.GlobalID))
                        {
                            sp.ControllingClient.SendParcelMediaUpdate(landData.MediaURL,
                                                                          landData.MediaID,
                                                                          landData.MediaAutoScale,
                                                                          mediaType,
                                                                          description,
                                                                          width, height,
                                                                          loop);
                        }
                    });
                }
                else if (!presence.IsChildAgent)
                {
                    // we only send to one (root) agent
                    presence.ControllingClient.SendParcelMediaUpdate(url,
                                                                     new UUID(texture),
                                                                     autoAlign ? (byte)1 : (byte)0,
                                                                     mediaType,
                                                                     description,
                                                                     width, height,
                                                                     loop);
                }
            }

            if (commandToSend != 0)
            {
                // the commandList contained a start/stop/... command, too
                if (presence == null)
                {
                    // send to all (non-child) agents in the parcel
                    World.ForEachScenePresence(delegate(ScenePresence sp)
                    {
                        if (!sp.IsChildAgent && (sp.currentParcelUUID == landData.GlobalID))
                        {
                            sp.ControllingClient.SendParcelMediaCommand(0x4, // TODO what is this?
                                                                           (ParcelMediaCommandEnum)commandToSend,
                                                                           time);
                        }
                    });
                }
                else if (!presence.IsChildAgent)
                {
                    presence.ControllingClient.SendParcelMediaCommand(0x4, // TODO what is this?
                                                                      (ParcelMediaCommandEnum)commandToSend,
                                                                      time);
                }
            }
            ScriptSleep(2000);
        }

        public LSL_List llParcelMediaQuery(LSL_List aList)
        {
            m_host.AddScriptLPS(1);
            LSL_List list = new LSL_List();
            //TO DO: make the implementation for the missing commands
            //PARCEL_MEDIA_COMMAND_LOOP_SET    float loop      Use this to get or set the parcel's media loop duration. (1.19.1 RC0 or later)
            for (int i = 0; i < aList.Data.Length; i++)
            {

                if (aList.Data[i] != null)
                {
                    switch ((ParcelMediaCommandEnum) Convert.ToInt32(aList.Data[i].ToString()))
                    {
                        case ParcelMediaCommandEnum.Url:
                            list.Add(new LSL_String(World.GetLandData(m_host.AbsolutePosition.X, m_host.AbsolutePosition.Y).MediaURL));
                            break;
                        case ParcelMediaCommandEnum.Desc:
                            list.Add(new LSL_String(World.GetLandData(m_host.AbsolutePosition.X, m_host.AbsolutePosition.Y).Description));
                            break;
                        case ParcelMediaCommandEnum.Texture:
                            list.Add(new LSL_String(World.GetLandData(m_host.AbsolutePosition.X, m_host.AbsolutePosition.Y).MediaID.ToString()));
                            break;
                        case ParcelMediaCommandEnum.Type:
                            list.Add(new LSL_String(World.GetLandData(m_host.AbsolutePosition.X, m_host.AbsolutePosition.Y).MediaType));
                            break;
                        case ParcelMediaCommandEnum.Size:
                            list.Add(new LSL_String(World.GetLandData(m_host.AbsolutePosition.X, m_host.AbsolutePosition.Y).MediaWidth));
                            list.Add(new LSL_String(World.GetLandData(m_host.AbsolutePosition.X, m_host.AbsolutePosition.Y).MediaHeight));
                            break;
                        default:
                            ParcelMediaCommandEnum mediaCommandEnum = ParcelMediaCommandEnum.Url;
                            NotImplemented("llParcelMediaQuery parameter do not supported yet: " + Enum.Parse(mediaCommandEnum.GetType() , aList.Data[i].ToString()).ToString());
                            break;
                    }

                }
            }
            ScriptSleep(2000);
            return list;
        }

        public LSL_Integer llModPow(int a, int b, int c)
        {
            m_host.AddScriptLPS(1);
            Int64 tmp = 0;
            Math.DivRem(Convert.ToInt64(Math.Pow(a, b)), c, out tmp);
            ScriptSleep(1000);
            return Convert.ToInt32(tmp);
        }

        public LSL_Integer llGetInventoryType(string name)
        {
            m_host.AddScriptLPS(1);

            m_host.TaskInventory.LockItemsForRead(true);
            foreach (KeyValuePair<UUID, TaskInventoryItem> inv in m_host.TaskInventory)
            {
                if (inv.Value.Name == name)
                {
                    m_host.TaskInventory.LockItemsForRead(false);
                    return inv.Value.Type;
                }
            }
            m_host.TaskInventory.LockItemsForRead(false);

            return -1;
        }

        public void llSetPayPrice(int price, LSL_List quick_pay_buttons)
        {
            m_host.AddScriptLPS(1);

            if (quick_pay_buttons.Data.Length < 4)
            {
                int x;
                for (x=quick_pay_buttons.Data.Length; x<= 4; x++)
                {
                    quick_pay_buttons.Add(ScriptBaseClass.PAY_HIDE);
                }
            }
            int[] nPrice = new int[5];
            nPrice[0] = price;
            nPrice[1] = quick_pay_buttons.GetLSLIntegerItem(0);
            nPrice[2] = quick_pay_buttons.GetLSLIntegerItem(1);
            nPrice[3] = quick_pay_buttons.GetLSLIntegerItem(2);
            nPrice[4] = quick_pay_buttons.GetLSLIntegerItem(3);
            m_host.ParentGroup.RootPart.PayPrice = nPrice;
            m_host.ParentGroup.HasGroupChanged = true;
        }

        public LSL_Vector llGetCameraPos()
        {
            m_host.AddScriptLPS(1);
            UUID invItemID = InventorySelf();

            if (invItemID == UUID.Zero)
                return new LSL_Vector();

            m_host.TaskInventory.LockItemsForRead(true);
            if (m_host.TaskInventory[invItemID].PermsGranter == UUID.Zero)
            {
                m_host.TaskInventory.LockItemsForRead(false);
                return new LSL_Vector();
            }

            if ((m_host.TaskInventory[invItemID].PermsMask & ScriptBaseClass.PERMISSION_TRACK_CAMERA) == 0)
            {
                ShoutError("No permissions to track the camera");
                m_host.TaskInventory.LockItemsForRead(false);
                return new LSL_Vector();
            }
            m_host.TaskInventory.LockItemsForRead(false);

            ScenePresence presence = World.GetScenePresence(m_host.OwnerID);
            if (presence != null)
            {
                LSL_Vector pos = new LSL_Vector(presence.CameraPosition.X, presence.CameraPosition.Y, presence.CameraPosition.Z);
                return pos;
            }
            return new LSL_Vector();
        }

        public LSL_Rotation llGetCameraRot()
        {
            m_host.AddScriptLPS(1);
            UUID invItemID = InventorySelf();
            if (invItemID == UUID.Zero)
                return new LSL_Rotation();

            m_host.TaskInventory.LockItemsForRead(true);
            if (m_host.TaskInventory[invItemID].PermsGranter == UUID.Zero)
            {
                m_host.TaskInventory.LockItemsForRead(false);
                return new LSL_Rotation();
            }
            if ((m_host.TaskInventory[invItemID].PermsMask & ScriptBaseClass.PERMISSION_TRACK_CAMERA) == 0)
            {
                ShoutError("No permissions to track the camera");
                m_host.TaskInventory.LockItemsForRead(false);
                return new LSL_Rotation();
            }
            m_host.TaskInventory.LockItemsForRead(false);

            ScenePresence presence = World.GetScenePresence(m_host.OwnerID);
            if (presence != null)
            {
                return new LSL_Rotation(presence.CameraRotation.X, presence.CameraRotation.Y, presence.CameraRotation.Z, presence.CameraRotation.W);
            }

            return new LSL_Rotation();
        }

        /// <summary>
        /// The SL implementation does nothing, it is deprecated
        /// This duplicates SL
        /// </summary>
        public void llSetPrimURL(string url)
        {
            m_host.AddScriptLPS(1);
            ScriptSleep(2000);
        }

        /// <summary>
        /// The SL implementation shouts an error, it is deprecated
        /// This duplicates SL
        /// </summary>
        public void llRefreshPrimURL()
        {
            m_host.AddScriptLPS(1);
            ShoutError("llRefreshPrimURL - not yet supported");
            ScriptSleep(20000);
        }

        public LSL_String llEscapeURL(string url)
        {
            m_host.AddScriptLPS(1);
            try
            {
                return Uri.EscapeDataString(url);
            }
            catch (Exception ex)
            {
                return "llEscapeURL: " + ex.ToString();
            }
        }

        public LSL_String llUnescapeURL(string url)
        {
            m_host.AddScriptLPS(1);
            try
            {
                return Uri.UnescapeDataString(url);
            }
            catch (Exception ex)
            {
                return "llUnescapeURL: " + ex.ToString();
            }
        }

        public void llMapDestination(string simname, LSL_Vector pos, LSL_Vector lookAt)
        {
            m_host.AddScriptLPS(1);
            DetectParams detectedParams = m_ScriptEngine.GetDetectParams(m_itemID, 0);
            if (detectedParams == null)
            {
                if (m_host.ParentGroup.IsAttachment == true)
                {
                    detectedParams = new DetectParams();
                    detectedParams.Key = m_host.OwnerID;
                }
                else
                {
                    return;
                }
            }
           
            ScenePresence avatar = World.GetScenePresence(detectedParams.Key);
            if (avatar != null)
            {
                avatar.ControllingClient.SendScriptTeleportRequest(m_host.Name, simname,
                                                                   new Vector3((float)pos.x, (float)pos.y, (float)pos.z),
                                                                   new Vector3((float)lookAt.x, (float)lookAt.y, (float)lookAt.z));
            }
            
            ScriptSleep(1000);
        }

        public void llAddToLandBanList(string avatar, double hours)
        {
            m_host.AddScriptLPS(1);
            UUID key;
            ILandObject land = World.LandChannel.GetLandObject(m_host.AbsolutePosition.X, m_host.AbsolutePosition.Y);
            if (World.Permissions.CanEditParcelProperties(m_host.OwnerID, land, GroupPowers.LandManageBanned))
            {
                ParcelManager.ParcelAccessEntry entry = new ParcelManager.ParcelAccessEntry();
                if (UUID.TryParse(avatar, out key))
                {
                    if (land.LandData.ParcelAccessList.FindIndex(
                            delegate(ParcelManager.ParcelAccessEntry e)
                            {
                                if (e.AgentID == key && e.Flags == AccessList.Ban)
                                    return true;
                                return false;
                            }) == -1)
                    {
                        entry.AgentID = key;
                        entry.Flags = AccessList.Ban;
                        entry.Time = DateTime.Now.AddHours(hours);
                        land.LandData.ParcelAccessList.Add(entry);
                    }
                }
            }
            ScriptSleep(100);
        }

        public void llRemoveFromLandPassList(string avatar)
        {
            m_host.AddScriptLPS(1);
            UUID key;
            ILandObject land = World.LandChannel.GetLandObject(m_host.AbsolutePosition.X, m_host.AbsolutePosition.Y);
            if (World.Permissions.CanEditParcelProperties(m_host.OwnerID, land, GroupPowers.LandManageAllowed))
            {
                if (UUID.TryParse(avatar, out key))
                {
                    int idx = land.LandData.ParcelAccessList.FindIndex(
                            delegate(ParcelManager.ParcelAccessEntry e)
                            {
                                if (e.AgentID == key && e.Flags == AccessList.Access)
                                    return true;
                                return false;
                            });

                    if (idx != -1)
                        land.LandData.ParcelAccessList.RemoveAt(idx);
                }
            }
            ScriptSleep(100);
        }

        public void llRemoveFromLandBanList(string avatar)
        {
            m_host.AddScriptLPS(1);
            UUID key;
            ILandObject land = World.LandChannel.GetLandObject(m_host.AbsolutePosition.X, m_host.AbsolutePosition.Y);
            if (World.Permissions.CanEditParcelProperties(m_host.OwnerID, land, GroupPowers.LandManageBanned))
            {
                if (UUID.TryParse(avatar, out key))
                {
                    int idx = land.LandData.ParcelAccessList.FindIndex(
                            delegate(ParcelManager.ParcelAccessEntry e)
                            {
                                if (e.AgentID == key && e.Flags == AccessList.Ban)
                                    return true;
                                return false;
                            });

                    if (idx != -1)
                        land.LandData.ParcelAccessList.RemoveAt(idx);
                }
            }
            ScriptSleep(100);
        }

        public void llSetCameraParams(LSL_List rules)
        {
            m_host.AddScriptLPS(1);

            // our key in the object we are in
            UUID invItemID = InventorySelf();
            if (invItemID == UUID.Zero) return;

            // the object we are in
            UUID objectID = m_host.ParentUUID;
            if (objectID == UUID.Zero) return;

            UUID agentID;
            m_host.TaskInventory.LockItemsForRead(true);
            // we need the permission first, to know which avatar we want to set the camera for
            agentID = m_host.TaskInventory[invItemID].PermsGranter;

            if (agentID == UUID.Zero)
            {
                m_host.TaskInventory.LockItemsForRead(false);
                return;
            }
            if ((m_host.TaskInventory[invItemID].PermsMask & ScriptBaseClass.PERMISSION_CONTROL_CAMERA) == 0)
            {
                m_host.TaskInventory.LockItemsForRead(false);
                return;
            }
            m_host.TaskInventory.LockItemsForRead(false);

            ScenePresence presence = World.GetScenePresence(agentID);

            // we are not interested in child-agents
            if (presence.IsChildAgent) return;

            SortedDictionary<int, float> parameters = new SortedDictionary<int, float>();
            object[] data = rules.Data;
            for (int i = 0; i < data.Length; ++i)
            {
                int type = Convert.ToInt32(data[i++].ToString());
                if (i >= data.Length) break; // odd number of entries => ignore the last

                // some special cases: Vector parameters are split into 3 float parameters (with type+1, type+2, type+3)
                switch (type)
                {
                case ScriptBaseClass.CAMERA_FOCUS:
                case ScriptBaseClass.CAMERA_FOCUS_OFFSET:
                case ScriptBaseClass.CAMERA_POSITION:
                    LSL_Vector v = (LSL_Vector)data[i];
                    parameters.Add(type + 1, (float)v.x);
                    parameters.Add(type + 2, (float)v.y);
                    parameters.Add(type + 3, (float)v.z);
                    break;
                default:
                    // TODO: clean that up as soon as the implicit casts are in
                    if (data[i] is LSL_Float)
                        parameters.Add(type, (float)((LSL_Float)data[i]).value);
                    else if (data[i] is LSL_Integer)
                        parameters.Add(type, (float)((LSL_Integer)data[i]).value);
                    else parameters.Add(type, Convert.ToSingle(data[i]));
                    break;
                }
            }
            if (parameters.Count > 0) presence.ControllingClient.SendSetFollowCamProperties(objectID, parameters);
        }

        public void llClearCameraParams()
        {
            m_host.AddScriptLPS(1);

            // our key in the object we are in
            UUID invItemID=InventorySelf();
            if (invItemID == UUID.Zero) return;

            // the object we are in
            UUID objectID = m_host.ParentUUID;
            if (objectID == UUID.Zero) return;

            // we need the permission first, to know which avatar we want to clear the camera for
            UUID agentID;
            m_host.TaskInventory.LockItemsForRead(true);
            agentID = m_host.TaskInventory[invItemID].PermsGranter;
            if (agentID == UUID.Zero)
            {
                m_host.TaskInventory.LockItemsForRead(false);
                return;
            }
            if ((m_host.TaskInventory[invItemID].PermsMask & ScriptBaseClass.PERMISSION_CONTROL_CAMERA) == 0)
            {
                m_host.TaskInventory.LockItemsForRead(false);
                return;
            }
            m_host.TaskInventory.LockItemsForRead(false);

            ScenePresence presence = World.GetScenePresence(agentID);

            // we are not interested in child-agents
            if (presence.IsChildAgent) return;

            presence.ControllingClient.SendClearFollowCamProperties(objectID);
        }

        public LSL_Float llListStatistics(int operation, LSL_List src)
        {
            m_host.AddScriptLPS(1);
            LSL_List nums = LSL_List.ToDoubleList(src);
            switch (operation)
            {
                case ScriptBaseClass.LIST_STAT_RANGE:
                    return nums.Range();
                case ScriptBaseClass.LIST_STAT_MIN:
                    return nums.Min();
                case ScriptBaseClass.LIST_STAT_MAX:
                    return nums.Max();
                case ScriptBaseClass.LIST_STAT_MEAN:
                    return nums.Mean();
                case ScriptBaseClass.LIST_STAT_MEDIAN:
                    return nums.Median();
                case ScriptBaseClass.LIST_STAT_NUM_COUNT:
                    return nums.NumericLength();
                case ScriptBaseClass.LIST_STAT_STD_DEV:
                    return nums.StdDev();
                case ScriptBaseClass.LIST_STAT_SUM:
                    return nums.Sum();
                case ScriptBaseClass.LIST_STAT_SUM_SQUARES:
                    return nums.SumSqrs();
                case ScriptBaseClass.LIST_STAT_GEOMETRIC_MEAN:
                    return nums.GeometricMean();
                case ScriptBaseClass.LIST_STAT_HARMONIC_MEAN:
                    return nums.HarmonicMean();
                default:
                    return 0.0;
            }
        }

        public LSL_Integer llGetUnixTime()
        {
            m_host.AddScriptLPS(1);
            return Util.UnixTimeSinceEpoch();
        }

        public LSL_Integer llGetParcelFlags(LSL_Vector pos)
        {
            m_host.AddScriptLPS(1);
            return (int)World.LandChannel.GetLandObject((float)pos.x, (float)pos.y).LandData.Flags;
        }

        public LSL_Integer llGetRegionFlags()
        {
            m_host.AddScriptLPS(1);
            IEstateModule estate = World.RequestModuleInterface<IEstateModule>();
            if (estate == null)
                return 67108864;
            return (int)estate.GetRegionFlags();
        }

        public LSL_String llXorBase64StringsCorrect(string str1, string str2)
        {
            m_host.AddScriptLPS(1);

            if (str1 == String.Empty)
                return String.Empty;
            if (str2 == String.Empty)
                return str1;

            int len = str2.Length;
            if ((len % 4) != 0) // LL is EVIL!!!!
            {
                while (str2.EndsWith("="))
                    str2 = str2.Substring(0, str2.Length - 1);

                len = str2.Length;
                int mod = len % 4;

                if (mod == 1)
                    str2 = str2.Substring(0, str2.Length - 1);
                else if (mod == 2)
                    str2 += "==";
                else if (mod == 3)
                    str2 += "=";
            }

            byte[] data1;
            byte[] data2;
            try
            {
                data1 = Convert.FromBase64String(str1);
                data2 = Convert.FromBase64String(str2);
            }
            catch (Exception)
            {
                return new LSL_String(String.Empty);
            }

            byte[] d2 = new Byte[data1.Length];
            int pos = 0;
            
            if (data1.Length <= data2.Length)
            {
                Array.Copy(data2, 0, d2, 0, data1.Length);
            }
            else
            {
                while (pos < data1.Length)
                {
                    len = data1.Length - pos;
                    if (len > data2.Length)
                        len = data2.Length;

                    Array.Copy(data2, 0, d2, pos, len);
                    pos += len;
                }
            }

            for (pos = 0 ; pos < data1.Length ; pos++ )
                data1[pos] ^= d2[pos];

            return Convert.ToBase64String(data1);
        }

        public LSL_String llHTTPRequest(string url, LSL_List parameters, string body)
        {
            // Partial implementation: support for parameter flags needed
            //   see http://wiki.secondlife.com/wiki/LlHTTPRequest
            // parameter flags support are implemented in ScriptsHttpRequests.cs
            //   in StartHttpRequest

            m_host.AddScriptLPS(1);
            IHttpRequestModule httpScriptMod =
                m_ScriptEngine.World.RequestModuleInterface<IHttpRequestModule>();
            List<string> param = new List<string>();
            foreach (object o in parameters.Data)
            {
                param.Add(o.ToString());
            }

            Vector3 position = m_host.AbsolutePosition;
            Vector3 velocity = m_host.Velocity;
            Quaternion rotation = m_host.RotationOffset;
            string ownerName = String.Empty;
            ScenePresence scenePresence = World.GetScenePresence(m_host.OwnerID);
            if (scenePresence == null)
                ownerName = resolveName(m_host.OwnerID);
            else
                ownerName = scenePresence.Name;

            RegionInfo regionInfo = World.RegionInfo;

            Dictionary<string, string> httpHeaders = new Dictionary<string, string>();

            string shard = "OpenSim";
            IConfigSource config = m_ScriptEngine.ConfigSource;
            if (config.Configs["Network"] != null)
            {
                shard = config.Configs["Network"].GetString("shard", shard);
            }

            httpHeaders["X-SecondLife-Shard"] = shard;
            httpHeaders["X-SecondLife-Object-Name"] = m_host.Name;
            httpHeaders["X-SecondLife-Object-Key"] = m_host.UUID.ToString();
            httpHeaders["X-SecondLife-Region"] = string.Format("{0} ({1}, {2})", regionInfo.RegionName, regionInfo.RegionLocX, regionInfo.RegionLocY);
            httpHeaders["X-SecondLife-Local-Position"] = string.Format("({0:0.000000}, {1:0.000000}, {2:0.000000})", position.X, position.Y, position.Z);
            httpHeaders["X-SecondLife-Local-Velocity"] = string.Format("({0:0.000000}, {1:0.000000}, {2:0.000000})", velocity.X, velocity.Y, velocity.Z);
            httpHeaders["X-SecondLife-Local-Rotation"] = string.Format("({0:0.000000}, {1:0.000000}, {2:0.000000}, {3:0.000000})", rotation.X, rotation.Y, rotation.Z, rotation.W);
            httpHeaders["X-SecondLife-Owner-Name"] = ownerName;
            httpHeaders["X-SecondLife-Owner-Key"] = m_host.OwnerID.ToString();
            string userAgent = config.Configs["Network"].GetString("user_agent", null);
            if (userAgent != null)
                httpHeaders["User-Agent"] = userAgent;

            string authregex = @"^(https?:\/\/)(\w+):(\w+)@(.*)$";
            Regex r = new Regex(authregex);
            int[] gnums = r.GetGroupNumbers();
            Match m = r.Match(url);
            if (m.Success)
            {
                for (int i = 1; i < gnums.Length; i++)
                {
                    //System.Text.RegularExpressions.Group g = m.Groups[gnums[i]];
                    //CaptureCollection cc = g.Captures;
                }
                if (m.Groups.Count == 5)
                {
                    httpHeaders["Authorization"] = String.Format("Basic {0}", Convert.ToBase64String(System.Text.ASCIIEncoding.ASCII.GetBytes(m.Groups[2].ToString() + ":" + m.Groups[3].ToString())));
                    url = m.Groups[1].ToString() + m.Groups[4].ToString();
                }
            }

            UUID reqID = httpScriptMod.
                StartHttpRequest(m_localID, m_itemID, url, param, httpHeaders, body);

            if (reqID != UUID.Zero)
                return reqID.ToString();
            else
                return null;
        }


        public void llHTTPResponse(LSL_Key id, int status, string body)
        {
            // Partial implementation: support for parameter flags needed
            //   see http://wiki.secondlife.com/wiki/llHTTPResponse

            m_host.AddScriptLPS(1);

            if (m_UrlModule != null)
                m_UrlModule.HttpResponse(new UUID(id), status,body);
        }

        public void llResetLandBanList()
        {
            m_host.AddScriptLPS(1);
            LandData land = World.LandChannel.GetLandObject(m_host.AbsolutePosition.X, m_host.AbsolutePosition.Y).LandData;
            if (land.OwnerID == m_host.OwnerID)
            {
                foreach (ParcelManager.ParcelAccessEntry entry in land.ParcelAccessList)
                {
                    if (entry.Flags == AccessList.Ban)
                    {
                        land.ParcelAccessList.Remove(entry);
                    }
                }
            }
            ScriptSleep(100);
        }

        public void llResetLandPassList()
        {
            m_host.AddScriptLPS(1);
            LandData land = World.LandChannel.GetLandObject(m_host.AbsolutePosition.X, m_host.AbsolutePosition.Y).LandData;
            if (land.OwnerID == m_host.OwnerID)
            {
                foreach (ParcelManager.ParcelAccessEntry entry in land.ParcelAccessList)
                {
                    if (entry.Flags == AccessList.Access)
                    {
                        land.ParcelAccessList.Remove(entry);
                    }
                }
            }
            ScriptSleep(100);
        }

        public LSL_Integer llGetParcelPrimCount(LSL_Vector pos, int category, int sim_wide)
        {
            m_host.AddScriptLPS(1);
            
            ILandObject lo = World.LandChannel.GetLandObject((float)pos.x, (float)pos.y);

            if (lo == null)
                return 0;
            
            IPrimCounts pc = lo.PrimCounts;

            if (sim_wide != ScriptBaseClass.FALSE)
            {
                if (category == ScriptBaseClass.PARCEL_COUNT_TOTAL)
                {
                    return pc.Simulator;
                }
                else
                {
                    // counts not implemented yet
                    return 0;
                }
            }
            else
            {
                if (category == ScriptBaseClass.PARCEL_COUNT_TOTAL)
                    return pc.Total;
                else if (category == ScriptBaseClass.PARCEL_COUNT_OWNER)
                    return pc.Owner;
                else if (category == ScriptBaseClass.PARCEL_COUNT_GROUP)
                    return pc.Group;
                else if (category == ScriptBaseClass.PARCEL_COUNT_OTHER)
                    return pc.Others;
                else if (category == ScriptBaseClass.PARCEL_COUNT_SELECTED)
                    return pc.Selected;
                else if (category == ScriptBaseClass.PARCEL_COUNT_TEMP)
                    return 0; // counts not implemented yet
            }
            
            return 0;
        }

        public LSL_List llGetParcelPrimOwners(LSL_Vector pos)
        {
            m_host.AddScriptLPS(1);
            LandObject land = (LandObject)World.LandChannel.GetLandObject((float)pos.x, (float)pos.y);
            LSL_List ret = new LSL_List();
            if (land != null)
            {
                foreach (KeyValuePair<UUID, int> detectedParams in land.GetLandObjectOwners())
                {
                    ret.Add(new LSL_String(detectedParams.Key.ToString()));
                    ret.Add(new LSL_Integer(detectedParams.Value));
                }
            }
            ScriptSleep(2000);
            return ret;
        }

        public LSL_Integer llGetObjectPrimCount(string object_id)
        {
            m_host.AddScriptLPS(1);
            SceneObjectPart part = World.GetSceneObjectPart(new UUID(object_id));
            if (part == null)
            {
                return 0;
            }
            else
            {
                return part.ParentGroup.PrimCount;
            }
        }

        public LSL_Integer llGetParcelMaxPrims(LSL_Vector pos, int sim_wide)
        {
            m_host.AddScriptLPS(1);

            ILandObject lo = World.LandChannel.GetLandObject((float)pos.x, (float)pos.y);

            if (lo == null)
                return 0;

            if (sim_wide != 0)
                return lo.GetSimulatorMaxPrimCount();
            else
                return lo.GetParcelMaxPrimCount();
        }

        public LSL_List llGetParcelDetails(LSL_Vector pos, LSL_List param)
        {
            m_host.AddScriptLPS(1);
            LandData land = World.GetLandData((float)pos.x, (float)pos.y);
            if (land == null)
            {
                return new LSL_List(0);
            }
            LSL_List ret = new LSL_List();
            foreach (object o in param.Data)
            {
                switch (o.ToString())
                {
                    case "0":
                        ret.Add(new LSL_String(land.Name));
                        break;
                    case "1":
                        ret.Add(new LSL_String(land.Description));
                        break;
                    case "2":
                        ret.Add(new LSL_Key(land.OwnerID.ToString()));
                        break;
                    case "3":
                        ret.Add(new LSL_Key(land.GroupID.ToString()));
                        break;
                    case "4":
                        ret.Add(new LSL_Integer(land.Area));
                        break;
                    case "5":
                        ret.Add(new LSL_Key(land.GlobalID.ToString()));
                        break;
                    default:
                        ret.Add(new LSL_Integer(0));
                        break;
                }
            }
            return ret;
        }

        public LSL_String llStringTrim(string src, int type)
        {
            m_host.AddScriptLPS(1);
            if (type == (int)ScriptBaseClass.STRING_TRIM_HEAD) { return src.TrimStart(); }
            if (type == (int)ScriptBaseClass.STRING_TRIM_TAIL) { return src.TrimEnd(); }
            if (type == (int)ScriptBaseClass.STRING_TRIM) { return src.Trim(); }
            return src;
        }

        public LSL_List llGetObjectDetails(string id, LSL_List args)
        {
            m_host.AddScriptLPS(1);

            LSL_List ret = new LSL_List();
            UUID key = new UUID();
            if (UUID.TryParse(id, out key))
            {
                ScenePresence av = World.GetScenePresence(key);

                if (av != null)
                {
                    foreach (object o in args.Data)
                    {
                        switch (int.Parse(o.ToString()))
                        {
                            case ScriptBaseClass.OBJECT_NAME:
                                ret.Add(new LSL_String(av.Firstname + " " + av.Lastname));
                                break;
                            case ScriptBaseClass.OBJECT_DESC:
                                ret.Add(new LSL_String(""));
                                break;
                            case ScriptBaseClass.OBJECT_POS:
                                ret.Add(new LSL_Vector((double)av.AbsolutePosition.X, (double)av.AbsolutePosition.Y, (double)av.AbsolutePosition.Z));
                                break;
                            case ScriptBaseClass.OBJECT_ROT:
                                ret.Add(new LSL_Rotation((double)av.Rotation.X, (double)av.Rotation.Y, (double)av.Rotation.Z, (double)av.Rotation.W));
                                break;
                            case ScriptBaseClass.OBJECT_VELOCITY:
                                ret.Add(new LSL_Vector(av.Velocity.X, av.Velocity.Y, av.Velocity.Z));
                                break;
                            case ScriptBaseClass.OBJECT_OWNER:
                                ret.Add(new LSL_String(id));
                                break;
                            case ScriptBaseClass.OBJECT_GROUP:
                                ret.Add(new LSL_String(UUID.Zero.ToString()));
                                break;
                            case ScriptBaseClass.OBJECT_CREATOR:
                                ret.Add(new LSL_String(UUID.Zero.ToString()));
                                break;
                        }
                    }

                    return ret;
                }

                SceneObjectPart obj = World.GetSceneObjectPart(key);
                if (obj != null)
                {
                    foreach (object o in args.Data)
                    {
                        switch (int.Parse(o.ToString()))
                        {
                            case ScriptBaseClass.OBJECT_NAME:
                                ret.Add(new LSL_String(obj.Name));
                                break;
                            case ScriptBaseClass.OBJECT_DESC:
                                ret.Add(new LSL_String(obj.Description));
                                break;
                            case ScriptBaseClass.OBJECT_POS:
                                ret.Add(new LSL_Vector(obj.AbsolutePosition.X, obj.AbsolutePosition.Y, obj.AbsolutePosition.Z));
                                break;
                            case ScriptBaseClass.OBJECT_ROT:
                                ret.Add(new LSL_Rotation(obj.RotationOffset.X, obj.RotationOffset.Y, obj.RotationOffset.Z, obj.RotationOffset.W));
                                break;
                            case ScriptBaseClass.OBJECT_VELOCITY:
                                ret.Add(new LSL_Vector(obj.Velocity.X, obj.Velocity.Y, obj.Velocity.Z));
                                break;
                            case ScriptBaseClass.OBJECT_OWNER:
                                ret.Add(new LSL_String(obj.OwnerID.ToString()));
                                break;
                            case ScriptBaseClass.OBJECT_GROUP:
                                ret.Add(new LSL_String(obj.GroupID.ToString()));
                                break;
                            case ScriptBaseClass.OBJECT_CREATOR:
                                ret.Add(new LSL_String(obj.CreatorID.ToString()));
                                break;
                        }
                    }

                    return ret;
                }
            }
            
            return new LSL_List();
        }

        internal UUID ScriptByName(string name)
        {
            m_host.TaskInventory.LockItemsForRead(true);

            foreach (TaskInventoryItem item in m_host.TaskInventory.Values)
            {
                if (item.Type == 10 && item.Name == name)
                {
                    m_host.TaskInventory.LockItemsForRead(false);
                    return item.ItemID;
                }
            }

            m_host.TaskInventory.LockItemsForRead(false);

            return UUID.Zero;
        }

        internal void ShoutError(string msg)
        {
            llShout(ScriptBaseClass.DEBUG_CHANNEL, msg);
        }

        internal void NotImplemented(string command)
        {
            if (throwErrorOnNotImplemented)
                throw new NotImplementedException("Command not implemented: " + command);
        }

        internal void Deprecated(string command)
        {
            throw new Exception("Command deprecated: " + command);
        }

        internal void LSLError(string msg)
        {
            throw new Exception("LSL Runtime Error: " + msg);
        }

        public delegate void AssetRequestCallback(UUID assetID, AssetBase asset);
        protected void WithNotecard(UUID assetID, AssetRequestCallback cb)
        {
            World.AssetService.Get(assetID.ToString(), this,
                delegate(string i, object sender, AssetBase a)
                {
                    UUID uuid = UUID.Zero;
                    UUID.TryParse(i, out uuid);
                    cb(uuid, a);
                });
        }

        public LSL_String llGetNumberOfNotecardLines(string name)
        {
            m_host.AddScriptLPS(1);

            //Clone is thread safe
            TaskInventoryDictionary itemsDictionary = (TaskInventoryDictionary)m_host.TaskInventory.Clone();

            UUID assetID = UUID.Zero;

            if (!UUID.TryParse(name, out assetID))
            {
                foreach (TaskInventoryItem item in itemsDictionary.Values)
                {
                    if (item.Type == 7 && item.Name == name)
                    {
                        assetID = item.AssetID;
                        break;
                    }
                }
            }

            if (assetID == UUID.Zero)
            {
                // => complain loudly, as specified by the LSL docs
                ShoutError("Notecard '" + name + "' could not be found.");

                return UUID.Zero.ToString();
            }

            // was: UUID tid = tid = AsyncCommands.
            UUID tid = AsyncCommands.DataserverPlugin.RegisterRequest(m_localID, m_itemID, assetID.ToString());

            if (NotecardCache.IsCached(assetID))
            {
                AsyncCommands.
                DataserverPlugin.DataserverReply(assetID.ToString(),
                NotecardCache.GetLines(assetID).ToString());
                ScriptSleep(100);
                return tid.ToString();
            }

            WithNotecard(assetID, delegate (UUID id, AssetBase a)
            {
                if (a == null || a.Type != 7)
                {
                    ShoutError("Notecard '" + name + "' could not be found.");
                    return;
                }

                System.Text.UTF8Encoding enc =
                    new System.Text.UTF8Encoding();
                string data = enc.GetString(a.Data);
                //m_log.Debug(data);
                NotecardCache.Cache(id, data);
                AsyncCommands.
                        DataserverPlugin.DataserverReply(id.ToString(),
                        NotecardCache.GetLines(id).ToString());
            });

            ScriptSleep(100);
            return tid.ToString();
        }

        public LSL_String llGetNotecardLine(string name, int line)
        {
            m_host.AddScriptLPS(1);

            //Clone is thread safe
            TaskInventoryDictionary itemsDictionary = (TaskInventoryDictionary)m_host.TaskInventory.Clone();

            UUID assetID = UUID.Zero;

            if (!UUID.TryParse(name, out assetID))
            {
                foreach (TaskInventoryItem item in itemsDictionary.Values)
                {
                    if (item.Type == 7 && item.Name == name)
                    {
                        assetID = item.AssetID;
                        break;
                    }
                }
            }

            if (assetID == UUID.Zero)
            {
                // => complain loudly, as specified by the LSL docs
                ShoutError("Notecard '" + name + "' could not be found.");

                return UUID.Zero.ToString();
            }

            // was: UUID tid = tid = AsyncCommands.
            UUID tid = AsyncCommands.DataserverPlugin.RegisterRequest(m_localID, m_itemID, assetID.ToString());

            if (NotecardCache.IsCached(assetID))
            {
                AsyncCommands.DataserverPlugin.DataserverReply(assetID.ToString(),
                                                               NotecardCache.GetLine(assetID, line, m_notecardLineReadCharsMax));
                ScriptSleep(100);
                return tid.ToString();
            }

            WithNotecard(assetID, delegate (UUID id, AssetBase a)
                         {
                             if (a == null || a.Type != 7)
                             {
                                 ShoutError("Notecard '" + name + "' could not be found.");
                                 return;
                             }

                             System.Text.UTF8Encoding enc =
                                 new System.Text.UTF8Encoding();
                             string data = enc.GetString(a.Data);
                             //m_log.Debug(data);
                             NotecardCache.Cache(id, data);
                             AsyncCommands.DataserverPlugin.DataserverReply(id.ToString(),
                                                                            NotecardCache.GetLine(id, line, m_notecardLineReadCharsMax));
                         });

            ScriptSleep(100);
            return tid.ToString();
        }

        public void SetPrimitiveParamsEx(LSL_Key prim, LSL_List rules)
        {
            SceneObjectPart obj = World.GetSceneObjectPart(new UUID(prim));
            if (obj == null)
                return;

            if (obj.OwnerID != m_host.OwnerID)
                return;

            SetPrimParams(obj, rules);
        }

        public LSL_List GetLinkPrimitiveParamsEx(LSL_Key prim, LSL_List rules)
        {
            SceneObjectPart obj = World.GetSceneObjectPart(new UUID(prim));
            if (obj == null)
                return new LSL_List();

            if (obj.OwnerID != m_host.OwnerID)
                return new LSL_List();

            return GetLinkPrimitiveParams(obj, rules);
        }

        public LSL_Integer llGetLinkNumberOfSides(LSL_Integer link)
        {
            List<SceneObjectPart> parts = GetLinkParts(link);
            if (parts.Count < 1)
                return 0;

            return GetNumberOfSides(parts[0]);
        }

        private string Name2Username(string name)
        {
            string[] parts = name.Split(new char[] {' '});
            if (parts.Length < 2)
                return name.ToLower();
            if (parts[1] == "Resident")
                return parts[0].ToLower();

            return name.Replace(" ", ".").ToLower();
        }

        public LSL_String llGetUsername(string id)
        {
            return Name2Username(llKey2Name(id));
        }

        public LSL_String llRequestUsername(string id)
        {
            UUID rq = UUID.Random();

            AsyncCommands.DataserverPlugin.RegisterRequest(m_localID, m_itemID, rq.ToString());

            AsyncCommands.DataserverPlugin.DataserverReply(rq.ToString(), Name2Username(llKey2Name(id)));

            return rq.ToString();
        }

        public LSL_String llGetDisplayName(string id)
        {
            return llKey2Name(id);
        }

        public LSL_String llRequestDisplayName(string id)
        {
            UUID rq = UUID.Random();

            AsyncCommands.DataserverPlugin.RegisterRequest(m_localID, m_itemID, rq.ToString());

            AsyncCommands.DataserverPlugin.DataserverReply(rq.ToString(), llKey2Name(id));

            return rq.ToString();
        }

        private void SayShoutTimerElapsed(Object sender, ElapsedEventArgs args)
        {
            m_SayShoutCount = 0;
        }
        public LSL_List llCastRay(LSL_Vector start, LSL_Vector end, LSL_List options)
        {
            m_host.AddScriptLPS(1);

            Vector3 dir = new Vector3((float)(end-start).x, (float)(end-start).y, (float)(end-start).z);
            Vector3 startvector = new Vector3((float)start.x, (float)start.y, (float)start.z);
            Vector3 endvector = new Vector3((float)end.x, (float)end.y, (float)end.z);

            int count = 0;
//            int detectPhantom = 0;
            int dataFlags = 0;
            int rejectTypes = 0;

            for (int i = 0; i < options.Length; i += 2)
            {
                if (options.GetLSLIntegerItem(i) == ScriptBaseClass.RC_MAX_HITS)
                {
                    count = options.GetLSLIntegerItem(i + 1);
                }
//                else if (options.GetLSLIntegerItem(i) == ScriptBaseClass.RC_DETECT_PHANTOM)
//                {
//                    detectPhantom = options.GetLSLIntegerItem(i + 1);
//                }
                else if (options.GetLSLIntegerItem(i) == ScriptBaseClass.RC_DATA_FLAGS)
                {
                    dataFlags = options.GetLSLIntegerItem(i + 1);
                }
                else if (options.GetLSLIntegerItem(i) == ScriptBaseClass.RC_REJECT_TYPES)
                {
                    rejectTypes = options.GetLSLIntegerItem(i + 1);
                }
            }

            LSL_List list = new LSL_List();
            List<ContactResult> results = World.PhysicsScene.RaycastWorld(startvector, dir, dir.Length(), count);

            double distance = Util.GetDistanceTo(startvector, endvector);

            if (distance == 0)
                distance = 0.001;

            Vector3 posToCheck = startvector;
            ITerrainChannel channel = World.RequestModuleInterface<ITerrainChannel>();

            bool checkTerrain = !((rejectTypes & ScriptBaseClass.RC_REJECT_LAND) == ScriptBaseClass.RC_REJECT_LAND);
            bool checkAgents = !((rejectTypes & ScriptBaseClass.RC_REJECT_AGENTS) == ScriptBaseClass.RC_REJECT_AGENTS);
            bool checkNonPhysical = !((rejectTypes & ScriptBaseClass.RC_REJECT_NONPHYSICAL) == ScriptBaseClass.RC_REJECT_NONPHYSICAL);
            bool checkPhysical = !((rejectTypes & ScriptBaseClass.RC_REJECT_PHYSICAL) == ScriptBaseClass.RC_REJECT_PHYSICAL);

            for (float i = 0; i <= distance; i += 0.1f)
            {
                posToCheck = startvector  + (dir * (i / (float)distance));

                if (checkTerrain && channel[(int)(posToCheck.X + startvector.X), (int)(posToCheck.Y + startvector.Y)] < posToCheck.Z)
                {
                    ContactResult result = new ContactResult();
                    result.ConsumerID = 0;
                    result.Depth = 0;
                    result.Normal = Vector3.Zero;
                    result.Pos = posToCheck;
                    results.Add(result);
                    checkTerrain = false;
                }

                if (checkAgents)
                {
                    World.ForEachScenePresence(delegate(ScenePresence sp)
                    {
                        if (sp.AbsolutePosition.ApproxEquals(posToCheck, sp.PhysicsActor.Size.X))
                        {
                            ContactResult result = new ContactResult ();
                            result.ConsumerID = sp.LocalId;
                            result.Depth = 0;
                            result.Normal = Vector3.Zero;
                            result.Pos = posToCheck;
                            results.Add(result);
                        }
                    });
                }
            }

            int refcount = 0;
            foreach (ContactResult result in results)
            {
                if ((rejectTypes & ScriptBaseClass.RC_REJECT_LAND)
                    == ScriptBaseClass.RC_REJECT_LAND && result.ConsumerID == 0)
                    continue;

                ISceneEntity entity = World.GetSceneObjectPart(result.ConsumerID);

                if (entity == null && (rejectTypes & ScriptBaseClass.RC_REJECT_AGENTS) != ScriptBaseClass.RC_REJECT_AGENTS)
                    entity = World.GetScenePresence(result.ConsumerID); //Only check if we should be looking for agents

                if (entity == null)
                {
                    list.Add(UUID.Zero);

                    if ((dataFlags & ScriptBaseClass.RC_GET_LINK_NUM) == ScriptBaseClass.RC_GET_LINK_NUM)
                        list.Add(0);

                    list.Add(result.Pos);

                    if ((dataFlags & ScriptBaseClass.RC_GET_NORMAL) == ScriptBaseClass.RC_GET_NORMAL)
                        list.Add(result.Normal);

                    continue; //Can't find it, so add UUID.Zero
                }

                /*if (detectPhantom == 0 && intersection.obj is ISceneChildEntity &&
                    ((ISceneChildEntity)intersection.obj).PhysActor == null)
                    continue;*/ //Can't do this ATM, physics engine knows only of non phantom objects

                if (entity is SceneObjectPart)
                {
                    if (((SceneObjectPart)entity).PhysActor != null && ((SceneObjectPart)entity).PhysActor.IsPhysical)
                    {
                        if (!checkPhysical)
                            continue;
                    }
                    else
                    {
                        if (!checkNonPhysical)
                            continue;
                    }
                }

                refcount++;
                if ((dataFlags & ScriptBaseClass.RC_GET_ROOT_KEY) == ScriptBaseClass.RC_GET_ROOT_KEY && entity is SceneObjectPart)
                    list.Add(((SceneObjectPart)entity).ParentGroup.UUID);
                else
                    list.Add(entity.UUID);

                if ((dataFlags & ScriptBaseClass.RC_GET_LINK_NUM) == ScriptBaseClass.RC_GET_LINK_NUM)
                {
                    if (entity is SceneObjectPart)
                        list.Add(((SceneObjectPart)entity).LinkNum);
                    else
                        list.Add(0);
                }

                list.Add(result.Pos);

                if ((dataFlags & ScriptBaseClass.RC_GET_NORMAL) == ScriptBaseClass.RC_GET_NORMAL)
                    list.Add(result.Normal);
            }

            list.Add(refcount); //The status code, either the # of contacts, RCERR_SIM_PERF_LOW, or RCERR_CAST_TIME_EXCEEDED

            return list;
        }

        #region Not Implemented
        //
        // Listing the unimplemented lsl functions here, please move
        // them from this region as they are completed
        //

        public void llGetEnv(LSL_String name)
        {
            m_host.AddScriptLPS(1);
            NotImplemented("llGetEnv");
        }

        public void llGetSPMaxMemory()
        {
            m_host.AddScriptLPS(1);
            NotImplemented("llGetSPMaxMemory");
        }

        public virtual LSL_Integer llGetUsedMemory()
        {
            m_host.AddScriptLPS(1);
            NotImplemented("llGetUsedMemory");
            return 0;
        }

        public void llScriptProfiler(LSL_Integer flags)
        {
            m_host.AddScriptLPS(1);
            //NotImplemented("llScriptProfiler");
        }

        public void llSetSoundQueueing(int queue)
        {
            m_host.AddScriptLPS(1);
        }

        public void llCollisionSprite(string impact_sprite)
        {
            m_host.AddScriptLPS(1);
            NotImplemented("llCollisionSprite");
        }

        public void llGodLikeRezObject(string inventory, LSL_Vector pos)
        {
            m_host.AddScriptLPS(1);

            if (!World.Permissions.IsGod(m_host.OwnerID))
                NotImplemented("llGodLikeRezObject");

            AssetBase rezAsset = World.AssetService.Get(inventory);
            if (rezAsset == null)
            {
                llSay(0, "Asset not found");
                return;
            }

            SceneObjectGroup group = null;

            try
            {
                string xmlData = Utils.BytesToString(rezAsset.Data);
                group = SceneObjectSerializer.FromOriginalXmlFormat(xmlData);
            }
            catch
            {
                llSay(0, "Asset not found");
                return;
            }

            if (group == null)
            {
                llSay(0, "Asset not found");
                return;
            }

            group.RootPart.AttachPoint = group.RootPart.Shape.State;
            group.RootPart.AttachOffset = group.AbsolutePosition;

            group.ResetIDs();

            Vector3 llpos = new Vector3((float)pos.x, (float)pos.y, (float)pos.z);
            World.AddNewSceneObject(group, true, llpos, Quaternion.Identity, Vector3.Zero);
            group.CreateScriptInstances(0, true, World.DefaultScriptEngine, 3);
            group.ScheduleGroupForFullUpdate();

            // objects rezzed with this method are die_at_edge by default.
            group.RootPart.SetDieAtEdge(true);

            group.ResumeScripts();

            m_ScriptEngine.PostObjectEvent(m_host.LocalId, new EventParams(
                    "object_rez", new Object[] {
                    new LSL_String(
                    group.RootPart.UUID.ToString()) },
                    new DetectParams[0]));
        }

        #endregion
    }

    public class NotecardCache
    {
        protected class Notecard
        {
            public string[] text;
            public DateTime lastRef;
        }

        protected static Dictionary<UUID, Notecard> m_Notecards =
            new Dictionary<UUID, Notecard>();

        public static void Cache(UUID assetID, string text)
        {
            CacheCheck();

            lock (m_Notecards)
            {
                if (m_Notecards.ContainsKey(assetID))
                    return;

                Notecard nc = new Notecard();
                nc.lastRef = DateTime.Now;
                nc.text = SLUtil.ParseNotecardToList(text).ToArray();
                m_Notecards[assetID] = nc;
            }
        }

        public static bool IsCached(UUID assetID)
        {
            lock (m_Notecards)
            {
                return m_Notecards.ContainsKey(assetID);
            }
        }

        public static int GetLines(UUID assetID)
        {
            if (!IsCached(assetID))
                return -1;

            lock (m_Notecards)
            {
                m_Notecards[assetID].lastRef = DateTime.Now;
                return m_Notecards[assetID].text.Length;
            }
        }

        /// <summary>
        /// Get a notecard line.
        /// </summary>
        /// <param name="assetID"></param>
        /// <param name="line">Lines start at index 0</param>
        /// <returns></returns>
        public static string GetLine(UUID assetID, int lineNumber)
        {
            if (lineNumber < 0)
                return "";

            string data;

            if (!IsCached(assetID))
                return "";

            lock (m_Notecards)
            {
                m_Notecards[assetID].lastRef = DateTime.Now;

                if (lineNumber >= m_Notecards[assetID].text.Length)
                    return "\n\n\n";

                data = m_Notecards[assetID].text[lineNumber];

                return data;
            }
        }

        /// <summary>
        /// Get a notecard line.
        /// </summary>
        /// <param name="assetID"></param>
        /// <param name="line">Lines start at index 0</param>
        /// <param name="maxLength">Maximum length of the returned line.  Longer lines will be truncated</para>
        /// <returns></returns>
        public static string GetLine(UUID assetID, int lineNumber, int maxLength)
        {
            string line = GetLine(assetID, lineNumber);

            if (line.Length > maxLength)
                line = line.Substring(0, maxLength);

            return line;
        }

        public static void CacheCheck()
        {
            foreach (UUID key in new List<UUID>(m_Notecards.Keys))
            {
                Notecard nc = m_Notecards[key];
                if (nc.lastRef.AddSeconds(30) < DateTime.Now)
                    m_Notecards.Remove(key);
            }
        }
    }
}<|MERGE_RESOLUTION|>--- conflicted
+++ resolved
@@ -7504,7 +7504,6 @@
         {
             m_host.AddScriptLPS(1);
 
-<<<<<<< HEAD
             List<SceneObjectPart> parts = GetLinkParts(linknumber);
             List<ScenePresence> avatars = GetLinkAvatars(linknumber);
             if (parts.Count>0)
@@ -7530,10 +7529,6 @@
         public void llSetLinkPrimitiveParams(int linknumber, LSL_List rules)
         {
             llSetLinkPrimitiveParamsFast(linknumber, rules);
-=======
-            setLinkPrimParams(linknumber, rules);
-
->>>>>>> 4a472b74
             ScriptSleep(200);
         }
 
@@ -7542,16 +7537,7 @@
             //This is a special version of SetPrimParams to deal with avatars which are sat on the linkset.
             //We only support PRIM_POSITION and PRIM_ROTATION
 
-<<<<<<< HEAD
             int idx = 0;
-=======
-            setLinkPrimParams(linknumber, rules);
-        }
-
-        protected void setLinkPrimParams(int linknumber, LSL_List rules)
-        {
-            List<SceneObjectPart> parts = GetLinkParts(linknumber);
->>>>>>> 4a472b74
 
             while (idx < rules.Length)
             {
@@ -7964,12 +7950,11 @@
                         TargetOmega(part, axis, (double)spinrate, (double)gain);
                         break;
                     case (int)ScriptBaseClass.PRIM_LINK_TARGET:
-                        if (remain < 3) // setting to 3 on the basis that parsing any usage of PRIM_LINK_TARGET that has nothing following it is pointless.
+                        if (remain < 1)
                             return;
                         LSL_Integer new_linknumber = rules.GetLSLIntegerItem(idx++);
-                        LSL_List new_rules = rules.GetSublist(idx, -1);
-                        setLinkPrimParams((int)new_linknumber, new_rules);
-                            return;
+                        part = part.ParentGroup.GetLinkNumPart((int)new_linknumber);
+                        break;
                 }
             }
 
