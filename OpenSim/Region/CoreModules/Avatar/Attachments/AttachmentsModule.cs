/*
 * Copyright (c) Contributors, http://opensimulator.org/
 * See CONTRIBUTORS.TXT for a full list of copyright holders.
 *
 * Redistribution and use in source and binary forms, with or without
 * modification, are permitted provided that the following conditions are met:
 *     * Redistributions of source code must retain the above copyright
 *       notice, this list of conditions and the following disclaimer.
 *     * Redistributions in binary form must reproduce the above copyright
 *       notice, this list of conditions and the following disclaimer in the
 *       documentation and/or other materials provided with the distribution.
 *     * Neither the name of the OpenSimulator Project nor the
 *       names of its contributors may be used to endorse or promote products
 *       derived from this software without specific prior written permission.
 *
 * THIS SOFTWARE IS PROVIDED BY THE DEVELOPERS ``AS IS'' AND ANY
 * EXPRESS OR IMPLIED WARRANTIES, INCLUDING, BUT NOT LIMITED TO, THE IMPLIED
 * WARRANTIES OF MERCHANTABILITY AND FITNESS FOR A PARTICULAR PURPOSE ARE
 * DISCLAIMED. IN NO EVENT SHALL THE CONTRIBUTORS BE LIABLE FOR ANY
 * DIRECT, INDIRECT, INCIDENTAL, SPECIAL, EXEMPLARY, OR CONSEQUENTIAL DAMAGES
 * (INCLUDING, BUT NOT LIMITED TO, PROCUREMENT OF SUBSTITUTE GOODS OR SERVICES;
 * LOSS OF USE, DATA, OR PROFITS; OR BUSINESS INTERRUPTION) HOWEVER CAUSED AND
 * ON ANY THEORY OF LIABILITY, WHETHER IN CONTRACT, STRICT LIABILITY, OR TORT
 * (INCLUDING NEGLIGENCE OR OTHERWISE) ARISING IN ANY WAY OUT OF THE USE OF THIS
 * SOFTWARE, EVEN IF ADVISED OF THE POSSIBILITY OF SUCH DAMAGE.
 */

using System;
using System.Collections.Generic;
using System.Reflection;
using System.Xml;
using log4net;
using Mono.Addins;
using Nini.Config;
using OpenMetaverse;
using OpenMetaverse.Packets;
using OpenSim.Framework;
using OpenSim.Region.Framework;
using OpenSim.Region.Framework.Interfaces;
using OpenSim.Region.Framework.Scenes;
using OpenSim.Region.Framework.Scenes.Serialization;

namespace OpenSim.Region.CoreModules.Avatar.Attachments
{
    [Extension(Path = "/OpenSim/RegionModules", NodeName = "RegionModule", Id = "AttachmentsModule")]
    public class AttachmentsModule : IAttachmentsModule, INonSharedRegionModule
    {
        private static readonly ILog m_log = LogManager.GetLogger(MethodBase.GetCurrentMethod().DeclaringType);
        
        private Scene m_scene;
        private IDialogModule m_dialogModule;
        
        public string Name { get { return "Attachments Module"; } }
        public Type ReplaceableInterface { get { return null; } }

        public void Initialise(IConfigSource source) {}
        
        public void AddRegion(Scene scene)
        {
            m_scene = scene;
            m_dialogModule = m_scene.RequestModuleInterface<IDialogModule>();
            m_scene.RegisterModuleInterface<IAttachmentsModule>(this);
            m_scene.EventManager.OnNewClient += SubscribeToClientEvents;
            // TODO: Should probably be subscribing to CloseClient too, but this doesn't yet give us IClientAPI
        }
        
        public void RemoveRegion(Scene scene) 
        {
            m_scene.UnregisterModuleInterface<IAttachmentsModule>(this);
            m_scene.EventManager.OnNewClient -= SubscribeToClientEvents;
        }
        
        public void RegionLoaded(Scene scene) {}
        
        public void Close() 
        {
            RemoveRegion(m_scene);
        }
        
        public void SubscribeToClientEvents(IClientAPI client)
        {
            client.OnRezSingleAttachmentFromInv += RezSingleAttachmentFromInventory;
            client.OnRezMultipleAttachmentsFromInv += RezMultipleAttachmentsFromInventory;
            client.OnObjectAttach += AttachObject;
            client.OnObjectDetach += DetachObject;
            client.OnDetachAttachmentIntoInv += DetachSingleAttachmentToInv;
            client.OnObjectDrop += DetachSingleAttachmentToGround;
        }
        
        public void UnsubscribeFromClientEvents(IClientAPI client)
        {
            client.OnRezSingleAttachmentFromInv -= RezSingleAttachmentFromInventory;
            client.OnRezMultipleAttachmentsFromInv -= RezMultipleAttachmentsFromInventory;
            client.OnObjectAttach -= AttachObject;
            client.OnObjectDetach -= DetachObject;
            client.OnDetachAttachmentIntoInv -= DetachSingleAttachmentToInv;
            client.OnObjectDrop -= DetachSingleAttachmentToGround;
        }

        /// <summary>
        /// RezAttachments. This should only be called upon login on the first region.
        /// Attachment rezzings on crossings and TPs are done in a different way.
        /// </summary>
        public void RezAttachments(IScenePresence sp)
        {
            if (null == sp.Appearance)
            {
                m_log.WarnFormat("[ATTACHMENTS MODULE]: Appearance has not been initialized for agent {0}", sp.UUID);
                return;
            }

            List<AvatarAttachment> attachments = sp.Appearance.GetAttachments();
            foreach (AvatarAttachment attach in attachments)
            {
                uint p = (uint)attach.AttachPoint;

//                m_log.DebugFormat(
//                    "[ATTACHMENTS MODULE]: Doing initial rez of attachment with itemID {0}, assetID {1}, point {2} for {3} in {4}",
//                    attach.ItemID, attach.AssetID, p, sp.Name, m_scene.RegionInfo.RegionName);

                // For some reason assetIDs are being written as Zero's in the DB -- need to track tat down
                // But they're not used anyway, the item is being looked up for now, so let's proceed.
                //if (UUID.Zero == assetID) 
                //{
                //    m_log.DebugFormat("[ATTACHMENT]: Cannot rez attachment in point {0} with itemID {1}", p, itemID);
                //    continue;
                //}

                try
                {
                    // If we're an NPC then skip all the item checks and manipulations since we don't have an
                    // inventory right now.
                    if (sp.PresenceType == PresenceType.Npc)
                        RezSingleAttachmentFromInventoryInternal(sp, UUID.Zero, attach.AssetID, p, null);
                    else
                        RezSingleAttachmentFromInventory(sp.ControllingClient, attach.ItemID, p);
                }
                catch (Exception e)
                {
                    m_log.ErrorFormat("[ATTACHMENTS MODULE]: Unable to rez attachment: {0}{1}", e.Message, e.StackTrace);
                }
            }
        }

        public void SaveChangedAttachments(IScenePresence sp)
        {
//            m_log.DebugFormat("[ATTACHMENTS MODULE]: Saving changed attachments for {0}", sp.Name);

            foreach (SceneObjectGroup grp in sp.GetAttachments())
            {
//                if (grp.HasGroupChanged) // Resizer scripts?
//                {
                    grp.IsAttachment = false;
                    grp.AbsolutePosition = grp.RootPart.AttachedPos;
                    UpdateKnownItem(sp.ControllingClient, grp);
                    grp.IsAttachment = true;
//                }
            }
        }

        public void DeleteAttachmentsFromScene(IScenePresence sp, bool silent)
        {
//            m_log.DebugFormat(
//                "[ATTACHMENTS MODULE]: Deleting attachments from scene {0} for {1}, silent = {2}",
//                m_scene.RegionInfo.RegionName, sp.Name, silent);

            foreach (SceneObjectGroup sop in sp.GetAttachments())
            {
                sop.Scene.DeleteSceneObject(sop, silent);
            }

            sp.ClearAttachments();
        }
        
        /// <summary>
        /// Called by client
        /// </summary>
        /// <param name="remoteClient"></param>
        /// <param name="objectLocalID"></param>
        /// <param name="AttachmentPt"></param>
        /// <param name="silent"></param>
        public void AttachObject(IClientAPI remoteClient, uint objectLocalID, uint AttachmentPt, bool silent)
        {
//            m_log.DebugFormat(
//                "[ATTACHMENTS MODULE]: Attaching object local id {0} to {1} point {2} from ground (silent = {3})",
//                objectLocalID, remoteClient.Name, AttachmentPt, silent);

            try
            {
                ScenePresence sp = m_scene.GetScenePresence(remoteClient.AgentId);

                if (sp == null)
                {
                    m_log.ErrorFormat(
                        "[ATTACHMENTS MODULE]: Could not find presence for client {0} {1}", remoteClient.Name, remoteClient.AgentId);
                    return;
                }

                // If we can't take it, we can't attach it!
                SceneObjectPart part = m_scene.GetSceneObjectPart(objectLocalID);
                if (part == null)
                    return;

                if (!m_scene.Permissions.CanTakeObject(part.UUID, remoteClient.AgentId))
                {
                    remoteClient.SendAgentAlertMessage(
                        "You don't have sufficient permissions to attach this object", false);
                    
                    return;
                }

                if (part.OwnerID != remoteClient.AgentId) // Not ours
                {
                    remoteClient.SendAgentAlertMessage(
                        "You don't have sufficient permissions to attach this object", false);
                    return;
                }

                // TODO: this short circuits multiple attachments functionality  in  LL viewer 2.1+ and should
                // be removed when that functionality is implemented in opensim
                AttachmentPt &= 0x7f;

                // Calls attach with a Zero position
                if (AttachObject(sp, part.ParentGroup, AttachmentPt, false))
                {
                    m_scene.EventManager.TriggerOnAttach(objectLocalID, part.ParentGroup.GetFromItemID(), remoteClient.AgentId);

                    // Save avatar attachment information
                    m_log.Debug(
                        "[ATTACHMENTS MODULE]: Saving avatar attachment. AgentID: " + remoteClient.AgentId
                        + ", AttachmentPoint: " + AttachmentPt);

                }
            }
            catch (Exception e)
            {
                m_log.ErrorFormat("[ATTACHMENTS MODULE]: exception upon Attach Object {0}{1}", e.Message, e.StackTrace);
            }
        }

        public bool AttachObject(IClientAPI remoteClient, SceneObjectGroup group, uint AttachmentPt, bool silent)
        {
            ScenePresence sp = m_scene.GetScenePresence(remoteClient.AgentId);

            if (sp == null)
            {
                m_log.ErrorFormat(
                    "[ATTACHMENTS MODULE]: Could not find presence for client {0} {1}", remoteClient.Name, remoteClient.AgentId);
                return false;
            }

            return AttachObject(sp, group, AttachmentPt, silent);
        }
        
        private bool AttachObject(IScenePresence sp, SceneObjectGroup group, uint attachmentPt, bool silent)
        {
            lock (sp.AttachmentsSyncLock)
            {
//                m_log.DebugFormat(
//                    "[ATTACHMENTS MODULE]: Attaching object {0} {1} to {2} point {3} from ground (silent = {4})",
//                    group.Name, group.LocalId, sp.Name, attachmentPt, silent);
    
                if (sp.GetAttachments(attachmentPt).Contains(group))
                {
    //                m_log.WarnFormat(
    //                    "[ATTACHMENTS MODULE]: Ignoring request to attach {0} {1} to {2} on {3} since it's already attached",
    //                    group.Name, group.LocalId, sp.Name, AttachmentPt);
    
                    return false;
                }
    
                Vector3 attachPos = group.AbsolutePosition;
    
                // TODO: this short circuits multiple attachments functionality  in  LL viewer 2.1+ and should
                // be removed when that functionality is implemented in opensim
                attachmentPt &= 0x7f;
                
                // If the attachment point isn't the same as the one previously used
                // set it's offset position = 0 so that it appears on the attachment point
                // and not in a weird location somewhere unknown.
                if (attachmentPt != 0 && attachmentPt != group.AttachmentPoint)
                {
                    attachPos = Vector3.Zero;
                }
    
                // AttachmentPt 0 means the client chose to 'wear' the attachment.
                if (attachmentPt == 0)
                {
                    // Check object for stored attachment point
                    attachmentPt = group.AttachmentPoint;
                }
    
                // if we still didn't find a suitable attachment point.......
                if (attachmentPt == 0)
                {
                    // Stick it on left hand with Zero Offset from the attachment point.
                    attachmentPt = (uint)AttachmentPoint.LeftHand;
                    attachPos = Vector3.Zero;
                }
    
                group.AttachmentPoint = attachmentPt;
                group.AbsolutePosition = attachPos;
    
                // We also don't want to do any of the inventory operations for an NPC.
                if (sp.PresenceType != PresenceType.Npc)
                {
                    // Remove any previous attachments
                    List<SceneObjectGroup> attachments = sp.GetAttachments(attachmentPt);
    
                    // At the moment we can only deal with a single attachment
                    if (attachments.Count != 0)
                    {
                        UUID oldAttachmentItemID = attachments[0].GetFromItemID();
        
                        if (oldAttachmentItemID != UUID.Zero)
                            DetachSingleAttachmentToInv(oldAttachmentItemID, sp);
                        else
                            m_log.WarnFormat(
                                "[ATTACHMENTS MODULE]: When detaching existing attachment {0} {1} at point {2} to make way for {3} {4} for {5}, couldn't find the associated item ID to adjust inventory attachment record!",
                                attachments[0].Name, attachments[0].LocalId, attachmentPt, group.Name, group.LocalId, sp.Name);
                    }
    
                    // Add the new attachment to inventory if we don't already have it.
                    UUID newAttachmentItemID = group.GetFromItemID();
                    if (newAttachmentItemID == UUID.Zero)
                        newAttachmentItemID = AddSceneObjectAsNewAttachmentInInv(sp.ControllingClient, group).ID;
        
                    ShowAttachInUserInventory(sp, attachmentPt, newAttachmentItemID, group);
                }
    
                AttachToAgent(sp, group, attachmentPt, attachPos, silent);
            }

            return true;
        }

        public void RezMultipleAttachmentsFromInventory(
            IClientAPI remoteClient, 
            RezMultipleAttachmentsFromInvPacket.HeaderDataBlock header,
            RezMultipleAttachmentsFromInvPacket.ObjectDataBlock[] objects)
        {
            ScenePresence sp = m_scene.GetScenePresence(remoteClient.AgentId);

            if (sp == null)
            {
                m_log.ErrorFormat(
                    "[ATTACHMENTS MODULE]: Could not find presence for client {0} {1} in RezMultipleAttachmentsFromInventory()",
                    remoteClient.Name, remoteClient.AgentId);
                return;
            }

            lock (sp.AttachmentsSyncLock)
            {
//                m_log.DebugFormat("[ATTACHMENTS MODULE]: Rezzing multiple attachments from inventory for {0}", sp.Name);

                foreach (RezMultipleAttachmentsFromInvPacket.ObjectDataBlock obj in objects)
                {
                    RezSingleAttachmentFromInventory(sp, obj.ItemID, obj.AttachmentPt);
                }
            }
        }
        
        public ISceneEntity RezSingleAttachmentFromInventory(IClientAPI remoteClient, UUID itemID, uint AttachmentPt)
        {
<<<<<<< HEAD
            return RezSingleAttachmentFromInventory(remoteClient, itemID, AttachmentPt, true, null);
        }
=======
//            m_log.DebugFormat(
//                "[ATTACHMENTS MODULE]: Rezzing attachment to point {0} from item {1} for {2}",
//                (AttachmentPoint)AttachmentPt, itemID, remoteClient.Name);
>>>>>>> bd991fc9

        public ISceneEntity RezSingleAttachmentFromInventory(
            IClientAPI remoteClient, UUID itemID, uint AttachmentPt, bool updateInventoryStatus, XmlDocument doc)
        {
            ScenePresence sp = m_scene.GetScenePresence(remoteClient.AgentId);
<<<<<<< HEAD
			if (sp == null)            {                m_log.ErrorFormat(                    "[ATTACHMENTS MODULE]: Could not find presence for client {0} {1} in RezSingleAttachmentFromInventory()",                    remoteClient.Name, remoteClient.AgentId);                return null;            }            
=======

            if (sp == null)
            {
                m_log.ErrorFormat(
                    "[ATTACHMENTS MODULE]: Could not find presence for client {0} {1} in RezSingleAttachmentFromInventory()",
                    remoteClient.Name, remoteClient.AgentId);
                return null;
            }

            return RezSingleAttachmentFromInventory(sp, itemID, AttachmentPt);
        }

        public ISceneEntity RezSingleAttachmentFromInventory(ScenePresence sp, UUID itemID, uint AttachmentPt)
        {
//            m_log.DebugFormat(
//                "[ATTACHMENTS MODULE]: RezSingleAttachmentFromInventory to point {0} from item {1} for {2}",
//                (AttachmentPoint)AttachmentPt, itemID, sp.Name);

>>>>>>> bd991fc9
            // TODO: this short circuits multiple attachments functionality  in  LL viewer 2.1+ and should
            // be removed when that functionality is implemented in opensim
            AttachmentPt &= 0x7f;

<<<<<<< HEAD
            SceneObjectGroup att = RezSingleAttachmentFromInventoryInternal(sp, itemID, UUID.Zero, AttachmentPt, doc);
=======
            // Viewer 2/3 sometimes asks to re-wear items that are already worn (and show up in it's inventory as such).
            // This often happens during login - not sure the exact reason.
            // For now, we will ignore the request.  Unfortunately, this means that we need to dig through all the
            // ScenePresence attachments.  We can't use the data in AvatarAppearance because that's present at login
            // before anything has actually been attached.
            bool alreadyOn = false;
            List<SceneObjectGroup> existingAttachments = sp.GetAttachments();
            foreach (SceneObjectGroup so in existingAttachments)
            {
                if (so.GetFromItemID() == itemID)
                {
                    alreadyOn = true;
                    break;
                }
            }
>>>>>>> bd991fc9

//            if (sp.Appearance.GetAttachmentForItem(itemID) != null)
            if (alreadyOn)
            {
//                m_log.WarnFormat(
//                    "[ATTACHMENTS MODULE]: Ignoring request by {0} to wear item {1} at {2} since it is already worn",
//                    sp.Name, itemID, AttachmentPt);

                return null;
            }

            SceneObjectGroup att = RezSingleAttachmentFromInventoryInternal(sp, itemID, UUID.Zero, AttachmentPt);

            if (att == null)
                DetachSingleAttachmentToInv(itemID, sp.ControllingClient);

            return att;
        }

        protected SceneObjectGroup RezSingleAttachmentFromInventoryInternal(
            IScenePresence sp, UUID itemID, UUID assetID, uint attachmentPt, XmlDocument doc)
        {
            IInventoryAccessModule invAccess = m_scene.RequestModuleInterface<IInventoryAccessModule>();
            if (invAccess != null)
            {
                lock (sp.AttachmentsSyncLock)
                {
                    SceneObjectGroup objatt;
    
                    if (itemID != UUID.Zero)
                        objatt = invAccess.RezObject(sp.ControllingClient,
                            itemID, Vector3.Zero, Vector3.Zero, UUID.Zero, (byte)1, true,
                            false, false, sp.UUID, true);
                    else
                        objatt = invAccess.RezObject(sp.ControllingClient,
                            null, assetID, Vector3.Zero, Vector3.Zero, UUID.Zero, (byte)1, true,
                            false, false, sp.UUID, true);
    
    //                m_log.DebugFormat(
    //                    "[ATTACHMENTS MODULE]: Retrieved single object {0} for attachment to {1} on point {2}",
    //                    objatt.Name, remoteClient.Name, AttachmentPt);
                    
                    if (objatt != null)
                    {
                        // HasGroupChanged is being set from within RezObject.  Ideally it would be set by the caller.
                        objatt.HasGroupChanged = false;
                        bool tainted = false;
                        if (attachmentPt != 0 && attachmentPt != objatt.AttachmentPoint)
                            tainted = true;
    
                        // This will throw if the attachment fails
                        try
                        {
                            AttachObject(sp, objatt, attachmentPt, false);
                        }
                        catch (Exception e)
                        {
                            m_log.ErrorFormat(
                                "[ATTACHMENTS MODULE]: Failed to attach {0} {1} for {2}, exception {3}{4}",
                                objatt.Name, objatt.UUID, sp.Name, e.Message, e.StackTrace);
    
                            // Make sure the object doesn't stick around and bail
                            sp.RemoveAttachment(objatt);
                            m_scene.DeleteSceneObject(objatt, false);
                            return null;
                        }
                        
                        if (tainted)
                            objatt.HasGroupChanged = true;
    
                        // Fire after attach, so we don't get messy perms dialogs
                        // 4 == AttachedRez
                        objatt.CreateScriptInstances(0, true, m_scene.DefaultScriptEngine, 4);
                        objatt.ResumeScripts();
    
                        // Do this last so that event listeners have access to all the effects of the attachment
                        m_scene.EventManager.TriggerOnAttach(objatt.LocalId, itemID, sp.UUID);

                        return objatt;
                    }
                    else
                    {
                        m_log.WarnFormat(
                            "[ATTACHMENTS MODULE]: Could not retrieve item {0} for attaching to avatar {1} at point {2}",
                            itemID, sp.Name, attachmentPt);
                    }
<<<<<<< HEAD
                    
                    if (tainted)
                        objatt.HasGroupChanged = true;

                    if (doc != null)
                    {
                        objatt.LoadScriptState(doc);
                        objatt.ResetOwnerChangeFlag();
                    }

                    // Fire after attach, so we don't get messy perms dialogs
                    // 4 == AttachedRez
                    objatt.CreateScriptInstances(0, true, m_scene.DefaultScriptEngine, 4);
                    objatt.ResumeScripts();

                    // Do this last so that event listeners have access to all the effects of the attachment
                    m_scene.EventManager.TriggerOnAttach(objatt.LocalId, itemID, sp.UUID);
                }
                else
                {
                    m_log.WarnFormat(
                        "[ATTACHMENTS MODULE]: Could not retrieve item {0} for attaching to avatar {1} at point {2}", 
                        itemID, sp.Name, attachmentPt);
=======
>>>>>>> bd991fc9
                }
            }
            
            return null;
        }
<<<<<<< HEAD
        
        /// <summary>
        /// Update the user inventory to the attachment of an item
        /// </summary>
        /// <param name="att"></param>
        /// <param name="sp"></param>
        /// <param name="itemID"></param>
        /// <param name="attachmentPoint"></param>
        /// <returns></returns>
        private UUID ShowAttachInUserInventory(
            SceneObjectGroup att, IScenePresence sp, UUID itemID, uint attachmentPoint)
        {
//            m_log.DebugFormat(
//                "[ATTACHMENTS MODULE]: Updating inventory of {0} to show attachment of {1} {2} (item ID {3}) at {4}",
//                sp.Name, att.Name, att.LocalId, itemID, AttachmentPt);
            
            if (!att.IsDeleted)
                attachmentPoint = att.AttachmentPoint;

            InventoryItemBase item = new InventoryItemBase(itemID, sp.UUID);
                if (m_scene.InventoryService != null)
                    item = m_scene.InventoryService.GetItem(item);

            bool changed = sp.Appearance.SetAttachment((int)attachmentPoint, itemID, item.AssetID);
            if (changed && m_scene.AvatarFactory != null)
                m_scene.AvatarFactory.QueueAppearanceSave(sp.UUID);
            
            return att.UUID;
        }
=======
>>>>>>> bd991fc9

        /// <summary>
        /// Update the user inventory to reflect an attachment
        /// </summary>
        /// <param name="sp"></param>
        /// <param name="AttachmentPt"></param>
        /// <param name="itemID"></param>
        /// <param name="att"></param>
        private void ShowAttachInUserInventory(
            IScenePresence sp, uint AttachmentPt, UUID itemID, SceneObjectGroup att)
        {
//            m_log.DebugFormat(
//                "[USER INVENTORY]: Updating attachment {0} for {1} at {2} using item ID {3}",
//                att.Name, sp.Name, AttachmentPt, itemID);
            
            if (UUID.Zero == itemID)
            {
                m_log.Error("[ATTACHMENTS MODULE]: Unable to save attachment. Error inventory item ID.");
                return;
            }

            if (0 == AttachmentPt)
            {
                m_log.Error("[ATTACHMENTS MODULE]: Unable to save attachment. Error attachment point.");
                return;
            }

            if (null == att.RootPart)
            {
                m_log.Error("[ATTACHMENTS MODULE]: Unable to save attachment for a prim without the rootpart!");
                return;
            }
            InventoryItemBase item = new InventoryItemBase(itemID, sp.UUID);






            item = m_scene.InventoryService.GetItem(item);
            bool changed = sp.Appearance.SetAttachment((int)AttachmentPt, itemID, item.AssetID);
            if (changed && m_scene.AvatarFactory != null)
                m_scene.AvatarFactory.QueueAppearanceSave(sp.UUID);
        }

        public void DetachObject(uint objectLocalID, IClientAPI remoteClient)
        {
//            m_log.DebugFormat(
//                "[ATTACHMENTS MODULE]: DetachObject() for object {0} on {1}", objectLocalID, remoteClient.Name);

            SceneObjectGroup group = m_scene.GetGroupByPrim(objectLocalID);
            if (group != null)
            {
                DetachSingleAttachmentToInv(group.GetFromItemID(), remoteClient);
            }
        }
        
        public void DetachSingleAttachmentToInv(UUID itemID, IClientAPI remoteClient)
        {
            ScenePresence presence;
            if (m_scene.TryGetScenePresence(remoteClient.AgentId, out presence))
            {
                lock (presence.AttachmentsSyncLock)
                {
                    // Save avatar attachment information
                    m_log.Debug("[ATTACHMENTS MODULE]: Detaching from UserID: " + remoteClient.AgentId + ", ItemID: " + itemID);

                    bool changed = presence.Appearance.DetachAttachment(itemID);
                    if (changed && m_scene.AvatarFactory != null)
                        m_scene.AvatarFactory.QueueAppearanceSave(remoteClient.AgentId);
    
                    DetachSingleAttachmentToInv(itemID, presence);
                }
            }
        }

        public void DetachSingleAttachmentToGround(uint soLocalId, IClientAPI remoteClient)
        {
//            m_log.DebugFormat(
//                "[ATTACHMENTS MODULE]: DetachSingleAttachmentToGround() for {0}, object {1}",
//                remoteClient.Name, soLocalId);

            SceneObjectGroup so = m_scene.GetGroupByPrim(soLocalId);

            if (so == null)
                return;

            if (so.AttachedAvatar != remoteClient.AgentId)
                return;

            UUID inventoryID = so.GetFromItemID();

//            m_log.DebugFormat(
//                "[ATTACHMENTS MODULE]: In DetachSingleAttachmentToGround(), object is {0} {1}, associated item is {2}",
//                so.Name, so.LocalId, inventoryID);

            ScenePresence presence;
            if (m_scene.TryGetScenePresence(remoteClient.AgentId, out presence))
            {
                lock (presence.AttachmentsSyncLock)
                {
                    if (!m_scene.Permissions.CanRezObject(
                        so.PrimCount, remoteClient.AgentId, presence.AbsolutePosition))
                        return;

                    bool changed = presence.Appearance.DetachAttachment(inventoryID);
                    if (changed && m_scene.AvatarFactory != null)
                        m_scene.AvatarFactory.QueueAppearanceSave(remoteClient.AgentId);

                    presence.RemoveAttachment(so);
                    DetachSceneObjectToGround(so, presence);

                    List<UUID> uuids = new List<UUID>();
                    uuids.Add(inventoryID);
                    m_scene.InventoryService.DeleteItems(remoteClient.AgentId, uuids);
                    remoteClient.SendRemoveInventoryItem(inventoryID);
                }

                m_scene.EventManager.TriggerOnAttach(so.LocalId, so.UUID, UUID.Zero);
            }
        }

        /// <summary>
        /// Detach the given scene object to the ground.
        /// </summary>
        /// <remarks>
        /// The caller has to take care of all the other work in updating avatar appearance, inventory, etc.
        /// </remarks>
        /// <param name="so">The scene object to detach.</param>
        /// <param name="sp">The scene presence from which the scene object is being detached.</param>
        private void DetachSceneObjectToGround(SceneObjectGroup so, ScenePresence sp)
        {
            SceneObjectPart rootPart = so.RootPart;

            rootPart.FromItemID = UUID.Zero;
            so.AbsolutePosition = sp.AbsolutePosition;
            so.AttachedAvatar = UUID.Zero;
            rootPart.SetParentLocalId(0);
            so.ClearPartAttachmentData();
            rootPart.ApplyPhysics(rootPart.GetEffectiveObjectFlags(), rootPart.VolumeDetectActive, m_scene.m_physicalPrim);
            so.HasGroupChanged = true;
            rootPart.Rezzed = DateTime.Now;
            rootPart.RemFlag(PrimFlags.TemporaryOnRez);
            so.AttachToBackup();
            m_scene.EventManager.TriggerParcelPrimCountTainted();
            rootPart.ScheduleFullUpdate();
            rootPart.ClearUndoState();
        }
        
        // What makes this method odd and unique is it tries to detach using an UUID....     Yay for standards.
        // To LocalId or UUID, *THAT* is the question. How now Brown UUID??
        private void DetachSingleAttachmentToInv(UUID itemID, IScenePresence sp)
        {
//            m_log.DebugFormat("[ATTACHMENTS MODULE]: Detaching item {0} to inventory for {1}", itemID, sp.Name);

            if (itemID == UUID.Zero) // If this happened, someone made a mistake....
                return;

            // We can NOT use the dictionries here, as we are looking
            // for an entity by the fromAssetID, which is NOT the prim UUID
            EntityBase[] detachEntities = m_scene.GetEntities();
            SceneObjectGroup group;

            lock (sp.AttachmentsSyncLock)
            {
                foreach (EntityBase entity in detachEntities)
                {
                    if (entity is SceneObjectGroup)
                    {
<<<<<<< HEAD
                        m_scene.EventManager.TriggerOnAttach(group.LocalId, itemID, UUID.Zero);
                        // CM / XMREngine!!!! Needed to conclude attach event
                        //SceneObjectSerializer.ToOriginalXmlFormat(group);
                        group.DetachToInventoryPrep();
                        m_log.Debug("[ATTACHMENTS MODULE]: Saving attachpoint: " + ((uint)group.GetAttachmentPoint()).ToString());

                        // Prepare sog for storage
                        group.AttachedAvatar = UUID.Zero;

                        group.ForEachPart(
                            delegate(SceneObjectPart part)
                            {
                                // If there are any scripts,
                                // then always trigger a new object and state persistence in UpdateKnownItem()
                                if (part.Inventory.ContainsScripts())
                                    group.HasGroupChanged = true;
                            }
                        );

                        group.RootPart.SetParentLocalId(0);
                        group.IsAttachment = false;
                        group.AbsolutePosition = group.RootPart.AttachedPos;

                        UpdateKnownItem(sp.ControllingClient, group, group.GetFromItemID(), group.OwnerID);
                        m_scene.DeleteSceneObject(group, false);

                        return;
=======
                        group = (SceneObjectGroup)entity;
                        if (group.GetFromItemID() == itemID)
                        {
                            m_scene.EventManager.TriggerOnAttach(group.LocalId, itemID, UUID.Zero);
                            sp.RemoveAttachment(group);

                            // Prepare sog for storage
                            group.AttachedAvatar = UUID.Zero;
                            group.RootPart.SetParentLocalId(0);
                            group.IsAttachment = false;
                            group.AbsolutePosition = group.RootPart.AttachedPos;

                            UpdateKnownItem(sp.ControllingClient, group);
                            m_scene.DeleteSceneObject(group, false);

                            return;
                        }
>>>>>>> bd991fc9
                    }
                }
            }
        }
        
        public void UpdateAttachmentPosition(SceneObjectGroup sog, Vector3 pos)
        {
            // First we save the
            // attachment point information, then we update the relative 
            // positioning. Then we have to mark the object as NOT an
            // attachment. This is necessary in order to correctly save
            // and retrieve GroupPosition information for the attachment.
            // Finally, we restore the object's attachment status.
            uint attachmentPoint = sog.AttachmentPoint;
            sog.UpdateGroupPosition(pos);
            sog.IsAttachment = false;
            sog.AbsolutePosition = sog.RootPart.AttachedPos;
            sog.AttachmentPoint = attachmentPoint;
            sog.HasGroupChanged = true;            
        }
        
        /// <summary>
        /// Update the attachment asset for the new sog details if they have changed.
        /// </summary>
        /// <remarks>
        /// This is essential for preserving attachment attributes such as permission.  Unlike normal scene objects,
        /// these details are not stored on the region.
        /// </remarks>
        /// <param name="remoteClient"></param>
        /// <param name="grp"></param>
        private void UpdateKnownItem(IClientAPI remoteClient, SceneObjectGroup grp)
        {
            if (grp.HasGroupChanged || grp.ContainsScripts())
            {
                m_log.DebugFormat(
                    "[ATTACHMENTS MODULE]: Updating asset for attachment {0}, attachpoint {1}",
                    grp.UUID, grp.AttachmentPoint);

                string sceneObjectXml = SceneObjectSerializer.ToOriginalXmlFormat(grp);

                InventoryItemBase item = new InventoryItemBase(grp.GetFromItemID(), remoteClient.AgentId);
                item = m_scene.InventoryService.GetItem(item);

                if (item != null)
                {
                    AssetBase asset = m_scene.CreateAsset(
                        grp.GetPartName(grp.LocalId),
                        grp.GetPartDescription(grp.LocalId),
                        (sbyte)AssetType.Object,
                        Utils.StringToBytes(sceneObjectXml),
                        remoteClient.AgentId);
                    m_scene.AssetService.Store(asset);

                    item.AssetID = asset.FullID;
                    item.Description = asset.Description;
                    item.Name = asset.Name;
                    item.AssetType = asset.Type;
                    item.InvType = (int)InventoryType.Object;

                    m_scene.InventoryService.UpdateItem(item);

                    // this gets called when the agent logs off!
                    if (remoteClient != null)
                        remoteClient.SendInventoryItemCreateUpdate(item, 0);
                }
            }
            else
            {
                m_log.DebugFormat(
                    "[ATTACHMENTS MODULE]: Don't need to update asset for unchanged attachment {0}, attachpoint {1}",
                    grp.UUID, grp.AttachmentPoint);
            }
        } 
        
        /// <summary>
        /// Attach this scene object to the given avatar.
        /// </summary>
        /// <remarks>
        /// This isn't publicly available since attachments should always perform the corresponding inventory 
        /// operation (to show the attach in user inventory and update the asset with positional information).
        /// </remarks>
        /// <param name="sp"></param>
        /// <param name="so"></param>
        /// <param name="attachmentpoint"></param>
        /// <param name="attachOffset"></param>
        /// <param name="silent"></param>
        private void AttachToAgent(
            IScenePresence avatar, SceneObjectGroup so, uint attachmentpoint, Vector3 attachOffset, bool silent)
        {
//            m_log.DebugFormat(
//                "[ATTACHMENTS MODULE]: Adding attachment {0} to avatar {1} in pt {2} pos {3} {4}",
//                so.Name, avatar.Name, attachmentpoint, attachOffset, so.RootPart.AttachedPos);
                              
            so.DetachFromBackup();

            // Remove from database and parcel prim count
            m_scene.DeleteFromStorage(so.UUID);
            m_scene.EventManager.TriggerParcelPrimCountTainted();

            so.AttachedAvatar = avatar.UUID;

            if (so.RootPart.PhysActor != null)
            {
                m_scene.PhysicsScene.RemovePrim(so.RootPart.PhysActor);
                so.RootPart.PhysActor = null;
            }

            so.AbsolutePosition = attachOffset;
            so.RootPart.AttachedPos = attachOffset;
            so.IsAttachment = true;
            so.RootPart.SetParentLocalId(avatar.LocalId);
            so.AttachmentPoint = attachmentpoint;

            avatar.AddAttachment(so);

            if (!silent)
            {
                so.IsSelected = false; // fudge....
                so.ScheduleGroupForFullUpdate();
            }
                            
            // In case it is later dropped again, don't let
            // it get cleaned up
            so.RootPart.RemFlag(PrimFlags.TemporaryOnRez);
        }

        /// <summary>
        /// Add a scene object as a new attachment in the user inventory.
        /// </summary>
        /// <param name="remoteClient"></param>
        /// <param name="grp"></param>
        /// <returns>The user inventory item created that holds the attachment.</returns>
        private InventoryItemBase AddSceneObjectAsNewAttachmentInInv(IClientAPI remoteClient, SceneObjectGroup grp)
        {
//            m_log.DebugFormat(
//                "[ATTACHMENTS MODULE]: Called AddSceneObjectAsAttachment for object {0} {1} for {2}",
//                grp.Name, grp.LocalId, remoteClient.Name);

            Vector3 inventoryStoredPosition = new Vector3
                   (((grp.AbsolutePosition.X > (int)Constants.RegionSize)
                         ? Constants.RegionSize - 6
                         : grp.AbsolutePosition.X)
                    ,
                    (grp.AbsolutePosition.Y > (int)Constants.RegionSize)
                        ? Constants.RegionSize - 6
                        : grp.AbsolutePosition.Y,
                    grp.AbsolutePosition.Z);

            Vector3 originalPosition = grp.AbsolutePosition;

            grp.AbsolutePosition = inventoryStoredPosition;

            // If we're being called from a script, then trying to serialize that same script's state will not complete
            // in any reasonable time period.  Therefore, we'll avoid it.  The worst that can happen is that if
            // the client/server crashes rather than logging out normally, the attachment's scripts will resume
            // without state on relog.  Arguably, this is what we want anyway.
            string sceneObjectXml = SceneObjectSerializer.ToOriginalXmlFormat(grp, false);

            grp.AbsolutePosition = originalPosition;

            AssetBase asset = m_scene.CreateAsset(
                grp.GetPartName(grp.LocalId),
                grp.GetPartDescription(grp.LocalId),
                (sbyte)AssetType.Object,
                Utils.StringToBytes(sceneObjectXml),
                remoteClient.AgentId);

            m_scene.AssetService.Store(asset);

            InventoryItemBase item = new InventoryItemBase();
            item.CreatorId = grp.RootPart.CreatorID.ToString();
            item.CreatorData = grp.RootPart.CreatorData;
            item.Owner = remoteClient.AgentId;
            item.ID = UUID.Random();
            item.AssetID = asset.FullID;
            item.Description = asset.Description;
            item.Name = asset.Name;
            item.AssetType = asset.Type;
            item.InvType = (int)InventoryType.Object;

            InventoryFolderBase folder = m_scene.InventoryService.GetFolderForType(remoteClient.AgentId, AssetType.Object);
            if (folder != null)
                item.Folder = folder.ID;
            else // oopsies
                item.Folder = UUID.Zero;

            if ((remoteClient.AgentId != grp.RootPart.OwnerID) && m_scene.Permissions.PropagatePermissions())
            {
                item.BasePermissions = grp.RootPart.NextOwnerMask;
                item.CurrentPermissions = grp.RootPart.NextOwnerMask;
                item.NextPermissions = grp.RootPart.NextOwnerMask;
                item.EveryOnePermissions = grp.RootPart.EveryoneMask & grp.RootPart.NextOwnerMask;
                item.GroupPermissions = grp.RootPart.GroupMask & grp.RootPart.NextOwnerMask;
            }
            else
            {
                item.BasePermissions = grp.RootPart.BaseMask;
                item.CurrentPermissions = grp.RootPart.OwnerMask;
                item.NextPermissions = grp.RootPart.NextOwnerMask;
                item.EveryOnePermissions = grp.RootPart.EveryoneMask;
                item.GroupPermissions = grp.RootPart.GroupMask;
            }
            item.CreationDate = Util.UnixTimeSinceEpoch();

            // sets itemID so client can show item as 'attached' in inventory
            grp.SetFromItemID(item.ID);

            if (m_scene.AddInventoryItem(item))
            {
                remoteClient.SendInventoryItemCreateUpdate(item, 0);
            }
            else
            {
                if (m_dialogModule != null)
                    m_dialogModule.SendAlertToUser(remoteClient, "Operation failed");
            }

            return item;
        }
    }
}<|MERGE_RESOLUTION|>--- conflicted
+++ resolved
@@ -362,22 +362,13 @@
         
         public ISceneEntity RezSingleAttachmentFromInventory(IClientAPI remoteClient, UUID itemID, uint AttachmentPt)
         {
-<<<<<<< HEAD
             return RezSingleAttachmentFromInventory(remoteClient, itemID, AttachmentPt, true, null);
         }
-=======
-//            m_log.DebugFormat(
-//                "[ATTACHMENTS MODULE]: Rezzing attachment to point {0} from item {1} for {2}",
-//                (AttachmentPoint)AttachmentPt, itemID, remoteClient.Name);
->>>>>>> bd991fc9
 
         public ISceneEntity RezSingleAttachmentFromInventory(
             IClientAPI remoteClient, UUID itemID, uint AttachmentPt, bool updateInventoryStatus, XmlDocument doc)
         {
             ScenePresence sp = m_scene.GetScenePresence(remoteClient.AgentId);
-<<<<<<< HEAD
-			if (sp == null)            {                m_log.ErrorFormat(                    "[ATTACHMENTS MODULE]: Could not find presence for client {0} {1} in RezSingleAttachmentFromInventory()",                    remoteClient.Name, remoteClient.AgentId);                return null;            }            
-=======
 
             if (sp == null)
             {
@@ -396,14 +387,10 @@
 //                "[ATTACHMENTS MODULE]: RezSingleAttachmentFromInventory to point {0} from item {1} for {2}",
 //                (AttachmentPoint)AttachmentPt, itemID, sp.Name);
 
->>>>>>> bd991fc9
             // TODO: this short circuits multiple attachments functionality  in  LL viewer 2.1+ and should
             // be removed when that functionality is implemented in opensim
             AttachmentPt &= 0x7f;
 
-<<<<<<< HEAD
-            SceneObjectGroup att = RezSingleAttachmentFromInventoryInternal(sp, itemID, UUID.Zero, AttachmentPt, doc);
-=======
             // Viewer 2/3 sometimes asks to re-wear items that are already worn (and show up in it's inventory as such).
             // This often happens during login - not sure the exact reason.
             // For now, we will ignore the request.  Unfortunately, this means that we need to dig through all the
@@ -419,7 +406,6 @@
                     break;
                 }
             }
->>>>>>> bd991fc9
 
 //            if (sp.Appearance.GetAttachmentForItem(itemID) != null)
             if (alreadyOn)
@@ -431,7 +417,7 @@
                 return null;
             }
 
-            SceneObjectGroup att = RezSingleAttachmentFromInventoryInternal(sp, itemID, UUID.Zero, AttachmentPt);
+            SceneObjectGroup att = RezSingleAttachmentFromInventoryInternal(sp, itemID, UUID.Zero, AttachmentPt, null);
 
             if (att == null)
                 DetachSingleAttachmentToInv(itemID, sp.ControllingClient);
@@ -506,10 +492,6 @@
                             "[ATTACHMENTS MODULE]: Could not retrieve item {0} for attaching to avatar {1} at point {2}",
                             itemID, sp.Name, attachmentPt);
                     }
-<<<<<<< HEAD
-                    
-                    if (tainted)
-                        objatt.HasGroupChanged = true;
 
                     if (doc != null)
                     {
@@ -525,50 +507,10 @@
                     // Do this last so that event listeners have access to all the effects of the attachment
                     m_scene.EventManager.TriggerOnAttach(objatt.LocalId, itemID, sp.UUID);
                 }
-                else
-                {
-                    m_log.WarnFormat(
-                        "[ATTACHMENTS MODULE]: Could not retrieve item {0} for attaching to avatar {1} at point {2}", 
-                        itemID, sp.Name, attachmentPt);
-=======
->>>>>>> bd991fc9
-                }
             }
             
             return null;
         }
-<<<<<<< HEAD
-        
-        /// <summary>
-        /// Update the user inventory to the attachment of an item
-        /// </summary>
-        /// <param name="att"></param>
-        /// <param name="sp"></param>
-        /// <param name="itemID"></param>
-        /// <param name="attachmentPoint"></param>
-        /// <returns></returns>
-        private UUID ShowAttachInUserInventory(
-            SceneObjectGroup att, IScenePresence sp, UUID itemID, uint attachmentPoint)
-        {
-//            m_log.DebugFormat(
-//                "[ATTACHMENTS MODULE]: Updating inventory of {0} to show attachment of {1} {2} (item ID {3}) at {4}",
-//                sp.Name, att.Name, att.LocalId, itemID, AttachmentPt);
-            
-            if (!att.IsDeleted)
-                attachmentPoint = att.AttachmentPoint;
-
-            InventoryItemBase item = new InventoryItemBase(itemID, sp.UUID);
-                if (m_scene.InventoryService != null)
-                    item = m_scene.InventoryService.GetItem(item);
-
-            bool changed = sp.Appearance.SetAttachment((int)attachmentPoint, itemID, item.AssetID);
-            if (changed && m_scene.AvatarFactory != null)
-                m_scene.AvatarFactory.QueueAppearanceSave(sp.UUID);
-            
-            return att.UUID;
-        }
-=======
->>>>>>> bd991fc9
 
         /// <summary>
         /// Update the user inventory to reflect an attachment
@@ -738,40 +680,11 @@
                 {
                     if (entity is SceneObjectGroup)
                     {
-<<<<<<< HEAD
-                        m_scene.EventManager.TriggerOnAttach(group.LocalId, itemID, UUID.Zero);
+ 						group = (SceneObjectGroup)entity;                        if (group.GetFromItemID() == itemID)                        {                        m_scene.EventManager.TriggerOnAttach(group.LocalId, itemID, UUID.Zero);
                         // CM / XMREngine!!!! Needed to conclude attach event
                         //SceneObjectSerializer.ToOriginalXmlFormat(group);
                         group.DetachToInventoryPrep();
                         m_log.Debug("[ATTACHMENTS MODULE]: Saving attachpoint: " + ((uint)group.GetAttachmentPoint()).ToString());
-
-                        // Prepare sog for storage
-                        group.AttachedAvatar = UUID.Zero;
-
-                        group.ForEachPart(
-                            delegate(SceneObjectPart part)
-                            {
-                                // If there are any scripts,
-                                // then always trigger a new object and state persistence in UpdateKnownItem()
-                                if (part.Inventory.ContainsScripts())
-                                    group.HasGroupChanged = true;
-                            }
-                        );
-
-                        group.RootPart.SetParentLocalId(0);
-                        group.IsAttachment = false;
-                        group.AbsolutePosition = group.RootPart.AttachedPos;
-
-                        UpdateKnownItem(sp.ControllingClient, group, group.GetFromItemID(), group.OwnerID);
-                        m_scene.DeleteSceneObject(group, false);
-
-                        return;
-=======
-                        group = (SceneObjectGroup)entity;
-                        if (group.GetFromItemID() == itemID)
-                        {
-                            m_scene.EventManager.TriggerOnAttach(group.LocalId, itemID, UUID.Zero);
-                            sp.RemoveAttachment(group);
 
                             // Prepare sog for storage
                             group.AttachedAvatar = UUID.Zero;
@@ -784,7 +697,6 @@
 
                             return;
                         }
->>>>>>> bd991fc9
                     }
                 }
             }
