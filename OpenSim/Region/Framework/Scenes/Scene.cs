--- conflicted
+++ resolved
@@ -2528,13 +2528,7 @@
                     RootPrim.RemFlag(PrimFlags.TemporaryOnRez);
                     
                     if (AttachmentsModule != null)
-<<<<<<< HEAD
-                        AttachmentsModule.AttachObject(sp.ControllingClient, grp, 0, false);
-
-                    m_log.DebugFormat("[SCENE]: Attachment {0} arrived and scene presence was found, attaching", sceneObject.UUID);
-=======
                         AttachmentsModule.AttachObject(sp, grp, 0, false);
->>>>>>> 460946ad
                 }
                 else
                 {
