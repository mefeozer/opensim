--- conflicted
+++ resolved
@@ -177,22 +177,12 @@
             Vector3 left = Vector3.Transform(Vector3.UnitY, rotMatrix);
 
             // Check control flags
-<<<<<<< HEAD
             bool heldForward = ((controlFlags & AgentManager.ControlFlags.AGENT_CONTROL_AT_POS) == AgentManager.ControlFlags.AGENT_CONTROL_AT_POS || (controlFlags & AgentManager.ControlFlags.AGENT_CONTROL_NUDGE_AT_POS) == AgentManager.ControlFlags.AGENT_CONTROL_NUDGE_AT_POS);
             bool heldBack = ((controlFlags & AgentManager.ControlFlags.AGENT_CONTROL_AT_NEG) == AgentManager.ControlFlags.AGENT_CONTROL_AT_NEG || (controlFlags & AgentManager.ControlFlags.AGENT_CONTROL_NUDGE_AT_NEG) == AgentManager.ControlFlags.AGENT_CONTROL_NUDGE_AT_NEG);
             bool heldLeft = ((controlFlags & AgentManager.ControlFlags.AGENT_CONTROL_LEFT_POS) == AgentManager.ControlFlags.AGENT_CONTROL_LEFT_POS || (controlFlags & AgentManager.ControlFlags.AGENT_CONTROL_NUDGE_LEFT_POS) == AgentManager.ControlFlags.AGENT_CONTROL_NUDGE_LEFT_POS);
             bool heldRight = ((controlFlags & AgentManager.ControlFlags.AGENT_CONTROL_LEFT_NEG) == AgentManager.ControlFlags.AGENT_CONTROL_LEFT_NEG || (controlFlags & AgentManager.ControlFlags.AGENT_CONTROL_NUDGE_LEFT_NEG) == AgentManager.ControlFlags.AGENT_CONTROL_NUDGE_LEFT_NEG);
-            //bool heldTurnLeft = (controlFlags & AgentManager.ControlFlags.AGENT_CONTROL_TURN_LEFT) == AgentManager.ControlFlags.AGENT_CONTROL_TURN_LEFT;
-            //bool heldTurnRight = (controlFlags & AgentManager.ControlFlags.AGENT_CONTROL_TURN_RIGHT) == AgentManager.ControlFlags.AGENT_CONTROL_TURN_RIGHT;
-=======
-            bool heldForward = 
-                (((controlFlags & AgentManager.ControlFlags.AGENT_CONTROL_AT_POS) == AgentManager.ControlFlags.AGENT_CONTROL_AT_POS) || ((controlFlags & AgentManager.ControlFlags.AGENT_CONTROL_NUDGE_AT_POS) == AgentManager.ControlFlags.AGENT_CONTROL_NUDGE_AT_POS));
-            bool heldBack = (controlFlags & AgentManager.ControlFlags.AGENT_CONTROL_AT_NEG) == AgentManager.ControlFlags.AGENT_CONTROL_AT_NEG;
-            bool heldLeft = (controlFlags & AgentManager.ControlFlags.AGENT_CONTROL_LEFT_POS) == AgentManager.ControlFlags.AGENT_CONTROL_LEFT_POS;
-            bool heldRight = (controlFlags & AgentManager.ControlFlags.AGENT_CONTROL_LEFT_NEG) == AgentManager.ControlFlags.AGENT_CONTROL_LEFT_NEG;
             bool heldTurnLeft = (controlFlags & AgentManager.ControlFlags.AGENT_CONTROL_TURN_LEFT) == AgentManager.ControlFlags.AGENT_CONTROL_TURN_LEFT;
             bool heldTurnRight = (controlFlags & AgentManager.ControlFlags.AGENT_CONTROL_TURN_RIGHT) == AgentManager.ControlFlags.AGENT_CONTROL_TURN_RIGHT;
->>>>>>> b98442dc
             bool heldUp = (controlFlags & AgentManager.ControlFlags.AGENT_CONTROL_UP_POS) == AgentManager.ControlFlags.AGENT_CONTROL_UP_POS;
             bool heldDown = (controlFlags & AgentManager.ControlFlags.AGENT_CONTROL_UP_NEG) == AgentManager.ControlFlags.AGENT_CONTROL_UP_NEG;
             //bool flying = (controlFlags & AgentManager.ControlFlags.AGENT_CONTROL_FLY) == AgentManager.ControlFlags.AGENT_CONTROL_FLY;
@@ -414,9 +404,6 @@
                 else if (m_scenePresence.SetAlwaysRun)
                     return "RUN";
                 else
-<<<<<<< HEAD
-                    return "WALK";
-=======
                 {
                     // Not walking
                     if (move.Z < 0)
@@ -426,9 +413,8 @@
                     else if (heldTurnRight)
                         return "TURNRIGHT";
                     else
-                        return "STAND";
-                }
->>>>>>> b98442dc
+                        return "WALK";
+                }
             }
 // rm for jumping            else
             else if (!m_jumping)    // add for jumping
