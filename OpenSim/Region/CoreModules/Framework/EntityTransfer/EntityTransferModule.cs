--- conflicted
+++ resolved
@@ -44,9 +44,11 @@
 using OpenMetaverse;
 using log4net;
 using Nini.Config;
+using Mono.Addins;
 
 namespace OpenSim.Region.CoreModules.Framework.EntityTransfer
 {
+    [Extension(Path = "/OpenSim/RegionModules", NodeName = "RegionModule", Id = "EntityTransferModule")]
     public class EntityTransferModule : INonSharedRegionModule, IEntityTransferModule
     {
         private static readonly ILog m_log = LogManager.GetLogger(MethodBase.GetCurrentMethod().DeclaringType);
@@ -644,14 +646,11 @@
             if (sp.ParentID != (uint)0)
                 sp.StandUp();
 
-<<<<<<< HEAD
-=======
             if (DisableInterRegionTeleportCancellation)
                 teleportFlags |= (uint)TeleportFlags.DisableCancel;
 
             // At least on LL 3.3.4, this is not strictly necessary - a teleport will succeed without sending this to
             // the viewer.  However, it might mean that the viewer does not see the black teleport screen (untested).
->>>>>>> c5de9840
             sp.ControllingClient.SendTeleportStart(teleportFlags);
 
             // the avatar.Close below will clear the child region list. We need this below for (possibly)
@@ -756,8 +755,11 @@
                     // simulator to confirm that it has established communication with the viewer.
                     Thread.Sleep(200);
 
+                    // At least on LL 3.3.4 for teleports between different regions on the same simulator this appears
+                    // unnecessary - teleport will succeed and SEED caps will be requested without it (though possibly
+                    // only on TeleportFinish).  This is untested for region teleport between different simulators
+                    // though this probably also works.
                     m_eqModule.EstablishAgentCommunication(sp.UUID, endPoint, capsPath);
-
                 }
                 else
                 {
@@ -914,19 +916,6 @@
                 // now we have a child agent in this region. 
                 sp.Reset();
             }
-<<<<<<< HEAD
-
-            // REFACTORING PROBLEM. Well, not a problem, but this method is HORRIBLE!
-            if (sp.Scene.NeedSceneCacheClear(sp.UUID))
-            {
-                m_log.DebugFormat(
-                    "[ENTITY TRANSFER MODULE]: User {0} is going to another region, profile cache removed",
-                    sp.UUID);
-            }
-
-            m_entityTransferStateMachine.ResetFromTransit(sp.UUID);
-=======
->>>>>>> c5de9840
         }
 
         /// <summary>
@@ -1358,8 +1347,6 @@
             Scene initiatingScene)
         {
             Thread.Sleep(10000);
-<<<<<<< HEAD
-=======
 
             m_log.DebugFormat(
                 "[ENTITY TRANSFER MODULE]: Auto-reteleporting {0} to correct megaregion location {1},{2},{3} from {4}", 
@@ -1373,7 +1360,6 @@
                 (uint)Constants.TeleportFlags.ViaLocation);
 
             /*
->>>>>>> c5de9840
             IMessageTransferModule im = initiatingScene.RequestModuleInterface<IMessageTransferModule>();
             if (im != null)
             {
@@ -1386,11 +1372,22 @@
                     (uint)(int)position.X,
                     (uint)(int)position.Y,
                     (uint)(int)position.Z);
-                GridInstantMessage m = new GridInstantMessage(initiatingScene, UUID.Zero,
-                "Region", agent.UUID,
-                (byte)InstantMessageDialog.GodLikeRequestTeleport, false,
-                "", gotoLocation, false, new Vector3(127, 0, 0),
-                new Byte[0]);
+
+                GridInstantMessage m
+                    = new GridInstantMessage(
+                        initiatingScene,
+                        UUID.Zero,
+                        "Region",
+                        agent.UUID,
+                        (byte)InstantMessageDialog.GodLikeRequestTeleport,
+                        false,
+                        "",
+                        gotoLocation,
+                        false,
+                        new Vector3(127, 0, 0),
+                        new Byte[0],
+                        false);
+
                 im.SendInstantMessage(m, delegate(bool success)
                 {
                     m_log.DebugFormat("[ENTITY TRANSFER MODULE]: Client Initiating Teleport sending IM success = {0}", success);
@@ -1540,14 +1537,14 @@
 
                 AgentHasMovedAway(agent, false);
 
-                // the user may change their profile information in other region,
-                // so the userinfo in UserProfileCache is not reliable any more, delete it
-                // REFACTORING PROBLEM. Well, not a problem, but this method is HORRIBLE!
-                if (agent.Scene.NeedSceneCacheClear(agent.UUID))
-                {
-                    m_log.DebugFormat(
-                        "[ENTITY TRANSFER MODULE]: User {0} is going to another region", agent.UUID);
-                }
+//                // the user may change their profile information in other region,
+//                // so the userinfo in UserProfileCache is not reliable any more, delete it
+//                // REFACTORING PROBLEM. Well, not a problem, but this method is HORRIBLE!
+//                if (agent.Scene.NeedSceneCacheClear(agent.UUID))
+//                {
+//                    m_log.DebugFormat(
+//                        "[ENTITY TRANSFER MODULE]: User {0} is going to another region", agent.UUID);
+//                }
     
                 //m_log.Debug("AFTER CROSS");
                 //Scene.DumpChildrenSeeds(UUID);
