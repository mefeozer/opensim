--- conflicted
+++ resolved
@@ -439,7 +439,6 @@
             set { m_LoadedCreationID = value; }
         }
 
-<<<<<<< HEAD
         private bool m_GodBlockSearch = false;
         public bool GodBlockSearch
         {
@@ -462,8 +461,6 @@
             set { m_TelehubEnabled = value; }
         }
 
-=======
->>>>>>> 87799c1f
         // Connected Telehub object
         private UUID m_TelehubObject;
         public UUID TelehubObject
