--- conflicted
+++ resolved
@@ -287,10 +287,7 @@
                     restartModule.ScheduleRestart(UUID.Zero, message, times.ToArray(), notice);
                     responseData["success"] = true;
                 }
-<<<<<<< HEAD
-=======
-
->>>>>>> 71d29dec
+
                 response.Value = responseData;
             }
             catch (Exception e)
