/*
 * Copyright (c) Contributors, http://opensimulator.org/
 * See CONTRIBUTORS.TXT for a full list of copyright holders.
 *
 * Redistribution and use in source and binary forms, with or without
 * modification, are permitted provided that the following conditions are met:
 *     * Redistributions of source code must retain the above copyright
 *       notice, this list of conditions and the following disclaimer.
 *     * Redistributions in binary form must reproduce the above copyright
 *       notice, this list of conditions and the following disclaimer in the
 *       documentation and/or other materials provided with the distribution.
 *     * Neither the name of the OpenSimulator Project nor the
 *       names of its contributors may be used to endorse or promote products
 *       derived from this software without specific prior written permission.
 *
 * THIS SOFTWARE IS PROVIDED BY THE DEVELOPERS ``AS IS'' AND ANY
 * EXPRESS OR IMPLIED WARRANTIES, INCLUDING, BUT NOT LIMITED TO, THE IMPLIED
 * WARRANTIES OF MERCHANTABILITY AND FITNESS FOR A PARTICULAR PURPOSE ARE
 * DISCLAIMED. IN NO EVENT SHALL THE CONTRIBUTORS BE LIABLE FOR ANY
 * DIRECT, INDIRECT, INCIDENTAL, SPECIAL, EXEMPLARY, OR CONSEQUENTIAL DAMAGES
 * (INCLUDING, BUT NOT LIMITED TO, PROCUREMENT OF SUBSTITUTE GOODS OR SERVICES;
 * LOSS OF USE, DATA, OR PROFITS; OR BUSINESS INTERRUPTION) HOWEVER CAUSED AND
 * ON ANY THEORY OF LIABILITY, WHETHER IN CONTRACT, STRICT LIABILITY, OR TORT
 * (INCLUDING NEGLIGENCE OR OTHERWISE) ARISING IN ANY WAY OUT OF THE USE OF THIS
 * SOFTWARE, EVEN IF ADVISED OF THE POSSIBILITY OF SUCH DAMAGE.
 */

using System;
using System.Collections.Generic;
using System.Drawing;
using System.Reflection;
using System.Runtime.Serialization;
using System.Security.Permissions;
using System.Xml;
using System.Xml.Serialization;
using log4net;
using OpenMetaverse;
using OpenMetaverse.Packets;
using OpenSim.Framework;
using OpenSim.Region.Framework.Interfaces;
using OpenSim.Region.Framework.Scenes.Scripting;
using OpenSim.Region.Physics.Manager;

namespace OpenSim.Region.Framework.Scenes
{
    #region Enumerations

    [Flags]
    public enum Changed : uint
    {
        INVENTORY = 1,
        COLOR = 2,
        SHAPE = 4,
        SCALE = 8,
        TEXTURE = 16,
        LINK = 32,
        ALLOWED_DROP = 64,
        OWNER = 128,
        REGION_RESTART = 256,
        REGION = 512,
        TELEPORT = 1024
    }

    // I don't really know where to put this except here.
    // Can't access the OpenSim.Region.ScriptEngine.Common.LSL_BaseClass.Changed constants
    [Flags]
    public enum ExtraParamType
    {
        Something1 = 1,
        Something2 = 2,
        Something3 = 4,
        Something4 = 8,
        Flexible = 16,
        Light = 32,
        Sculpt = 48,
        Something5 = 64,
        Something6 = 128
    }

    [Flags]
    public enum TextureAnimFlags : byte
    {
        NONE = 0x00,
        ANIM_ON = 0x01,
        LOOP = 0x02,
        REVERSE = 0x04,
        PING_PONG = 0x08,
        SMOOTH = 0x10,
        ROTATE = 0x20,
        SCALE = 0x40
    }

    #endregion Enumerations

    public class SceneObjectPart : IScriptHost
    {
        private static readonly ILog m_log = LogManager.GetLogger(MethodBase.GetCurrentMethod().DeclaringType);

        // use only one serializer to give the runtime a chance to optimize it (it won't do that if you
        // use a new instance every time)
        private static XmlSerializer serializer = new XmlSerializer(typeof (SceneObjectPart));

        #region Fields

        public bool AllowedDrop = false;

        [XmlIgnore]
        public bool DIE_AT_EDGE = false;

        // TODO: This needs to be persisted in next XML version update!
        [XmlIgnore]
        public int[] PayPrice = {-2,-2,-2,-2,-2};
        [XmlIgnore]
        public PhysicsActor PhysActor = null;

        //Xantor 20080528 Sound stuff:
        //  Note: This isn't persisted in the database right now, as the fields for that aren't just there yet.
        //        Not a big problem as long as the script that sets it remains in the prim on startup.
        //        for SL compatibility it should be persisted though (set sound / displaytext / particlesystem, kill script)
        [XmlIgnore]
        public UUID Sound;
        
        [XmlIgnore]
        public byte SoundFlags;
        
        [XmlIgnore]
        public double SoundGain;
        
        [XmlIgnore]
        public double SoundRadius;
        
        [XmlIgnore]
        public uint TimeStampFull = 0;
        
        [XmlIgnore]
        public uint TimeStampLastActivity = 0; // Will be used for AutoReturn
        
        [XmlIgnore]
        public uint TimeStampTerse = 0;
        
        [XmlIgnore]
        public UUID FromItemID = UUID.Zero;
               
        /// <value>
        /// The UUID of the user inventory item from which this object was rezzed if this is a root part.
        /// If UUID.Zero then either this is not a root part or there is no connection with a user inventory item.
        /// </value>
        private UUID m_fromUserInventoryItemID = UUID.Zero;
        
        [XmlIgnore]
        public UUID FromUserInventoryItemID
        {
            get { return m_fromUserInventoryItemID; }
        }
        
        [XmlIgnore]
        public bool IsAttachment = false;
        
        [XmlIgnore]
        public scriptEvents AggregateScriptEvents = 0;
        
        [XmlIgnore]
        public UUID AttachedAvatar = UUID.Zero;
        
        [XmlIgnore]
        public Vector3 AttachedPos = Vector3.Zero;
        
        [XmlIgnore]
        public uint AttachmentPoint = (byte)0;
        
        [XmlIgnore]
        public PhysicsVector RotationAxis = new PhysicsVector(1f,1f,1f);

        [XmlIgnore]
        public bool VolumeDetectActive = false; // XmlIgnore set to avoid problems with persistance until I come to care for this
                                                // Certainly this must be a persistant setting finally

        [XmlIgnore]
        public bool IsWaitingForFirstSpinUpdatePacket = false;
        [XmlIgnore]
        public Quaternion SpinOldOrientation = new Quaternion();

        /// <summary>
        /// This part's inventory
        /// </summary>
        [XmlIgnore]
        public IEntityInventory Inventory
        {
            get { return m_inventory; }
        }
        protected SceneObjectPartInventory m_inventory;

        [XmlIgnore]
        public bool Undoing = false;

        [XmlIgnore]
        private PrimFlags LocalFlags = 0;
        [XmlIgnore]
        private float m_damage = -1.0f;
        private byte[] m_TextureAnimation;
        private byte m_clickAction = 0;
        private Color m_color = Color.Black;
        private string m_description = String.Empty;
        private readonly List<uint> m_lastColliders = new List<uint>();
        // private PhysicsVector m_lastRotationalVelocity = PhysicsVector.Zero;
        private int m_linkNum = 0;
        [XmlIgnore]
        private int m_scriptAccessPin = 0;
        [XmlIgnore]
        private readonly Dictionary<UUID, scriptEvents> m_scriptEvents = new Dictionary<UUID, scriptEvents>();
        private string m_sitName = String.Empty;
        private Quaternion m_sitTargetOrientation = Quaternion.Identity;
        private Vector3 m_sitTargetPosition = Vector3.Zero;
        private string m_sitAnimation = "SIT";
        private string m_text = String.Empty;
        private string m_touchName = String.Empty;
        private readonly UndoStack<UndoState> m_undo = new UndoStack<UndoState>(5);
        private UUID _creatorID;


        private bool m_passTouches = false;

        /// <summary>
        /// Only used internally to schedule client updates.
        /// 0 - no update is scheduled
        /// 1 - terse update scheduled
        /// 2 - full update scheduled
        ///
        /// TODO - This should be an enumeration
        /// </summary>
        private byte m_updateFlag;

        protected Vector3 m_acceleration;
        protected Vector3 m_angularVelocity;

        //unkown if this will be kept, added as a way of removing the group position from the group class
        protected Vector3 m_groupPosition;
        protected uint m_localId;
        protected Material m_material = (Material)3; // Wood
        protected string m_name;
        protected Vector3 m_offsetPosition;

        // FIXME, TODO, ERROR: 'ParentGroup' can't be in here, move it out.
        protected SceneObjectGroup m_parentGroup;
        protected byte[] m_particleSystem = new byte[0];
        protected ulong m_regionHandle;
        protected Quaternion m_rotationOffset;
        protected PrimitiveBaseShape m_shape = null;
        protected UUID m_uuid;
        protected Vector3 m_velocity;

        // TODO: Those have to be changed into persistent properties at some later point,
        // or sit-camera on vehicles will break on sim-crossing.
        private Vector3 m_cameraEyeOffset = new Vector3(0.0f, 0.0f, 0.0f);
        private Vector3 m_cameraAtOffset = new Vector3(0.0f, 0.0f, 0.0f);
        private bool m_forceMouselook = false;

        // TODO: Collision sound should have default.
        private UUID m_collisionSound = UUID.Zero;
        private float m_collisionSoundVolume = 0.0f;

        #endregion Fields

        #region Constructors

        /// <summary>
        /// No arg constructor called by region restore db code
        /// </summary>
        public SceneObjectPart()
        {
            // It's not necessary to persist this
            m_TextureAnimation = new byte[0];
            m_particleSystem = new byte[0];
            Rezzed = DateTime.Now;
            
            m_inventory = new SceneObjectPartInventory(this);
        }

        /// <summary>
        /// Create a completely new SceneObjectPart (prim).  This will need to be added separately to a SceneObjectGroup
        /// </summary>
        /// <param name="ownerID"></param>
        /// <param name="shape"></param>
        /// <param name="position"></param>
        /// <param name="rotationOffset"></param>
        /// <param name="offsetPosition"></param>
        public SceneObjectPart(
            UUID ownerID, PrimitiveBaseShape shape, Vector3 groupPosition, 
            Quaternion rotationOffset, Vector3 offsetPosition)
        {
            m_name = "Primitive";

            Rezzed = DateTime.Now;
            _creationDate = (Int32) (DateTime.UtcNow - new DateTime(1970, 1, 1)).TotalSeconds;
            _ownerID = ownerID;
            _creatorID = _ownerID;
            _lastOwnerID = UUID.Zero;
            UUID = UUID.Random();
            Shape = shape;
            // Todo: Add More Object Parameter from above!
            _ownershipCost = 0;
            _objectSaleType = (byte) 0;
            _salePrice = 0;
            _category = (uint) 0;
            _lastOwnerID = _creatorID;
            // End Todo: ///
            GroupPosition = groupPosition;
            OffsetPosition = offsetPosition;
            RotationOffset = rotationOffset;
            Velocity = new Vector3(0, 0, 0);
            AngularVelocity = new Vector3(0, 0, 0);
            Acceleration = new Vector3(0, 0, 0);
            m_TextureAnimation = new byte[0];
            m_particleSystem = new byte[0];

            // Prims currently only contain a single folder (Contents).  From looking at the Second Life protocol,
            // this appears to have the same UUID (!) as the prim.  If this isn't the case, one can't drag items from
            // the prim into an agent inventory (Linden client reports that the "Object not found for drop" in its log

            _flags = 0;
            _flags |= PrimFlags.CreateSelected;

            TrimPermissions();
            //m_undo = new UndoStack<UndoState>(ParentGroup.GetSceneMaxUndo());
            
            m_inventory = new SceneObjectPartInventory(this);
        }

        #endregion Constructors

        #region XML Schema

        private UUID _lastOwnerID;
        private UUID _ownerID;
        private UUID _groupID;
        private int _ownershipCost;
        private byte _objectSaleType;
        private int _salePrice;
        private uint _category;
        private Int32 _creationDate;
        private uint _parentID = 0;
        private UUID m_sitTargetAvatar = UUID.Zero;
        private uint _baseMask = (uint)PermissionMask.All;
        private uint _ownerMask = (uint)PermissionMask.All;
        private uint _groupMask = (uint)PermissionMask.None;
        private uint _everyoneMask = (uint)PermissionMask.None;
        private uint _nextOwnerMask = (uint)PermissionMask.All;
        private PrimFlags _flags = 0;
        private DateTime m_expires;
        private DateTime m_rezzed;

        public UUID CreatorID 
        {
            get
            {
                return _creatorID;
            }
            set
            {
                _creatorID = value;
            }
        }

        /// <summary>
        /// A relic from when we we thought that prims contained folder objects. In 
        /// reality, prim == folder
        /// Exposing this is not particularly good, but it's one of the least evils at the moment to see
        /// folder id from prim inventory item data, since it's not (yet) actually stored with the prim.
        /// </summary>
        public UUID FolderID
        {
            get { return UUID; }
            set { } // Don't allow assignment, or legacy prims wil b0rk - but we need the setter for legacy serialization.
        }

        /// <value>
        /// Access should be via Inventory directly - this property temporarily remains for xml serialization purposes
        /// </value>
        public uint InventorySerial
        {
            get { return m_inventory.Serial; }
            set { m_inventory.Serial = value; }
        }

        /// <value>
        /// Access should be via Inventory directly - this property temporarily remains for xml serialization purposes
        /// </value>
        public TaskInventoryDictionary TaskInventory
        {
            get { return m_inventory.Items; }
            set { m_inventory.Items = value; }
        }

        public uint ObjectFlags
        {
            get { return (uint)_flags; }
            set { _flags = (PrimFlags)value; }
        }

        public UUID UUID
        {
            get { return m_uuid; }
            set { m_uuid = value; }
        }

        public uint LocalId
        {
            get { return m_localId; }
            set { m_localId = value; }
        }

        public virtual string Name
        {
            get { return m_name; }
            set 
            { 
                m_name = value;
                if (PhysActor != null)
                {
                    PhysActor.SOPName = value;
                }
            }
        }

        public byte Material
        {
            get { return (byte) m_material; }
            set
            {
                m_material = (Material)value;
                if (PhysActor != null)
                {
                    PhysActor.SetMaterial((int)value);
                }
            }
        }

        public bool PassTouches
        {
            get { return m_passTouches; }
            set
            {
                m_passTouches = value;
                if (ParentGroup != null)
                    ParentGroup.HasGroupChanged = true;
            }
        }

        public ulong RegionHandle
        {
            get { return m_regionHandle; }
            set { m_regionHandle = value; }
        }

        public int ScriptAccessPin
        {
            get { return m_scriptAccessPin; }
            set { m_scriptAccessPin = (int)value; }
        }

        [XmlIgnore]
        public Byte[] TextureAnimation
        {
            get { return m_TextureAnimation; }
            set { m_TextureAnimation = value; }
        }

        [XmlIgnore]
        public Byte[] ParticleSystem
        {
            get { return m_particleSystem; }
            set { m_particleSystem = value; }
        }

        [XmlIgnore]
        public DateTime Expires
        {
            get { return m_expires; }
            set { m_expires = value; }
        }

        [XmlIgnore]
        public DateTime Rezzed
        {
            get { return m_rezzed; }
            set { m_rezzed = value; }
        }

        [XmlIgnore]
        public float Damage
        {
            get { return m_damage; }
            set { m_damage = value; }
        }

        /// <summary>
        /// The position of the entire group that this prim belongs to.
        /// </summary>
        public Vector3 GroupPosition
        {
            get
            {
                // If this is a linkset, we don't want the physics engine mucking up our group position here.
                if (PhysActor != null && _parentID == 0)
                {
                    m_groupPosition.X = PhysActor.Position.X;
                    m_groupPosition.Y = PhysActor.Position.Y;
                    m_groupPosition.Z = PhysActor.Position.Z;
                }

                if (IsAttachment)
                {
                    ScenePresence sp = m_parentGroup.Scene.GetScenePresence(AttachedAvatar);
                    if (sp != null)
                    {
                        return sp.AbsolutePosition;
                    }
                }

                return m_groupPosition;
            }
            set
            {
                StoreUndoState();

                m_groupPosition = value;

                if (PhysActor != null)
                {
                    try
                    {
                        // Root prim actually goes at Position
                        if (_parentID == 0)
                        {
                            PhysActor.Position = new PhysicsVector(value.X, value.Y, value.Z);
                        }
                        else
                        {
                            // To move the child prim in respect to the group position and rotation we have to calculate
                            Vector3 resultingposition = GetWorldPosition();
                            PhysActor.Position = new PhysicsVector(resultingposition.X, resultingposition.Y, resultingposition.Z);
                            Quaternion resultingrot = GetWorldRotation();
                            PhysActor.Orientation = resultingrot;
                        }

                        // Tell the physics engines that this prim changed.
                        m_parentGroup.Scene.PhysicsScene.AddPhysicsActorTaint(PhysActor);
                    }
                    catch (Exception e)
                    {
                        m_log.Error("[SCENEOBJECTPART]: GROUP POSITION. " + e.Message);
                    }
                }
                
                // TODO if we decide to do sitting in a more SL compatible way (multiple avatars per prim), this has to be fixed, too
                if (m_sitTargetAvatar != UUID.Zero)
                {
                    if (m_parentGroup != null) // TODO can there be a SOP without a SOG?
                    {
                        ScenePresence avatar;
                        if (m_parentGroup.Scene.TryGetAvatar(m_sitTargetAvatar, out avatar))
                        {
                            avatar.ParentPosition = GetWorldPosition();
                        }
                    }
                }
            }
        }

        public Vector3 OffsetPosition
        {
            get { return m_offsetPosition; }
            set
            {
                StoreUndoState();
                m_offsetPosition = value;

                if (ParentGroup != null && !ParentGroup.IsDeleted)
                {
                     if (_parentID != 0 && PhysActor != null)
                    {
                        Vector3 resultingposition = GetWorldPosition();
                        PhysActor.Position = new PhysicsVector(resultingposition.X, resultingposition.Y, resultingposition.Z);
                        Quaternion resultingrot = GetWorldRotation();
                        PhysActor.Orientation = resultingrot;

                        // Tell the physics engines that this prim changed.
                        m_parentGroup.Scene.PhysicsScene.AddPhysicsActorTaint(PhysActor);
                    }
                }
            }
        }

        public Quaternion RotationOffset
        {
            get
            {
                // We don't want the physics engine mucking up the rotations in a linkset
                if ((_parentID == 0) && (Shape.PCode != 9 || Shape.State == 0)  && (PhysActor != null))
                {
                    if (PhysActor.Orientation.X != 0 || PhysActor.Orientation.Y != 0
                        || PhysActor.Orientation.Z != 0 || PhysActor.Orientation.W != 0)
                    {
                        m_rotationOffset = PhysActor.Orientation;
                    }
                }
                
                return m_rotationOffset;
            }
            
            set
            {
                StoreUndoState();
                m_rotationOffset = value;

                if (PhysActor != null)
                {
                    try
                    {
                        // Root prim gets value directly
                        if (_parentID == 0)
                        {
                            PhysActor.Orientation = value;
                            //m_log.Info("[PART]: RO1:" + PhysActor.Orientation.ToString());
                        }
                        else
                        {
                            // Child prim we have to calculate it's world rotationwel
                            Quaternion resultingrotation = GetWorldRotation();
                            PhysActor.Orientation = resultingrotation;
                            //m_log.Info("[PART]: RO2:" + PhysActor.Orientation.ToString());
                        }
                        m_parentGroup.Scene.PhysicsScene.AddPhysicsActorTaint(PhysActor);
                        //}
                    }
                    catch (Exception ex)
                    {
                        m_log.Error("[SCENEOBJECTPART]: ROTATIONOFFSET" + ex.Message);
                    }
                }

            }
        }

        /// <summary></summary>
        public Vector3 Velocity
        {
            get
            {
                //if (PhysActor.Velocity.X != 0 || PhysActor.Velocity.Y != 0
                //|| PhysActor.Velocity.Z != 0)
                //{
                if (PhysActor != null)
                {
                    if (PhysActor.IsPhysical)
                    {
                        m_velocity.X = PhysActor.Velocity.X;
                        m_velocity.Y = PhysActor.Velocity.Y;
                        m_velocity.Z = PhysActor.Velocity.Z;
                    }
                }

                return m_velocity;
            }

            set
            {
                m_velocity = value;
                if (PhysActor != null)
                {
                    if (PhysActor.IsPhysical)
                    {
                        PhysActor.Velocity = new PhysicsVector(value.X, value.Y, value.Z);
                        m_parentGroup.Scene.PhysicsScene.AddPhysicsActorTaint(PhysActor);
                    }
                }
            }
        }

        public Vector3 RotationalVelocity
        {
            get { return AngularVelocity; }
            set { AngularVelocity = value; }
        }

        /// <summary></summary>
        public Vector3 AngularVelocity
        {
            get
            {
                if ((PhysActor != null) && PhysActor.IsPhysical)
                {
                    m_angularVelocity.FromBytes(PhysActor.RotationalVelocity.GetBytes(), 0);
                }
                return m_angularVelocity;
            }
            set { m_angularVelocity = value; }
        }

        /// <summary></summary>
        public Vector3 Acceleration
        {
            get { return m_acceleration; }
            set { m_acceleration = value; }
        }

        public string Description
        {
            get { return m_description; }
            set 
            {
                m_description = value;
                if (PhysActor != null)
                {
                    PhysActor.SOPDescription = value;
                }
            }
        }

        public Color Color
        {
            get { return m_color; }
            set
            {
                m_color = value;
                TriggerScriptChangedEvent(Changed.COLOR);

                /* ScheduleFullUpdate() need not be called b/c after
                 * setting the color, the text will be set, so then
                 * ScheduleFullUpdate() will be called. */
                //ScheduleFullUpdate();
            }
        }

        public string Text
        {
            get
            {
                string returnstr = m_text;
                if (returnstr.Length > 255)
                {
                    returnstr = returnstr.Substring(0, 254);
                }
                return returnstr;
            }
            set
            {
                m_text = value;
            }
        }


        public string SitName
        {
            get { return m_sitName; }
            set { m_sitName = value; }
        }

        public string TouchName
        {
            get { return m_touchName; }
            set { m_touchName = value; }
        }

        public int LinkNum
        {
            get { return m_linkNum; }
            set { m_linkNum = value; }
        }

        public byte ClickAction
        {
            get { return m_clickAction; }
            set
            {
                m_clickAction = value;
            }
        }

        public PrimitiveBaseShape Shape
        {
            get { return m_shape; }
            set
            {
                bool shape_changed = false;
                // TODO: this should really be restricted to the right
                // set of attributes on shape change.  For instance,
                // changing the lighting on a shape shouldn't cause
                // this.
                if (m_shape != null)
                    shape_changed = true;

                m_shape = value;

                if (shape_changed)
                    TriggerScriptChangedEvent(Changed.SHAPE);
            }
        }
        
        public Vector3 Scale
        {
            get { return m_shape.Scale; }
            set
            {
                StoreUndoState();
if (m_shape != null) {
                m_shape.Scale = value;

                if (PhysActor != null && m_parentGroup != null)
                {
                    if (m_parentGroup.Scene != null)
                    {
                        if (m_parentGroup.Scene.PhysicsScene != null)
                        {
                            PhysActor.Size = new PhysicsVector(m_shape.Scale.X, m_shape.Scale.Y, m_shape.Scale.Z);
                            m_parentGroup.Scene.PhysicsScene.AddPhysicsActorTaint(PhysActor);
                        }
                    }
                }
}
                TriggerScriptChangedEvent(Changed.SCALE);
            }
        }
        public byte UpdateFlag
        {
            get { return m_updateFlag; }
            set { m_updateFlag = value; }
        }

        #endregion

//---------------
#region Public Properties with only Get

        public Vector3 AbsolutePosition
        {
            get {
                if (IsAttachment)
                    return GroupPosition;

                return m_offsetPosition + m_groupPosition; }
        }

        public SceneObjectGroup ParentGroup
        {
            get { return m_parentGroup; }
        }

        public scriptEvents ScriptEvents
        {
            get { return AggregateScriptEvents; }
        }


        public Quaternion SitTargetOrientation
        {
            get { return m_sitTargetOrientation; }
            set { m_sitTargetOrientation = value; }
        }


        public Vector3 SitTargetPosition
        {
            get { return m_sitTargetPosition; }
            set { m_sitTargetPosition = value; }
        }

        // This sort of sucks, but I'm adding these in to make some of
        // the mappings more consistant.
        public Vector3 SitTargetPositionLL
        {
            get { return new Vector3(m_sitTargetPosition.X, m_sitTargetPosition.Y,m_sitTargetPosition.Z); }
            set { m_sitTargetPosition = value; }
        }

        public Quaternion SitTargetOrientationLL
        {
            get
            {
                return new Quaternion(
                                        m_sitTargetOrientation.X,
                                        m_sitTargetOrientation.Y,
                                        m_sitTargetOrientation.Z,
                                        m_sitTargetOrientation.W
                                        );
            }

            set { m_sitTargetOrientation = new Quaternion(value.X, value.Y, value.Z, value.W); }
        }

        public bool Stopped
        {
            get {
                double threshold = 0.02;
                return (Math.Abs(Velocity.X) < threshold &&
                        Math.Abs(Velocity.Y) < threshold &&
                        Math.Abs(Velocity.Z) < threshold &&
                        Math.Abs(AngularVelocity.X) < threshold &&
                        Math.Abs(AngularVelocity.Y) < threshold &&
                        Math.Abs(AngularVelocity.Z) < threshold);
            }
        }

        public uint ParentID
        {
            get { return _parentID; }
            set { _parentID = value; }
        }

        public int CreationDate
        {
            get { return _creationDate; }
            set { _creationDate = value; }
        }

        public uint Category
        {
            get { return _category; }
            set { _category = value; }
        }

        public int SalePrice
        {
            get { return _salePrice; }
            set { _salePrice = value; }
        }

        public byte ObjectSaleType
        {
            get { return _objectSaleType; }
            set { _objectSaleType = value; }
        }

        public int OwnershipCost
        {
            get { return _ownershipCost; }
            set { _ownershipCost = value; }
        }

        public UUID GroupID
        {
            get { return _groupID; }
            set { _groupID = value; }
        }

        public UUID OwnerID
        {
            get { return _ownerID; }
            set { _ownerID = value; }
        }

        public UUID LastOwnerID
        {
            get { return _lastOwnerID; }
            set { _lastOwnerID = value; }
        }

        public uint BaseMask
        {
            get { return _baseMask; }
            set { _baseMask = value; }
        }

        public uint OwnerMask
        {
            get { return _ownerMask; }
            set { _ownerMask = value; }
        }

        public uint GroupMask
        {
            get { return _groupMask; }
            set { _groupMask = value; }
        }

        public uint EveryoneMask
        {
            get { return _everyoneMask; }
            set { _everyoneMask = value; }
        }

        public uint NextOwnerMask
        {
            get { return _nextOwnerMask; }
            set { _nextOwnerMask = value; }
        }

        public PrimFlags Flags
        {
            get { return _flags; }
            set { _flags = value; }
        }

        [XmlIgnore]
        public UUID SitTargetAvatar
        {
            get { return m_sitTargetAvatar; }
            set { m_sitTargetAvatar = value; }
        }

        [XmlIgnore]
        public virtual UUID RegionID
        {
            get
            {
                if (ParentGroup != null && ParentGroup.Scene != null)
                    return ParentGroup.Scene.RegionInfo.RegionID;
                else
                    return UUID.Zero;
            }
            set {} // read only
        }

        private UUID _parentUUID = UUID.Zero;
        [XmlIgnore]
        public UUID ParentUUID
        {
            get
            {
                if (ParentGroup != null)
                {
                    _parentUUID = ParentGroup.UUID;
                }
                return _parentUUID;
            }
            set { _parentUUID = value; }
        }

        [XmlIgnore]
        public string SitAnimation
        {
            get { return m_sitAnimation; }
            set { m_sitAnimation = value; }
        }

        public UUID CollisionSound
        {
            get { return m_collisionSound; }
            set
            {
                m_collisionSound = value;
                aggregateScriptEvents();
            }
        }

        public float CollisionSoundVolume
        {
            get { return m_collisionSoundVolume; }
            set { m_collisionSoundVolume = value; }
        }

        #endregion Public Properties with only Get

        

        #region Private Methods

        private uint ApplyMask(uint val, bool set, uint mask)
        {
            if (set)
            {
                return val |= mask;
            }
            else
            {
                return val &= ~mask;
            }
        }

        /// <summary>
        /// Clear all pending updates of parts to clients
        /// </summary>
        private void ClearUpdateSchedule()
        {
            m_updateFlag = 0;
        }

        private void SendObjectPropertiesToClient(UUID AgentID)
        {
            List<ScenePresence> avatars = m_parentGroup.Scene.GetScenePresences();
            for (int i = 0; i < avatars.Count; i++)
            {
                // Ugly reference :(
                if (avatars[i].UUID == AgentID)
                {
                    m_parentGroup.GetProperties(avatars[i].ControllingClient);
                }
            }
        }

        // TODO: unused:
        // private void handleTimerAccounting(uint localID, double interval)
        // {
        //     if (localID == LocalId)
        //     {
        //         float sec = (float)interval;
        //         if (m_parentGroup != null)
        //         {
        //             if (sec == 0)
        //             {
        //                 if (m_parentGroup.scriptScore + 0.001f >= float.MaxValue - 0.001)
        //                     m_parentGroup.scriptScore = 0;
        //
        //                 m_parentGroup.scriptScore += 0.001f;
        //                 return;
        //             }
        //
        //             if (m_parentGroup.scriptScore + (0.001f / sec) >= float.MaxValue - (0.001f / sec))
        //                 m_parentGroup.scriptScore = 0;
        //             m_parentGroup.scriptScore += (0.001f / sec);
        //         }
        //     }
        // }

        #endregion Private Methods

        #region Public Methods

        public void ResetExpire()
        {
            Expires = DateTime.Now + new TimeSpan(600000000);
        }

        public void AddFlag(PrimFlags flag)
        {
            // PrimFlags prevflag = Flags;
            if ((ObjectFlags & (uint) flag) == 0)
            {
                //m_log.Debug("Adding flag: " + ((PrimFlags) flag).ToString());
                _flags |= flag;

                if (flag == PrimFlags.TemporaryOnRez)
                    ResetExpire();
            }
            // m_log.Debug("Aprev: " + prevflag.ToString() + " curr: " + Flags.ToString());
        }

        /// <summary>
        /// Tell all scene presences that they should send updates for this part to their clients
        /// </summary>
        public void AddFullUpdateToAllAvatars()
        {
            List<ScenePresence> avatars = m_parentGroup.Scene.GetScenePresences();
            for (int i = 0; i < avatars.Count; i++)
            {
                avatars[i].SceneViewer.QueuePartForUpdate(this);
            }
        }

        public void AddFullUpdateToAvatar(ScenePresence presence)
        {
            presence.SceneViewer.QueuePartForUpdate(this);
        }

        public void AddNewParticleSystem(Primitive.ParticleSystem pSystem)
        {
            m_particleSystem = pSystem.GetBytes();
        }

        public void RemoveParticleSystem()
        {
            m_particleSystem = new byte[0];
        }

        /// Terse updates
        public void AddTerseUpdateToAllAvatars()
        {
            List<ScenePresence> avatars = m_parentGroup.Scene.GetScenePresences();
            for (int i = 0; i < avatars.Count; i++)
            {
                avatars[i].SceneViewer.QueuePartForUpdate(this);
            }
        }

        public void AddTerseUpdateToAvatar(ScenePresence presence)
        {
            presence.SceneViewer.QueuePartForUpdate(this);
        }

        public void AddTextureAnimation(Primitive.TextureAnimation pTexAnim)
        {
            byte[] data = new byte[16];
            int pos = 0;

            // The flags don't like conversion from uint to byte, so we have to do
            // it the crappy way.  See the above function :(

            data[pos] = ConvertScriptUintToByte((uint)pTexAnim.Flags); pos++;
            data[pos] = (byte)pTexAnim.Face; pos++;
            data[pos] = (byte)pTexAnim.SizeX; pos++;
            data[pos] = (byte)pTexAnim.SizeY; pos++;

            Utils.FloatToBytes(pTexAnim.Start).CopyTo(data, pos);
            Utils.FloatToBytes(pTexAnim.Length).CopyTo(data, pos + 4);
            Utils.FloatToBytes(pTexAnim.Rate).CopyTo(data, pos + 8);

            m_TextureAnimation = data;
        }

        public void AdjustSoundGain(double volume)
        {
            if (volume > 1)
                volume = 1;
            if (volume < 0)
                volume = 0;

            List<ScenePresence> avatarts = m_parentGroup.Scene.GetAvatars();
            foreach (ScenePresence p in avatarts)
            {
                p.ControllingClient.SendAttachedSoundGainChange(UUID, (float)volume);
            }
        }

        /// <summary>
        /// hook to the physics scene to apply impulse
        /// This is sent up to the group, which then finds the root prim
        /// and applies the force on the root prim of the group
        /// </summary>
        /// <param name="impulsei">Vector force</param>
        /// <param name="localGlobalTF">true for the local frame, false for the global frame</param>
        public void ApplyImpulse(Vector3 impulsei, bool localGlobalTF)
        {
            PhysicsVector impulse = new PhysicsVector(impulsei.X, impulsei.Y, impulsei.Z);

            if (localGlobalTF)
            {
                Quaternion grot = GetWorldRotation();
                Quaternion AXgrot = grot;
                Vector3 AXimpulsei = impulsei;
                Vector3 newimpulse = AXimpulsei * AXgrot;
                impulse = new PhysicsVector(newimpulse.X, newimpulse.Y, newimpulse.Z);
            }

            if (m_parentGroup != null)
            {
                m_parentGroup.applyImpulse(impulse);
            }
        }

        /// <summary>
        /// hook to the physics scene to apply angular impulse
        /// This is sent up to the group, which then finds the root prim
        /// and applies the force on the root prim of the group
        /// </summary>
        /// <param name="impulsei">Vector force</param>
        /// <param name="localGlobalTF">true for the local frame, false for the global frame</param>
        public void ApplyAngularImpulse(Vector3 impulsei, bool localGlobalTF)
        {
            PhysicsVector impulse = new PhysicsVector(impulsei.X, impulsei.Y, impulsei.Z);

            if (localGlobalTF)
            {
                Quaternion grot = GetWorldRotation();
                Quaternion AXgrot = grot;
                Vector3 AXimpulsei = impulsei;
                Vector3 newimpulse = AXimpulsei * AXgrot;
                impulse = new PhysicsVector(newimpulse.X, newimpulse.Y, newimpulse.Z);
            }

            if (m_parentGroup != null)
            {
                m_parentGroup.applyAngularImpulse(impulse);
            }
        }

        /// <summary>
        /// hook to the physics scene to apply angular impulse
        /// This is sent up to the group, which then finds the root prim
        /// and applies the force on the root prim of the group
        /// </summary>
        /// <param name="impulsei">Vector force</param>
        /// <param name="localGlobalTF">true for the local frame, false for the global frame</param>
        public void SetAngularImpulse(Vector3 impulsei, bool localGlobalTF)
        {
            PhysicsVector impulse = new PhysicsVector(impulsei.X, impulsei.Y, impulsei.Z);

            if (localGlobalTF)
            {
                Quaternion grot = GetWorldRotation();
                Quaternion AXgrot = grot;
                Vector3 AXimpulsei = impulsei;
                Vector3 newimpulse = AXimpulsei * AXgrot;
                impulse = new PhysicsVector(newimpulse.X, newimpulse.Y, newimpulse.Z);
            }

            if (m_parentGroup != null)
            {
                m_parentGroup.setAngularImpulse(impulse);
            }
        }

        public Vector3 GetTorque()
        {
            if (m_parentGroup != null)
            {
                m_parentGroup.GetTorque();
            }
            return Vector3.Zero;
        }

        /// <summary>
        /// Apply physics to this part.
        /// </summary>
        /// <param name="rootObjectFlags"></param>
        /// <param name="m_physicalPrim"></param>
        public void ApplyPhysics(uint rootObjectFlags, bool VolumeDetectActive, bool m_physicalPrim)
        {
            bool isPhysical = (((rootObjectFlags & (uint) PrimFlags.Physics) != 0) && m_physicalPrim);
            bool isPhantom = ((rootObjectFlags & (uint) PrimFlags.Phantom) != 0);

            if (IsJoint())
            {
                DoPhysicsPropertyUpdate(isPhysical, true);
            }
            else
            {
                // Special case for VolumeDetection: If VolumeDetection is set, the phantom flag is locally ignored
                if (VolumeDetectActive)
                    isPhantom = false;

                // Added clarification..   since A rigid body is an object that you can kick around, etc.
                bool RigidBody = isPhysical && !isPhantom;

                // The only time the physics scene shouldn't know about the prim is if it's phantom or an attachment, which is phantom by definition
                // or flexible
                if (!isPhantom && !IsAttachment && !(Shape.PathCurve == (byte) Extrusion.Flexible))
                {
                    PhysActor = m_parentGroup.Scene.PhysicsScene.AddPrimShape(
                        Name,
                        Shape,
                        new PhysicsVector(AbsolutePosition.X, AbsolutePosition.Y, AbsolutePosition.Z),
                        new PhysicsVector(Scale.X, Scale.Y, Scale.Z),
                        RotationOffset,
                        RigidBody);

                    // Basic Physics returns null..  joy joy joy.
                    if (PhysActor != null)
                    {
                        PhysActor.SOPName = this.Name; // save object name and desc into the PhysActor so ODE internals know the joint/body info
                        PhysActor.SOPDescription = this.Description;
                        PhysActor.LocalID = LocalId;
                        DoPhysicsPropertyUpdate(RigidBody, true);
                        PhysActor.SetVolumeDetect(VolumeDetectActive ? 1 : 0);
                    }
                }
            }
        }

        public void ClearUndoState()
        {
            lock (m_undo)
            {
                m_undo.Clear();
            }
            StoreUndoState();
        }

        public byte ConvertScriptUintToByte(uint indata)
        {
            byte outdata = (byte)TextureAnimFlags.NONE;
            if ((indata & 1) != 0) outdata |= (byte)TextureAnimFlags.ANIM_ON;
            if ((indata & 2) != 0) outdata |= (byte)TextureAnimFlags.LOOP;
            if ((indata & 4) != 0) outdata |= (byte)TextureAnimFlags.REVERSE;
            if ((indata & 8) != 0) outdata |= (byte)TextureAnimFlags.PING_PONG;
            if ((indata & 16) != 0) outdata |= (byte)TextureAnimFlags.SMOOTH;
            if ((indata & 32) != 0) outdata |= (byte)TextureAnimFlags.ROTATE;
            if ((indata & 64) != 0) outdata |= (byte)TextureAnimFlags.SCALE;
            return outdata;
        }

        /// <summary>
        /// Duplicates this part.
        /// </summary>
        /// <returns></returns>
        public SceneObjectPart Copy(uint localID, UUID AgentID, UUID GroupID, int linkNum, bool userExposed)
        {
            SceneObjectPart dupe = (SceneObjectPart)MemberwiseClone();
            dupe.m_shape = m_shape.Copy();
            dupe.m_regionHandle = m_regionHandle;
            if (userExposed)
                dupe.UUID = UUID.Random();

            //memberwiseclone means it also clones the physics actor reference
            // This will make physical prim 'bounce' if not set to null.
            if (!userExposed)
                dupe.PhysActor = null;

            dupe._ownerID = AgentID;
            dupe._groupID = GroupID;
            dupe.GroupPosition = GroupPosition;
            dupe.OffsetPosition = OffsetPosition;
            dupe.RotationOffset = RotationOffset;
            dupe.Velocity = new Vector3(0, 0, 0);
            dupe.Acceleration = new Vector3(0, 0, 0);
            dupe.AngularVelocity = new Vector3(0, 0, 0);
            dupe.ObjectFlags = ObjectFlags;

            dupe._ownershipCost = _ownershipCost;
            dupe._objectSaleType = _objectSaleType;
            dupe._salePrice = _salePrice;
            dupe._category = _category;
            dupe.m_rezzed = m_rezzed;

            dupe.m_inventory = new SceneObjectPartInventory(dupe);
            dupe.m_inventory.Items = (TaskInventoryDictionary)m_inventory.Items.Clone();

            if (userExposed)
            {
                dupe.ResetIDs(linkNum);
                dupe.m_inventory.HasInventoryChanged = true;
            }
            else
            {
                dupe.m_inventory.HasInventoryChanged = m_inventory.HasInventoryChanged;
            }

            // Move afterwards ResetIDs as it clears the localID
            dupe.LocalId = localID;
            // This may be wrong...    it might have to be applied in SceneObjectGroup to the object that's being duplicated.
            dupe._lastOwnerID = OwnerID;

            byte[] extraP = new byte[Shape.ExtraParams.Length];
            Array.Copy(Shape.ExtraParams, extraP, extraP.Length);
            dupe.Shape.ExtraParams = extraP;

            if (userExposed)
            {
                if (dupe.m_shape.SculptEntry && dupe.m_shape.SculptTexture != UUID.Zero)
                {
                    m_parentGroup.Scene.AssetService.Get(dupe.m_shape.SculptTexture.ToString(), dupe, AssetReceived); 
                }
                
                bool UsePhysics = ((dupe.ObjectFlags & (uint)PrimFlags.Physics) != 0);
                dupe.DoPhysicsPropertyUpdate(UsePhysics, true);
            }
            
            return dupe;
        }

        protected void AssetReceived(string id, Object sender, AssetBase asset)
        {
            if (asset != null)
            {
                SceneObjectPart sop = (SceneObjectPart)sender;
                if (sop != null)
                    sop.SculptTextureCallback(asset.FullID, asset);
            }
        }

        public static SceneObjectPart Create()
        {
            SceneObjectPart part = new SceneObjectPart();
            part.UUID = UUID.Random();

            PrimitiveBaseShape shape = PrimitiveBaseShape.Create();
            part.Shape = shape;

            part.Name = "Primitive";
            part._ownerID = UUID.Random();

            return part;
        }

        public void DoPhysicsPropertyUpdate(bool UsePhysics, bool isNew)
        {
            if (IsJoint())
            {
                if (UsePhysics)
                {
                    // by turning a joint proxy object physical, we cause creation of a joint in the ODE scene.
                    // note that, as a special case, joints have no bodies or geoms in the physics scene, even though they are physical.

                    PhysicsJointType jointType;
                    if (IsHingeJoint())
                    {
                        jointType = PhysicsJointType.Hinge;
                    }
                    else if (IsBallJoint())
                    {
                        jointType = PhysicsJointType.Ball;
                    }
                    else
                    {
                        jointType = PhysicsJointType.Ball;
                    }

                    List<string> bodyNames = new List<string>();
                    string RawParams = Description;
                    string[] jointParams = RawParams.Split(" ".ToCharArray(), System.StringSplitOptions.RemoveEmptyEntries);
                    string trackedBodyName = null;
                    if (jointParams.Length >= 2)
                    {
                        for (int iBodyName = 0; iBodyName < 2; iBodyName++)
                        {
                            string bodyName = jointParams[iBodyName];
                            bodyNames.Add(bodyName);
                            if (bodyName != "NULL")
                            {
                                if (trackedBodyName == null)
                                {
                                    trackedBodyName = bodyName;
                                }
                            }
                        }
                    }

                    SceneObjectPart trackedBody = m_parentGroup.Scene.GetSceneObjectPart(trackedBodyName); // FIXME: causes a sequential lookup
                    Quaternion localRotation = Quaternion.Identity;
                    if (trackedBody != null)
                    {
                        localRotation = Quaternion.Inverse(trackedBody.RotationOffset) * this.RotationOffset;
                    }
                    else
                    {
                        // error, output it below
                    }

                    PhysicsJoint joint;

                    joint = m_parentGroup.Scene.PhysicsScene.RequestJointCreation(Name, jointType,
                        new PhysicsVector(AbsolutePosition.X, AbsolutePosition.Y, AbsolutePosition.Z),
                        this.RotationOffset,
                        Description,
                        bodyNames,
                        trackedBodyName,
                        localRotation);

                    if (trackedBody == null)
                    {
                        ParentGroup.Scene.jointErrorMessage(joint, "warning: tracked body name not found! joint location will not be updated properly. joint: " + Name);
                    }

                }
                else
                {
                    if (isNew)
                    {
                        // if the joint proxy is new, and it is not physical, do nothing. There is no joint in ODE to
                        // delete, and if we try to delete it, due to asynchronous processing, the deletion request
                        // will get processed later at an indeterminate time, which could cancel a later-arriving
                        // joint creation request.
                    }
                    else
                    {
                        // here we turn off the joint object, so remove the joint from the physics scene
                        m_parentGroup.Scene.PhysicsScene.RequestJointDeletion(Name); // FIXME: what if the name changed?

                        // make sure client isn't interpolating the joint proxy object
                        Velocity = new Vector3(0, 0, 0);
                        RotationalVelocity = new Vector3(0, 0, 0);
                        Acceleration = new Vector3(0, 0, 0);
                    }
                }
            }
            else
            {
                if (PhysActor != null)
                {
                    if (UsePhysics != PhysActor.IsPhysical || isNew)
                    {
                        if (PhysActor.IsPhysical) // implies UsePhysics==false for this block
                        {
                            if (!isNew)
                                ParentGroup.Scene.RemovePhysicalPrim(1);

                            PhysActor.OnRequestTerseUpdate -= PhysicsRequestingTerseUpdate;
                            PhysActor.OnOutOfBounds -= PhysicsOutOfBounds;
                            PhysActor.delink();

                            if (ParentGroup.Scene.PhysicsScene.SupportsNINJAJoints && (!isNew))
                            {
                                // destroy all joints connected to this now deactivated body
                                m_parentGroup.Scene.PhysicsScene.RemoveAllJointsConnectedToActorThreadLocked(PhysActor);
                            }

                            // stop client-side interpolation of all joint proxy objects that have just been deleted
                            // this is done because RemoveAllJointsConnectedToActor invokes the OnJointDeactivated callback,
                            // which stops client-side interpolation of deactivated joint proxy objects.
                        }

                        if (!UsePhysics && !isNew)
                        {
                            // reset velocity to 0 on physics switch-off. Without that, the client thinks the
                            // prim still has velocity and continues to interpolate its position along the old
                            // velocity-vector.
                            Velocity = new Vector3(0, 0, 0);
                            Acceleration = new Vector3(0, 0, 0);
                            AngularVelocity = new Vector3(0, 0, 0);
                            //RotationalVelocity = new Vector3(0, 0, 0);
                        }

                        PhysActor.IsPhysical = UsePhysics;


                        // If we're not what we're supposed to be in the physics scene, recreate ourselves.
                        //m_parentGroup.Scene.PhysicsScene.RemovePrim(PhysActor);
                        /// that's not wholesome.  Had to make Scene public
                        //PhysActor = null;

                        if ((ObjectFlags & (uint)PrimFlags.Phantom) == 0)
                        {
                            if (UsePhysics)
                            {
                                ParentGroup.Scene.AddPhysicalPrim(1);

                                PhysActor.OnRequestTerseUpdate += PhysicsRequestingTerseUpdate;
                                PhysActor.OnOutOfBounds += PhysicsOutOfBounds;
                                if (_parentID != 0 && _parentID != LocalId)
                                {
                                    if (ParentGroup.RootPart.PhysActor != null)
                                    {
                                        PhysActor.link(ParentGroup.RootPart.PhysActor);
                                    }
                                }
                            }
                        }
                    }
                    m_parentGroup.Scene.PhysicsScene.AddPhysicsActorTaint(PhysActor);
                }
            }
        }

        /// <summary>
        /// Restore this part from the serialized xml representation.
        /// </summary>
        /// <param name="xmlReader"></param>
        /// <returns></returns>
        public static SceneObjectPart FromXml(XmlReader xmlReader)
        {
            return FromXml(UUID.Zero, xmlReader);
        }

        /// <summary>
        /// Restore this part from the serialized xml representation.
        /// </summary>
        /// <param name="fromUserInventoryItemId">The inventory id from which this part came, if applicable</param>
        /// <param name="xmlReader"></param>
        /// <returns></returns>
        public static SceneObjectPart FromXml(UUID fromUserInventoryItemId, XmlReader xmlReader)
        {
            SceneObjectPart part = (SceneObjectPart)serializer.Deserialize(xmlReader);
            part.m_fromUserInventoryItemID = fromUserInventoryItemId;

            // for tempOnRez objects, we have to fix the Expire date.
            if ((part.Flags & PrimFlags.TemporaryOnRez) != 0) part.ResetExpire();

            return part;
        }

        public UUID GetAvatarOnSitTarget()
        {
            return m_sitTargetAvatar;
        }

        public bool GetDieAtEdge()
        {
            if (m_parentGroup == null)
                return false;
            if (m_parentGroup.IsDeleted)
                return false;

            return m_parentGroup.RootPart.DIE_AT_EDGE;
        }

        public double GetDistanceTo(Vector3 a, Vector3 b)
        {
            float dx = a.X - b.X;
            float dy = a.Y - b.Y;
            float dz = a.Z - b.Z;
            return Math.Sqrt(dx * dx + dy * dy + dz * dz);
        }

        public uint GetEffectiveObjectFlags()
        {
            PrimFlags f = _flags;
            if (m_parentGroup == null || m_parentGroup.RootPart == this)
                f &= ~(PrimFlags.Touch | PrimFlags.Money);

            return (uint)_flags | (uint)LocalFlags;
        }

        public Vector3 GetGeometricCenter()
        {
            if (PhysActor != null)
            {
                return new Vector3(PhysActor.CenterOfMass.X, PhysActor.CenterOfMass.Y, PhysActor.CenterOfMass.Z);
            }
            else
            {
                return new Vector3(0, 0, 0);
            }
        }

        public float GetMass()
        {
            if (PhysActor != null)
            {
                return PhysActor.Mass;
            }
            else
            {
                return 0;
            }
        }

        public PhysicsVector GetForce()
        {
            if (PhysActor != null)
                return PhysActor.Force;
            else
                return new PhysicsVector();
        }

        public void GetProperties(IClientAPI client)
        {
            client.SendObjectPropertiesReply(
                m_fromUserInventoryItemID, (ulong)_creationDate, _creatorID, UUID.Zero, UUID.Zero,
                _groupID, (short)InventorySerial, _lastOwnerID, UUID, _ownerID,
                ParentGroup.RootPart.TouchName, new byte[0], ParentGroup.RootPart.SitName, Name, Description,
                ParentGroup.RootPart._ownerMask, ParentGroup.RootPart._nextOwnerMask, ParentGroup.RootPart._groupMask, ParentGroup.RootPart._everyoneMask,
                ParentGroup.RootPart._baseMask,
                ParentGroup.RootPart.ObjectSaleType,
                ParentGroup.RootPart.SalePrice);
        }

        public UUID GetRootPartUUID()
        {
            if (m_parentGroup != null)
            {
                return m_parentGroup.UUID;
            }
            return UUID.Zero;
        }

        /// <summary>
        /// Method for a prim to get it's world position from the group.
        /// Remember, the Group Position simply gives the position of the group itself
        /// </summary>
        /// <returns>A Linked Child Prim objects position in world</returns>
        public Vector3 GetWorldPosition()
        {
            Quaternion parentRot = ParentGroup.RootPart.RotationOffset;

            Vector3 axPos = OffsetPosition;

            axPos *= parentRot;
            Vector3 translationOffsetPosition = axPos;
            return GroupPosition + translationOffsetPosition;
        }

        /// <summary>
        /// Gets the rotation of this prim offset by the group rotation
        /// </summary>
        /// <returns></returns>
        public Quaternion GetWorldRotation()
        {
            Quaternion newRot;

            if (this.LinkNum == 0)
            {
                newRot = RotationOffset;
            }
            else
            {
                Quaternion parentRot = ParentGroup.RootPart.RotationOffset;
                Quaternion oldRot = RotationOffset;
                newRot = parentRot * oldRot;
            }

            return newRot;
        }

        public void MoveToTarget(Vector3 target, float tau)
        {
            if (tau > 0)
            {
                m_parentGroup.moveToTarget(target, tau);
            }
            else
            {
                StopMoveToTarget();
            }
        }

        /// <summary>
        /// Uses a PID to attempt to clamp the object on the Z axis at the given height over tau seconds.
        /// </summary>
        /// <param name="height">Height to hover.  Height of zero disables hover.</param>
        /// <param name="hoverType">Determines what the height is relative to </param>
        /// <param name="tau">Number of seconds over which to reach target</param>
        public void SetHoverHeight(float height, PIDHoverType hoverType, float tau)
        {
            m_parentGroup.SetHoverHeight(height, hoverType, tau);
        }

        public void StopHover()
        {
            m_parentGroup.SetHoverHeight(0f, PIDHoverType.Ground, 0f);
        }

        public virtual void OnGrab(Vector3 offsetPos, IClientAPI remoteClient)
        {
        }

        public void PhysicsCollision(EventArgs e)
        {
            // single threaded here
            if (e == null)
            {
                return;
            }

            CollisionEventUpdate a = (CollisionEventUpdate)e;
            Dictionary<uint, float> collissionswith = a.m_objCollisionList;
            List<uint> thisHitColliders = new List<uint>();
            List<uint> endedColliders = new List<uint>();
            List<uint> startedColliders = new List<uint>();

            // calculate things that started colliding this time
            // and build up list of colliders this time
            foreach (uint localid in collissionswith.Keys)
            {
                if (localid != 0)
                {
                    thisHitColliders.Add(localid);
                    if (!m_lastColliders.Contains(localid))
                    {
                        startedColliders.Add(localid);
                    }

                    //m_log.Debug("[OBJECT]: Collided with:" + localid.ToString() + " at depth of: " + collissionswith[localid].ToString());
                }
            }

            // calculate things that ended colliding
            foreach (uint localID in m_lastColliders)
            {
                if (!thisHitColliders.Contains(localID))
                {
                    endedColliders.Add(localID);
                }
            }

            //add the items that started colliding this time to the last colliders list.
            foreach (uint localID in startedColliders)
            {
                m_lastColliders.Add(localID);
            }
            // remove things that ended colliding from the last colliders list
            foreach (uint localID in endedColliders)
            {
                m_lastColliders.Remove(localID);
            }
            if (m_parentGroup == null)
                return;
            if (m_parentGroup.IsDeleted)
                return;

            // play the sound.
            if (startedColliders.Count > 0 && CollisionSound != UUID.Zero && CollisionSoundVolume > 0.0f)
            {
                SendSound(CollisionSound.ToString(), CollisionSoundVolume, true, (byte)0);
            }

            if ((m_parentGroup.RootPart.ScriptEvents & scriptEvents.collision_start) != 0)
            {
                // do event notification
                if (startedColliders.Count > 0)
                {
                    ColliderArgs StartCollidingMessage = new ColliderArgs();
                    List<DetectedObject> colliding = new List<DetectedObject>();
                    foreach (uint localId in startedColliders)
                    {
                        // always running this check because if the user deletes the object it would return a null reference.
                        if (m_parentGroup == null)
                            return;
                        
                        if (m_parentGroup.Scene == null)
                            return;
                        
                        SceneObjectPart obj = m_parentGroup.Scene.GetSceneObjectPart(localId);
                        if (obj != null)
                        {
                            DetectedObject detobj = new DetectedObject();
                            detobj.keyUUID = obj.UUID;
                            detobj.nameStr = obj.Name;
                            detobj.ownerUUID = obj._ownerID;
                            detobj.posVector = obj.AbsolutePosition;
                            detobj.rotQuat = obj.GetWorldRotation();
                            detobj.velVector = obj.Velocity;
                            detobj.colliderType = 0;
                            detobj.groupUUID = obj._groupID;
                            colliding.Add(detobj);
                        }
                        else
                        {
                            List<ScenePresence> avlist = m_parentGroup.Scene.GetScenePresences();
                            if (avlist != null)
                            {
                                foreach (ScenePresence av in avlist)
                                {
                                    if (av.LocalId == localId)
                                    {
                                        DetectedObject detobj = new DetectedObject();
                                        detobj.keyUUID = av.UUID;
                                        detobj.nameStr = av.ControllingClient.Name;
                                        detobj.ownerUUID = av.UUID;
                                        detobj.posVector = av.AbsolutePosition;
                                        detobj.rotQuat = av.Rotation;
                                        detobj.velVector = av.Velocity;
                                        detobj.colliderType = 0;
                                        detobj.groupUUID = av.ControllingClient.ActiveGroupId;
                                        colliding.Add(detobj);
                                    }
                                }
                            }
                        }
                    }
                    if (colliding.Count > 0)
                    {
                        StartCollidingMessage.Colliders = colliding;
                        // always running this check because if the user deletes the object it would return a null reference.
                        if (m_parentGroup == null)
                            return;
                        
                        if (m_parentGroup.Scene == null)
                            return;
                        
                        m_parentGroup.Scene.EventManager.TriggerScriptCollidingStart(LocalId, StartCollidingMessage);
                    }
                }
            }
            
            if ((m_parentGroup.RootPart.ScriptEvents & scriptEvents.collision) != 0)
            {
                if (m_lastColliders.Count > 0)
                {
                    ColliderArgs CollidingMessage = new ColliderArgs();
                    List<DetectedObject> colliding = new List<DetectedObject>();
                    foreach (uint localId in m_lastColliders)
                    {
                        // always running this check because if the user deletes the object it would return a null reference.
                        if (localId == 0)
                            continue;

                        if (m_parentGroup == null)
                            return;
                        
                        if (m_parentGroup.Scene == null)
                            return;
                        
                        SceneObjectPart obj = m_parentGroup.Scene.GetSceneObjectPart(localId);
                        if (obj != null)
                        {
                            DetectedObject detobj = new DetectedObject();
                            detobj.keyUUID = obj.UUID;
                            detobj.nameStr = obj.Name;
                            detobj.ownerUUID = obj._ownerID;
                            detobj.posVector = obj.AbsolutePosition;
                            detobj.rotQuat = obj.GetWorldRotation();
                            detobj.velVector = obj.Velocity;
                            detobj.colliderType = 0;
                            detobj.groupUUID = obj._groupID;
                            colliding.Add(detobj);
                        }
                        else
                        {
                            List<ScenePresence> avlist = m_parentGroup.Scene.GetScenePresences();
                            if (avlist != null)
                            {
                                foreach (ScenePresence av in avlist)
                                {
                                    if (av.LocalId == localId)
                                    {
                                        DetectedObject detobj = new DetectedObject();
                                        detobj.keyUUID = av.UUID;
                                        detobj.nameStr = av.Name;
                                        detobj.ownerUUID = av.UUID;
                                        detobj.posVector = av.AbsolutePosition;
                                        detobj.rotQuat = av.Rotation;
                                        detobj.velVector = av.Velocity;
                                        detobj.colliderType = 0;
                                        detobj.groupUUID = av.ControllingClient.ActiveGroupId;
                                        colliding.Add(detobj);
                                    }
                                }

                            }
                        }
                    }
                    if (colliding.Count > 0)
                    {
                        CollidingMessage.Colliders = colliding;
                        // always running this check because if the user deletes the object it would return a null reference.
                        if (m_parentGroup == null)
                            return;
                        
                        if (m_parentGroup.Scene == null)
                            return;
                        
                        m_parentGroup.Scene.EventManager.TriggerScriptColliding(LocalId, CollidingMessage);
                    }
                }
            }
            
            if ((m_parentGroup.RootPart.ScriptEvents & scriptEvents.collision_end) != 0)
            {
                if (endedColliders.Count > 0)
                {
                    ColliderArgs EndCollidingMessage = new ColliderArgs();
                    List<DetectedObject> colliding = new List<DetectedObject>();
                    foreach (uint localId in endedColliders)
                    {
                        if (localId == 0)
                            continue;

                        // always running this check because if the user deletes the object it would return a null reference.
                        if (m_parentGroup == null)
                            return;
                        if (m_parentGroup.Scene == null)
                            return;
                        SceneObjectPart obj = m_parentGroup.Scene.GetSceneObjectPart(localId);
                        if (obj != null)
                        {
                            DetectedObject detobj = new DetectedObject();
                            detobj.keyUUID = obj.UUID;
                            detobj.nameStr = obj.Name;
                            detobj.ownerUUID = obj._ownerID;
                            detobj.posVector = obj.AbsolutePosition;
                            detobj.rotQuat = obj.GetWorldRotation();
                            detobj.velVector = obj.Velocity;
                            detobj.colliderType = 0;
                            detobj.groupUUID = obj._groupID;
                            colliding.Add(detobj);
                        }
                        else
                        {
                            List<ScenePresence> avlist = m_parentGroup.Scene.GetScenePresences();
                            if (avlist != null)
                            {
                                foreach (ScenePresence av in avlist)
                                {
                                    if (av.LocalId == localId)
                                    {
                                        DetectedObject detobj = new DetectedObject();
                                        detobj.keyUUID = av.UUID;
                                        detobj.nameStr = av.Name;
                                        detobj.ownerUUID = av.UUID;
                                        detobj.posVector = av.AbsolutePosition;
                                        detobj.rotQuat = av.Rotation;
                                        detobj.velVector = av.Velocity;
                                        detobj.colliderType = 0;
                                        detobj.groupUUID = av.ControllingClient.ActiveGroupId;
                                        colliding.Add(detobj);
                                    }
                                }
                            }
                        }
                    }
                    
                    if (colliding.Count > 0)
                    {
                        EndCollidingMessage.Colliders = colliding;
                        // always running this check because if the user deletes the object it would return a null reference.
                        if (m_parentGroup == null)
                            return;
                        
                        if (m_parentGroup.Scene == null)
                            return;
                        
                        m_parentGroup.Scene.EventManager.TriggerScriptCollidingEnd(LocalId, EndCollidingMessage);
                    }
                }
            }
        }

        public void PhysicsOutOfBounds(PhysicsVector pos)
        {
            m_log.Error("[PHYSICS]: Physical Object went out of bounds.");
            
            RemFlag(PrimFlags.Physics);
            DoPhysicsPropertyUpdate(false, true);
            //m_parentGroup.Scene.PhysicsScene.AddPhysicsActorTaint(PhysActor);
        }

        public void PhysicsRequestingTerseUpdate()
        {
            if (PhysActor != null)
            {
                Vector3 newpos = new Vector3(PhysActor.Position.GetBytes(), 0);
                
                if (m_parentGroup.Scene.TestBorderCross(newpos, Cardinals.N) | m_parentGroup.Scene.TestBorderCross(newpos, Cardinals.S) | m_parentGroup.Scene.TestBorderCross(newpos, Cardinals.E) | m_parentGroup.Scene.TestBorderCross(newpos, Cardinals.W))
                {
                    m_parentGroup.AbsolutePosition = newpos;
                    return;
                }
            }
            ScheduleTerseUpdate();

            //SendTerseUpdateToAllClients();
        }

        public void PreloadSound(string sound)
        {
            // UUID ownerID = OwnerID;
            UUID objectID = UUID;
            UUID soundID = UUID.Zero;

            if (!UUID.TryParse(sound, out soundID))
            {
                //Trys to fetch sound id from prim's inventory.
                //Prim's inventory doesn't support non script items yet
                
                lock (TaskInventory)
                {
                    foreach (KeyValuePair<UUID, TaskInventoryItem> item in TaskInventory)
                    {
                        if (item.Value.Name == sound)
                        {
                            soundID = item.Value.ItemID;
                            break;
                        }
                    }
                }
            }

            List<ScenePresence> avatarts = m_parentGroup.Scene.GetAvatars();
            foreach (ScenePresence p in avatarts)
            {
                // TODO: some filtering by distance of avatar

                p.ControllingClient.SendPreLoadSound(objectID, objectID, soundID);
            }
        }

        public void RemFlag(PrimFlags flag)
        {
            // PrimFlags prevflag = Flags;
            if ((ObjectFlags & (uint) flag) != 0)
            {
                //m_log.Debug("Removing flag: " + ((PrimFlags)flag).ToString());
                _flags &= ~flag;
            }
            //m_log.Debug("prev: " + prevflag.ToString() + " curr: " + Flags.ToString());
            //ScheduleFullUpdate();
        }

        public void RemoveScriptEvents(UUID scriptid)
        {
            lock (m_scriptEvents)
            {
                if (m_scriptEvents.ContainsKey(scriptid))
                {
                    scriptEvents oldparts = scriptEvents.None;
                    oldparts = (scriptEvents) m_scriptEvents[scriptid];

                    // remove values from aggregated script events
                    AggregateScriptEvents &= ~oldparts;
                    m_scriptEvents.Remove(scriptid);
                    aggregateScriptEvents();
                }
            }
        }

        /// <summary>
        /// Reset UUIDs for this part.  This involves generate this part's own UUID and
        /// generating new UUIDs for all the items in the inventory.
        /// </summary>
        /// <param name="linkNum">Link number for the part</param>
        public void ResetIDs(int linkNum)
        {
            UUID = UUID.Random();
            LinkNum = linkNum;
            LocalId = 0;
            Inventory.ResetInventoryIDs();
        }

        /// <summary>
        /// Resize this part.
        /// </summary>
        /// <param name="scale"></param>
        public void Resize(Vector3 scale)
        {
            StoreUndoState();
            m_shape.Scale = scale;

            ParentGroup.HasGroupChanged = true;
            ScheduleFullUpdate();
        }

        /// <summary>
        /// Schedules this prim for a full update
        /// </summary>
        public void ScheduleFullUpdate()
        {
            if (m_parentGroup != null)
            {
                m_parentGroup.QueueForUpdateCheck();
            }

            int timeNow = Util.UnixTimeSinceEpoch();

            // If multiple updates are scheduled on the same second, we still need to perform all of them
            // So we'll force the issue by bumping up the timestamp so that later processing sees these need
            // to be performed.
            if (timeNow <= TimeStampFull)
            {
                TimeStampFull += 1;
            }
            else
            {
                TimeStampFull = (uint)timeNow;
            }

            m_updateFlag = 2;

            //            m_log.DebugFormat(
            //                "[SCENE OBJECT PART]: Scheduling full  update for {0}, {1} at {2}",
            //                UUID, Name, TimeStampFull);
        }

        /// <summary>
        /// Schedule a terse update for this prim.  Terse updates only send position,
        /// rotation, velocity, rotational velocity and shape information.
        /// </summary>
        public void ScheduleTerseUpdate()
        {
            if (m_updateFlag < 1)
            {
                if (m_parentGroup != null)
                {
                    m_parentGroup.HasGroupChanged = true;
                    m_parentGroup.QueueForUpdateCheck();
                }
                TimeStampTerse = (uint) Util.UnixTimeSinceEpoch();
                m_updateFlag = 1;

            //                m_log.DebugFormat(
            //                    "[SCENE OBJECT PART]: Scheduling terse update for {0}, {1} at {2}",
            //                    UUID, Name, TimeStampTerse);
            }
        }

        public void ScriptSetPhantomStatus(bool Phantom)
        {
            if (m_parentGroup != null)
            {
                m_parentGroup.ScriptSetPhantomStatus(Phantom);
            }
        }

        public void ScriptSetTemporaryStatus(bool Temporary)
        {
            if (m_parentGroup != null)
            {
                m_parentGroup.ScriptSetTemporaryStatus(Temporary);
            }
        }

        public void ScriptSetPhysicsStatus(bool UsePhysics)
        {
            if (m_parentGroup == null)
                DoPhysicsPropertyUpdate(UsePhysics, false);
            else
                m_parentGroup.ScriptSetPhysicsStatus(UsePhysics);
        }

        public void ScriptSetVolumeDetect(bool SetVD)
        {

            if (m_parentGroup != null)
            {
                m_parentGroup.ScriptSetVolumeDetect(SetVD);
            }
        }


        public void SculptTextureCallback(UUID textureID, AssetBase texture)
        {
            if (m_shape.SculptEntry)
            {
                // commented out for sculpt map caching test - null could mean a cached sculpt map has been found
                //if (texture != null)
                {
                    if (texture != null)
                        m_shape.SculptData = texture.Data;

                    if (PhysActor != null)
                    {
                        // Tricks physics engine into thinking we've changed the part shape.
                        PrimitiveBaseShape m_newshape = m_shape.Copy();
                        PhysActor.Shape = m_newshape;
                        m_shape = m_newshape;

                        m_parentGroup.Scene.PhysicsScene.AddPhysicsActorTaint(PhysActor);
                    }
                }
            }
        }

        /// <summary>
        ///
        /// </summary>
        /// <param name="remoteClient"></param>
        public void SendFullUpdate(IClientAPI remoteClient, uint clientFlags)
        {
            m_parentGroup.SendPartFullUpdate(remoteClient, this, clientFlags);
        }

        /// <summary>
        ///
        /// </summary>
        public void SendFullUpdateToAllClients()
        {
            List<ScenePresence> avatars = m_parentGroup.Scene.GetScenePresences();
            for (int i = 0; i < avatars.Count; i++)
            {
                // Ugly reference :(
                m_parentGroup.SendPartFullUpdate(avatars[i].ControllingClient, this,
                                                 avatars[i].GenerateClientFlags(UUID));
            }
        }

        public void SendFullUpdateToAllClientsExcept(UUID agentID)
        {
            List<ScenePresence> avatars = m_parentGroup.Scene.GetScenePresences();
            for (int i = 0; i < avatars.Count; i++)
            {
                // Ugly reference :(
                if (avatars[i].UUID != agentID)
                {
                    m_parentGroup.SendPartFullUpdate(avatars[i].ControllingClient, this,
                                                    avatars[i].GenerateClientFlags(UUID));
                }
            }
        }

        /// <summary>
        /// Sends a full update to the client
        /// </summary>
        /// <param name="remoteClient"></param>
        /// <param name="clientFlags"></param>
        public void SendFullUpdateToClient(IClientAPI remoteClient, uint clientflags)
        {
            Vector3 lPos;
            lPos = OffsetPosition;
            SendFullUpdateToClient(remoteClient, lPos, clientflags);
        }

        /// <summary>
        /// Sends a full update to the client
        /// </summary>
        /// <param name="remoteClient"></param>
        /// <param name="lPos"></param>
        /// <param name="clientFlags"></param>
        public void SendFullUpdateToClient(IClientAPI remoteClient, Vector3 lPos, uint clientFlags)
        {
            // Suppress full updates during attachment editing
            //
            if (ParentGroup.IsSelected && IsAttachment)
                return;
            
            if (ParentGroup.IsDeleted)
                return;

            clientFlags &= ~(uint) PrimFlags.CreateSelected;

            if (remoteClient.AgentId == _ownerID)
            {
                if ((uint) (_flags & PrimFlags.CreateSelected) != 0)
                {
                    clientFlags |= (uint) PrimFlags.CreateSelected;
                    _flags &= ~PrimFlags.CreateSelected;
                }
            }
            //bool isattachment = IsAttachment;
            //if (LocalId != ParentGroup.RootPart.LocalId)
                //isattachment = ParentGroup.RootPart.IsAttachment;

            byte[] color = new byte[] {m_color.R, m_color.G, m_color.B, m_color.A};
            remoteClient.SendPrimitiveToClient(new SendPrimitiveData(m_regionHandle, (ushort)(m_parentGroup.GetTimeDilation() * (float)ushort.MaxValue), LocalId, m_shape,
                                               lPos, Velocity, Acceleration, RotationOffset, RotationalVelocity, clientFlags, m_uuid, _ownerID,
                                               m_text, color, _parentID, m_particleSystem, m_clickAction, (byte)m_material, m_TextureAnimation, IsAttachment,
                                               AttachmentPoint,FromItemID, Sound, SoundGain, SoundFlags, SoundRadius, ParentGroup.GetUpdatePriority(remoteClient)));
        }

        /// <summary>
        /// Tell all the prims which have had updates scheduled
        /// </summary>
        public void SendScheduledUpdates()
        {
            if (m_updateFlag == 1) //some change has been made so update the clients
            {
                AddTerseUpdateToAllAvatars();
                ClearUpdateSchedule();

                // This causes the Scene to 'poll' physical objects every couple of frames
                // bad, so it's been replaced by an event driven method.
                //if ((ObjectFlags & (uint)PrimFlags.Physics) != 0)
                //{
                // Only send the constant terse updates on physical objects!
                //ScheduleTerseUpdate();
                //}
            }
            else
            {
                if (m_updateFlag == 2) // is a new prim, just created/reloaded or has major changes
                {
                    AddFullUpdateToAllAvatars();
                    ClearUpdateSchedule();
                }
            }
        }

        /// <summary>
        /// Trigger or play an attached sound in this part's inventory.
        /// </summary>
        /// <param name="sound"></param>
        /// <param name="volume"></param>
        /// <param name="triggered"></param>
        /// <param name="flags"></param>
        public void SendSound(string sound, double volume, bool triggered, byte flags)
        {
            if (volume > 1)
                volume = 1;
            if (volume < 0)
                volume = 0;

            UUID ownerID = _ownerID;
            UUID objectID = UUID;
            UUID parentID = GetRootPartUUID();
            UUID soundID = UUID.Zero;
            Vector3 position = AbsolutePosition; // region local
            ulong regionHandle = m_parentGroup.Scene.RegionInfo.RegionHandle;

            if (!UUID.TryParse(sound, out soundID))
            {
                // search sound file from inventory
                lock (TaskInventory)
                {
                    foreach (KeyValuePair<UUID, TaskInventoryItem> item in TaskInventory)
                    {
                        if (item.Value.Name == sound && item.Value.Type == (int)AssetType.Sound)
                        {
                            soundID = item.Value.ItemID;
                            break;
                        }
                    }
                }
            }

            if (soundID == UUID.Zero)
                return;

            ISoundModule soundModule = m_parentGroup.Scene.RequestModuleInterface<ISoundModule>();
            if (soundModule != null)
            {
                if (triggered)
                    soundModule.TriggerSound(soundID, ownerID, objectID, parentID, volume, position, regionHandle);
                else
                    soundModule.PlayAttachedSound(soundID, ownerID, objectID, volume, position, flags);
            }
        }

        /// <summary>
        /// Send a terse update to all clients
        /// </summary>
        public void SendTerseUpdateToAllClients()
        {
            List<ScenePresence> avatars = m_parentGroup.Scene.GetScenePresences();
            for (int i = 0; i < avatars.Count; i++)
            {
                SendTerseUpdateToClient(avatars[i].ControllingClient);
            }
        }

        public void SetAttachmentPoint(uint AttachmentPoint)
        {
            this.AttachmentPoint = AttachmentPoint;

            if (AttachmentPoint != 0)
            {
                IsAttachment = true;
            }
            else
            {
                IsAttachment = false;
            }

            // save the attachment point.
            //if (AttachmentPoint != 0)
            //{
                m_shape.State = (byte)AttachmentPoint;
            //}
        }

        public void SetAvatarOnSitTarget(UUID avatarID)
        {
            m_sitTargetAvatar = avatarID;
            if (ParentGroup != null)
                ParentGroup.TriggerScriptChangedEvent(Changed.LINK);
        }

        public void SetAxisRotation(int axis, int rotate)
        {
            if (m_parentGroup != null)
            {
                m_parentGroup.SetAxisRotation(axis, rotate);
            }
        }

        public void SetBuoyancy(float fvalue)
        {
            if (PhysActor != null)
            {
                PhysActor.Buoyancy = fvalue;
            }
        }

        public void SetDieAtEdge(bool p)
        {
            if (m_parentGroup == null)
                return;
            if (m_parentGroup.IsDeleted)
                return;

            m_parentGroup.RootPart.DIE_AT_EDGE = p;
        }

        public void SetFloatOnWater(int floatYN)
        {
            if (PhysActor != null)
            {
                if (floatYN == 1)
                {
                    PhysActor.FloatOnWater = true;
                }
                else
                {
                    PhysActor.FloatOnWater = false;
                }
            }
        }

        public void SetForce(PhysicsVector force)
        {
            if (PhysActor != null)
            {
                PhysActor.Force = force;
            }
        }

        public void SetVehicleType(int type)
        {
            if (PhysActor != null)
            {
                PhysActor.VehicleType = type;
            }
        }

        public void SetVehicleFloatParam(int param, float value)
        {
            if (PhysActor != null)
            {
                PhysActor.VehicleFloatParam(param, value);
            }
        }

        public void SetVehicleVectorParam(int param, PhysicsVector value)
        {
            if (PhysActor != null)
            {
                PhysActor.VehicleVectorParam(param, value);
            }
        }

        public void SetVehicleRotationParam(int param, Quaternion rotation)
        {
            if (PhysActor != null)
            {
                PhysActor.VehicleRotationParam(param, rotation);
            }
        }

        public void SetGroup(UUID groupID, IClientAPI client)
        {
            _groupID = groupID;
            if (client != null)
                GetProperties(client);
            m_updateFlag = 2;
        }

        /// <summary>
        ///
        /// </summary>
        public void SetParent(SceneObjectGroup parent)
        {
            m_parentGroup = parent;
        }

        // Use this for attachments!  LocalID should be avatar's localid
        public void SetParentLocalId(uint localID)
        {
            _parentID = localID;
        }

        public void SetPhysicsAxisRotation()
        {
            if (PhysActor != null)
            {
                PhysActor.LockAngularMotion(RotationAxis);
                m_parentGroup.Scene.PhysicsScene.AddPhysicsActorTaint(PhysActor);
            }
        }

        public void SetScriptEvents(UUID scriptid, int events)
        {
            // scriptEvents oldparts;
            lock (m_scriptEvents)
            {
                if (m_scriptEvents.ContainsKey(scriptid))
                {
                    // oldparts = m_scriptEvents[scriptid];

                    // remove values from aggregated script events
                    if (m_scriptEvents[scriptid] == (scriptEvents) events)
                        return;
                    m_scriptEvents[scriptid] = (scriptEvents) events;
                }
                else
                {
                    m_scriptEvents.Add(scriptid, (scriptEvents) events);
                }
            }
            aggregateScriptEvents();
        }

        /// <summary>
        /// Set the text displayed for this part.
        /// </summary>
        /// <param name="text"></param>
        public void SetText(string text)
        {
            Text = text;

            ParentGroup.HasGroupChanged = true;
            ScheduleFullUpdate();
        }

        /// <summary>
        /// Set the text displayed for this part.
        /// </summary>
        /// <param name="text"></param>
        /// <param name="color"></param>
        /// <param name="alpha"></param>
        public void SetText(string text, Vector3 color, double alpha)
        {
            Color = Color.FromArgb(0xff - (int) (alpha*0xff),
                                   (int) (color.X*0xff),
                                   (int) (color.Y*0xff),
                                   (int) (color.Z*0xff));
            SetText(text);
        }

        public void StopMoveToTarget()
        {
            m_parentGroup.stopMoveToTarget();

            m_parentGroup.ScheduleGroupForTerseUpdate();
            //m_parentGroup.ScheduleGroupForFullUpdate();
        }

        public void StoreUndoState()
        {
            if (!Undoing)
            {
                if (m_parentGroup != null)
                {
                    lock (m_undo)
                    {
                        if (m_undo.Count > 0)
                        {
                            UndoState last = m_undo.Peek();
                            if (last != null)
                            {
                                if (last.Compare(this))
                                    return;
                            }
                        }

                        if (m_parentGroup.GetSceneMaxUndo() > 0)
                        {
                            UndoState nUndo = new UndoState(this);

                            m_undo.Push(nUndo);
                        }

                    }
                }
            }
        }

        public EntityIntersection TestIntersection(Ray iray, Quaternion parentrot)
        {
            // In this case we're using a sphere with a radius of the largest dimension of the prim
            // TODO: Change to take shape into account

            EntityIntersection result = new EntityIntersection();
            Vector3 vAbsolutePosition = AbsolutePosition;
            Vector3 vScale = Scale;
            Vector3 rOrigin = iray.Origin;
            Vector3 rDirection = iray.Direction;

            //rDirection = rDirection.Normalize();
            // Buidling the first part of the Quadratic equation
            Vector3 r2ndDirection = rDirection*rDirection;
            float itestPart1 = r2ndDirection.X + r2ndDirection.Y + r2ndDirection.Z;

            // Buidling the second part of the Quadratic equation
            Vector3 tmVal2 = rOrigin - vAbsolutePosition;
            Vector3 r2Direction = rDirection*2.0f;
            Vector3 tmVal3 = r2Direction*tmVal2;

            float itestPart2 = tmVal3.X + tmVal3.Y + tmVal3.Z;

            // Buidling the third part of the Quadratic equation
            Vector3 tmVal4 = rOrigin*rOrigin;
            Vector3 tmVal5 = vAbsolutePosition*vAbsolutePosition;

            Vector3 tmVal6 = vAbsolutePosition*rOrigin;

            // Set Radius to the largest dimension of the prim
            float radius = 0f;
            if (vScale.X > radius)
                radius = vScale.X;
            if (vScale.Y > radius)
                radius = vScale.Y;
            if (vScale.Z > radius)
                radius = vScale.Z;

            // the second part of this is the default prim size
            // once we factor in the aabb of the prim we're adding we can
            // change this to;
            // radius = (radius / 2) - 0.01f;
            //
            radius = (radius / 2) + (0.5f / 2) - 0.1f;

            //radius = radius;

            float itestPart3 = tmVal4.X + tmVal4.Y + tmVal4.Z + tmVal5.X + tmVal5.Y + tmVal5.Z -
                               (2.0f*(tmVal6.X + tmVal6.Y + tmVal6.Z + (radius*radius)));

            // Yuk Quadradrics..    Solve first
            float rootsqr = (itestPart2*itestPart2) - (4.0f*itestPart1*itestPart3);
            if (rootsqr < 0.0f)
            {
                // No intersection
                return result;
            }
            float root = ((-itestPart2) - (float) Math.Sqrt((double) rootsqr))/(itestPart1*2.0f);

            if (root < 0.0f)
            {
                // perform second quadratic root solution
                root = ((-itestPart2) + (float) Math.Sqrt((double) rootsqr))/(itestPart1*2.0f);

                // is there any intersection?
                if (root < 0.0f)
                {
                    // nope, no intersection
                    return result;
                }
            }

            // We got an intersection.  putting together an EntityIntersection object with the
            // intersection information
            Vector3 ipoint =
                new Vector3(iray.Origin.X + (iray.Direction.X*root), iray.Origin.Y + (iray.Direction.Y*root),
                            iray.Origin.Z + (iray.Direction.Z*root));

            result.HitTF = true;
            result.ipoint = ipoint;

            // Normal is calculated by the difference and then normalizing the result
            Vector3 normalpart = ipoint - vAbsolutePosition;
            result.normal = normalpart / normalpart.Length();

            // It's funny how the Vector3 object has a Distance function, but the Axiom.Math object doesn't.
            // I can write a function to do it..    but I like the fact that this one is Static.

            Vector3 distanceConvert1 = new Vector3(iray.Origin.X, iray.Origin.Y, iray.Origin.Z);
            Vector3 distanceConvert2 = new Vector3(ipoint.X, ipoint.Y, ipoint.Z);
            float distance = (float) Util.GetDistanceTo(distanceConvert1, distanceConvert2);

            result.distance = distance;

            return result;
        }

        public EntityIntersection TestIntersectionOBB(Ray iray, Quaternion parentrot, bool frontFacesOnly, bool faceCenters)
        {
            // In this case we're using a rectangular prism, which has 6 faces and therefore 6 planes
            // This breaks down into the ray---> plane equation.
            // TODO: Change to take shape into account
            Vector3[] vertexes = new Vector3[8];

            // float[] distance = new float[6];
            Vector3[] FaceA = new Vector3[6]; // vertex A for Facei
            Vector3[] FaceB = new Vector3[6]; // vertex B for Facei
            Vector3[] FaceC = new Vector3[6]; // vertex C for Facei
            Vector3[] FaceD = new Vector3[6]; // vertex D for Facei

            Vector3[] normals = new Vector3[6]; // Normal for Facei
            Vector3[] AAfacenormals = new Vector3[6]; // Axis Aligned face normals

            AAfacenormals[0] = new Vector3(1, 0, 0);
            AAfacenormals[1] = new Vector3(0, 1, 0);
            AAfacenormals[2] = new Vector3(-1, 0, 0);
            AAfacenormals[3] = new Vector3(0, -1, 0);
            AAfacenormals[4] = new Vector3(0, 0, 1);
            AAfacenormals[5] = new Vector3(0, 0, -1);

            Vector3 AmBa = new Vector3(0, 0, 0); // Vertex A - Vertex B
            Vector3 AmBb = new Vector3(0, 0, 0); // Vertex B - Vertex C
            Vector3 cross = new Vector3();

            Vector3 pos = GetWorldPosition();
            Quaternion rot = GetWorldRotation();

            // Variables prefixed with AX are Axiom.Math copies of the LL variety.

            Quaternion AXrot = rot;
            AXrot.Normalize();

            Vector3 AXpos = pos;

            // tScale is the offset to derive the vertex based on the scale.
            // it's different for each vertex because we've got to rotate it
            // to get the world position of the vertex to produce the Oriented Bounding Box

            Vector3 tScale = Vector3.Zero;

            Vector3 AXscale = new Vector3(m_shape.Scale.X * 0.5f, m_shape.Scale.Y * 0.5f, m_shape.Scale.Z * 0.5f);

            //Vector3 pScale = (AXscale) - (AXrot.Inverse() * (AXscale));
            //Vector3 nScale = (AXscale * -1) - (AXrot.Inverse() * (AXscale * -1));

            // rScale is the rotated offset to find a vertex based on the scale and the world rotation.
            Vector3 rScale = new Vector3();

            // Get Vertexes for Faces Stick them into ABCD for each Face
            // Form: Face<vertex>[face] that corresponds to the below diagram
            #region ABCD Face Vertex Map Comment Diagram
            //                   A _________ B
            //                    |         |
            //                    |  4 top  |
            //                    |_________|
            //                   C           D

            //                   A _________ B
            //                    |  Back   |
            //                    |    3    |
            //                    |_________|
            //                   C           D

            //   A _________ B                     B _________ A
            //    |  Left   |                       |  Right  |
            //    |    0    |                       |    2    |
            //    |_________|                       |_________|
            //   C           D                     D           C

            //                   A _________ B
            //                    |  Front  |
            //                    |    1    |
            //                    |_________|
            //                   C           D

            //                   C _________ D
            //                    |         |
            //                    |  5 bot  |
            //                    |_________|
            //                   A           B
            #endregion

            #region Plane Decomposition of Oriented Bounding Box
            tScale = new Vector3(AXscale.X, -AXscale.Y, AXscale.Z);
            rScale = tScale * AXrot;
            vertexes[0] = (new Vector3((pos.X + rScale.X), (pos.Y + rScale.Y), (pos.Z + rScale.Z)));
               // vertexes[0].X = pos.X + vertexes[0].X;
            //vertexes[0].Y = pos.Y + vertexes[0].Y;
            //vertexes[0].Z = pos.Z + vertexes[0].Z;

            FaceA[0] = vertexes[0];
            FaceB[3] = vertexes[0];
            FaceA[4] = vertexes[0];

            tScale = AXscale;
            rScale = tScale * AXrot;
            vertexes[1] = (new Vector3((pos.X + rScale.X), (pos.Y + rScale.Y), (pos.Z + rScale.Z)));

               // vertexes[1].X = pos.X + vertexes[1].X;
               // vertexes[1].Y = pos.Y + vertexes[1].Y;
            //vertexes[1].Z = pos.Z + vertexes[1].Z;

            FaceB[0] = vertexes[1];
            FaceA[1] = vertexes[1];
            FaceC[4] = vertexes[1];

            tScale = new Vector3(AXscale.X, -AXscale.Y, -AXscale.Z);
            rScale = tScale * AXrot;

            vertexes[2] = (new Vector3((pos.X + rScale.X), (pos.Y + rScale.Y), (pos.Z + rScale.Z)));

            //vertexes[2].X = pos.X + vertexes[2].X;
            //vertexes[2].Y = pos.Y + vertexes[2].Y;
            //vertexes[2].Z = pos.Z + vertexes[2].Z;

            FaceC[0] = vertexes[2];
            FaceD[3] = vertexes[2];
            FaceC[5] = vertexes[2];

            tScale = new Vector3(AXscale.X, AXscale.Y, -AXscale.Z);
            rScale = tScale * AXrot;
            vertexes[3] = (new Vector3((pos.X + rScale.X), (pos.Y + rScale.Y), (pos.Z + rScale.Z)));

            //vertexes[3].X = pos.X + vertexes[3].X;
               // vertexes[3].Y = pos.Y + vertexes[3].Y;
               // vertexes[3].Z = pos.Z + vertexes[3].Z;

            FaceD[0] = vertexes[3];
            FaceC[1] = vertexes[3];
            FaceA[5] = vertexes[3];

            tScale = new Vector3(-AXscale.X, AXscale.Y, AXscale.Z);
            rScale = tScale * AXrot;
            vertexes[4] = (new Vector3((pos.X + rScale.X), (pos.Y + rScale.Y), (pos.Z + rScale.Z)));

               // vertexes[4].X = pos.X + vertexes[4].X;
               // vertexes[4].Y = pos.Y + vertexes[4].Y;
               // vertexes[4].Z = pos.Z + vertexes[4].Z;

            FaceB[1] = vertexes[4];
            FaceA[2] = vertexes[4];
            FaceD[4] = vertexes[4];

            tScale = new Vector3(-AXscale.X, AXscale.Y, -AXscale.Z);
            rScale = tScale * AXrot;
            vertexes[5] = (new Vector3((pos.X + rScale.X), (pos.Y + rScale.Y), (pos.Z + rScale.Z)));

               // vertexes[5].X = pos.X + vertexes[5].X;
               // vertexes[5].Y = pos.Y + vertexes[5].Y;
               // vertexes[5].Z = pos.Z + vertexes[5].Z;

            FaceD[1] = vertexes[5];
            FaceC[2] = vertexes[5];
            FaceB[5] = vertexes[5];

            tScale = new Vector3(-AXscale.X, -AXscale.Y, AXscale.Z);
            rScale = tScale * AXrot;
            vertexes[6] = (new Vector3((pos.X + rScale.X), (pos.Y + rScale.Y), (pos.Z + rScale.Z)));

               // vertexes[6].X = pos.X + vertexes[6].X;
               // vertexes[6].Y = pos.Y + vertexes[6].Y;
               // vertexes[6].Z = pos.Z + vertexes[6].Z;

            FaceB[2] = vertexes[6];
            FaceA[3] = vertexes[6];
            FaceB[4] = vertexes[6];

            tScale = new Vector3(-AXscale.X, -AXscale.Y, -AXscale.Z);
            rScale = tScale * AXrot;
            vertexes[7] = (new Vector3((pos.X + rScale.X), (pos.Y + rScale.Y), (pos.Z + rScale.Z)));

               // vertexes[7].X = pos.X + vertexes[7].X;
               // vertexes[7].Y = pos.Y + vertexes[7].Y;
               // vertexes[7].Z = pos.Z + vertexes[7].Z;

            FaceD[2] = vertexes[7];
            FaceC[3] = vertexes[7];
            FaceD[5] = vertexes[7];
            #endregion

            // Get our plane normals
            for (int i = 0; i < 6; i++)
            {
                //m_log.Info("[FACECALCULATION]: FaceA[" + i + "]=" + FaceA[i] + " FaceB[" + i + "]=" + FaceB[i] + " FaceC[" + i + "]=" + FaceC[i] + " FaceD[" + i + "]=" + FaceD[i]);

                // Our Plane direction
                AmBa = FaceA[i] - FaceB[i];
                AmBb = FaceB[i] - FaceC[i];

                cross = Vector3.Cross(AmBb, AmBa);

                // normalize the cross product to get the normal.
                normals[i] = cross / cross.Length();

                //m_log.Info("[NORMALS]: normals[ " + i + "]" + normals[i].ToString());
                //distance[i] = (normals[i].X * AmBa.X + normals[i].Y * AmBa.Y + normals[i].Z * AmBa.Z) * -1;
            }

            EntityIntersection result = new EntityIntersection();

            result.distance = 1024;
            float c = 0;
            float a = 0;
            float d = 0;
            Vector3 q = new Vector3();

            #region OBB Version 2 Experiment
            //float fmin = 999999;
            //float fmax = -999999;
            //float s = 0;

            //for (int i=0;i<6;i++)
            //{
                //s = iray.Direction.Dot(normals[i]);
                //d = normals[i].Dot(FaceB[i]);

                //if (s == 0)
                //{
                    //if (iray.Origin.Dot(normals[i]) > d)
                    //{
                        //return result;
                    //}
                   // else
                    //{
                        //continue;
                    //}
                //}
                //a = (d - iray.Origin.Dot(normals[i])) / s;
                //if (iray.Direction.Dot(normals[i]) < 0)
                //{
                    //if (a > fmax)
                    //{
                        //if (a > fmin)
                        //{
                            //return result;
                        //}
                        //fmax = a;
                    //}

                //}
                //else
                //{
                    //if (a < fmin)
                    //{
                        //if (a < 0 || a < fmax)
                        //{
                            //return result;
                        //}
                        //fmin = a;
                    //}
                //}
            //}
            //if (fmax > 0)
            //    a= fmax;
            //else
               //     a=fmin;

            //q = iray.Origin + a * iray.Direction;
            #endregion

            // Loop over faces (6 of them)
            for (int i = 0; i < 6; i++)
            {
                AmBa = FaceA[i] - FaceB[i];
                AmBb = FaceB[i] - FaceC[i];
                d = Vector3.Dot(normals[i], FaceB[i]);

                //if (faceCenters)
                //{
                //    c = normals[i].Dot(normals[i]);
                //}
                //else
                //{
                c = Vector3.Dot(iray.Direction, normals[i]);
                //}
                if (c == 0)
                    continue;

                a = (d - Vector3.Dot(iray.Origin, normals[i])) / c;

                if (a < 0)
                    continue;

                // If the normal is pointing outside the object
                if (Vector3.Dot(iray.Direction, normals[i]) < 0 || !frontFacesOnly)
                {
                    //if (faceCenters)
                    //{   //(FaceA[i] + FaceB[i] + FaceC[1] + FaceD[i]) / 4f;
                    //    q =  iray.Origin + a * normals[i];
                    //}
                    //else
                    //{
                        q = iray.Origin + iray.Direction * a;
                    //}

                    float distance2 = (float)GetDistanceTo(q, AXpos);
                    // Is this the closest hit to the object's origin?
                    //if (faceCenters)
                    //{
                    //    distance2 = (float)GetDistanceTo(q, iray.Origin);
                    //}

                    if (distance2 < result.distance)
                    {
                        result.distance = distance2;
                        result.HitTF = true;
                        result.ipoint = q;
                        //m_log.Info("[FACE]:" + i.ToString());
                        //m_log.Info("[POINT]: " + q.ToString());
                        //m_log.Info("[DIST]: " + distance2.ToString());
                        if (faceCenters)
                        {
                            result.normal = AAfacenormals[i] * AXrot;

                            Vector3 scaleComponent = AAfacenormals[i];
                            float ScaleOffset = 0.5f;
                            if (scaleComponent.X != 0) ScaleOffset = AXscale.X;
                            if (scaleComponent.Y != 0) ScaleOffset = AXscale.Y;
                            if (scaleComponent.Z != 0) ScaleOffset = AXscale.Z;
                            ScaleOffset = Math.Abs(ScaleOffset);
                            Vector3 offset = result.normal * ScaleOffset;
                            result.ipoint = AXpos + offset;

                            ///pos = (intersectionpoint + offset);
                        }
                        else
                        {
                            result.normal = normals[i];
                        }
                        result.AAfaceNormal = AAfacenormals[i];
                    }
                }
            }
            return result;
        }

        /// <summary>
        /// Serialize this part to xml.
        /// </summary>
        /// <param name="xmlWriter"></param>
        public void ToXml(XmlWriter xmlWriter)
        {
            serializer.Serialize(xmlWriter, this);
        }

        public void TriggerScriptChangedEvent(Changed val)
        {
            if (m_parentGroup != null && m_parentGroup.Scene != null)
                m_parentGroup.Scene.EventManager.TriggerOnScriptChangedEvent(LocalId, (uint)val);
        }

        public void TrimPermissions()
        {
            _baseMask &= (uint)PermissionMask.All;
            _ownerMask &= (uint)PermissionMask.All;
            _groupMask &= (uint)PermissionMask.All;
            _everyoneMask &= (uint)PermissionMask.All;
            _nextOwnerMask &= (uint)PermissionMask.All;
        }

        public void Undo()
        {
            lock (m_undo)
            {
                if (m_undo.Count > 0)
                    {
                        UndoState goback = m_undo.Pop();
                        if (goback != null)
                            goback.PlaybackState(this);
                }
            }
        }

        public void UpdateExtraParam(ushort type, bool inUse, byte[] data)
        {
            m_shape.ReadInUpdateExtraParam(type, inUse, data);

            if (type == 0x30)
            {
                if (m_shape.SculptEntry && m_shape.SculptTexture != UUID.Zero)
                {
                    m_parentGroup.Scene.AssetService.Get(m_shape.SculptTexture.ToString(), this, AssetReceived);
                }
            }

            ParentGroup.HasGroupChanged = true;
            ScheduleFullUpdate();
        }

        public void UpdateGroupPosition(Vector3 pos)
        {
            if ((pos.X != GroupPosition.X) ||
                (pos.Y != GroupPosition.Y) ||
                (pos.Z != GroupPosition.Z))
            {
                Vector3 newPos = new Vector3(pos.X, pos.Y, pos.Z);
                GroupPosition = newPos;
                ScheduleTerseUpdate();
            }
        }

        public virtual void UpdateMovement()
        {
        }

        /// <summary>
        ///
        /// </summary>
        /// <param name="pos"></param>
        public void UpdateOffSet(Vector3 pos)
        {
            if ((pos.X != OffsetPosition.X) ||
                (pos.Y != OffsetPosition.Y) ||
                (pos.Z != OffsetPosition.Z))
            {
                Vector3 newPos = new Vector3(pos.X, pos.Y, pos.Z);
                OffsetPosition = newPos;
                ScheduleTerseUpdate();
            }
        }

        public void UpdatePermissions(UUID AgentID, byte field, uint localID, uint mask, byte addRemTF)
        {
            bool set = addRemTF == 1;
            bool god = m_parentGroup.Scene.Permissions.IsGod(AgentID);

            uint baseMask = _baseMask;
            if (god)
                baseMask = 0x7ffffff0;

            // Are we the owner?
            if ((AgentID == _ownerID) || god)
            {
                switch (field)
                {
                    case 1:
                        if (god)
                        {
                            _baseMask = ApplyMask(_baseMask, set, mask);
                            Inventory.ApplyGodPermissions(_baseMask);
                        }

                        break;
                    case 2:
                        _ownerMask = ApplyMask(_ownerMask, set, mask) &
                                baseMask;
                        break;
                    case 4:
                        _groupMask = ApplyMask(_groupMask, set, mask) &
                                baseMask;
                        break;
                    case 8:
                        _everyoneMask = ApplyMask(_everyoneMask, set, mask) &
                                baseMask;
                        break;
                    case 16:
                        _nextOwnerMask = ApplyMask(_nextOwnerMask, set, mask) &
                                baseMask;
                        break;
                }
                SendFullUpdateToAllClients();

                SendObjectPropertiesToClient(AgentID);

            }
        }

        public bool IsHingeJoint()
        {
            // For now, we use the NINJA naming scheme for identifying joints.
            // In the future, we can support other joint specification schemes such as a 
            // custom checkbox in the viewer GUI.
            if (m_parentGroup.Scene.PhysicsScene.SupportsNINJAJoints)
            {
                string hingeString = "hingejoint";
                return (Name.Length >= hingeString.Length && Name.Substring(0, hingeString.Length) == hingeString);
            }
            else
            {
                return false;
            }
        }

        public bool IsBallJoint()
        {
            // For now, we use the NINJA naming scheme for identifying joints.
            // In the future, we can support other joint specification schemes such as a 
            // custom checkbox in the viewer GUI.
            if (m_parentGroup.Scene.PhysicsScene.SupportsNINJAJoints)
            {
                string ballString = "balljoint";
                return (Name.Length >= ballString.Length && Name.Substring(0, ballString.Length) == ballString);
            }
            else
            {
                return false;
            }
        }

        public bool IsJoint()
        {
            // For now, we use the NINJA naming scheme for identifying joints.
            // In the future, we can support other joint specification schemes such as a 
            // custom checkbox in the viewer GUI.
            if (m_parentGroup.Scene.PhysicsScene.SupportsNINJAJoints)
            {
                return IsHingeJoint() || IsBallJoint();
            }
            else
            {
                return false;
            }
        }

        public void UpdatePrimFlags(bool UsePhysics, bool IsTemporary, bool IsPhantom, bool IsVD)
        {
            bool wasUsingPhysics = ((ObjectFlags & (uint) PrimFlags.Physics) != 0);
            bool wasTemporary = ((ObjectFlags & (uint)PrimFlags.TemporaryOnRez) != 0);
            bool wasPhantom = ((ObjectFlags & (uint)PrimFlags.Phantom) != 0);
            bool wasVD = VolumeDetectActive;

            if ((UsePhysics == wasUsingPhysics) && (wasTemporary == IsTemporary) && (wasPhantom == IsPhantom) && (IsVD==wasVD))
            {
                return;
            }

            // Special cases for VD. VD can only be called from a script 
            // and can't be combined with changes to other states. So we can rely
            // that...
            // ... if VD is changed, all others are not.
            // ... if one of the others is changed, VD is not.
            if (IsVD) // VD is active, special logic applies
            {
                // State machine logic for VolumeDetect
                // More logic below
                bool phanReset = (IsPhantom != wasPhantom) && !IsPhantom;

                if (phanReset) // Phantom changes from on to off switch VD off too
                {
                    IsVD = false;               // Switch it of for the course of this routine
                    VolumeDetectActive = false; // and also permanently
                    if (PhysActor != null)
                        PhysActor.SetVolumeDetect(0);   // Let physics know about it too
                }
                else
                {
                    IsPhantom = false;
                    // If volumedetect is active we don't want phantom to be applied.
                    // If this is a new call to VD out of the state "phantom"
                    // this will also cause the prim to be visible to physics
                }

            }

            if (UsePhysics && IsJoint())
            {
                IsPhantom = true;
            }

            if (UsePhysics)
            {
                AddFlag(PrimFlags.Physics);
                if (!wasUsingPhysics)
                {
                    DoPhysicsPropertyUpdate(UsePhysics, false);
                    if (m_parentGroup != null)
                    {
                        if (!m_parentGroup.IsDeleted)
                        {
                            if (LocalId == m_parentGroup.RootPart.LocalId)
                            {
                                m_parentGroup.CheckSculptAndLoad();
                            }
                        }
                    }
                }
            }
            else
            {
                RemFlag(PrimFlags.Physics);
                if (wasUsingPhysics)
                {
                    DoPhysicsPropertyUpdate(UsePhysics, false);
                }
            }


            if (IsPhantom || IsAttachment || (Shape.PathCurve == (byte)Extrusion.Flexible)) // note: this may have been changed above in the case of joints
            {
                AddFlag(PrimFlags.Phantom);
                if (PhysActor != null)
                {
                    m_parentGroup.Scene.PhysicsScene.RemovePrim(PhysActor);
                    /// that's not wholesome.  Had to make Scene public
                    PhysActor = null;
                }
            }
            else // Not phantom
            {
                RemFlag(PrimFlags.Phantom);

                PhysicsActor pa = PhysActor;
                if (pa == null)
                {
                    // It's not phantom anymore. So make sure the physics engine get's knowledge of it
                    PhysActor = m_parentGroup.Scene.PhysicsScene.AddPrimShape(
                        Name,
                        Shape,
                        new PhysicsVector(AbsolutePosition.X, AbsolutePosition.Y, AbsolutePosition.Z),
                        new PhysicsVector(Scale.X, Scale.Y, Scale.Z),
                        RotationOffset,
                        UsePhysics);

                    pa = PhysActor;
                    if (pa != null)
                    {
                        pa.LocalID = LocalId;
                        DoPhysicsPropertyUpdate(UsePhysics, true);
                        if (m_parentGroup != null)
                        {
                            if (!m_parentGroup.IsDeleted)
                            {
                                if (LocalId == m_parentGroup.RootPart.LocalId)
                                {
                                    m_parentGroup.CheckSculptAndLoad();
                                }
                            }
                        }
                        if (
                            ((AggregateScriptEvents & scriptEvents.collision) != 0) ||
                            ((AggregateScriptEvents & scriptEvents.collision_end) != 0) ||
                            ((AggregateScriptEvents & scriptEvents.collision_start) != 0) ||
                            (CollisionSound != UUID.Zero)
                            )
                        {
                                PhysActor.OnCollisionUpdate += PhysicsCollision;
                                PhysActor.SubscribeEvents(1000);
                        }
                    }
                }
                else // it already has a physical representation
                {
                    pa.IsPhysical = UsePhysics;

                    DoPhysicsPropertyUpdate(UsePhysics, false); // Update physical status. If it's phantom this will remove the prim
                    if (m_parentGroup != null)
                    {
                        if (!m_parentGroup.IsDeleted)
                        {
                            if (LocalId == m_parentGroup.RootPart.LocalId)
                            {
                                m_parentGroup.CheckSculptAndLoad();
                            }
                        }
                    }
                }
            }

            if (IsVD)
            {
                // If the above logic worked (this is urgent candidate to unit tests!)
                // we now have a physicsactor.
                // Defensive programming calls for a check here.
                // Better would be throwing an exception that could be catched by a unit test as the internal 
                // logic should make sure, this Physactor is always here.
                if (this.PhysActor != null)
                {
                    PhysActor.SetVolumeDetect(1);
                    AddFlag(PrimFlags.Phantom); // We set this flag also if VD is active
                    this.VolumeDetectActive = true;
                }
            }
            else
            {   // Remove VolumeDetect in any case. Note, it's safe to call SetVolumeDetect as often as you like
                // (mumbles, well, at least if you have infinte CPU powers :-))
                PhysicsActor pa = this.PhysActor;
                if (pa != null)
                {
                    PhysActor.SetVolumeDetect(0);
                }
                this.VolumeDetectActive = false;
            }


            if (IsTemporary)
            {
                AddFlag(PrimFlags.TemporaryOnRez);
            }
            else
            {
                RemFlag(PrimFlags.TemporaryOnRez);
            }
            //            m_log.Debug("Update:  PHY:" + UsePhysics.ToString() + ", T:" + IsTemporary.ToString() + ", PHA:" + IsPhantom.ToString() + " S:" + CastsShadows.ToString());

            ParentGroup.HasGroupChanged = true;
            ScheduleFullUpdate();
        }

        public void UpdateRotation(Quaternion rot)
        {
            if ((rot.X != RotationOffset.X) ||
                (rot.Y != RotationOffset.Y) ||
                (rot.Z != RotationOffset.Z) ||
                (rot.W != RotationOffset.W))
            {
                //StoreUndoState();
                RotationOffset = rot;
                ParentGroup.HasGroupChanged = true;
                ScheduleTerseUpdate();
            }
        }

        /// <summary>
        /// Update the shape of this part.
        /// </summary>
        /// <param name="shapeBlock"></param>
        public void UpdateShape(ObjectShapePacket.ObjectDataBlock shapeBlock)
        {
            m_shape.PathBegin = shapeBlock.PathBegin;
            m_shape.PathEnd = shapeBlock.PathEnd;
            m_shape.PathScaleX = shapeBlock.PathScaleX;
            m_shape.PathScaleY = shapeBlock.PathScaleY;
            m_shape.PathShearX = shapeBlock.PathShearX;
            m_shape.PathShearY = shapeBlock.PathShearY;
            m_shape.PathSkew = shapeBlock.PathSkew;
            m_shape.ProfileBegin = shapeBlock.ProfileBegin;
            m_shape.ProfileEnd = shapeBlock.ProfileEnd;
            m_shape.PathCurve = shapeBlock.PathCurve;
            m_shape.ProfileCurve = shapeBlock.ProfileCurve;
            m_shape.ProfileHollow = shapeBlock.ProfileHollow;
            m_shape.PathRadiusOffset = shapeBlock.PathRadiusOffset;
            m_shape.PathRevolutions = shapeBlock.PathRevolutions;
            m_shape.PathTaperX = shapeBlock.PathTaperX;
            m_shape.PathTaperY = shapeBlock.PathTaperY;
            m_shape.PathTwist = shapeBlock.PathTwist;
            m_shape.PathTwistBegin = shapeBlock.PathTwistBegin;
            if (PhysActor != null)
            {
                PhysActor.Shape = m_shape;
                m_parentGroup.Scene.PhysicsScene.AddPhysicsActorTaint(PhysActor);
            }

            // This is what makes vehicle trailers work
            // A script in a child prim re-issues
            // llSetPrimitiveParams(PRIM_TYPE) every few seconds. That
            // prevents autoreturn. This is not well known. It also works
            // in SL.
            //
            if (ParentGroup.RootPart != this)
                ParentGroup.RootPart.Rezzed = DateTime.Now;

            ParentGroup.HasGroupChanged = true;
            ScheduleFullUpdate();
        }

        // Added to handle bug in libsecondlife's TextureEntry.ToBytes()
        // not handling RGBA properly. Cycles through, and "fixes" the color
        // info
        public void UpdateTexture(Primitive.TextureEntry tex)
        {
            //Color4 tmpcolor;
            //for (uint i = 0; i < 32; i++)
            //{
            //    if (tex.FaceTextures[i] != null)
            //    {
            //        tmpcolor = tex.GetFace((uint) i).RGBA;
            //        tmpcolor.A = tmpcolor.A*255;
            //        tmpcolor.R = tmpcolor.R*255;
            //        tmpcolor.G = tmpcolor.G*255;
            //        tmpcolor.B = tmpcolor.B*255;
            //        tex.FaceTextures[i].RGBA = tmpcolor;
            //    }
            //}
            //tmpcolor = tex.DefaultTexture.RGBA;
            //tmpcolor.A = tmpcolor.A*255;
            //tmpcolor.R = tmpcolor.R*255;
            //tmpcolor.G = tmpcolor.G*255;
            //tmpcolor.B = tmpcolor.B*255;
            //tex.DefaultTexture.RGBA = tmpcolor;
            UpdateTextureEntry(tex.GetBytes());
        }

        /// <summary>
        /// Update the texture entry for this part.
        /// </summary>
        /// <param name="textureEntry"></param>
        public void UpdateTextureEntry(byte[] textureEntry)
        {
            m_shape.TextureEntry = textureEntry;
            TriggerScriptChangedEvent(Changed.TEXTURE);

            ParentGroup.HasGroupChanged = true;
            //This is madness..
            //ParentGroup.ScheduleGroupForFullUpdate();
            //This is sparta
            ScheduleFullUpdate();
        }

        public void aggregateScriptEvents()
        {
            AggregateScriptEvents = 0;

            // Aggregate script events
            lock (m_scriptEvents)
            {
                foreach (scriptEvents s in m_scriptEvents.Values)
                {
                    AggregateScriptEvents |= s;
                }
            }

            uint objectflagupdate = 0;

            if (
                ((AggregateScriptEvents & scriptEvents.touch) != 0) ||
                ((AggregateScriptEvents & scriptEvents.touch_end) != 0) ||
                ((AggregateScriptEvents & scriptEvents.touch_start) != 0)
                )
            {
                objectflagupdate |= (uint) PrimFlags.Touch;
            }

            if ((AggregateScriptEvents & scriptEvents.money) != 0)
            {
                objectflagupdate |= (uint) PrimFlags.Money;
            }

            if (AllowedDrop)
            {
                objectflagupdate |= (uint) PrimFlags.AllowInventoryDrop;
            }

            if (
                ((AggregateScriptEvents & scriptEvents.collision) != 0) ||
                ((AggregateScriptEvents & scriptEvents.collision_end) != 0) ||
                ((AggregateScriptEvents & scriptEvents.collision_start) != 0) ||
                (CollisionSound != UUID.Zero)
                )
            {
                // subscribe to physics updates.
                if (PhysActor != null)
                {
                    PhysActor.OnCollisionUpdate += PhysicsCollision;
                    PhysActor.SubscribeEvents(1000);

                }
            }
            else
            {
                if (PhysActor != null)
                {
                    PhysActor.UnSubscribeEvents();
                    PhysActor.OnCollisionUpdate -= PhysicsCollision;
                }
            }

            if (m_parentGroup == null)
            {
                ScheduleFullUpdate();
                return;
            }

            //if ((GetEffectiveObjectFlags() & (uint)PrimFlags.Scripted) != 0)
            //{
            //    m_parentGroup.Scene.EventManager.OnScriptTimerEvent += handleTimerAccounting;
            //}
            //else
            //{
            //    m_parentGroup.Scene.EventManager.OnScriptTimerEvent -= handleTimerAccounting;
            //}

            LocalFlags=(PrimFlags)objectflagupdate;

            if (m_parentGroup != null && m_parentGroup.RootPart == this)
                m_parentGroup.aggregateScriptEvents();
            else
                ScheduleFullUpdate();
        }

        public int registerTargetWaypoint(Vector3 target, float tolerance)
        {
            if (m_parentGroup != null)
            {
                return m_parentGroup.registerTargetWaypoint(target, tolerance);
            }
            return 0;
        }

        public void unregisterTargetWaypoint(int handle)
        {
            if (m_parentGroup != null)
            {
                m_parentGroup.unregisterTargetWaypoint(handle);
            }
        }

        public void SetCameraAtOffset(Vector3 v)
        {
            m_cameraAtOffset = v;
        }

        public void SetCameraEyeOffset(Vector3 v)
        {
            m_cameraEyeOffset = v;
        }

        public void SetForceMouselook(bool force)
        {
            m_forceMouselook = force;
        }

        public Vector3 GetCameraAtOffset()
        {
            return m_cameraAtOffset;
        }

        public Vector3 GetCameraEyeOffset()
        {
            return m_cameraEyeOffset;
        }

        public bool GetForceMouselook()
        {
            return m_forceMouselook;
        }
        
        public override string ToString()
        {
            return String.Format("{0} {1} (parent {2}))", Name, UUID, ParentGroup);
        }

        #endregion Public Methods

        public void SendTerseUpdateToClient(IClientAPI remoteClient)
        {
            if (ParentGroup == null || ParentGroup.IsDeleted)
                return;

            Vector3 lPos = OffsetPosition;

            byte state = Shape.State;
            if (IsAttachment)
            {
                if (ParentGroup.RootPart != this)
                    return;

                lPos = ParentGroup.RootPart.AttachedPos;
                state = (byte)AttachmentPoint;
            }
            else
            {
                if (ParentGroup.RootPart == this)
                    lPos = AbsolutePosition;
            }
<<<<<<< HEAD

            remoteClient.SendPrimTerseUpdate(m_regionHandle,
=======
            
            // Causes this thread to dig into the Client Thread Data.
            // Remember your locking here!
            remoteClient.SendPrimTerseUpdate(new SendPrimitiveTerseData(m_regionHandle,
>>>>>>> 1e71e3f9
                    (ushort)(m_parentGroup.GetTimeDilation() *
                    (float)ushort.MaxValue), LocalId, lPos,
                    RotationOffset, Velocity, Acceleration,
                    RotationalVelocity, state, FromItemID,
                    OwnerID, (int)AttachmentPoint, null, ParentGroup.GetUpdatePriority(remoteClient)));
        }
                
        public void AddScriptLPS(int count)
        {
            m_parentGroup.AddScriptLPS(count);
        }
        
        public void ApplyNextOwnerPermissions()
        {
            _baseMask &= _nextOwnerMask;
            _ownerMask &= _nextOwnerMask;
            _everyoneMask &= _nextOwnerMask;

            Inventory.ApplyNextOwnerPermissions();
        }

        public bool CanBeDeleted()
        {
            return Inventory.CanBeDeleted();
        }
    }
}<|MERGE_RESOLUTION|>--- conflicted
+++ resolved
@@ -3754,15 +3754,10 @@
                 if (ParentGroup.RootPart == this)
                     lPos = AbsolutePosition;
             }
-<<<<<<< HEAD
-
-            remoteClient.SendPrimTerseUpdate(m_regionHandle,
-=======
             
             // Causes this thread to dig into the Client Thread Data.
             // Remember your locking here!
             remoteClient.SendPrimTerseUpdate(new SendPrimitiveTerseData(m_regionHandle,
->>>>>>> 1e71e3f9
                     (ushort)(m_parentGroup.GetTimeDilation() *
                     (float)ushort.MaxValue), LocalId, lPos,
                     RotationOffset, Velocity, Acceleration,
