/*
 * Copyright (c) Contributors, http://opensimulator.org/
 * See CONTRIBUTORS.TXT for a full list of copyright holders.
 *
 * Redistribution and use in source and binary forms, with or without
 * modification, are permitted provided that the following conditions are met:
 *     * Redistributions of source code must retain the above copyright
 *       notice, this list of conditions and the following disclaimer.
 *     * Redistributions in binary form must reproduce the above copyright
 *       notice, this list of conditions and the following disclaimer in the
 *       documentation and/or other materials provided with the distribution.
 *     * Neither the name of the OpenSimulator Project nor the
 *       names of its contributors may be used to endorse or promote products
 *       derived from this software without specific prior written permission.
 *
 * THIS SOFTWARE IS PROVIDED BY THE DEVELOPERS ``AS IS'' AND ANY
 * EXPRESS OR IMPLIED WARRANTIES, INCLUDING, BUT NOT LIMITED TO, THE IMPLIED
 * WARRANTIES OF MERCHANTABILITY AND FITNESS FOR A PARTICULAR PURPOSE ARE
 * DISCLAIMED. IN NO EVENT SHALL THE CONTRIBUTORS BE LIABLE FOR ANY
 * DIRECT, INDIRECT, INCIDENTAL, SPECIAL, EXEMPLARY, OR CONSEQUENTIAL DAMAGES
 * (INCLUDING, BUT NOT LIMITED TO, PROCUREMENT OF SUBSTITUTE GOODS OR SERVICES;
 * LOSS OF USE, DATA, OR PROFITS; OR BUSINESS INTERRUPTION) HOWEVER CAUSED AND
 * ON ANY THEORY OF LIABILITY, WHETHER IN CONTRACT, STRICT LIABILITY, OR TORT
 * (INCLUDING NEGLIGENCE OR OTHERWISE) ARISING IN ANY WAY OUT OF THE USE OF THIS
 * SOFTWARE, EVEN IF ADVISED OF THE POSSIBILITY OF SUCH DAMAGE.
 */

using System;
using System.Collections.Generic;
using System.Data;
using System.Drawing;
using System.IO;
using System.Reflection;
using System.Threading;
using log4net;
using MySql.Data.MySqlClient;
using OpenMetaverse;
using OpenSim.Framework;
using OpenSim.Region.Framework.Interfaces;
using OpenSim.Region.Framework.Scenes;
using OpenSim.Data;

namespace OpenSim.Data.MySQL
{
    /// <summary>
    /// A MySQL Interface for the Region Server
    /// </summary>
    public class MySQLSimulationData : ISimulationDataStore
    {
        private static readonly ILog m_log = LogManager.GetLogger(MethodBase.GetCurrentMethod().DeclaringType);

        private string m_connectionString;
        private object m_dbLock = new object();

        protected virtual Assembly Assembly
        {
            get { return GetType().Assembly; }
        }

        public MySQLSimulationData()
        {
        }

        public MySQLSimulationData(string connectionString)
        {
            Initialise(connectionString);
        }

        public virtual void Initialise(string connectionString)
        {
            m_connectionString = connectionString;

            using (MySqlConnection dbcon = new MySqlConnection(m_connectionString))
            {
                dbcon.Open();

                // Apply new Migrations
                //
                Migration m = new Migration(dbcon, Assembly, "RegionStore");
                m.Update();
            }
        }

        private IDataReader ExecuteReader(MySqlCommand c)
        {
            IDataReader r = null;

            try
            {
                r = c.ExecuteReader();
            }
            catch (Exception e)
            {
                m_log.Error("[REGION DB]: MySQL error in ExecuteReader: " + e.Message);
                throw;
            }

            return r;
        }

        private void ExecuteNonQuery(MySqlCommand c)
        {
            try
            {
                c.ExecuteNonQuery();
            }
            catch (Exception e)
            {
                m_log.Error("[REGION DB]: MySQL error in ExecuteNonQuery: " + e.Message);
                throw;
            }
        }

        public void Dispose() {}

        public virtual void StoreObject(SceneObjectGroup obj, UUID regionUUID)
        {
            uint flags = obj.RootPart.GetEffectiveObjectFlags();

            // Eligibility check
            //
            // PrimFlags.Temporary is not used in OpenSim code and cannot
            // be guaranteed to always be clear. Don't check it.
//            if ((flags & (uint)PrimFlags.Temporary) != 0)
//                return;
            if ((flags & (uint)PrimFlags.TemporaryOnRez) != 0)
                return;

            lock (m_dbLock)
            {
                using (MySqlConnection dbcon = new MySqlConnection(m_connectionString))
                {
                    dbcon.Open();

                    using (MySqlCommand cmd = dbcon.CreateCommand())
                    {
                        foreach (SceneObjectPart prim in obj.Parts)
                        {
                            cmd.Parameters.Clear();

                            cmd.CommandText = "replace into prims (" +
                                    "UUID, CreationDate, " +
                                    "Name, Text, Description, " +
                                    "SitName, TouchName, ObjectFlags, " +
                                    "OwnerMask, NextOwnerMask, GroupMask, " +
                                    "EveryoneMask, BaseMask, PositionX, " +
                                    "PositionY, PositionZ, GroupPositionX, " +
                                    "GroupPositionY, GroupPositionZ, VelocityX, " +
                                    "VelocityY, VelocityZ, AngularVelocityX, " +
                                    "AngularVelocityY, AngularVelocityZ, " +
                                    "AccelerationX, AccelerationY, " +
                                    "AccelerationZ, RotationX, " +
                                    "RotationY, RotationZ, " +
                                    "RotationW, SitTargetOffsetX, " +
                                    "SitTargetOffsetY, SitTargetOffsetZ, " +
                                    "SitTargetOrientW, SitTargetOrientX, " +
                                    "SitTargetOrientY, SitTargetOrientZ, " +
                                    "RegionUUID, CreatorID, " +
                                    "OwnerID, GroupID, " +
                                    "LastOwnerID, SceneGroupID, " +
                                    "PayPrice, PayButton1, " +
                                    "PayButton2, PayButton3, " +
                                    "PayButton4, LoopedSound, " +
                                    "LoopedSoundGain, TextureAnimation, " +
                                    "OmegaX, OmegaY, OmegaZ, " +
                                    "CameraEyeOffsetX, CameraEyeOffsetY, " +
                                    "CameraEyeOffsetZ, CameraAtOffsetX, " +
                                    "CameraAtOffsetY, CameraAtOffsetZ, " +
                                    "ForceMouselook, ScriptAccessPin, " +
                                    "AllowedDrop, DieAtEdge, " +
                                    "SalePrice, SaleType, " +
                                    "ColorR, ColorG, ColorB, ColorA, " +
                                    "ParticleSystem, ClickAction, Material, " +
                                    "CollisionSound, CollisionSoundVolume, " +
                                    "PassTouches, " +
<<<<<<< HEAD
                                    "PassCollisions, " +
                                    "LinkNumber, MediaURL, KeyframeMotion, " +
=======
                                    "LinkNumber, MediaURL, AttachedPosX, " +
				    "AttachedPosY, AttachedPosZ, KeyframeMotion, " +
>>>>>>> 8996ac1a
                                    "PhysicsShapeType, Density, GravityModifier, " +
                                    "Friction, Restitution, Vehicle, DynAttrs " +
                                    ") values (" + "?UUID, " +
                                    "?CreationDate, ?Name, ?Text, " +
                                    "?Description, ?SitName, ?TouchName, " +
                                    "?ObjectFlags, ?OwnerMask, ?NextOwnerMask, " +
                                    "?GroupMask, ?EveryoneMask, ?BaseMask, " +
                                    "?PositionX, ?PositionY, ?PositionZ, " +
                                    "?GroupPositionX, ?GroupPositionY, " +
                                    "?GroupPositionZ, ?VelocityX, " +
                                    "?VelocityY, ?VelocityZ, ?AngularVelocityX, " +
                                    "?AngularVelocityY, ?AngularVelocityZ, " +
                                    "?AccelerationX, ?AccelerationY, " +
                                    "?AccelerationZ, ?RotationX, " +
                                    "?RotationY, ?RotationZ, " +
                                    "?RotationW, ?SitTargetOffsetX, " +
                                    "?SitTargetOffsetY, ?SitTargetOffsetZ, " +
                                    "?SitTargetOrientW, ?SitTargetOrientX, " +
                                    "?SitTargetOrientY, ?SitTargetOrientZ, " +
                                    "?RegionUUID, ?CreatorID, ?OwnerID, " +
                                    "?GroupID, ?LastOwnerID, ?SceneGroupID, " +
                                    "?PayPrice, ?PayButton1, ?PayButton2, " +
                                    "?PayButton3, ?PayButton4, ?LoopedSound, " +
                                    "?LoopedSoundGain, ?TextureAnimation, " +
                                    "?OmegaX, ?OmegaY, ?OmegaZ, " +
                                    "?CameraEyeOffsetX, ?CameraEyeOffsetY, " +
                                    "?CameraEyeOffsetZ, ?CameraAtOffsetX, " +
                                    "?CameraAtOffsetY, ?CameraAtOffsetZ, " +
                                    "?ForceMouselook, ?ScriptAccessPin, " +
                                    "?AllowedDrop, ?DieAtEdge, ?SalePrice, " +
                                    "?SaleType, ?ColorR, ?ColorG, " +
                                    "?ColorB, ?ColorA, ?ParticleSystem, " +
                                    "?ClickAction, ?Material, ?CollisionSound, " +
<<<<<<< HEAD
                                    "?CollisionSoundVolume, ?PassTouches, ?PassCollisions, " +
                                    "?LinkNumber, ?MediaURL, ?KeyframeMotion, " +
=======
                                    "?CollisionSoundVolume, ?PassTouches, " +
                                    "?LinkNumber, ?MediaURL, ?AttachedPosX, " +
				    "?AttachedPosY, ?AttachedPosZ, ?KeyframeMotion, " +
>>>>>>> 8996ac1a
                                    "?PhysicsShapeType, ?Density, ?GravityModifier, " +
                                    "?Friction, ?Restitution, ?Vehicle, ?DynAttrs)";

                            FillPrimCommand(cmd, prim, obj.UUID, regionUUID);

                            ExecuteNonQuery(cmd);

                            cmd.Parameters.Clear();

                            cmd.CommandText = "replace into primshapes (" +
                                    "UUID, Shape, ScaleX, ScaleY, " +
                                    "ScaleZ, PCode, PathBegin, PathEnd, " +
                                    "PathScaleX, PathScaleY, PathShearX, " +
                                    "PathShearY, PathSkew, PathCurve, " +
                                    "PathRadiusOffset, PathRevolutions, " +
                                    "PathTaperX, PathTaperY, PathTwist, " +
                                    "PathTwistBegin, ProfileBegin, ProfileEnd, " +
                                    "ProfileCurve, ProfileHollow, Texture, " +
                                    "ExtraParams, State, LastAttachPoint, Media) " +
                                    "values (?UUID, " +
                                    "?Shape, ?ScaleX, ?ScaleY, ?ScaleZ, " +
                                    "?PCode, ?PathBegin, ?PathEnd, " +
                                    "?PathScaleX, ?PathScaleY, " +
                                    "?PathShearX, ?PathShearY, " +
                                    "?PathSkew, ?PathCurve, ?PathRadiusOffset, " +
                                    "?PathRevolutions, ?PathTaperX, " +
                                    "?PathTaperY, ?PathTwist, " +
                                    "?PathTwistBegin, ?ProfileBegin, " +
                                    "?ProfileEnd, ?ProfileCurve, " +
                                    "?ProfileHollow, ?Texture, ?ExtraParams, " +
                                    "?State, ?LastAttachPoint, ?Media)";

                            FillShapeCommand(cmd, prim);

                            ExecuteNonQuery(cmd);
                        }
                    }
                }
            }
        }

        public virtual void RemoveObject(UUID obj, UUID regionUUID)
        {
//            m_log.DebugFormat("[REGION DB]: Deleting scene object {0} from {1} in database", obj, regionUUID);
            
            List<UUID> uuids = new List<UUID>();

            // Formerly, this used to check the region UUID.
            // That makes no sense, as we remove the contents of a prim
            // unconditionally, but the prim dependent on the region ID.
            // So, we would destroy an object and cause hard to detect
            // issues if we delete the contents only. Deleting it all may
            // cause the loss of a prim, but is cleaner.
            // It's also faster because it uses the primary key.
            //
            lock (m_dbLock)
            {
                using (MySqlConnection dbcon = new MySqlConnection(m_connectionString))
                {
                    dbcon.Open();

                    using (MySqlCommand cmd = dbcon.CreateCommand())
                    {
                        cmd.CommandText = "select UUID from prims where SceneGroupID= ?UUID";
                        cmd.Parameters.AddWithValue("UUID", obj.ToString());

                        using (IDataReader reader = ExecuteReader(cmd))
                        {
                            while (reader.Read())
                                uuids.Add(DBGuid.FromDB(reader["UUID"].ToString()));
                        }

                        // delete the main prims
                        cmd.CommandText = "delete from prims where SceneGroupID= ?UUID";
                        ExecuteNonQuery(cmd);
                    }
                }
            }

            // there is no way this should be < 1 unless there is
            // a very corrupt database, but in that case be extra
            // safe anyway.
            if (uuids.Count > 0)
            {
                RemoveShapes(uuids);
                RemoveItems(uuids);
            }
        }

        /// <summary>
        /// Remove all persisted items of the given prim.
        /// The caller must acquire the necessrary synchronization locks
        /// </summary>
        /// <param name="uuid">the Item UUID</param>
        private void RemoveItems(UUID uuid)
        {
            lock (m_dbLock)
            {
                using (MySqlConnection dbcon = new MySqlConnection(m_connectionString))
                {
                    dbcon.Open();

                    using (MySqlCommand cmd = dbcon.CreateCommand())
                    {
                        cmd.CommandText = "delete from primitems where PrimID = ?PrimID";
                        cmd.Parameters.AddWithValue("PrimID", uuid.ToString());

                        ExecuteNonQuery(cmd);
                    }
                }
            }
        }

        /// <summary>
        /// Remove all persisted shapes for a list of prims
        /// The caller must acquire the necessrary synchronization locks
        /// </summary>
        /// <param name="uuids">the list of UUIDs</param>
        private void RemoveShapes(List<UUID> uuids)
        {
            lock (m_dbLock)
            {
                string sql = "delete from primshapes where ";
                using (MySqlConnection dbcon = new MySqlConnection(m_connectionString))
                {
                    dbcon.Open();

                    using (MySqlCommand cmd = dbcon.CreateCommand())
                    {
                        for (int i = 0; i < uuids.Count; i++)
                        {
                            if ((i + 1) == uuids.Count)
                            {// end of the list
                                sql += "(UUID = ?UUID" + i + ")";
                            }
                            else
                            {
                                sql += "(UUID = ?UUID" + i + ") or ";
                            }
                        }
                        cmd.CommandText = sql;

                        for (int i = 0; i < uuids.Count; i++)
                            cmd.Parameters.AddWithValue("UUID" + i, uuids[i].ToString());

                        ExecuteNonQuery(cmd);
                    }
                }
            }
        }

        /// <summary>
        /// Remove all persisted items for a list of prims
        /// The caller must acquire the necessrary synchronization locks
        /// </summary>
        /// <param name="uuids">the list of UUIDs</param>
        private void RemoveItems(List<UUID> uuids)
        {
            lock (m_dbLock)
            {
                string sql = "delete from primitems where ";
                using (MySqlConnection dbcon = new MySqlConnection(m_connectionString))
                {
                    dbcon.Open();

                    using (MySqlCommand cmd = dbcon.CreateCommand())
                    {
                        for (int i = 0; i < uuids.Count; i++)
                        {
                            if ((i + 1) == uuids.Count)
                            {
                                // end of the list
                                sql += "(PrimID = ?PrimID" + i + ")";
                            }
                            else
                            {
                                sql += "(PrimID = ?PrimID" + i + ") or ";
                            }
                        }
                        cmd.CommandText = sql;

                        for (int i = 0; i < uuids.Count; i++)
                            cmd.Parameters.AddWithValue("PrimID" + i, uuids[i].ToString());

                        ExecuteNonQuery(cmd);
                    }
                }
            }
        }

        public virtual List<SceneObjectGroup> LoadObjects(UUID regionID)
        {
            const int ROWS_PER_QUERY = 5000;

            Dictionary<UUID, SceneObjectPart> prims = new Dictionary<UUID, SceneObjectPart>(ROWS_PER_QUERY);
            Dictionary<UUID, SceneObjectGroup> objects = new Dictionary<UUID, SceneObjectGroup>();
            int count = 0;

            #region Prim Loading

            lock (m_dbLock)
            {
                using (MySqlConnection dbcon = new MySqlConnection(m_connectionString))
                {
                    dbcon.Open();

                    using (MySqlCommand cmd = dbcon.CreateCommand())
                    {
                        cmd.CommandText =
                            "SELECT * FROM prims LEFT JOIN primshapes ON prims.UUID = primshapes.UUID WHERE RegionUUID = ?RegionUUID";
                        cmd.Parameters.AddWithValue("RegionUUID", regionID.ToString());
                        cmd.CommandTimeout = 3600;

                        using (IDataReader reader = ExecuteReader(cmd))
                        {
                            while (reader.Read())
                            {
                                SceneObjectPart prim = BuildPrim(reader);
                                if (reader["Shape"] is DBNull)
                                    prim.Shape = PrimitiveBaseShape.Default;
                                else
                                    prim.Shape = BuildShape(reader);

                                UUID parentID = DBGuid.FromDB(reader["SceneGroupID"].ToString());
                                if (parentID != prim.UUID)
                                    prim.ParentUUID = parentID;

                                prims[prim.UUID] = prim;

                                ++count;
                                if (count % ROWS_PER_QUERY == 0)
                                    m_log.Debug("[REGION DB]: Loaded " + count + " prims...");
                            }
                        }
                    }
                }
            }

            #endregion Prim Loading

            #region SceneObjectGroup Creation

            // Create all of the SOGs from the root prims first
            foreach (SceneObjectPart prim in prims.Values)
            {
                if (prim.ParentUUID == UUID.Zero)
                {
                    objects[prim.UUID] = new SceneObjectGroup(prim);
                }
            }

            // Add all of the children objects to the SOGs
            foreach (SceneObjectPart prim in prims.Values)
            {
                SceneObjectGroup sog;
                if (prim.UUID != prim.ParentUUID)
                {
                    if (objects.TryGetValue(prim.ParentUUID, out sog))
                    {
                        int originalLinkNum = prim.LinkNum;

                        sog.AddPart(prim);

                        // SceneObjectGroup.AddPart() tries to be smart and automatically set the LinkNum.
                        // We override that here
                        if (originalLinkNum != 0)
                            prim.LinkNum = originalLinkNum;
                    }
                    else
                    {
                        m_log.WarnFormat(
                            "[REGION DB]: Database contains an orphan child prim {0} {1} in region {2} pointing to missing parent {3}.  This prim will not be loaded.",
                            prim.Name, prim.UUID, regionID, prim.ParentUUID);
                    }
                }
            }

            #endregion SceneObjectGroup Creation

            m_log.DebugFormat("[REGION DB]: Loaded {0} objects using {1} prims", objects.Count, prims.Count);

            #region Prim Inventory Loading

            // Instead of attempting to LoadItems on every prim,
            // most of which probably have no items... get a 
            // list from DB of all prims which have items and
            // LoadItems only on those
            List<SceneObjectPart> primsWithInventory = new List<SceneObjectPart>();
            lock (m_dbLock)
            {
                using (MySqlConnection dbcon = new MySqlConnection(m_connectionString))
                {
                    dbcon.Open();

                    using (MySqlCommand itemCmd = dbcon.CreateCommand())
                    {
                        itemCmd.CommandText = "SELECT DISTINCT primID FROM primitems";
                        using (IDataReader itemReader = ExecuteReader(itemCmd))
                        {
                            while (itemReader.Read())
                            {
                                if (!(itemReader["primID"] is DBNull))
                                {
                                    UUID primID = DBGuid.FromDB(itemReader["primID"].ToString());
                                    if (prims.ContainsKey(primID))
                                        primsWithInventory.Add(prims[primID]);
                                }
                            }
                        }
                    }
                }
            }

            foreach (SceneObjectPart prim in primsWithInventory)
            {
                LoadItems(prim);
            }

            #endregion Prim Inventory Loading

            m_log.DebugFormat("[REGION DB]: Loaded inventory from {0} objects", primsWithInventory.Count);

            return new List<SceneObjectGroup>(objects.Values);
        }

        /// <summary>
        /// Load in a prim's persisted inventory.
        /// </summary>
        /// <param name="prim">The prim</param>
        private void LoadItems(SceneObjectPart prim)
        {
            lock (m_dbLock)
            {
                List<TaskInventoryItem> inventory = new List<TaskInventoryItem>();

                using (MySqlConnection dbcon = new MySqlConnection(m_connectionString))
                {
                    dbcon.Open();

                    using (MySqlCommand cmd = dbcon.CreateCommand())
                    {
                        cmd.CommandText = "select * from primitems where PrimID = ?PrimID";
                        cmd.Parameters.AddWithValue("PrimID", prim.UUID.ToString());

                        using (IDataReader reader = ExecuteReader(cmd))
                        {
                            while (reader.Read())
                            {
                                TaskInventoryItem item = BuildItem(reader);

                                item.ParentID = prim.UUID; // Values in database are often wrong
                                inventory.Add(item);
                            }
                        }
                    }
                }

                prim.Inventory.RestoreInventoryItems(inventory);
            }
        }

        public virtual void StoreTerrain(double[,] ter, UUID regionID)
        {
            Util.FireAndForget(delegate(object x)
            {
                double[,] oldTerrain = LoadTerrain(regionID);

                m_log.Info("[REGION DB]: Storing terrain");

                lock (m_dbLock)
                {
                    using (MySqlConnection dbcon = new MySqlConnection(m_connectionString))
                    {
                        dbcon.Open();

                        using (MySqlCommand cmd = dbcon.CreateCommand())
                        {
                            cmd.CommandText = "delete from terrain where RegionUUID = ?RegionUUID";
                            cmd.Parameters.AddWithValue("RegionUUID", regionID.ToString());

                            using (MySqlCommand cmd2 = dbcon.CreateCommand())
                            {
                                try
                                {
                                    cmd2.CommandText = "insert into terrain (RegionUUID, " +
                                            "Revision, Heightfield) values (?RegionUUID, " +
                                            "1, ?Heightfield)";

                                    cmd2.Parameters.AddWithValue("RegionUUID", regionID.ToString());
                                    cmd2.Parameters.AddWithValue("Heightfield", SerializeTerrain(ter, oldTerrain));

                                    ExecuteNonQuery(cmd);
                                    ExecuteNonQuery(cmd2);
                                }
                                catch (Exception e)
                                {
                                    m_log.ErrorFormat(e.ToString());
                                }
                            }
                        }
                    }
                }
            });
        }

        public virtual double[,] LoadTerrain(UUID regionID)
        {
            double[,] terrain = null;

            lock (m_dbLock)
            {
                using (MySqlConnection dbcon = new MySqlConnection(m_connectionString))
                {
                    dbcon.Open();

                    using (MySqlCommand cmd = dbcon.CreateCommand())
                    {
                        cmd.CommandText = "select RegionUUID, Revision, Heightfield " +
                            "from terrain where RegionUUID = ?RegionUUID " +
                            "order by Revision desc limit 1";
                        cmd.Parameters.AddWithValue("RegionUUID", regionID.ToString());

                        using (IDataReader reader = ExecuteReader(cmd))
                        {
                            while (reader.Read())
                            {
                                int rev = Convert.ToInt32(reader["Revision"]);

                                terrain = new double[(int)Constants.RegionSize, (int)Constants.RegionSize];
                                terrain.Initialize();

                                using (MemoryStream mstr = new MemoryStream((byte[])reader["Heightfield"]))
                                {
                                    using (BinaryReader br = new BinaryReader(mstr))
                                    {
                                        for (int x = 0; x < (int)Constants.RegionSize; x++)
                                        {
                                            for (int y = 0; y < (int)Constants.RegionSize; y++)
                                            {
                                                terrain[x, y] = br.ReadDouble();
                                            }
                                        }
                                    }

                                    m_log.InfoFormat("[REGION DB]: Loaded terrain revision r{0}", rev);
                                }
                            }
                        }
                    }
                }
            }

            return terrain;
        }

        public virtual void RemoveLandObject(UUID globalID)
        {
            lock (m_dbLock)
            {
                using (MySqlConnection dbcon = new MySqlConnection(m_connectionString))
                {
                    dbcon.Open();

                    using (MySqlCommand cmd = dbcon.CreateCommand())
                    {
                        cmd.CommandText = "delete from land where UUID = ?UUID";
                        cmd.Parameters.AddWithValue("UUID", globalID.ToString());

                        ExecuteNonQuery(cmd);
                    }
                }
            }
        }

        public virtual void StoreLandObject(ILandObject parcel)
        {
            lock (m_dbLock)
            {
                using (MySqlConnection dbcon = new MySqlConnection(m_connectionString))
                {
                    dbcon.Open();

                    using (MySqlCommand cmd = dbcon.CreateCommand())
                    {
                        cmd.CommandText = "replace into land (UUID, RegionUUID, " +
                            "LocalLandID, Bitmap, Name, Description, " +
                            "OwnerUUID, IsGroupOwned, Area, AuctionID, " +
                            "Category, ClaimDate, ClaimPrice, GroupUUID, " +
                            "SalePrice, LandStatus, LandFlags, LandingType, " +
                            "MediaAutoScale, MediaTextureUUID, MediaURL, " +
                            "MusicURL, PassHours, PassPrice, SnapshotUUID, " +
                            "UserLocationX, UserLocationY, UserLocationZ, " +
                            "UserLookAtX, UserLookAtY, UserLookAtZ, " +
                            "AuthbuyerID, OtherCleanTime, MediaType, MediaDescription, " +
                            "MediaSize, MediaLoop, ObscureMusic, ObscureMedia) values (" +
                            "?UUID, ?RegionUUID, " +
                            "?LocalLandID, ?Bitmap, ?Name, ?Description, " +
                            "?OwnerUUID, ?IsGroupOwned, ?Area, ?AuctionID, " +
                            "?Category, ?ClaimDate, ?ClaimPrice, ?GroupUUID, " +
                            "?SalePrice, ?LandStatus, ?LandFlags, ?LandingType, " +
                            "?MediaAutoScale, ?MediaTextureUUID, ?MediaURL, " +
                            "?MusicURL, ?PassHours, ?PassPrice, ?SnapshotUUID, " +
                            "?UserLocationX, ?UserLocationY, ?UserLocationZ, " +
                            "?UserLookAtX, ?UserLookAtY, ?UserLookAtZ, " +
                            "?AuthbuyerID, ?OtherCleanTime, ?MediaType, ?MediaDescription, "+
                            "CONCAT(?MediaWidth, ',', ?MediaHeight), ?MediaLoop, ?ObscureMusic, ?ObscureMedia)";

                        FillLandCommand(cmd, parcel.LandData, parcel.RegionUUID);

                        ExecuteNonQuery(cmd);

                        cmd.CommandText = "delete from landaccesslist where LandUUID = ?UUID";

                        ExecuteNonQuery(cmd);

                        cmd.Parameters.Clear();
                        cmd.CommandText = "insert into landaccesslist (LandUUID, " +
                                "AccessUUID, Flags, Expires) values (?LandUUID, ?AccessUUID, " +
                                "?Flags, ?Expires)";

                        foreach (LandAccessEntry entry in parcel.LandData.ParcelAccessList)
                        {
                            FillLandAccessCommand(cmd, entry, parcel.LandData.GlobalID);
                            ExecuteNonQuery(cmd);
                            cmd.Parameters.Clear();
                        }
                    }
                }
            }
        }

        public virtual RegionLightShareData LoadRegionWindlightSettings(UUID regionUUID)
        {
            RegionLightShareData nWP = new RegionLightShareData();
            nWP.OnSave += StoreRegionWindlightSettings;

            lock (m_dbLock)
            {
                using (MySqlConnection dbcon = new MySqlConnection(m_connectionString))
                {
                    dbcon.Open();
    
                    string command = "select * from `regionwindlight` where region_id = ?regionID";
    
                    using (MySqlCommand cmd = new MySqlCommand(command))
                    {
                        cmd.Connection = dbcon;
    
                        cmd.Parameters.AddWithValue("?regionID", regionUUID.ToString());
    
                        IDataReader result = ExecuteReader(cmd);
                        if (!result.Read())
                        {
                            //No result, so store our default windlight profile and return it
                            nWP.regionID = regionUUID;
//                            StoreRegionWindlightSettings(nWP);
                            return nWP;
                        }
                        else
                        {
                            nWP.regionID = DBGuid.FromDB(result["region_id"]);
                            nWP.waterColor.X = Convert.ToSingle(result["water_color_r"]);
                            nWP.waterColor.Y = Convert.ToSingle(result["water_color_g"]);
                            nWP.waterColor.Z = Convert.ToSingle(result["water_color_b"]);
                            nWP.waterFogDensityExponent = Convert.ToSingle(result["water_fog_density_exponent"]);
                            nWP.underwaterFogModifier = Convert.ToSingle(result["underwater_fog_modifier"]);
                            nWP.reflectionWaveletScale.X = Convert.ToSingle(result["reflection_wavelet_scale_1"]);
                            nWP.reflectionWaveletScale.Y = Convert.ToSingle(result["reflection_wavelet_scale_2"]);
                            nWP.reflectionWaveletScale.Z = Convert.ToSingle(result["reflection_wavelet_scale_3"]);
                            nWP.fresnelScale = Convert.ToSingle(result["fresnel_scale"]);
                            nWP.fresnelOffset = Convert.ToSingle(result["fresnel_offset"]);
                            nWP.refractScaleAbove = Convert.ToSingle(result["refract_scale_above"]);
                            nWP.refractScaleBelow = Convert.ToSingle(result["refract_scale_below"]);
                            nWP.blurMultiplier = Convert.ToSingle(result["blur_multiplier"]);
                            nWP.bigWaveDirection.X = Convert.ToSingle(result["big_wave_direction_x"]);
                            nWP.bigWaveDirection.Y = Convert.ToSingle(result["big_wave_direction_y"]);
                            nWP.littleWaveDirection.X = Convert.ToSingle(result["little_wave_direction_x"]);
                            nWP.littleWaveDirection.Y = Convert.ToSingle(result["little_wave_direction_y"]);
                            UUID.TryParse(result["normal_map_texture"].ToString(), out nWP.normalMapTexture);
                            nWP.horizon.X = Convert.ToSingle(result["horizon_r"]);
                            nWP.horizon.Y = Convert.ToSingle(result["horizon_g"]);
                            nWP.horizon.Z = Convert.ToSingle(result["horizon_b"]);
                            nWP.horizon.W = Convert.ToSingle(result["horizon_i"]);
                            nWP.hazeHorizon = Convert.ToSingle(result["haze_horizon"]);
                            nWP.blueDensity.X = Convert.ToSingle(result["blue_density_r"]);
                            nWP.blueDensity.Y = Convert.ToSingle(result["blue_density_g"]);
                            nWP.blueDensity.Z = Convert.ToSingle(result["blue_density_b"]);
                            nWP.blueDensity.W = Convert.ToSingle(result["blue_density_i"]);
                            nWP.hazeDensity = Convert.ToSingle(result["haze_density"]);
                            nWP.densityMultiplier = Convert.ToSingle(result["density_multiplier"]);
                            nWP.distanceMultiplier = Convert.ToSingle(result["distance_multiplier"]);
                            nWP.maxAltitude = Convert.ToUInt16(result["max_altitude"]);
                            nWP.sunMoonColor.X = Convert.ToSingle(result["sun_moon_color_r"]);
                            nWP.sunMoonColor.Y = Convert.ToSingle(result["sun_moon_color_g"]);
                            nWP.sunMoonColor.Z = Convert.ToSingle(result["sun_moon_color_b"]);
                            nWP.sunMoonColor.W = Convert.ToSingle(result["sun_moon_color_i"]);
                            nWP.sunMoonPosition = Convert.ToSingle(result["sun_moon_position"]);
                            nWP.ambient.X = Convert.ToSingle(result["ambient_r"]);
                            nWP.ambient.Y = Convert.ToSingle(result["ambient_g"]);
                            nWP.ambient.Z = Convert.ToSingle(result["ambient_b"]);
                            nWP.ambient.W = Convert.ToSingle(result["ambient_i"]);
                            nWP.eastAngle = Convert.ToSingle(result["east_angle"]);
                            nWP.sunGlowFocus = Convert.ToSingle(result["sun_glow_focus"]);
                            nWP.sunGlowSize = Convert.ToSingle(result["sun_glow_size"]);
                            nWP.sceneGamma = Convert.ToSingle(result["scene_gamma"]);
                            nWP.starBrightness = Convert.ToSingle(result["star_brightness"]);
                            nWP.cloudColor.X = Convert.ToSingle(result["cloud_color_r"]);
                            nWP.cloudColor.Y = Convert.ToSingle(result["cloud_color_g"]);
                            nWP.cloudColor.Z = Convert.ToSingle(result["cloud_color_b"]);
                            nWP.cloudColor.W = Convert.ToSingle(result["cloud_color_i"]);
                            nWP.cloudXYDensity.X = Convert.ToSingle(result["cloud_x"]);
                            nWP.cloudXYDensity.Y = Convert.ToSingle(result["cloud_y"]);
                            nWP.cloudXYDensity.Z = Convert.ToSingle(result["cloud_density"]);
                            nWP.cloudCoverage = Convert.ToSingle(result["cloud_coverage"]);
                            nWP.cloudScale = Convert.ToSingle(result["cloud_scale"]);
                            nWP.cloudDetailXYDensity.X = Convert.ToSingle(result["cloud_detail_x"]);
                            nWP.cloudDetailXYDensity.Y = Convert.ToSingle(result["cloud_detail_y"]);
                            nWP.cloudDetailXYDensity.Z = Convert.ToSingle(result["cloud_detail_density"]);
                            nWP.cloudScrollX = Convert.ToSingle(result["cloud_scroll_x"]);
                            nWP.cloudScrollXLock = Convert.ToBoolean(result["cloud_scroll_x_lock"]);
                            nWP.cloudScrollY = Convert.ToSingle(result["cloud_scroll_y"]);
                            nWP.cloudScrollYLock = Convert.ToBoolean(result["cloud_scroll_y_lock"]);
                            nWP.drawClassicClouds = Convert.ToBoolean(result["draw_classic_clouds"]);
                            nWP.valid = true;
                        }
                    }
                }
            }

            return nWP;
        }

        public virtual RegionSettings LoadRegionSettings(UUID regionUUID)
        {
            RegionSettings rs = null;

            lock (m_dbLock)
            {
                using (MySqlConnection dbcon = new MySqlConnection(m_connectionString))
                {
                    dbcon.Open();

                    using (MySqlCommand cmd = dbcon.CreateCommand())
                    {
                        cmd.CommandText = "select * from regionsettings where regionUUID = ?RegionUUID";
                        cmd.Parameters.AddWithValue("regionUUID", regionUUID);

                        using (IDataReader reader = ExecuteReader(cmd))
                        {
                            if (reader.Read())
                            {
                                rs = BuildRegionSettings(reader);
                                rs.OnSave += StoreRegionSettings;
                            }
                            else
                            {
                                rs = new RegionSettings();
                                rs.RegionUUID = regionUUID;
                                rs.OnSave += StoreRegionSettings;

                                StoreRegionSettings(rs);
                            }
                        }
                    }
                }
            }

            LoadSpawnPoints(rs);

            return rs;
        }

        public virtual void StoreRegionWindlightSettings(RegionLightShareData wl)
        {
            lock (m_dbLock)
            {
                using (MySqlConnection dbcon = new MySqlConnection(m_connectionString))
                {
                    dbcon.Open();
    
                    using (MySqlCommand cmd = dbcon.CreateCommand())
                    {
                        cmd.CommandText = "REPLACE INTO `regionwindlight` (`region_id`, `water_color_r`, `water_color_g`, ";
                        cmd.CommandText += "`water_color_b`, `water_fog_density_exponent`, `underwater_fog_modifier`, ";
                        cmd.CommandText += "`reflection_wavelet_scale_1`, `reflection_wavelet_scale_2`, `reflection_wavelet_scale_3`, ";
                        cmd.CommandText += "`fresnel_scale`, `fresnel_offset`, `refract_scale_above`, `refract_scale_below`, ";
                        cmd.CommandText += "`blur_multiplier`, `big_wave_direction_x`, `big_wave_direction_y`, `little_wave_direction_x`, ";
                        cmd.CommandText += "`little_wave_direction_y`, `normal_map_texture`, `horizon_r`, `horizon_g`, `horizon_b`, ";
                        cmd.CommandText += "`horizon_i`, `haze_horizon`, `blue_density_r`, `blue_density_g`, `blue_density_b`, ";
                        cmd.CommandText += "`blue_density_i`, `haze_density`, `density_multiplier`, `distance_multiplier`, `max_altitude`, ";
                        cmd.CommandText += "`sun_moon_color_r`, `sun_moon_color_g`, `sun_moon_color_b`, `sun_moon_color_i`, `sun_moon_position`, ";
                        cmd.CommandText += "`ambient_r`, `ambient_g`, `ambient_b`, `ambient_i`, `east_angle`, `sun_glow_focus`, `sun_glow_size`, ";
                        cmd.CommandText += "`scene_gamma`, `star_brightness`, `cloud_color_r`, `cloud_color_g`, `cloud_color_b`, `cloud_color_i`, ";
                        cmd.CommandText += "`cloud_x`, `cloud_y`, `cloud_density`, `cloud_coverage`, `cloud_scale`, `cloud_detail_x`, ";
                        cmd.CommandText += "`cloud_detail_y`, `cloud_detail_density`, `cloud_scroll_x`, `cloud_scroll_x_lock`, `cloud_scroll_y`, ";
                        cmd.CommandText += "`cloud_scroll_y_lock`, `draw_classic_clouds`) VALUES (?region_id, ?water_color_r, ";
                        cmd.CommandText += "?water_color_g, ?water_color_b, ?water_fog_density_exponent, ?underwater_fog_modifier, ?reflection_wavelet_scale_1, ";
                        cmd.CommandText += "?reflection_wavelet_scale_2, ?reflection_wavelet_scale_3, ?fresnel_scale, ?fresnel_offset, ?refract_scale_above, ";
                        cmd.CommandText += "?refract_scale_below, ?blur_multiplier, ?big_wave_direction_x, ?big_wave_direction_y, ?little_wave_direction_x, ";
                        cmd.CommandText += "?little_wave_direction_y, ?normal_map_texture, ?horizon_r, ?horizon_g, ?horizon_b, ?horizon_i, ?haze_horizon, ";
                        cmd.CommandText += "?blue_density_r, ?blue_density_g, ?blue_density_b, ?blue_density_i, ?haze_density, ?density_multiplier, ";
                        cmd.CommandText += "?distance_multiplier, ?max_altitude, ?sun_moon_color_r, ?sun_moon_color_g, ?sun_moon_color_b, ";
                        cmd.CommandText += "?sun_moon_color_i, ?sun_moon_position, ?ambient_r, ?ambient_g, ?ambient_b, ?ambient_i, ?east_angle, ";
                        cmd.CommandText += "?sun_glow_focus, ?sun_glow_size, ?scene_gamma, ?star_brightness, ?cloud_color_r, ?cloud_color_g, ";
                        cmd.CommandText += "?cloud_color_b, ?cloud_color_i, ?cloud_x, ?cloud_y, ?cloud_density, ?cloud_coverage, ?cloud_scale, ";
                        cmd.CommandText += "?cloud_detail_x, ?cloud_detail_y, ?cloud_detail_density, ?cloud_scroll_x, ?cloud_scroll_x_lock, ";
                        cmd.CommandText += "?cloud_scroll_y, ?cloud_scroll_y_lock, ?draw_classic_clouds)";
    
                        cmd.Parameters.AddWithValue("region_id", wl.regionID);
                        cmd.Parameters.AddWithValue("water_color_r", wl.waterColor.X);
                        cmd.Parameters.AddWithValue("water_color_g", wl.waterColor.Y);
                        cmd.Parameters.AddWithValue("water_color_b", wl.waterColor.Z);
                        cmd.Parameters.AddWithValue("water_fog_density_exponent", wl.waterFogDensityExponent);
                        cmd.Parameters.AddWithValue("underwater_fog_modifier", wl.underwaterFogModifier);
                        cmd.Parameters.AddWithValue("reflection_wavelet_scale_1", wl.reflectionWaveletScale.X);
                        cmd.Parameters.AddWithValue("reflection_wavelet_scale_2", wl.reflectionWaveletScale.Y);
                        cmd.Parameters.AddWithValue("reflection_wavelet_scale_3", wl.reflectionWaveletScale.Z);
                        cmd.Parameters.AddWithValue("fresnel_scale", wl.fresnelScale);
                        cmd.Parameters.AddWithValue("fresnel_offset", wl.fresnelOffset);
                        cmd.Parameters.AddWithValue("refract_scale_above", wl.refractScaleAbove);
                        cmd.Parameters.AddWithValue("refract_scale_below", wl.refractScaleBelow);
                        cmd.Parameters.AddWithValue("blur_multiplier", wl.blurMultiplier);
                        cmd.Parameters.AddWithValue("big_wave_direction_x", wl.bigWaveDirection.X);
                        cmd.Parameters.AddWithValue("big_wave_direction_y", wl.bigWaveDirection.Y);
                        cmd.Parameters.AddWithValue("little_wave_direction_x", wl.littleWaveDirection.X);
                        cmd.Parameters.AddWithValue("little_wave_direction_y", wl.littleWaveDirection.Y);
                        cmd.Parameters.AddWithValue("normal_map_texture", wl.normalMapTexture);
                        cmd.Parameters.AddWithValue("horizon_r", wl.horizon.X);
                        cmd.Parameters.AddWithValue("horizon_g", wl.horizon.Y);
                        cmd.Parameters.AddWithValue("horizon_b", wl.horizon.Z);
                        cmd.Parameters.AddWithValue("horizon_i", wl.horizon.W);
                        cmd.Parameters.AddWithValue("haze_horizon", wl.hazeHorizon);
                        cmd.Parameters.AddWithValue("blue_density_r", wl.blueDensity.X);
                        cmd.Parameters.AddWithValue("blue_density_g", wl.blueDensity.Y);
                        cmd.Parameters.AddWithValue("blue_density_b", wl.blueDensity.Z);
                        cmd.Parameters.AddWithValue("blue_density_i", wl.blueDensity.W);
                        cmd.Parameters.AddWithValue("haze_density", wl.hazeDensity);
                        cmd.Parameters.AddWithValue("density_multiplier", wl.densityMultiplier);
                        cmd.Parameters.AddWithValue("distance_multiplier", wl.distanceMultiplier);
                        cmd.Parameters.AddWithValue("max_altitude", wl.maxAltitude);
                        cmd.Parameters.AddWithValue("sun_moon_color_r", wl.sunMoonColor.X);
                        cmd.Parameters.AddWithValue("sun_moon_color_g", wl.sunMoonColor.Y);
                        cmd.Parameters.AddWithValue("sun_moon_color_b", wl.sunMoonColor.Z);
                        cmd.Parameters.AddWithValue("sun_moon_color_i", wl.sunMoonColor.W);
                        cmd.Parameters.AddWithValue("sun_moon_position", wl.sunMoonPosition);
                        cmd.Parameters.AddWithValue("ambient_r", wl.ambient.X);
                        cmd.Parameters.AddWithValue("ambient_g", wl.ambient.Y);
                        cmd.Parameters.AddWithValue("ambient_b", wl.ambient.Z);
                        cmd.Parameters.AddWithValue("ambient_i", wl.ambient.W);
                        cmd.Parameters.AddWithValue("east_angle", wl.eastAngle);
                        cmd.Parameters.AddWithValue("sun_glow_focus", wl.sunGlowFocus);
                        cmd.Parameters.AddWithValue("sun_glow_size", wl.sunGlowSize);
                        cmd.Parameters.AddWithValue("scene_gamma", wl.sceneGamma);
                        cmd.Parameters.AddWithValue("star_brightness", wl.starBrightness);
                        cmd.Parameters.AddWithValue("cloud_color_r", wl.cloudColor.X);
                        cmd.Parameters.AddWithValue("cloud_color_g", wl.cloudColor.Y);
                        cmd.Parameters.AddWithValue("cloud_color_b", wl.cloudColor.Z);
                        cmd.Parameters.AddWithValue("cloud_color_i", wl.cloudColor.W);
                        cmd.Parameters.AddWithValue("cloud_x", wl.cloudXYDensity.X);
                        cmd.Parameters.AddWithValue("cloud_y", wl.cloudXYDensity.Y);
                        cmd.Parameters.AddWithValue("cloud_density", wl.cloudXYDensity.Z);
                        cmd.Parameters.AddWithValue("cloud_coverage", wl.cloudCoverage);
                        cmd.Parameters.AddWithValue("cloud_scale", wl.cloudScale);
                        cmd.Parameters.AddWithValue("cloud_detail_x", wl.cloudDetailXYDensity.X);
                        cmd.Parameters.AddWithValue("cloud_detail_y", wl.cloudDetailXYDensity.Y);
                        cmd.Parameters.AddWithValue("cloud_detail_density", wl.cloudDetailXYDensity.Z);
                        cmd.Parameters.AddWithValue("cloud_scroll_x", wl.cloudScrollX);
                        cmd.Parameters.AddWithValue("cloud_scroll_x_lock", wl.cloudScrollXLock);
                        cmd.Parameters.AddWithValue("cloud_scroll_y", wl.cloudScrollY);
                        cmd.Parameters.AddWithValue("cloud_scroll_y_lock", wl.cloudScrollYLock);
                        cmd.Parameters.AddWithValue("draw_classic_clouds", wl.drawClassicClouds);
                        
                        ExecuteNonQuery(cmd);
                    }
                }
            }
        }

        public virtual void RemoveRegionWindlightSettings(UUID regionID)
        {
            lock (m_dbLock)
            {
                using (MySqlConnection dbcon = new MySqlConnection(m_connectionString))
                {
                    dbcon.Open();
    
                    using (MySqlCommand cmd = dbcon.CreateCommand())
                    {
                        cmd.CommandText = "delete from `regionwindlight` where `region_id`=?regionID";
                        cmd.Parameters.AddWithValue("?regionID", regionID.ToString());
                        ExecuteNonQuery(cmd);
                    }
                }
            }
        }

        #region RegionEnvironmentSettings
        public string LoadRegionEnvironmentSettings(UUID regionUUID)
        {
            lock (m_dbLock)
            {
                using (MySqlConnection dbcon = new MySqlConnection(m_connectionString))
                {
                    dbcon.Open();
    
                    string command = "select * from `regionenvironment` where region_id = ?region_id";
    
                    using (MySqlCommand cmd = new MySqlCommand(command))
                    {
                        cmd.Connection = dbcon;
    
                        cmd.Parameters.AddWithValue("?region_id", regionUUID.ToString());
    
                        IDataReader result = ExecuteReader(cmd);
                        if (!result.Read())
                        {
                            return String.Empty;
                        }
                        else
                        {
                            return Convert.ToString(result["llsd_settings"]);
                        }
                    }
                }
            }
        }

        public void StoreRegionEnvironmentSettings(UUID regionUUID, string settings)
        {
            lock (m_dbLock)
            {
                using (MySqlConnection dbcon = new MySqlConnection(m_connectionString))
                {
                    dbcon.Open();
    
                    using (MySqlCommand cmd = dbcon.CreateCommand())
                    {
                        cmd.CommandText = "REPLACE INTO `regionenvironment` (`region_id`, `llsd_settings`) VALUES (?region_id, ?llsd_settings)";
    
                        cmd.Parameters.AddWithValue("region_id", regionUUID);
                        cmd.Parameters.AddWithValue("llsd_settings", settings);
    
                        ExecuteNonQuery(cmd);
                    }
                }
            }
        }

        public void RemoveRegionEnvironmentSettings(UUID regionUUID)
        {
            lock (m_dbLock)
            {
                using (MySqlConnection dbcon = new MySqlConnection(m_connectionString))
                {
                    dbcon.Open();
    
                    using (MySqlCommand cmd = dbcon.CreateCommand())
                    {
                        cmd.CommandText = "delete from `regionenvironment` where region_id = ?region_id";
                        cmd.Parameters.AddWithValue("?region_id", regionUUID.ToString());
                        ExecuteNonQuery(cmd);
                    }
                }
            }
        }
        #endregion

        public virtual void StoreRegionSettings(RegionSettings rs)
        {
            lock (m_dbLock)
            {
                using (MySqlConnection dbcon = new MySqlConnection(m_connectionString))
                {
                    dbcon.Open();

                    using (MySqlCommand cmd = dbcon.CreateCommand())
                    {
                        cmd.CommandText = "replace into regionsettings (regionUUID, " +
                            "block_terraform, block_fly, allow_damage, " +
                            "restrict_pushing, allow_land_resell, " +
                            "allow_land_join_divide, block_show_in_search, " +
                            "agent_limit, object_bonus, maturity, " +
                            "disable_scripts, disable_collisions, " +
                            "disable_physics, terrain_texture_1, " +
                            "terrain_texture_2, terrain_texture_3, " +
                            "terrain_texture_4, elevation_1_nw, " +
                            "elevation_2_nw, elevation_1_ne, " +
                            "elevation_2_ne, elevation_1_se, " +
                            "elevation_2_se, elevation_1_sw, " +
                            "elevation_2_sw, water_height, " +
                            "terrain_raise_limit, terrain_lower_limit, " +
                            "use_estate_sun, fixed_sun, sun_position, " +
                            "covenant, covenant_datetime, Sandbox, sunvectorx, sunvectory, " +
                            "sunvectorz, loaded_creation_datetime, " +
                            "loaded_creation_id, map_tile_ID, block_search, casino, " +
                            "TelehubObject, parcel_tile_ID) " +
                             "values (?RegionUUID, ?BlockTerraform, " +
                            "?BlockFly, ?AllowDamage, ?RestrictPushing, " +
                            "?AllowLandResell, ?AllowLandJoinDivide, " +
                            "?BlockShowInSearch, ?AgentLimit, ?ObjectBonus, " +
                            "?Maturity, ?DisableScripts, ?DisableCollisions, " +
                            "?DisablePhysics, ?TerrainTexture1, " +
                            "?TerrainTexture2, ?TerrainTexture3, " +
                            "?TerrainTexture4, ?Elevation1NW, ?Elevation2NW, " +
                            "?Elevation1NE, ?Elevation2NE, ?Elevation1SE, " +
                            "?Elevation2SE, ?Elevation1SW, ?Elevation2SW, " +
                            "?WaterHeight, ?TerrainRaiseLimit, " +
                            "?TerrainLowerLimit, ?UseEstateSun, ?FixedSun, " +
                            "?SunPosition, ?Covenant, ?CovenantChangedDateTime, ?Sandbox, " +
                            "?SunVectorX, ?SunVectorY, ?SunVectorZ, " +
                            "?LoadedCreationDateTime, ?LoadedCreationID, " +
                            "?TerrainImageID, ?block_search, ?casino, " +
                            "?TelehubObject, ?ParcelImageID)";

                        FillRegionSettingsCommand(cmd, rs);

                        ExecuteNonQuery(cmd);
                    }
                }
            }
            SaveSpawnPoints(rs);
        }

        public virtual List<LandData> LoadLandObjects(UUID regionUUID)
        {
            List<LandData> landData = new List<LandData>();

            lock (m_dbLock)
            {
                using (MySqlConnection dbcon = new MySqlConnection(m_connectionString))
                {
                    dbcon.Open();

                    using (MySqlCommand cmd = dbcon.CreateCommand())
                    {
                        cmd.CommandText = "select * from land where RegionUUID = ?RegionUUID";
                        cmd.Parameters.AddWithValue("RegionUUID", regionUUID.ToString());

                        using (IDataReader reader = ExecuteReader(cmd))
                        {
                            while (reader.Read())
                            {
                                LandData newLand = BuildLandData(reader);
                                landData.Add(newLand);
                            }
                        }
                    }

                    using (MySqlCommand cmd = dbcon.CreateCommand())
                    {
                        foreach (LandData land in landData)
                        {
                            cmd.Parameters.Clear();
                            cmd.CommandText = "select * from landaccesslist where LandUUID = ?LandUUID";
                            cmd.Parameters.AddWithValue("LandUUID", land.GlobalID.ToString());

                            using (IDataReader reader = ExecuteReader(cmd))
                            {
                                while (reader.Read())
                                {
                                    land.ParcelAccessList.Add(BuildLandAccessData(reader));
                                }
                            }
                        }
                    }
                }
            }

            return landData;
        }

        public void Shutdown()
        {
        }

        private SceneObjectPart BuildPrim(IDataReader row)
        {
            SceneObjectPart prim = new SceneObjectPart();

            // depending on the MySQL connector version, CHAR(36) may be already converted to Guid! 
            prim.UUID = DBGuid.FromDB(row["UUID"]);
            prim.CreatorIdentification = (string)row["CreatorID"];
            prim.OwnerID = DBGuid.FromDB(row["OwnerID"]);
            prim.GroupID = DBGuid.FromDB(row["GroupID"]);
            prim.LastOwnerID = DBGuid.FromDB(row["LastOwnerID"]);

            // explicit conversion of integers is required, which sort
            // of sucks.  No idea if there is a shortcut here or not.
            prim.CreationDate = (int)row["CreationDate"];
            if (row["Name"] != DBNull.Value)
                prim.Name = (string)row["Name"];
            else
                prim.Name = String.Empty;
            // Various text fields
            prim.Text = (string)row["Text"];
            prim.Color = Color.FromArgb((int)row["ColorA"],
                                        (int)row["ColorR"],
                                        (int)row["ColorG"],
                                        (int)row["ColorB"]);
            prim.Description = (string)row["Description"];
            prim.SitName = (string)row["SitName"];
            prim.TouchName = (string)row["TouchName"];
            // Permissions
            prim.Flags = (PrimFlags)(int)row["ObjectFlags"];
            prim.OwnerMask = (uint)(int)row["OwnerMask"];
            prim.NextOwnerMask = (uint)(int)row["NextOwnerMask"];
            prim.GroupMask = (uint)(int)row["GroupMask"];
            prim.EveryoneMask = (uint)(int)row["EveryoneMask"];
            prim.BaseMask = (uint)(int)row["BaseMask"];

            // Vectors
            prim.OffsetPosition = new Vector3(
                (float)(double)row["PositionX"],
                (float)(double)row["PositionY"],
                (float)(double)row["PositionZ"]
                );
            prim.GroupPosition = new Vector3(
                (float)(double)row["GroupPositionX"],
                (float)(double)row["GroupPositionY"],
                (float)(double)row["GroupPositionZ"]
                );
            prim.Velocity = new Vector3(
                (float)(double)row["VelocityX"],
                (float)(double)row["VelocityY"],
                (float)(double)row["VelocityZ"]
                );
            prim.AngularVelocity = new Vector3(
                (float)(double)row["AngularVelocityX"],
                (float)(double)row["AngularVelocityY"],
                (float)(double)row["AngularVelocityZ"]
                );
            prim.Acceleration = new Vector3(
                (float)(double)row["AccelerationX"],
                (float)(double)row["AccelerationY"],
                (float)(double)row["AccelerationZ"]
                );
            // quaternions
            prim.RotationOffset = new Quaternion(
                (float)(double)row["RotationX"],
                (float)(double)row["RotationY"],
                (float)(double)row["RotationZ"],
                (float)(double)row["RotationW"]
                );
            prim.SitTargetPositionLL = new Vector3(
                (float)(double)row["SitTargetOffsetX"],
                (float)(double)row["SitTargetOffsetY"],
                (float)(double)row["SitTargetOffsetZ"]
                );
            prim.SitTargetOrientationLL = new Quaternion(
                (float)(double)row["SitTargetOrientX"],
                (float)(double)row["SitTargetOrientY"],
                (float)(double)row["SitTargetOrientZ"],
                (float)(double)row["SitTargetOrientW"]
                );

            prim.PayPrice[0] = (int)row["PayPrice"];
            prim.PayPrice[1] = (int)row["PayButton1"];
            prim.PayPrice[2] = (int)row["PayButton2"];
            prim.PayPrice[3] = (int)row["PayButton3"];
            prim.PayPrice[4] = (int)row["PayButton4"];

            prim.Sound = DBGuid.FromDB(row["LoopedSound"].ToString());
            prim.SoundGain = (float)(double)row["LoopedSoundGain"];
            prim.SoundFlags = 1; // If it's persisted at all, it's looped

            if (!(row["TextureAnimation"] is DBNull))
                prim.TextureAnimation = (byte[])row["TextureAnimation"];
            if (!(row["ParticleSystem"] is DBNull))
                prim.ParticleSystem = (byte[])row["ParticleSystem"];

            prim.AngularVelocity = new Vector3(
                (float)(double)row["OmegaX"],
                (float)(double)row["OmegaY"],
                (float)(double)row["OmegaZ"]
                );

            prim.SetCameraEyeOffset(new Vector3(
                (float)(double)row["CameraEyeOffsetX"],
                (float)(double)row["CameraEyeOffsetY"],
                (float)(double)row["CameraEyeOffsetZ"]
                ));

            prim.SetCameraAtOffset(new Vector3(
                (float)(double)row["CameraAtOffsetX"],
                (float)(double)row["CameraAtOffsetY"],
                (float)(double)row["CameraAtOffsetZ"]
                ));

            prim.SetForceMouselook((sbyte)row["ForceMouselook"] != 0);
            prim.ScriptAccessPin = (int)row["ScriptAccessPin"];
            prim.AllowedDrop = ((sbyte)row["AllowedDrop"] != 0);
            prim.DIE_AT_EDGE = ((sbyte)row["DieAtEdge"] != 0);

            prim.SalePrice = (int)row["SalePrice"];
            prim.ObjectSaleType = unchecked((byte)(sbyte)row["SaleType"]);

            prim.Material = unchecked((byte)(sbyte)row["Material"]);

            if (!(row["ClickAction"] is DBNull))
                prim.ClickAction = unchecked((byte)(sbyte)row["ClickAction"]);

            prim.CollisionSound = DBGuid.FromDB(row["CollisionSound"]);
            prim.CollisionSoundVolume = (float)(double)row["CollisionSoundVolume"];
            
            prim.PassTouches = ((sbyte)row["PassTouches"] != 0);
            prim.PassCollisions = ((sbyte)row["PassCollisions"] != 0);
            prim.LinkNum = (int)row["LinkNumber"];
            
            if (!(row["MediaURL"] is System.DBNull))
                prim.MediaUrl = (string)row["MediaURL"];

            if (!(row["AttachedPosX"] is System.DBNull))
            {
                prim.AttachedPos = new Vector3(
                    (float)(double)row["AttachedPosX"],
                    (float)(double)row["AttachedPosY"],
                    (float)(double)row["AttachedPosZ"]
                    );
            }

            if (!(row["DynAttrs"] is System.DBNull))
                prim.DynAttrs = DAMap.FromXml((string)row["DynAttrs"]);
            else
                prim.DynAttrs = new DAMap();        

            if (!(row["KeyframeMotion"] is DBNull))
            {
                Byte[] data = (byte[])row["KeyframeMotion"];
                if (data.Length > 0)
                    prim.KeyframeMotion = KeyframeMotion.FromData(null, data);
                else
                    prim.KeyframeMotion = null;
            }
            else
            {
                prim.KeyframeMotion = null;
            }

            prim.PhysicsShapeType = (byte)Convert.ToInt32(row["PhysicsShapeType"].ToString());
            prim.Density = (float)(double)row["Density"];
            prim.GravityModifier = (float)(double)row["GravityModifier"];
            prim.Friction = (float)(double)row["Friction"];
            prim.Restitution = (float)(double)row["Restitution"];
            
            SOPVehicle vehicle = null;

            if (row["Vehicle"].ToString() != String.Empty)
            {
                vehicle = SOPVehicle.FromXml2(row["Vehicle"].ToString());
                if (vehicle != null)
                    prim.VehicleParams = vehicle;
            }

            return prim;
        }

        /// <summary>
        /// Build a prim inventory item from the persisted data.
        /// </summary>
        /// <param name="row"></param>
        /// <returns></returns>
        private static TaskInventoryItem BuildItem(IDataReader row)
        {
            try
            {
                TaskInventoryItem taskItem = new TaskInventoryItem();

                taskItem.ItemID        = DBGuid.FromDB(row["itemID"]);
                taskItem.ParentPartID  = DBGuid.FromDB(row["primID"]);
                taskItem.AssetID       = DBGuid.FromDB(row["assetID"]);
                taskItem.ParentID      = DBGuid.FromDB(row["parentFolderID"]);

                taskItem.InvType       = Convert.ToInt32(row["invType"]);
                taskItem.Type          = Convert.ToInt32(row["assetType"]);

                taskItem.Name          = (String)row["name"];
                taskItem.Description   = (String)row["description"];
                taskItem.CreationDate  = Convert.ToUInt32(row["creationDate"]);
                taskItem.CreatorIdentification = (String)row["creatorID"];
                taskItem.OwnerID       = DBGuid.FromDB(row["ownerID"]);
                taskItem.LastOwnerID   = DBGuid.FromDB(row["lastOwnerID"]);
                taskItem.GroupID       = DBGuid.FromDB(row["groupID"]);

                taskItem.NextPermissions = Convert.ToUInt32(row["nextPermissions"]);
                taskItem.CurrentPermissions     = Convert.ToUInt32(row["currentPermissions"]);
                taskItem.BasePermissions      = Convert.ToUInt32(row["basePermissions"]);
                taskItem.EveryonePermissions  = Convert.ToUInt32(row["everyonePermissions"]);
                taskItem.GroupPermissions     = Convert.ToUInt32(row["groupPermissions"]);
                taskItem.Flags         = Convert.ToUInt32(row["flags"]);

                return taskItem;
            }
            catch
            {
                m_log.ErrorFormat("[MYSQL DB]: Error reading task inventory: itemID was {0}, primID was {1}", row["itemID"].ToString(), row["primID"].ToString());
                throw;
            }
        }

        private static RegionSettings BuildRegionSettings(IDataReader row)
        {
            RegionSettings newSettings = new RegionSettings();

            newSettings.RegionUUID = DBGuid.FromDB(row["regionUUID"]);
            newSettings.BlockTerraform = Convert.ToBoolean(row["block_terraform"]);
            newSettings.AllowDamage = Convert.ToBoolean(row["allow_damage"]);
            newSettings.BlockFly = Convert.ToBoolean(row["block_fly"]);
            newSettings.RestrictPushing = Convert.ToBoolean(row["restrict_pushing"]);
            newSettings.AllowLandResell = Convert.ToBoolean(row["allow_land_resell"]);
            newSettings.AllowLandJoinDivide = Convert.ToBoolean(row["allow_land_join_divide"]);
            newSettings.BlockShowInSearch = Convert.ToBoolean(row["block_show_in_search"]);
            newSettings.AgentLimit = Convert.ToInt32(row["agent_limit"]);
            newSettings.ObjectBonus = Convert.ToDouble(row["object_bonus"]);
            newSettings.Maturity = Convert.ToInt32(row["maturity"]);
            newSettings.DisableScripts = Convert.ToBoolean(row["disable_scripts"]);
            newSettings.DisableCollisions = Convert.ToBoolean(row["disable_collisions"]);
            newSettings.DisablePhysics = Convert.ToBoolean(row["disable_physics"]);
            newSettings.TerrainTexture1 = DBGuid.FromDB(row["terrain_texture_1"]);
            newSettings.TerrainTexture2 = DBGuid.FromDB(row["terrain_texture_2"]);
            newSettings.TerrainTexture3 = DBGuid.FromDB(row["terrain_texture_3"]);
            newSettings.TerrainTexture4 = DBGuid.FromDB(row["terrain_texture_4"]);
            newSettings.Elevation1NW = Convert.ToDouble(row["elevation_1_nw"]);
            newSettings.Elevation2NW = Convert.ToDouble(row["elevation_2_nw"]);
            newSettings.Elevation1NE = Convert.ToDouble(row["elevation_1_ne"]);
            newSettings.Elevation2NE = Convert.ToDouble(row["elevation_2_ne"]);
            newSettings.Elevation1SE = Convert.ToDouble(row["elevation_1_se"]);
            newSettings.Elevation2SE = Convert.ToDouble(row["elevation_2_se"]);
            newSettings.Elevation1SW = Convert.ToDouble(row["elevation_1_sw"]);
            newSettings.Elevation2SW = Convert.ToDouble(row["elevation_2_sw"]);
            newSettings.WaterHeight = Convert.ToDouble(row["water_height"]);
            newSettings.TerrainRaiseLimit = Convert.ToDouble(row["terrain_raise_limit"]);
            newSettings.TerrainLowerLimit = Convert.ToDouble(row["terrain_lower_limit"]);
            newSettings.UseEstateSun = Convert.ToBoolean(row["use_estate_sun"]);
            newSettings.Sandbox = Convert.ToBoolean(row["Sandbox"]);
            newSettings.SunVector = new Vector3 (
                                                 Convert.ToSingle(row["sunvectorx"]),
                                                 Convert.ToSingle(row["sunvectory"]),
                                                 Convert.ToSingle(row["sunvectorz"])
                                                 );
            newSettings.FixedSun = Convert.ToBoolean(row["fixed_sun"]);
            newSettings.SunPosition = Convert.ToDouble(row["sun_position"]);
            newSettings.Covenant = DBGuid.FromDB(row["covenant"]);
            newSettings.CovenantChangedDateTime = Convert.ToInt32(row["covenant_datetime"]);
            newSettings.LoadedCreationDateTime = Convert.ToInt32(row["loaded_creation_datetime"]);
            
            if (row["loaded_creation_id"] is DBNull)
                newSettings.LoadedCreationID = "";
            else 
                newSettings.LoadedCreationID = (String) row["loaded_creation_id"];

            newSettings.TerrainImageID = DBGuid.FromDB(row["map_tile_ID"]);
            newSettings.ParcelImageID = DBGuid.FromDB(row["parcel_tile_ID"]);
            newSettings.TelehubObject = DBGuid.FromDB(row["TelehubObject"]);

            newSettings.GodBlockSearch = Convert.ToBoolean(row["block_search"]);
            newSettings.Casino = Convert.ToBoolean(row["casino"]);

            return newSettings;
        }

        /// <summary>
        ///
        /// </summary>
        /// <param name="row"></param>
        /// <returns></returns>
        private static LandData BuildLandData(IDataReader row)
        {
            LandData newData = new LandData();

            newData.GlobalID = DBGuid.FromDB(row["UUID"]);
            newData.LocalID = Convert.ToInt32(row["LocalLandID"]);

            // Bitmap is a byte[512]
            newData.Bitmap = (Byte[]) row["Bitmap"];

            newData.Name = (String) row["Name"];
            newData.Description = (String) row["Description"];
            newData.OwnerID = DBGuid.FromDB(row["OwnerUUID"]);
            newData.IsGroupOwned = Convert.ToBoolean(row["IsGroupOwned"]);
            newData.Area = Convert.ToInt32(row["Area"]);
            newData.AuctionID = Convert.ToUInt32(row["AuctionID"]); //Unimplemented
            newData.Category = (ParcelCategory) Convert.ToInt32(row["Category"]);
                //Enum libsecondlife.Parcel.ParcelCategory
            newData.ClaimDate = Convert.ToInt32(row["ClaimDate"]);
            newData.ClaimPrice = Convert.ToInt32(row["ClaimPrice"]);
            newData.GroupID = DBGuid.FromDB(row["GroupUUID"]);
            newData.SalePrice = Convert.ToInt32(row["SalePrice"]);
            newData.Status = (ParcelStatus) Convert.ToInt32(row["LandStatus"]);
                //Enum. libsecondlife.Parcel.ParcelStatus
            newData.Flags = Convert.ToUInt32(row["LandFlags"]);
            newData.LandingType = Convert.ToByte(row["LandingType"]);
            newData.MediaAutoScale = Convert.ToByte(row["MediaAutoScale"]);
            newData.MediaID = DBGuid.FromDB(row["MediaTextureUUID"]);
            newData.MediaURL = (String) row["MediaURL"];
            newData.MusicURL = (String) row["MusicURL"];
            newData.PassHours = Convert.ToSingle(row["PassHours"]);
            newData.PassPrice = Convert.ToInt32(row["PassPrice"]);
            UUID authedbuyer = UUID.Zero;
            UUID snapshotID = UUID.Zero;

            UUID.TryParse((string)row["AuthBuyerID"], out authedbuyer);
            UUID.TryParse((string)row["SnapshotUUID"], out snapshotID);
            newData.OtherCleanTime = Convert.ToInt32(row["OtherCleanTime"]);

            newData.AuthBuyerID = authedbuyer;
            newData.SnapshotID = snapshotID;
            try
            {
                newData.UserLocation =
                    new Vector3(Convert.ToSingle(row["UserLocationX"]), Convert.ToSingle(row["UserLocationY"]),
                                  Convert.ToSingle(row["UserLocationZ"]));
                newData.UserLookAt =
                    new Vector3(Convert.ToSingle(row["UserLookAtX"]), Convert.ToSingle(row["UserLookAtY"]),
                                  Convert.ToSingle(row["UserLookAtZ"]));
            }
            catch (InvalidCastException)
            {
                newData.UserLocation = Vector3.Zero;
                newData.UserLookAt = Vector3.Zero;
                m_log.ErrorFormat("[PARCEL]: unable to get parcel telehub settings for {1}", newData.Name);
            }

            newData.MediaDescription = (string) row["MediaDescription"];
            newData.MediaType = (string) row["MediaType"];
            newData.MediaWidth = Convert.ToInt32((((string) row["MediaSize"]).Split(','))[0]);
            newData.MediaHeight = Convert.ToInt32((((string) row["MediaSize"]).Split(','))[1]);
            newData.MediaLoop = Convert.ToBoolean(row["MediaLoop"]);
            newData.ObscureMusic = Convert.ToBoolean(row["ObscureMusic"]);
            newData.ObscureMedia = Convert.ToBoolean(row["ObscureMedia"]);

            newData.ParcelAccessList = new List<LandAccessEntry>();

            return newData;
        }

        /// <summary>
        ///
        /// </summary>
        /// <param name="row"></param>
        /// <returns></returns>
        private static LandAccessEntry BuildLandAccessData(IDataReader row)
        {
            LandAccessEntry entry = new LandAccessEntry();
            entry.AgentID = DBGuid.FromDB(row["AccessUUID"]);
            entry.Flags = (AccessList) Convert.ToInt32(row["Flags"]);
            entry.Expires = Convert.ToInt32(row["Expires"]);
            return entry;
        }

        /// <summary>
        ///
        /// </summary>
        /// <param name="val"></param>
        /// <returns></returns>
        private static Array SerializeTerrain(double[,] val, double[,] oldTerrain)
        {
            MemoryStream str = new MemoryStream(((int)Constants.RegionSize * (int)Constants.RegionSize) *sizeof (double));
            BinaryWriter bw = new BinaryWriter(str);

            // TODO: COMPATIBILITY - Add byte-order conversions
            for (int x = 0; x < (int)Constants.RegionSize; x++)
                for (int y = 0; y < (int)Constants.RegionSize; y++)
                {
                    double height = 20.0;
                    if (oldTerrain != null)
                        height = oldTerrain[x, y];
                    if (!double.IsNaN(val[x, y]))
                        height = val[x, y];
                    if (height == 0.0)
                        height = double.Epsilon;

                    bw.Write(height);
                }

            return str.ToArray();
        }

        /// <summary>
        /// Fill the prim command with prim values
        /// </summary>
        /// <param name="row"></param>
        /// <param name="prim"></param>
        /// <param name="sceneGroupID"></param>
        /// <param name="regionUUID"></param>
        private void FillPrimCommand(MySqlCommand cmd, SceneObjectPart prim, UUID sceneGroupID, UUID regionUUID)
        {
            cmd.Parameters.AddWithValue("UUID", prim.UUID.ToString());
            cmd.Parameters.AddWithValue("RegionUUID", regionUUID.ToString());
            cmd.Parameters.AddWithValue("CreationDate", prim.CreationDate);
            cmd.Parameters.AddWithValue("Name", prim.Name);
            cmd.Parameters.AddWithValue("SceneGroupID", sceneGroupID.ToString());
                // the UUID of the root part for this SceneObjectGroup
            // various text fields
            cmd.Parameters.AddWithValue("Text", prim.Text);
            cmd.Parameters.AddWithValue("ColorR", prim.Color.R);
            cmd.Parameters.AddWithValue("ColorG", prim.Color.G);
            cmd.Parameters.AddWithValue("ColorB", prim.Color.B);
            cmd.Parameters.AddWithValue("ColorA", prim.Color.A);
            cmd.Parameters.AddWithValue("Description", prim.Description);
            cmd.Parameters.AddWithValue("SitName", prim.SitName);
            cmd.Parameters.AddWithValue("TouchName", prim.TouchName);
            // permissions
            cmd.Parameters.AddWithValue("ObjectFlags", (uint)prim.Flags);
            cmd.Parameters.AddWithValue("CreatorID", prim.CreatorIdentification.ToString());
            cmd.Parameters.AddWithValue("OwnerID", prim.OwnerID.ToString());
            cmd.Parameters.AddWithValue("GroupID", prim.GroupID.ToString());
            cmd.Parameters.AddWithValue("LastOwnerID", prim.LastOwnerID.ToString());
            cmd.Parameters.AddWithValue("OwnerMask", prim.OwnerMask);
            cmd.Parameters.AddWithValue("NextOwnerMask", prim.NextOwnerMask);
            cmd.Parameters.AddWithValue("GroupMask", prim.GroupMask);
            cmd.Parameters.AddWithValue("EveryoneMask", prim.EveryoneMask);
            cmd.Parameters.AddWithValue("BaseMask", prim.BaseMask);
            // vectors
            cmd.Parameters.AddWithValue("PositionX", (double)prim.OffsetPosition.X);
            cmd.Parameters.AddWithValue("PositionY", (double)prim.OffsetPosition.Y);
            cmd.Parameters.AddWithValue("PositionZ", (double)prim.OffsetPosition.Z);
            cmd.Parameters.AddWithValue("GroupPositionX", (double)prim.GroupPosition.X);
            cmd.Parameters.AddWithValue("GroupPositionY", (double)prim.GroupPosition.Y);
            cmd.Parameters.AddWithValue("GroupPositionZ", (double)prim.GroupPosition.Z);
            cmd.Parameters.AddWithValue("VelocityX", (double)prim.Velocity.X);
            cmd.Parameters.AddWithValue("VelocityY", (double)prim.Velocity.Y);
            cmd.Parameters.AddWithValue("VelocityZ", (double)prim.Velocity.Z);
            cmd.Parameters.AddWithValue("AngularVelocityX", (double)prim.AngularVelocity.X);
            cmd.Parameters.AddWithValue("AngularVelocityY", (double)prim.AngularVelocity.Y);
            cmd.Parameters.AddWithValue("AngularVelocityZ", (double)prim.AngularVelocity.Z);
            cmd.Parameters.AddWithValue("AccelerationX", (double)prim.Acceleration.X);
            cmd.Parameters.AddWithValue("AccelerationY", (double)prim.Acceleration.Y);
            cmd.Parameters.AddWithValue("AccelerationZ", (double)prim.Acceleration.Z);
            // quaternions
            cmd.Parameters.AddWithValue("RotationX", (double)prim.RotationOffset.X);
            cmd.Parameters.AddWithValue("RotationY", (double)prim.RotationOffset.Y);
            cmd.Parameters.AddWithValue("RotationZ", (double)prim.RotationOffset.Z);
            cmd.Parameters.AddWithValue("RotationW", (double)prim.RotationOffset.W);

            // Sit target
            Vector3 sitTargetPos = prim.SitTargetPositionLL;
            cmd.Parameters.AddWithValue("SitTargetOffsetX", (double)sitTargetPos.X);
            cmd.Parameters.AddWithValue("SitTargetOffsetY", (double)sitTargetPos.Y);
            cmd.Parameters.AddWithValue("SitTargetOffsetZ", (double)sitTargetPos.Z);

            Quaternion sitTargetOrient = prim.SitTargetOrientationLL;
            cmd.Parameters.AddWithValue("SitTargetOrientW", (double)sitTargetOrient.W);
            cmd.Parameters.AddWithValue("SitTargetOrientX", (double)sitTargetOrient.X);
            cmd.Parameters.AddWithValue("SitTargetOrientY", (double)sitTargetOrient.Y);
            cmd.Parameters.AddWithValue("SitTargetOrientZ", (double)sitTargetOrient.Z);

            cmd.Parameters.AddWithValue("PayPrice", prim.PayPrice[0]);
            cmd.Parameters.AddWithValue("PayButton1", prim.PayPrice[1]);
            cmd.Parameters.AddWithValue("PayButton2", prim.PayPrice[2]);
            cmd.Parameters.AddWithValue("PayButton3", prim.PayPrice[3]);
            cmd.Parameters.AddWithValue("PayButton4", prim.PayPrice[4]);

            if ((prim.SoundFlags & 1) != 0) // Looped
            {
                cmd.Parameters.AddWithValue("LoopedSound", prim.Sound.ToString());
                cmd.Parameters.AddWithValue("LoopedSoundGain", prim.SoundGain);
            }
            else
            {
                cmd.Parameters.AddWithValue("LoopedSound", UUID.Zero);
                cmd.Parameters.AddWithValue("LoopedSoundGain", 0.0f);
            }

            cmd.Parameters.AddWithValue("TextureAnimation", prim.TextureAnimation);
            cmd.Parameters.AddWithValue("ParticleSystem", prim.ParticleSystem);

            cmd.Parameters.AddWithValue("OmegaX", (double)prim.AngularVelocity.X);
            cmd.Parameters.AddWithValue("OmegaY", (double)prim.AngularVelocity.Y);
            cmd.Parameters.AddWithValue("OmegaZ", (double)prim.AngularVelocity.Z);

            cmd.Parameters.AddWithValue("CameraEyeOffsetX", (double)prim.GetCameraEyeOffset().X);
            cmd.Parameters.AddWithValue("CameraEyeOffsetY", (double)prim.GetCameraEyeOffset().Y);
            cmd.Parameters.AddWithValue("CameraEyeOffsetZ", (double)prim.GetCameraEyeOffset().Z);

            cmd.Parameters.AddWithValue("CameraAtOffsetX", (double)prim.GetCameraAtOffset().X);
            cmd.Parameters.AddWithValue("CameraAtOffsetY", (double)prim.GetCameraAtOffset().Y);
            cmd.Parameters.AddWithValue("CameraAtOffsetZ", (double)prim.GetCameraAtOffset().Z);

            if (prim.GetForceMouselook())
                cmd.Parameters.AddWithValue("ForceMouselook", 1);
            else
                cmd.Parameters.AddWithValue("ForceMouselook", 0);

            cmd.Parameters.AddWithValue("ScriptAccessPin", prim.ScriptAccessPin);

            if (prim.AllowedDrop)
                cmd.Parameters.AddWithValue("AllowedDrop", 1);
            else
                cmd.Parameters.AddWithValue("AllowedDrop", 0);

            if (prim.DIE_AT_EDGE)
                cmd.Parameters.AddWithValue("DieAtEdge", 1);
            else
                cmd.Parameters.AddWithValue("DieAtEdge", 0);

            cmd.Parameters.AddWithValue("SalePrice", prim.SalePrice);
            cmd.Parameters.AddWithValue("SaleType", unchecked((sbyte)(prim.ObjectSaleType)));

            byte clickAction = prim.ClickAction;
            cmd.Parameters.AddWithValue("ClickAction", unchecked((sbyte)(clickAction)));

            cmd.Parameters.AddWithValue("Material", unchecked((sbyte)(prim.Material)));

            cmd.Parameters.AddWithValue("CollisionSound", prim.CollisionSound.ToString());
            cmd.Parameters.AddWithValue("CollisionSoundVolume", prim.CollisionSoundVolume);

            if (prim.PassTouches)
                cmd.Parameters.AddWithValue("PassTouches", 1);
            else
                cmd.Parameters.AddWithValue("PassTouches", 0);

            if (prim.PassCollisions)
                cmd.Parameters.AddWithValue("PassCollisions", 1);
            else
                cmd.Parameters.AddWithValue("PassCollisions", 0);

            cmd.Parameters.AddWithValue("LinkNumber", prim.LinkNum);
            cmd.Parameters.AddWithValue("MediaURL", prim.MediaUrl);
            if (prim.AttachedPos != null)
            {
                cmd.Parameters.AddWithValue("AttachedPosX", (double)prim.AttachedPos.X);
                cmd.Parameters.AddWithValue("AttachedPosY", (double)prim.AttachedPos.Y);
                cmd.Parameters.AddWithValue("AttachedPosZ", (double)prim.AttachedPos.Z);
            }

            if (prim.KeyframeMotion != null)
                cmd.Parameters.AddWithValue("KeyframeMotion", prim.KeyframeMotion.Serialize());
            else
                cmd.Parameters.AddWithValue("KeyframeMotion", new Byte[0]);

            if (prim.VehicleParams != null)
                cmd.Parameters.AddWithValue("Vehicle", prim.VehicleParams.ToXml2());
            else
                cmd.Parameters.AddWithValue("Vehicle", String.Empty);

            if (prim.DynAttrs.CountNamespaces > 0)
                cmd.Parameters.AddWithValue("DynAttrs", prim.DynAttrs.ToXml());
            else
                cmd.Parameters.AddWithValue("DynAttrs", null);

            cmd.Parameters.AddWithValue("PhysicsShapeType", prim.PhysicsShapeType);
            cmd.Parameters.AddWithValue("Density", (double)prim.Density);
            cmd.Parameters.AddWithValue("GravityModifier", (double)prim.GravityModifier);
            cmd.Parameters.AddWithValue("Friction", (double)prim.Friction);
            cmd.Parameters.AddWithValue("Restitution", (double)prim.Restitution);
        }

        /// <summary>
        ///
        /// </summary>
        /// <param name="row"></param>
        /// <param name="taskItem"></param>
        private static void FillItemCommand(MySqlCommand cmd, TaskInventoryItem taskItem)
        {
            cmd.Parameters.AddWithValue("itemID", taskItem.ItemID);
            cmd.Parameters.AddWithValue("primID", taskItem.ParentPartID);
            cmd.Parameters.AddWithValue("assetID", taskItem.AssetID);
            cmd.Parameters.AddWithValue("parentFolderID", taskItem.ParentID);

            cmd.Parameters.AddWithValue("invType", taskItem.InvType);
            cmd.Parameters.AddWithValue("assetType", taskItem.Type);

            cmd.Parameters.AddWithValue("name", taskItem.Name);
            cmd.Parameters.AddWithValue("description", taskItem.Description);
            cmd.Parameters.AddWithValue("creationDate", taskItem.CreationDate);
            cmd.Parameters.AddWithValue("creatorID", taskItem.CreatorIdentification);
            cmd.Parameters.AddWithValue("ownerID", taskItem.OwnerID);
            cmd.Parameters.AddWithValue("lastOwnerID", taskItem.LastOwnerID);
            cmd.Parameters.AddWithValue("groupID", taskItem.GroupID);
            cmd.Parameters.AddWithValue("nextPermissions", taskItem.NextPermissions);
            cmd.Parameters.AddWithValue("currentPermissions", taskItem.CurrentPermissions);
            cmd.Parameters.AddWithValue("basePermissions", taskItem.BasePermissions);
            cmd.Parameters.AddWithValue("everyonePermissions", taskItem.EveryonePermissions);
            cmd.Parameters.AddWithValue("groupPermissions", taskItem.GroupPermissions);
            cmd.Parameters.AddWithValue("flags", taskItem.Flags);
        }

        /// <summary>
        ///
        /// </summary>
        private static void FillRegionSettingsCommand(MySqlCommand cmd, RegionSettings settings)
        {
            cmd.Parameters.AddWithValue("RegionUUID", settings.RegionUUID.ToString());
            cmd.Parameters.AddWithValue("BlockTerraform", settings.BlockTerraform);
            cmd.Parameters.AddWithValue("BlockFly", settings.BlockFly);
            cmd.Parameters.AddWithValue("AllowDamage", settings.AllowDamage);
            cmd.Parameters.AddWithValue("RestrictPushing", settings.RestrictPushing);
            cmd.Parameters.AddWithValue("AllowLandResell", settings.AllowLandResell);
            cmd.Parameters.AddWithValue("AllowLandJoinDivide", settings.AllowLandJoinDivide);
            cmd.Parameters.AddWithValue("BlockShowInSearch", settings.BlockShowInSearch);
            cmd.Parameters.AddWithValue("AgentLimit", settings.AgentLimit);
            cmd.Parameters.AddWithValue("ObjectBonus", settings.ObjectBonus);
            cmd.Parameters.AddWithValue("Maturity", settings.Maturity);
            cmd.Parameters.AddWithValue("DisableScripts", settings.DisableScripts);
            cmd.Parameters.AddWithValue("DisableCollisions", settings.DisableCollisions);
            cmd.Parameters.AddWithValue("DisablePhysics", settings.DisablePhysics);
            cmd.Parameters.AddWithValue("TerrainTexture1", settings.TerrainTexture1.ToString());
            cmd.Parameters.AddWithValue("TerrainTexture2", settings.TerrainTexture2.ToString());
            cmd.Parameters.AddWithValue("TerrainTexture3", settings.TerrainTexture3.ToString());
            cmd.Parameters.AddWithValue("TerrainTexture4", settings.TerrainTexture4.ToString());
            cmd.Parameters.AddWithValue("Elevation1NW", settings.Elevation1NW);
            cmd.Parameters.AddWithValue("Elevation2NW", settings.Elevation2NW);
            cmd.Parameters.AddWithValue("Elevation1NE", settings.Elevation1NE);
            cmd.Parameters.AddWithValue("Elevation2NE", settings.Elevation2NE);
            cmd.Parameters.AddWithValue("Elevation1SE", settings.Elevation1SE);
            cmd.Parameters.AddWithValue("Elevation2SE", settings.Elevation2SE);
            cmd.Parameters.AddWithValue("Elevation1SW", settings.Elevation1SW);
            cmd.Parameters.AddWithValue("Elevation2SW", settings.Elevation2SW);
            cmd.Parameters.AddWithValue("WaterHeight", settings.WaterHeight);
            cmd.Parameters.AddWithValue("TerrainRaiseLimit", settings.TerrainRaiseLimit);
            cmd.Parameters.AddWithValue("TerrainLowerLimit", settings.TerrainLowerLimit);
            cmd.Parameters.AddWithValue("UseEstateSun", settings.UseEstateSun);
            cmd.Parameters.AddWithValue("Sandbox", settings.Sandbox);
            cmd.Parameters.AddWithValue("SunVectorX", settings.SunVector.X);
            cmd.Parameters.AddWithValue("SunVectorY", settings.SunVector.Y);
            cmd.Parameters.AddWithValue("SunVectorZ", settings.SunVector.Z);
            cmd.Parameters.AddWithValue("FixedSun", settings.FixedSun);
            cmd.Parameters.AddWithValue("SunPosition", settings.SunPosition);
            cmd.Parameters.AddWithValue("Covenant", settings.Covenant.ToString());
            cmd.Parameters.AddWithValue("CovenantChangedDateTime", settings.CovenantChangedDateTime);
            cmd.Parameters.AddWithValue("LoadedCreationDateTime", settings.LoadedCreationDateTime);
            cmd.Parameters.AddWithValue("LoadedCreationID", settings.LoadedCreationID);
            cmd.Parameters.AddWithValue("TerrainImageID", settings.TerrainImageID);
            cmd.Parameters.AddWithValue("block_search", settings.GodBlockSearch);
            cmd.Parameters.AddWithValue("casino", settings.Casino);

            cmd.Parameters.AddWithValue("ParcelImageID", settings.ParcelImageID);
            cmd.Parameters.AddWithValue("TelehubObject", settings.TelehubObject);
        }

        /// <summary>
        ///
        /// </summary>
        /// <param name="row"></param>
        /// <param name="land"></param>
        /// <param name="regionUUID"></param>
        private static void FillLandCommand(MySqlCommand cmd, LandData land, UUID regionUUID)
        {
            cmd.Parameters.AddWithValue("UUID", land.GlobalID.ToString());
            cmd.Parameters.AddWithValue("RegionUUID", regionUUID.ToString());
            cmd.Parameters.AddWithValue("LocalLandID", land.LocalID);

            // Bitmap is a byte[512]
            cmd.Parameters.AddWithValue("Bitmap", land.Bitmap);

            cmd.Parameters.AddWithValue("Name", land.Name);
            cmd.Parameters.AddWithValue("Description", land.Description);
            cmd.Parameters.AddWithValue("OwnerUUID", land.OwnerID.ToString());
            cmd.Parameters.AddWithValue("IsGroupOwned", land.IsGroupOwned);
            cmd.Parameters.AddWithValue("Area", land.Area);
            cmd.Parameters.AddWithValue("AuctionID", land.AuctionID); //Unemplemented
            cmd.Parameters.AddWithValue("Category", land.Category); //Enum libsecondlife.Parcel.ParcelCategory
            cmd.Parameters.AddWithValue("ClaimDate", land.ClaimDate);
            cmd.Parameters.AddWithValue("ClaimPrice", land.ClaimPrice);
            cmd.Parameters.AddWithValue("GroupUUID", land.GroupID.ToString());
            cmd.Parameters.AddWithValue("SalePrice", land.SalePrice);
            cmd.Parameters.AddWithValue("LandStatus", land.Status); //Enum. libsecondlife.Parcel.ParcelStatus
            cmd.Parameters.AddWithValue("LandFlags", land.Flags);
            cmd.Parameters.AddWithValue("LandingType", land.LandingType);
            cmd.Parameters.AddWithValue("MediaAutoScale", land.MediaAutoScale);
            cmd.Parameters.AddWithValue("MediaTextureUUID", land.MediaID.ToString());
            cmd.Parameters.AddWithValue("MediaURL", land.MediaURL);
            cmd.Parameters.AddWithValue("MusicURL", land.MusicURL);
            cmd.Parameters.AddWithValue("PassHours", land.PassHours);
            cmd.Parameters.AddWithValue("PassPrice", land.PassPrice);
            cmd.Parameters.AddWithValue("SnapshotUUID", land.SnapshotID.ToString());
            cmd.Parameters.AddWithValue("UserLocationX", land.UserLocation.X);
            cmd.Parameters.AddWithValue("UserLocationY", land.UserLocation.Y);
            cmd.Parameters.AddWithValue("UserLocationZ", land.UserLocation.Z);
            cmd.Parameters.AddWithValue("UserLookAtX", land.UserLookAt.X);
            cmd.Parameters.AddWithValue("UserLookAtY", land.UserLookAt.Y);
            cmd.Parameters.AddWithValue("UserLookAtZ", land.UserLookAt.Z);
            cmd.Parameters.AddWithValue("AuthBuyerID", land.AuthBuyerID);
            cmd.Parameters.AddWithValue("OtherCleanTime", land.OtherCleanTime);
            cmd.Parameters.AddWithValue("MediaDescription", land.MediaDescription);
            cmd.Parameters.AddWithValue("MediaType", land.MediaType);
            cmd.Parameters.AddWithValue("MediaWidth", land.MediaWidth);
            cmd.Parameters.AddWithValue("MediaHeight", land.MediaHeight);
            cmd.Parameters.AddWithValue("MediaLoop", land.MediaLoop);
            cmd.Parameters.AddWithValue("ObscureMusic", land.ObscureMusic);
            cmd.Parameters.AddWithValue("ObscureMedia", land.ObscureMedia);

        }

        /// <summary>
        ///
        /// </summary>
        /// <param name="row"></param>
        /// <param name="entry"></param>
        /// <param name="parcelID"></param>
        private static void FillLandAccessCommand(MySqlCommand cmd, LandAccessEntry entry, UUID parcelID)
        {
            cmd.Parameters.AddWithValue("LandUUID", parcelID.ToString());
            cmd.Parameters.AddWithValue("AccessUUID", entry.AgentID.ToString());
            cmd.Parameters.AddWithValue("Flags", entry.Flags);
            cmd.Parameters.AddWithValue("Expires", entry.Expires.ToString());
        }

        /// <summary>
        ///
        /// </summary>
        /// <param name="row"></param>
        /// <returns></returns>
        private PrimitiveBaseShape BuildShape(IDataReader row)
        {
            PrimitiveBaseShape s = new PrimitiveBaseShape();
            s.Scale = new Vector3(
                (float)(double)row["ScaleX"],
                (float)(double)row["ScaleY"],
                (float)(double)row["ScaleZ"]
            );
            // paths
            s.PCode = (byte)(int)row["PCode"];
            s.PathBegin = (ushort)(int)row["PathBegin"];
            s.PathEnd = (ushort)(int)row["PathEnd"];
            s.PathScaleX = (byte)(int)row["PathScaleX"];
            s.PathScaleY = (byte)(int)row["PathScaleY"];
            s.PathShearX = (byte)(int)row["PathShearX"];
            s.PathShearY = (byte)(int)row["PathShearY"];
            s.PathSkew = (sbyte)(int)row["PathSkew"];
            s.PathCurve = (byte)(int)row["PathCurve"];
            s.PathRadiusOffset = (sbyte)(int)row["PathRadiusOffset"];
            s.PathRevolutions = (byte)(int)row["PathRevolutions"];
            s.PathTaperX = (sbyte)(int)row["PathTaperX"];
            s.PathTaperY = (sbyte)(int)row["PathTaperY"];
            s.PathTwist = (sbyte)(int)row["PathTwist"];
            s.PathTwistBegin = (sbyte)(int)row["PathTwistBegin"];
            // profile
            s.ProfileBegin = (ushort)(int)row["ProfileBegin"];
            s.ProfileEnd = (ushort)(int)row["ProfileEnd"];
            s.ProfileCurve = (byte)(int)row["ProfileCurve"];
            s.ProfileHollow = (ushort)(int)row["ProfileHollow"];
            s.TextureEntry = (byte[])row["Texture"];

            s.ExtraParams = (byte[])row["ExtraParams"];

            s.State = (byte)(int)row["State"];
            s.LastAttachPoint = (byte)(int)row["LastAttachPoint"];
            
            if (!(row["Media"] is System.DBNull))
                s.Media = PrimitiveBaseShape.MediaList.FromXml((string)row["Media"]);

            return s;
        }

        /// <summary>
        ///
        /// </summary>
        /// <param name="row"></param>
        /// <param name="prim"></param>
        private void FillShapeCommand(MySqlCommand cmd, SceneObjectPart prim)
        {
            PrimitiveBaseShape s = prim.Shape;
            cmd.Parameters.AddWithValue("UUID", prim.UUID.ToString());
            // shape is an enum
            cmd.Parameters.AddWithValue("Shape", 0);
            // vectors
            cmd.Parameters.AddWithValue("ScaleX", (double)s.Scale.X);
            cmd.Parameters.AddWithValue("ScaleY", (double)s.Scale.Y);
            cmd.Parameters.AddWithValue("ScaleZ", (double)s.Scale.Z);
            // paths
            cmd.Parameters.AddWithValue("PCode", s.PCode);
            cmd.Parameters.AddWithValue("PathBegin", s.PathBegin);
            cmd.Parameters.AddWithValue("PathEnd", s.PathEnd);
            cmd.Parameters.AddWithValue("PathScaleX", s.PathScaleX);
            cmd.Parameters.AddWithValue("PathScaleY", s.PathScaleY);
            cmd.Parameters.AddWithValue("PathShearX", s.PathShearX);
            cmd.Parameters.AddWithValue("PathShearY", s.PathShearY);
            cmd.Parameters.AddWithValue("PathSkew", s.PathSkew);
            cmd.Parameters.AddWithValue("PathCurve", s.PathCurve);
            cmd.Parameters.AddWithValue("PathRadiusOffset", s.PathRadiusOffset);
            cmd.Parameters.AddWithValue("PathRevolutions", s.PathRevolutions);
            cmd.Parameters.AddWithValue("PathTaperX", s.PathTaperX);
            cmd.Parameters.AddWithValue("PathTaperY", s.PathTaperY);
            cmd.Parameters.AddWithValue("PathTwist", s.PathTwist);
            cmd.Parameters.AddWithValue("PathTwistBegin", s.PathTwistBegin);
            // profile
            cmd.Parameters.AddWithValue("ProfileBegin", s.ProfileBegin);
            cmd.Parameters.AddWithValue("ProfileEnd", s.ProfileEnd);
            cmd.Parameters.AddWithValue("ProfileCurve", s.ProfileCurve);
            cmd.Parameters.AddWithValue("ProfileHollow", s.ProfileHollow);
            cmd.Parameters.AddWithValue("Texture", s.TextureEntry);
            cmd.Parameters.AddWithValue("ExtraParams", s.ExtraParams);
            cmd.Parameters.AddWithValue("State", s.State);
            cmd.Parameters.AddWithValue("LastAttachPoint", s.LastAttachPoint);
            cmd.Parameters.AddWithValue("Media", null == s.Media ? null : s.Media.ToXml());
        }

        public virtual void StorePrimInventory(UUID primID, ICollection<TaskInventoryItem> items)
        {
            lock (m_dbLock)
            {
                RemoveItems(primID);

                if (items.Count == 0)
                    return;

                using (MySqlConnection dbcon = new MySqlConnection(m_connectionString))
                {
                    dbcon.Open();

                    using (MySqlCommand cmd = dbcon.CreateCommand())
                    {
                        cmd.CommandText = "insert into primitems (" +
                                "invType, assetType, name, " +
                                "description, creationDate, nextPermissions, " +
                                "currentPermissions, basePermissions, " +
                                "everyonePermissions, groupPermissions, " +
                                "flags, itemID, primID, assetID, " +
                                "parentFolderID, creatorID, ownerID, " +
                                "groupID, lastOwnerID) values (?invType, " +
                                "?assetType, ?name, ?description, " +
                                "?creationDate, ?nextPermissions, " +
                                "?currentPermissions, ?basePermissions, " +
                                "?everyonePermissions, ?groupPermissions, " +
                                "?flags, ?itemID, ?primID, ?assetID, " +
                                "?parentFolderID, ?creatorID, ?ownerID, " +
                                "?groupID, ?lastOwnerID)";
    
                        foreach (TaskInventoryItem item in items)
                        {
                            cmd.Parameters.Clear();
    
                            FillItemCommand(cmd, item);
    
                            ExecuteNonQuery(cmd);
                        }
                    }
                }
            }
        }

        public UUID[] GetObjectIDs(UUID regionID)
        {
            List<UUID> uuids = new List<UUID>();

            lock (m_dbLock)
            {
                using (MySqlConnection dbcon = new MySqlConnection(m_connectionString))
                {
                    dbcon.Open();

                    using (MySqlCommand cmd = dbcon.CreateCommand())
                    {
                        cmd.CommandText = "select UUID from prims where RegionUUID = ?RegionUUID and SceneGroupID = UUID";
                        cmd.Parameters.AddWithValue("RegionUUID", regionID.ToString());

                        using (IDataReader reader = ExecuteReader(cmd))
                        {
                            while (reader.Read())
                            {
                                UUID id = new UUID(reader["UUID"].ToString());

                                uuids.Add(id);
                            }
                        }
                    }
                }
            }

            return uuids.ToArray();
        }

        private void LoadSpawnPoints(RegionSettings rs)
        {
            rs.ClearSpawnPoints();

            lock (m_dbLock)
            {
                using (MySqlConnection dbcon = new MySqlConnection(m_connectionString))
                {
                    dbcon.Open();

                    using (MySqlCommand cmd = dbcon.CreateCommand())
                    {
                        cmd.CommandText = "select Yaw, Pitch, Distance from spawn_points where RegionID = ?RegionID";
                        cmd.Parameters.AddWithValue("?RegionID", rs.RegionUUID.ToString());

                        using (IDataReader r = cmd.ExecuteReader())
                        {
                            while (r.Read())
                            {
                                SpawnPoint sp = new SpawnPoint();

                                sp.Yaw = (float)r["Yaw"];
                                sp.Pitch = (float)r["Pitch"];
                                sp.Distance = (float)r["Distance"];

                                rs.AddSpawnPoint(sp);
                            }
                        }
                    }
                }
            }
        }

        private void SaveSpawnPoints(RegionSettings rs)
        {
            lock (m_dbLock)
            {
                using (MySqlConnection dbcon = new MySqlConnection(m_connectionString))
                {
                    dbcon.Open();

                    using (MySqlCommand cmd = dbcon.CreateCommand())
                    {
                        cmd.CommandText = "delete from spawn_points where RegionID = ?RegionID";
                        cmd.Parameters.AddWithValue("?RegionID", rs.RegionUUID.ToString());

                        cmd.ExecuteNonQuery();

                        cmd.Parameters.Clear();

                        cmd.CommandText = "insert into spawn_points (RegionID, Yaw, Pitch, Distance) values ( ?RegionID, ?Yaw, ?Pitch, ?Distance)";

                        foreach (SpawnPoint p in rs.SpawnPoints())
                        {
                            cmd.Parameters.AddWithValue("?RegionID", rs.RegionUUID.ToString());
                            cmd.Parameters.AddWithValue("?Yaw", p.Yaw);
                            cmd.Parameters.AddWithValue("?Pitch", p.Pitch);
                            cmd.Parameters.AddWithValue("?Distance", p.Distance);

                            cmd.ExecuteNonQuery();
                            cmd.Parameters.Clear();
                        }
                    }
                }
            }
        }

        public void SaveExtra(UUID regionID, string name, string val)
        {
            lock (m_dbLock)
            {
                using (MySqlConnection dbcon = new MySqlConnection(m_connectionString))
                {
                    dbcon.Open();

                    using (MySqlCommand cmd = dbcon.CreateCommand())
                    {
                        cmd.CommandText = "replace into regionextra values (?RegionID, ?Name, ?value)";
                        cmd.Parameters.AddWithValue("?RegionID", regionID.ToString());
                        cmd.Parameters.AddWithValue("?Name", name);
                        cmd.Parameters.AddWithValue("?value", val);

                        cmd.ExecuteNonQuery();
                    }
                }
            }
        }

        public void RemoveExtra(UUID regionID, string name)
        {
            lock (m_dbLock)
            {
                using (MySqlConnection dbcon = new MySqlConnection(m_connectionString))
                {
                    dbcon.Open();

                    using (MySqlCommand cmd = dbcon.CreateCommand())
                    {
                        cmd.CommandText = "delete from regionextra where RegionID=?RegionID and Name=?Name";
                        cmd.Parameters.AddWithValue("?RegionID", regionID.ToString());
                        cmd.Parameters.AddWithValue("?Name", name);

                        cmd.ExecuteNonQuery();
                    }
                }
            }
        }

        public Dictionary<string, string> GetExtra(UUID regionID)
        {
            Dictionary<string, string> ret = new Dictionary<string, string>();

            lock (m_dbLock)
            {
                using (MySqlConnection dbcon = new MySqlConnection(m_connectionString))
                {
                    dbcon.Open();

                    using (MySqlCommand cmd = dbcon.CreateCommand())
                    {
                        cmd.CommandText = "select * from regionextra where RegionID=?RegionID";
                        cmd.Parameters.AddWithValue("?RegionID", regionID.ToString());
                        using (IDataReader r = cmd.ExecuteReader())
                        {
                            while (r.Read())
                            {
                                ret[r["Name"].ToString()] = r["value"].ToString();
                            }
                        }
                    }
                }
            }

            return ret;
        }
    }
}<|MERGE_RESOLUTION|>--- conflicted
+++ resolved
@@ -173,13 +173,9 @@
                                     "ParticleSystem, ClickAction, Material, " +
                                     "CollisionSound, CollisionSoundVolume, " +
                                     "PassTouches, " +
-<<<<<<< HEAD
                                     "PassCollisions, " +
-                                    "LinkNumber, MediaURL, KeyframeMotion, " +
-=======
-                                    "LinkNumber, MediaURL, AttachedPosX, " +
-				    "AttachedPosY, AttachedPosZ, KeyframeMotion, " +
->>>>>>> 8996ac1a
+                                    "LinkNumber, MediaURL, KeyframeMotion, AttachedPosX, " +
+                                    "AttachedPosY, AttachedPosZ, " +
                                     "PhysicsShapeType, Density, GravityModifier, " +
                                     "Friction, Restitution, Vehicle, DynAttrs " +
                                     ") values (" + "?UUID, " +
@@ -213,14 +209,9 @@
                                     "?SaleType, ?ColorR, ?ColorG, " +
                                     "?ColorB, ?ColorA, ?ParticleSystem, " +
                                     "?ClickAction, ?Material, ?CollisionSound, " +
-<<<<<<< HEAD
                                     "?CollisionSoundVolume, ?PassTouches, ?PassCollisions, " +
-                                    "?LinkNumber, ?MediaURL, ?KeyframeMotion, " +
-=======
-                                    "?CollisionSoundVolume, ?PassTouches, " +
-                                    "?LinkNumber, ?MediaURL, ?AttachedPosX, " +
-				    "?AttachedPosY, ?AttachedPosZ, ?KeyframeMotion, " +
->>>>>>> 8996ac1a
+                                    "?LinkNumber, ?MediaURL, ?KeyframeMotion, ?AttachedPosX, " +
+                                    "?AttachedPosY, ?AttachedPosZ, " +
                                     "?PhysicsShapeType, ?Density, ?GravityModifier, " +
                                     "?Friction, ?Restitution, ?Vehicle, ?DynAttrs)";
 
