--- conflicted
+++ resolved
@@ -94,7 +94,7 @@
             if (Util.GetConfigVarFromSections<string>(
                 config, "WorldMapModule", configSections, "WorldMap") == "WorldMap")
                 m_Enabled = true;
-
+  
             blacklistTimeout 
                 = Util.GetConfigVarFromSections<int>(config, "BlacklistTimeout", configSections, 10 * 60) * 1000;
         }
@@ -811,28 +811,21 @@
             }
 
             string response_mapItems_reply = null;
-            {
+            { // get the response
+                StreamReader sr = null;
                 try
                 {
-                    using (WebResponse webResponse = mapitemsrequest.GetResponse())
-                    {
-<<<<<<< HEAD
+                    WebResponse webResponse = mapitemsrequest.GetResponse();
+                    if (webResponse != null)
+                    {
+                        sr = new StreamReader(webResponse.GetResponseStream());
+                        response_mapItems_reply = sr.ReadToEnd().Trim();
+                    }
+                    else
+                    {
                         Interlocked.Decrement(ref nAsyncRequests);
                         return;
                     }
-=======
-                        if (webResponse != null)
-                        {
-                            using (Stream s = webResponse.GetResponseStream())
-                                using (StreamReader sr = new StreamReader(s))
-                                    response_mapItems_reply = sr.ReadToEnd().Trim();
-                        }
-                        else
-                        {
-                            return new OSDMap();
-                        }
-                        }
->>>>>>> 20760fde
                 }
                 catch (WebException)
                 {
@@ -859,6 +852,11 @@
                     Interlocked.Decrement(ref nAsyncRequests);
                     return;
                 }
+                finally
+                {
+                    if (sr != null)
+                        sr.Close();
+                }
 
                 OSD rezResponse = null;
                 try
@@ -871,11 +869,6 @@
                 catch (Exception ex)
                 {
                     m_log.InfoFormat("[WORLD MAP]: exception on parse of RequestMapItems reply from {0}: {1}", httpserver, ex.Message);
-<<<<<<< HEAD
-=======
-                    responseMap["connect"] = OSD.FromBoolean(false);
-
->>>>>>> 20760fde
                     lock (m_blacklistedregions)
                     {
                         if (!m_blacklistedregions.ContainsKey(regionhandle))
