--- conflicted
+++ resolved
@@ -1850,13 +1850,8 @@
                 m_httpListener2.Start(64);
 
                 // Long Poll Service Manager with 3 worker threads a 25 second timeout for no events
-<<<<<<< HEAD
-//                m_PollServiceManager = new PollServiceRequestManager(this, 3, 25000);
                 m_PollServiceManager = new PollServiceRequestManager(this, 4, 25000);
-=======
-                m_PollServiceManager = new PollServiceRequestManager(this, 3, 25000);
                 m_PollServiceManager.Start();
->>>>>>> 1c7fbb86
                 HTTPDRunning = true;
 
                 //HttpListenerContext context;
