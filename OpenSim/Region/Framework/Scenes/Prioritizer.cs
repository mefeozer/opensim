--- conflicted
+++ resolved
@@ -179,22 +179,10 @@
                 Vector3 entityPos = entity.AbsolutePosition;
                 if (entity is SceneObjectPart)
                 {
-<<<<<<< HEAD
-                    SceneObjectGroup group = m_scene.GetGroupByPrim(entity.LocalId);
-                    if (group == null)
-                    {
-                        entityPos = entity.AbsolutePosition;
-                    }
-                    else
-                    {
-                        entityPos = group.AbsolutePosition;
-                    }
-=======
                     // Can't use Scene.GetGroupByPrim() here, since the entity may have been delete from the scene
                     // before its scheduled update was triggered
                     //entityPos = m_scene.GetGroupByPrim(entity.LocalId).AbsolutePosition;
                     entityPos = ((SceneObjectPart)entity).ParentGroup.AbsolutePosition;
->>>>>>> 18a9ac6b
                 }
                 else
                 {
