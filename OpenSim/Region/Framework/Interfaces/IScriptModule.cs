/*
 * Copyright (c) Contributors, http://opensimulator.org/
 * See CONTRIBUTORS.TXT for a full list of copyright holders.
 *
 * Redistribution and use in source and binary forms, with or without
 * modification, are permitted provided that the following conditions are met:
 *     * Redistributions of source code must retain the above copyright
 *       notice, this list of conditions and the following disclaimer.
 *     * Redistributions in binary form must reproduce the above copyright
 *       notice, this list of conditions and the following disclaimer in the
 *       documentation and/or other materials provided with the distribution.
 *     * Neither the name of the OpenSimulator Project nor the
 *       names of its contributors may be used to endorse or promote products
 *       derived from this software without specific prior written permission.
 *
 * THIS SOFTWARE IS PROVIDED BY THE DEVELOPERS ``AS IS'' AND ANY
 * EXPRESS OR IMPLIED WARRANTIES, INCLUDING, BUT NOT LIMITED TO, THE IMPLIED
 * WARRANTIES OF MERCHANTABILITY AND FITNESS FOR A PARTICULAR PURPOSE ARE
 * DISCLAIMED. IN NO EVENT SHALL THE CONTRIBUTORS BE LIABLE FOR ANY
 * DIRECT, INDIRECT, INCIDENTAL, SPECIAL, EXEMPLARY, OR CONSEQUENTIAL DAMAGES
 * (INCLUDING, BUT NOT LIMITED TO, PROCUREMENT OF SUBSTITUTE GOODS OR SERVICES;
 * LOSS OF USE, DATA, OR PROFITS; OR BUSINESS INTERRUPTION) HOWEVER CAUSED AND
 * ON ANY THEORY OF LIABILITY, WHETHER IN CONTRACT, STRICT LIABILITY, OR TORT
 * (INCLUDING NEGLIGENCE OR OTHERWISE) ARISING IN ANY WAY OUT OF THE USE OF THIS
 * SOFTWARE, EVEN IF ADVISED OF THE POSSIBILITY OF SUCH DAMAGE.
 */

using System;
using System.Collections;
using System.Collections.Generic;
using OpenMetaverse;

namespace OpenSim.Region.Framework.Interfaces
{
    public delegate void ScriptRemoved(UUID script);
    public delegate void ObjectRemoved(UUID prim);

    public interface IScriptModule: INonSharedRegionModule
    {
        /// <summary>
        /// Triggered when a script is removed from the script module.
        /// </summary>
        event ScriptRemoved OnScriptRemoved;

        /// <summary>
        /// Triggered when an object is removed via the script module.
        /// </summary>
        event ObjectRemoved OnObjectRemoved;

        string ScriptEngineName { get; }

        string GetXMLState(UUID itemID);
        bool SetXMLState(UUID itemID, string xml);

        bool PostScriptEvent(UUID itemID, string name, Object[] args);
        bool PostObjectEvent(UUID itemID, string name, Object[] args);

        /// <summary>
        /// Suspends a script.
        /// </summary>
        /// <param name="itemID">The item ID of the script.</param>
        void SuspendScript(UUID itemID);

        /// <summary>
        /// Resumes a script.
        /// </summary>
        /// <param name="itemID">The item ID of the script.</param>
        void ResumeScript(UUID itemID);

        ArrayList GetScriptErrors(UUID itemID);

<<<<<<< HEAD
        bool HasScript(UUID itemID, out bool running);
=======
        /// <summary>
        /// Returns true if a script is running.
        /// </summary>
        /// <param name="itemID">The item ID of the script.</param>
        bool GetScriptState(UUID itemID);
>>>>>>> 78c00281

        void SaveAllState();

        /// <summary>
        /// Starts the processing threads.
        /// </summary>
        void StartProcessing();

        /// <summary>
        /// Get the execution times of all scripts in each object.
        /// </summary>
        /// <returns>
        /// A dictionary where the key is the root object ID of a linkset
        /// and the value is a representative execution time in milliseconds of all scripts in that linkset.
        /// </returns>
        Dictionary<uint, float> GetObjectScriptsExecutionTimes();
    }
}<|MERGE_RESOLUTION|>--- conflicted
+++ resolved
@@ -69,15 +69,13 @@
 
         ArrayList GetScriptErrors(UUID itemID);
 
-<<<<<<< HEAD
         bool HasScript(UUID itemID, out bool running);
-=======
+
         /// <summary>
         /// Returns true if a script is running.
         /// </summary>
         /// <param name="itemID">The item ID of the script.</param>
         bool GetScriptState(UUID itemID);
->>>>>>> 78c00281
 
         void SaveAllState();
 
