﻿using System.Reflection;
using System.Runtime.CompilerServices;
using System.Runtime.InteropServices;

// General Information about an assembly is controlled through the following 
// set of attributes. Change these attribute values to modify the information
// associated with an assembly.
[assembly: AssemblyTitle("ConvexDecompositionDotNet")]
[assembly: AssemblyDescription("")]
[assembly: AssemblyConfiguration("")]
[assembly: AssemblyCompany("Intel Corporation")]
[assembly: AssemblyProduct("ConvexDecompositionDotNet")]
[assembly: AssemblyCopyright("Copyright © Intel Corporation 2010")]
[assembly: AssemblyTrademark("")]
[assembly: AssemblyCulture("")]

// Setting ComVisible to false makes the types in this assembly not visible 
// to COM components.  If you need to access a type in this assembly from 
// COM, set the ComVisible attribute to true on that type.
[assembly: ComVisible(false)]

// The following GUID is for the ID of the typelib if this project is exposed to COM
[assembly: Guid("2a1c9467-1a17-4c8d-bf9f-4b4d86dd0cbb")]

// Version information for an assembly consists of the following four values:
//
//      Major Version
//      Minor Version 
//      Build Number
//      Revision
//
// You can specify all the values or you can default the Build and Revision Numbers 
// by using the '*' as shown below:
// [assembly: AssemblyVersion("1.0.*")]
<<<<<<< HEAD
[assembly: AssemblyVersion("0.8.3.*")]
=======
[assembly: AssemblyVersion("0.8.3.*")]
>>>>>>> efcf0e4f
<|MERGE_RESOLUTION|>--- conflicted
+++ resolved
@@ -32,8 +32,4 @@
 // You can specify all the values or you can default the Build and Revision Numbers 
 // by using the '*' as shown below:
 // [assembly: AssemblyVersion("1.0.*")]
-<<<<<<< HEAD
 [assembly: AssemblyVersion("0.8.3.*")]
-=======
-[assembly: AssemblyVersion("0.8.3.*")]
->>>>>>> efcf0e4f
