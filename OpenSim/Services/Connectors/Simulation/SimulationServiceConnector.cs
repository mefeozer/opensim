/*
 * Copyright (c) Contributors, http://opensimulator.org/
 * See CONTRIBUTORS.TXT for a full list of copyright holders.
 *
 * Redistribution and use in source and binary forms, with or without
 * modification, are permitted provided that the following conditions are met:
 *     * Redistributions of source code must retain the above copyright
 *       notice, this list of conditions and the following disclaimer.
 *     * Redistributions in binary form must reproduce the above copyright
 *       notice, this list of conditions and the following disclaimer in the
 *       documentation and/or other materials provided with the distribution.
 *     * Neither the name of the OpenSimulator Project nor the
 *       names of its contributors may be used to endorse or promote products
 *       derived from this software without specific prior written permission.
 *
 * THIS SOFTWARE IS PROVIDED BY THE DEVELOPERS ``AS IS'' AND ANY
 * EXPRESS OR IMPLIED WARRANTIES, INCLUDING, BUT NOT LIMITED TO, THE IMPLIED
 * WARRANTIES OF MERCHANTABILITY AND FITNESS FOR A PARTICULAR PURPOSE ARE
 * DISCLAIMED. IN NO EVENT SHALL THE CONTRIBUTORS BE LIABLE FOR ANY
 * DIRECT, INDIRECT, INCIDENTAL, SPECIAL, EXEMPLARY, OR CONSEQUENTIAL DAMAGES
 * (INCLUDING, BUT NOT LIMITED TO, PROCUREMENT OF SUBSTITUTE GOODS OR SERVICES;
 * LOSS OF USE, DATA, OR PROFITS; OR BUSINESS INTERRUPTION) HOWEVER CAUSED AND
 * ON ANY THEORY OF LIABILITY, WHETHER IN CONTRACT, STRICT LIABILITY, OR TORT
 * (INCLUDING NEGLIGENCE OR OTHERWISE) ARISING IN ANY WAY OUT OF THE USE OF THIS
 * SOFTWARE, EVEN IF ADVISED OF THE POSSIBILITY OF SUCH DAMAGE.
 */

using System;
using System.Collections.Generic;
using System.IO;
using System.Net;
using System.Reflection;
using System.Text;

using OpenSim.Framework;
using OpenSim.Services.Interfaces;
using GridRegion = OpenSim.Services.Interfaces.GridRegion;

using OpenMetaverse;
using OpenMetaverse.StructuredData;
using log4net;
using Nini.Config;

namespace OpenSim.Services.Connectors.Simulation
{
    public class SimulationServiceConnector : ISimulationService
    {
        private static readonly ILog m_log = LogManager.GetLogger(MethodBase.GetCurrentMethod().DeclaringType);

        //private GridRegion m_Region;

        public SimulationServiceConnector()
        {
        }

        public SimulationServiceConnector(IConfigSource config)
        {
            //m_Region = region;
        }

        public IScene GetScene(ulong regionHandle)
        {
            return null;
        }

        public ISimulationService GetInnerService()
        {
            return null;
        }

        #region Agents

        protected virtual string AgentPath()
        {
            return "agent/";
        }

        /// <summary>
        /// 
        /// </summary>
        public bool CreateAgent(GridRegion destination, AgentCircuitData aCircuit, uint flags, out string reason)
        {
            // m_log.DebugFormat("[REMOTE SIMULATION CONNECTOR]: CreateAgent start");
            
            reason = String.Empty;
            if (destination == null)
            {
                m_log.Debug("[REMOTE SIMULATION CONNECTOR]: Given destination is null");
                return false;
            }

            string uri = destination.ServerURI + AgentPath() + aCircuit.AgentID + "/";
            
            try
            {
                OSDMap args = aCircuit.PackAgentCircuitData();

                args["destination_x"] = OSD.FromString(destination.RegionLocX.ToString());
                args["destination_y"] = OSD.FromString(destination.RegionLocY.ToString());
                args["destination_name"] = OSD.FromString(destination.RegionName);
                args["destination_uuid"] = OSD.FromString(destination.RegionID.ToString());
                args["teleport_flags"] = OSD.FromString(flags.ToString());

                OSDMap result = WebUtil.PostToService(uri,args);
                if (result["Success"].AsBoolean())
                    return true;
                
                reason = result["Message"] != null ? result["Message"].AsString() : "error";
                return false;
            }
            catch (Exception e)
            {
                m_log.Warn("[REMOTE SIMULATION CONNECTOR]: CreateAgent failed with exception: " + e.ToString());
                reason = e.Message;
            }

            return false;
        }

        /// <summary>
        /// Send complete data about an agent in this region to a neighbor
        /// </summary>
        public bool UpdateAgent(GridRegion destination, AgentData data)
        {
            return UpdateAgent(destination, (IAgentData)data);
        }

        /// <summary>
        /// Send updated position information about an agent in this region to a neighbor
        /// This operation may be called very frequently if an avatar is moving about in
        /// the region.
        /// </summary>
        public bool UpdateAgent(GridRegion destination, AgentPosition data)
        {
<<<<<<< HEAD
            return false; //UpdateAgent(destination, (IAgentData)data);
=======
            // we need a better throttle for these
            // return false;
            
            return UpdateAgent(destination, (IAgentData)data);
>>>>>>> b91c99b5
        }

        /// <summary>
        /// This is the worker function to send AgentData to a neighbor region
        /// </summary>
        private bool UpdateAgent(GridRegion destination, IAgentData cAgentData)
        {
            // m_log.DebugFormat("[REMOTE SIMULATION CONNECTOR]: UpdateAgent start");

            // Eventually, we want to use a caps url instead of the agentID
            string uri = destination.ServerURI + AgentPath() + cAgentData.AgentID + "/";

            try
            {
                OSDMap args = cAgentData.Pack();

                args["destination_x"] = OSD.FromString(destination.RegionLocX.ToString());
                args["destination_y"] = OSD.FromString(destination.RegionLocY.ToString());
                args["destination_name"] = OSD.FromString(destination.RegionName);
                args["destination_uuid"] = OSD.FromString(destination.RegionID.ToString());

                OSDMap result = WebUtil.PutToService(uri,args);
                return result["Success"].AsBoolean();
            }
            catch (Exception e)
            {
                m_log.Warn("[REMOTE SIMULATION CONNECTOR]: UpdateAgent failed with exception: " + e.ToString());
            }

            return false;
        }

        /// <summary>
        /// Not sure what sequence causes this function to be invoked. The only calling
        /// path is through the GET method 
        /// </summary>
        public bool RetrieveAgent(GridRegion destination, UUID id, out IAgentData agent)
        {
            // m_log.DebugFormat("[REMOTE SIMULATION CONNECTOR]: RetrieveAgent start");

            agent = null;

            // Eventually, we want to use a caps url instead of the agentID
            string uri = destination.ServerURI + AgentPath() + id + "/" + destination.RegionID.ToString() + "/";

            try
            {
                OSDMap result = WebUtil.GetFromService(uri);
                if (result["Success"].AsBoolean())
                {
                    // OSDMap args = Util.GetOSDMap(result["_RawResult"].AsString());
                    OSDMap args = (OSDMap)result["_Result"];
                    if (args != null)
                    {
                        agent = new CompleteAgentData();
                        agent.Unpack(args);
                        return true;
                    }
                }
            }
            catch (Exception e)
            {
                m_log.Warn("[REMOTE SIMULATION CONNECTOR]: UpdateAgent failed with exception: " + e.ToString());
            }

            return false;
        }

        /// <summary>
        /// </summary>
        public bool QueryAccess(GridRegion destination, UUID id)
        {
            // m_log.DebugFormat("[REMOTE SIMULATION CONNECTOR]: QueryAccess start");

            IPEndPoint ext = destination.ExternalEndPoint;
            if (ext == null) return false;

            // Eventually, we want to use a caps url instead of the agentID
            string uri = destination.ServerURI + AgentPath() + id + "/" + destination.RegionID.ToString() + "/";

            try
            {
                OSDMap result = WebUtil.ServiceOSDRequest(uri,null,"QUERYACCESS",10000);
                return result["Success"].AsBoolean();
            }
            catch (Exception e)
            {
                m_log.WarnFormat("[REMOTE SIMULATION CONNECTOR] QueryAcess failed with exception; {0}",e.ToString());
            }
            
            return false;
        }

        /// <summary>
        /// </summary>
        public bool ReleaseAgent(UUID origin, UUID id, string uri)
        {
            // m_log.DebugFormat("[REMOTE SIMULATION CONNECTOR]: ReleaseAgent start");

            try
            {
                WebUtil.ServiceOSDRequest(uri, null, "DELETE", 10000);
            }
            catch (Exception e)
            {
                m_log.WarnFormat("[REMOTE SIMULATION CONNECTOR] ReleaseAgent failed with exception; {0}",e.ToString());
            }
            
            return true;
        }

        /// <summary>
        /// </summary>
        public bool CloseAgent(GridRegion destination, UUID id)
        {
            // m_log.DebugFormat("[REMOTE SIMULATION CONNECTOR]: CloseAgent start");

            string uri = destination.ServerURI + AgentPath() + id + "/" + destination.RegionID.ToString() + "/";

            try
            {
                WebUtil.ServiceOSDRequest(uri, null, "DELETE", 10000);
            }
            catch (Exception e)
            {
                m_log.WarnFormat("[REMOTE SIMULATION CONNECTOR] CloseAgent failed with exception; {0}",e.ToString());
            }

            return true;
        }

        #endregion Agents

        #region Objects

        protected virtual string ObjectPath()
        {
            return "object/";
        }

        /// <summary>
        ///
        /// </summary>
        public bool CreateObject(GridRegion destination, ISceneObject sog, bool isLocalCall)
        {
            // m_log.DebugFormat("[REMOTE SIMULATION CONNECTOR]: CreateObject start");

            string uri = destination.ServerURI + ObjectPath() + sog.UUID + "/";

            try
            {
                OSDMap args = new OSDMap(2);

                args["sog"] = OSD.FromString(sog.ToXml2());
                args["extra"] = OSD.FromString(sog.ExtraToXmlString());
                args["modified"] = OSD.FromBoolean(sog.HasGroupChanged);

                string state = sog.GetStateSnapshot();
                if (state.Length > 0)
                    args["state"] = OSD.FromString(state);

                // Add the input general arguments
                args["destination_x"] = OSD.FromString(destination.RegionLocX.ToString());
                args["destination_y"] = OSD.FromString(destination.RegionLocY.ToString());
                args["destination_name"] = OSD.FromString(destination.RegionName);
                args["destination_uuid"] = OSD.FromString(destination.RegionID.ToString());

                WebUtil.PostToService(uri, args);
            }
            catch (Exception e)
            {
                m_log.WarnFormat("[REMOTE SIMULATION CONNECTOR] CreateObject failed with exception; {0}",e.ToString());
            }

            return true;
        }

        /// <summary>
        ///
        /// </summary>
        public bool CreateObject(GridRegion destination, UUID userID, UUID itemID)
        {
            // TODO, not that urgent
            return false;
        }

        #endregion Objects
    }
}<|MERGE_RESOLUTION|>--- conflicted
+++ resolved
@@ -132,14 +132,9 @@
         /// </summary>
         public bool UpdateAgent(GridRegion destination, AgentPosition data)
         {
-<<<<<<< HEAD
-            return false; //UpdateAgent(destination, (IAgentData)data);
-=======
             // we need a better throttle for these
-            // return false;
-            
-            return UpdateAgent(destination, (IAgentData)data);
->>>>>>> b91c99b5
+            return false;
+            // return UpdateAgent(destination, (IAgentData)data);
         }
 
         /// <summary>
