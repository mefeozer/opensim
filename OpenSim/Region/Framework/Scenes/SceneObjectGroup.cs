/*
 * Copyright (c) Contributors, http://opensimulator.org/
 * See CONTRIBUTORS.TXT for a full list of copyright holders.
 *
 * Redistribution and use in source and binary forms, with or without
 * modification, are permitted provided that the following conditions are met:
 *     * Redistributions of source code must retain the above copyright
 *       notice, this list of conditions and the following disclaimer.
 *     * Redistributions in binary form must reproduce the above copyright
 *       notice, this list of conditions and the following disclaimer in the
 *       documentation and/or other materials provided with the distribution.
 *     * Neither the name of the OpenSimulator Project nor the
 *       names of its contributors may be used to endorse or promote products
 *       derived from this software without specific prior written permission.
 *
 * THIS SOFTWARE IS PROVIDED BY THE DEVELOPERS ``AS IS'' AND ANY
 * EXPRESS OR IMPLIED WARRANTIES, INCLUDING, BUT NOT LIMITED TO, THE IMPLIED
 * WARRANTIES OF MERCHANTABILITY AND FITNESS FOR A PARTICULAR PURPOSE ARE
 * DISCLAIMED. IN NO EVENT SHALL THE CONTRIBUTORS BE LIABLE FOR ANY
 * DIRECT, INDIRECT, INCIDENTAL, SPECIAL, EXEMPLARY, OR CONSEQUENTIAL DAMAGES
 * (INCLUDING, BUT NOT LIMITED TO, PROCUREMENT OF SUBSTITUTE GOODS OR SERVICES;
 * LOSS OF USE, DATA, OR PROFITS; OR BUSINESS INTERRUPTION) HOWEVER CAUSED AND
 * ON ANY THEORY OF LIABILITY, WHETHER IN CONTRACT, STRICT LIABILITY, OR TORT
 * (INCLUDING NEGLIGENCE OR OTHERWISE) ARISING IN ANY WAY OUT OF THE USE OF THIS
 * SOFTWARE, EVEN IF ADVISED OF THE POSSIBILITY OF SUCH DAMAGE.
 */
 
using System;
using System.Collections.Generic;
using System.Drawing;
using System.IO;
using System.Diagnostics;
using System.Linq;
using System.Threading;
using System.Xml;
using System.Xml.Serialization;
using OpenMetaverse;
using OpenMetaverse.Packets;
using OpenSim.Framework;
using OpenSim.Region.Framework.Interfaces;
using OpenSim.Region.Physics.Manager;
using OpenSim.Region.Framework.Scenes.Serialization;

namespace OpenSim.Region.Framework.Scenes
{
    [Flags]
    public enum scriptEvents
    {
        None = 0,
        attach = 1,
        collision = 16,
        collision_end = 32,
        collision_start = 64,
        control = 128,
        dataserver = 256,
        email = 512,
        http_response = 1024,
        land_collision = 2048,
        land_collision_end = 4096,
        land_collision_start = 8192,
        at_target = 16384,
        at_rot_target = 16777216,
        listen = 32768,
        money = 65536,
        moving_end = 131072,
        moving_start = 262144,
        not_at_rot_target = 524288,
        not_at_target = 1048576,
        remote_data = 8388608,
        run_time_permissions = 268435456,
        state_entry = 1073741824,
        state_exit = 2,
        timer = 4,
        touch = 8,
        touch_end = 536870912,
        touch_start = 2097152,
        object_rez = 4194304
    }

    struct scriptPosTarget
    {
        public Vector3 targetPos;
        public float tolerance;
        public uint handle;
    }

    struct scriptRotTarget
    {
        public Quaternion targetRot;
        public float tolerance;
        public uint handle;
    }

    public delegate void PrimCountTaintedDelegate();

    /// <summary>
    /// A scene object group is conceptually an object in the scene.  The object is constituted of SceneObjectParts
    /// (often known as prims), one of which is considered the root part.
    /// </summary>
    public partial class SceneObjectGroup : EntityBase, ISceneObject
    {
        // private PrimCountTaintedDelegate handlerPrimCountTainted = null;

        /// <summary>
        /// Signal whether the non-inventory attributes of any prims in the group have changed
        /// since the group's last persistent backup
        /// </summary>
        private bool m_hasGroupChanged = false;
        private long timeFirstChanged = 0;
        private long timeLastChanged = 0;
        private long m_maxPersistTime = 0;
        private long m_minPersistTime = 0;
        private Random m_rand;
        private bool m_suspendUpdates;
        private List<ScenePresence> m_linkedAvatars = new List<ScenePresence>();

        public bool areUpdatesSuspended
        {
            get
            {
                return m_suspendUpdates;
            }
            set 
            {
                m_suspendUpdates = value;   
                if (!value)
                {
                    QueueForUpdateCheck();
                }               
            }
        }

        public bool HasGroupChanged
        {
            set
            {
                if (value)
                {
                    if (m_isBackedUp)
                    {
                        m_scene.SceneGraph.FireChangeBackup(this);
                    }
                    timeLastChanged = DateTime.Now.Ticks;
                    if (!m_hasGroupChanged)
                        timeFirstChanged = DateTime.Now.Ticks;
                    if (m_rootPart != null && m_rootPart.UUID != null && m_scene != null)
                    {
                        if (m_rand == null)
                        {
                            byte[] val = new byte[16];
                            m_rootPart.UUID.ToBytes(val, 0);
                            m_rand = new Random(BitConverter.ToInt32(val, 0));
                        }
                       
                        if (m_scene.GetRootAgentCount() == 0)
                        {
                            //If the region is empty, this change has been made by an automated process
                            //and thus we delay the persist time by a random amount between 1.5 and 2.5.

                            float factor = 1.5f + (float)(m_rand.NextDouble());
                            m_maxPersistTime = (long)((float)m_scene.m_persistAfter * factor);
                            m_minPersistTime = (long)((float)m_scene.m_dontPersistBefore * factor);
                        }
                        else
                        {
                            //If the region is not empty, we want to obey the minimum and maximum persist times
                            //but add a random factor so we stagger the object persistance a little
                            m_maxPersistTime = (long)((float)m_scene.m_persistAfter * (1.0d - (m_rand.NextDouble() / 5.0d))); //Multiply by 1.0-1.5
                            m_minPersistTime = (long)((float)m_scene.m_dontPersistBefore * (1.0d + (m_rand.NextDouble() / 2.0d))); //Multiply by 0.8-1.0
                        }
                    }
                }
                m_hasGroupChanged = value;
                
//                m_log.DebugFormat(
//                    "[SCENE OBJECT GROUP]: HasGroupChanged set to {0} for {1} {2}", m_hasGroupChanged, Name, LocalId);
            }

            get { return m_hasGroupChanged; }
        }
        
        /// <summary>
        /// Has the group changed due to an unlink operation?  We record this in order to optimize deletion, since
        /// an unlinked group currently has to be persisted to the database before we can perform an unlink operation.
        /// </summary>
        public bool HasGroupChangedDueToDelink { get; set; }

        private bool isTimeToPersist()
        {
            if (IsSelected || IsDeleted || IsAttachment)
                return false;
            if (!m_hasGroupChanged)
                return false;
            if (m_scene.ShuttingDown)
                return true;

            if (m_minPersistTime == 0 || m_maxPersistTime == 0)
            {
                m_maxPersistTime = m_scene.m_persistAfter;
                m_minPersistTime = m_scene.m_dontPersistBefore;
            }
                
            long currentTime = DateTime.Now.Ticks;

            if (timeLastChanged == 0) timeLastChanged = currentTime;
            if (timeFirstChanged == 0) timeFirstChanged = currentTime;

            if (currentTime - timeLastChanged > m_minPersistTime || currentTime - timeFirstChanged > m_maxPersistTime)
                return true;
            return false;
        }

        /// <summary>
        /// Is this scene object acting as an attachment?
        /// </summary>
        public bool IsAttachment { get; set; }

        /// <summary>
        /// The avatar to which this scene object is attached.
        /// </summary>
        /// <remarks>
        /// If we're not attached to an avatar then this is UUID.Zero
        /// </remarks>
        public UUID AttachedAvatar { get; set; }

        /// <summary>
        /// Attachment point of this scene object to an avatar.
        /// </summary>
        /// <remarks>
        /// 0 if we're not attached to anything
        /// </remarks>
        public uint AttachmentPoint
        {
            get
            {
                return m_rootPart.Shape.State;
            }

            set
            {
                IsAttachment = value != 0;
                m_rootPart.Shape.State = (byte)value;
            }
        }

        public void ClearPartAttachmentData()
        {
            AttachmentPoint = 0;

            // Even though we don't use child part state parameters for attachments any more, we still need to set
            // these to zero since having them non-zero in rezzed scene objects will crash some clients.  Even if
            // we store them correctly, scene objects that we receive from elsewhere might not.
            foreach (SceneObjectPart part in Parts)
                part.Shape.State = 0;
        }

        /// <summary>
        /// Is this scene object phantom?
        /// </summary>
        /// <remarks>
        /// Updating must currently take place through UpdatePrimFlags()
        /// </remarks>
        public bool IsPhantom
        {
            get { return (RootPart.Flags & PrimFlags.Phantom) != 0; }
        }

        /// <summary>
        /// Does this scene object use physics?
        /// </summary>
        /// <remarks>
        /// Updating must currently take place through UpdatePrimFlags()
        /// </remarks>
        public bool UsesPhysics
        {
            get { return (RootPart.Flags & PrimFlags.TemporaryOnRez) != 0; }
        }

        /// <summary>
        /// Is this scene object temporary?
        /// </summary>
        /// <remarks>
        /// Updating must currently take place through UpdatePrimFlags()
        /// </remarks>
        public bool IsTemporary
        {
            get { return (RootPart.Flags & PrimFlags.TemporaryOnRez) != 0; }
        }

        public bool IsVolumeDetect
        {
            get { return RootPart.VolumeDetectActive; }
        }

        public float scriptScore;

        private Vector3 lastPhysGroupPos;
        private Quaternion lastPhysGroupRot;

        private bool m_isBackedUp;

        protected MapAndArray<UUID, SceneObjectPart> m_parts = new MapAndArray<UUID, SceneObjectPart>();

        protected ulong m_regionHandle;
        protected SceneObjectPart m_rootPart;
        // private Dictionary<UUID, scriptEvents> m_scriptEvents = new Dictionary<UUID, scriptEvents>();

        private Dictionary<uint, scriptPosTarget> m_targets = new Dictionary<uint, scriptPosTarget>();
        private Dictionary<uint, scriptRotTarget> m_rotTargets = new Dictionary<uint, scriptRotTarget>();

        private bool m_scriptListens_atTarget;
        private bool m_scriptListens_notAtTarget;
        private bool m_scriptListens_atRotTarget;
        private bool m_scriptListens_notAtRotTarget;

        public bool m_dupeInProgress = false;
        internal Dictionary<UUID, string> m_savedScriptState;

        #region Properties

        /// <summary>
        /// The name of an object grouping is always the same as its root part
        /// </summary>
        public override string Name
        {
            get { return RootPart.Name; }
            set { RootPart.Name = value; }
        }

        /// <summary>
        /// Added because the Parcel code seems to use it
        /// but not sure a object should have this
        /// as what does it tell us? that some avatar has selected it (but not what Avatar/user)
        /// think really there should be a list (or whatever) in each scenepresence
        /// saying what prim(s) that user has selected.
        /// </summary>
        protected bool m_isSelected = false;

        /// <summary>
        /// Number of prims in this group
        /// </summary>
        public int PrimCount
        {
            get { return m_parts.Count; }
        }

<<<<<<< HEAD
        protected Quaternion m_rotation = Quaternion.Identity;

        public virtual Quaternion Rotation
        {
            get { return m_rotation; }
            set {
                m_rotation = value; 
            }
        }

=======
>>>>>>> 9bdf118e
        public Quaternion GroupRotation
        {
            get { return m_rootPart.RotationOffset; }
        }

        public Vector3 GroupScale
        {
            get
            {
                Vector3 minScale = new Vector3(Constants.RegionSize, Constants.RegionSize, Constants.RegionSize);
                Vector3 maxScale = Vector3.Zero;
                Vector3 finalScale = new Vector3(0.5f, 0.5f, 0.5f);
    
                SceneObjectPart[] parts = m_parts.GetArray();
                for (int i = 0; i < parts.Length; i++)
                {
                    SceneObjectPart part = parts[i];
                    Vector3 partscale = part.Scale;
                    Vector3 partoffset = part.OffsetPosition;
    
                    minScale.X = (partscale.X + partoffset.X < minScale.X) ? partscale.X + partoffset.X : minScale.X;
                    minScale.Y = (partscale.Y + partoffset.Y < minScale.Y) ? partscale.Y + partoffset.Y : minScale.Y;
                    minScale.Z = (partscale.Z + partoffset.Z < minScale.Z) ? partscale.Z + partoffset.Z : minScale.Z;
    
                    maxScale.X = (partscale.X + partoffset.X > maxScale.X) ? partscale.X + partoffset.X : maxScale.X;
                    maxScale.Y = (partscale.Y + partoffset.Y > maxScale.Y) ? partscale.Y + partoffset.Y : maxScale.Y;
                    maxScale.Z = (partscale.Z + partoffset.Z > maxScale.Z) ? partscale.Z + partoffset.Z : maxScale.Z;
                }
    
                finalScale.X = (minScale.X > maxScale.X) ? minScale.X : maxScale.X;
                finalScale.Y = (minScale.Y > maxScale.Y) ? minScale.Y : maxScale.Y;
                finalScale.Z = (minScale.Z > maxScale.Z) ? minScale.Z : maxScale.Z;
    
                return finalScale;
            }
        }

        public UUID GroupID
        {
            get { return m_rootPart.GroupID; }
            set { m_rootPart.GroupID = value; }
        }

        public SceneObjectPart[] Parts
        {
            get { return m_parts.GetArray(); }
        }

        public bool ContainsPart(UUID partID)
        {
            return m_parts.ContainsKey(partID);
        }

        /// <value>
        /// The root part of this scene object
        /// </value>
        public SceneObjectPart RootPart
        {
            get { return m_rootPart; }
        }

        public ulong RegionHandle
        {
            get { return m_regionHandle; }
            set
            {
                m_regionHandle = value;
                SceneObjectPart[] parts = m_parts.GetArray();
                for (int i = 0; i < parts.Length; i++)
                    parts[i].RegionHandle = value;
            }
        }

        /// <summary>
        /// Check both the attachment property and the relevant properties of the underlying root part.
        /// </summary>
        /// <remarks>
        /// This is necessary in some cases, particularly when a scene object has just crossed into a region and doesn't
        /// have the IsAttachment property yet checked.
        /// 
        /// FIXME: However, this should be fixed so that this property
        /// propertly reflects the underlying status.
        /// </remarks>
        /// <returns></returns>
        public bool IsAttachmentCheckFull()
        {
            return (IsAttachment || (m_rootPart.Shape.PCode == 9 && m_rootPart.Shape.State != 0));
        }
        
        /// <summary>
        /// The absolute position of this scene object in the scene
        /// </summary>
        public override Vector3 AbsolutePosition
        {
            get { return m_rootPart.GroupPosition; }
            set
            {
                Vector3 val = value;

                if (Scene != null)
                {
                    if ((Scene.TestBorderCross(val - Vector3.UnitX, Cardinals.E) || Scene.TestBorderCross(val + Vector3.UnitX, Cardinals.W)
                        || Scene.TestBorderCross(val - Vector3.UnitY, Cardinals.N) || Scene.TestBorderCross(val + Vector3.UnitY, Cardinals.S)) 
                        && !IsAttachmentCheckFull() && (!Scene.LoadingPrims))
                    {
                        m_scene.CrossPrimGroupIntoNewRegion(val, this, true);
                    }
                }

                foreach (SceneObjectPart part in m_parts.GetArray())
                {
                    part.IgnoreUndoUpdate = true;
                }
                if (RootPart.GetStatusSandbox())
                {
                    if (Util.GetDistanceTo(RootPart.StatusSandboxPos, value) > 10)
                    {
                        RootPart.ScriptSetPhysicsStatus(false);
                        
                        if (Scene != null)
                            Scene.SimChat(Utils.StringToBytes("Hit Sandbox Limit"),
                                  ChatTypeEnum.DebugChannel, 0x7FFFFFFF, RootPart.AbsolutePosition, Name, UUID, false);
                        
                        return;
                    }
                }
                SceneObjectPart[] parts = m_parts.GetArray();
                foreach (SceneObjectPart part in parts)
                {
                    part.GroupPosition = val;
                    if (!m_dupeInProgress)
                    {
                        part.TriggerScriptChangedEvent(Changed.POSITION);
                    }
                }
                if (!m_dupeInProgress)
                {
                    foreach (ScenePresence av in m_linkedAvatars)
                    {
                        SceneObjectPart p = m_scene.GetSceneObjectPart(av.ParentID);
                        if (m_parts.TryGetValue(p.UUID, out p))
                        {
                            Vector3 offset = p.GetWorldPosition() - av.ParentPosition;
                            av.AbsolutePosition += offset;
                            av.ParentPosition = p.GetWorldPosition(); //ParentPosition gets cleared by AbsolutePosition
                            av.SendAvatarDataToAllAgents();
                        }
                    }
                }

                //if (m_rootPart.PhysActor != null)
                //{
                //m_rootPart.PhysActor.Position =
                //new PhysicsVector(m_rootPart.GroupPosition.X, m_rootPart.GroupPosition.Y,
                //m_rootPart.GroupPosition.Z);
                //m_scene.PhysicsScene.AddPhysicsActorTaint(m_rootPart.PhysActor);
                //}
                
                if (Scene != null)
                    Scene.EventManager.TriggerParcelPrimCountTainted();
            }
        }

        public override uint LocalId
        {
            get { return m_rootPart.LocalId; }
            set { m_rootPart.LocalId = value; }
        }

        public override UUID UUID
        {
            get { return m_rootPart.UUID; }
            set 
            {
                lock (m_parts.SyncRoot)
                {
                    m_parts.Remove(m_rootPart.UUID);
                    m_rootPart.UUID = value;
                    m_parts.Add(value, m_rootPart);
                }
            }
        }

        public UUID OwnerID
        {
            get { return m_rootPart.OwnerID; }
            set { m_rootPart.OwnerID = value; }
        }

        public float Damage
        {
            get { return m_rootPart.Damage; }
            set { m_rootPart.Damage = value; }
        }

        public Color Color
        {
            get { return m_rootPart.Color; }
            set { m_rootPart.Color = value; }
        }

        public string Text
        {
            get {
                string returnstr = m_rootPart.Text;
                if (returnstr.Length  > 255)
                {
                    returnstr = returnstr.Substring(0, 255);
                }
                return returnstr;
            }
            set { m_rootPart.Text = value; }
        }

        protected virtual bool InSceneBackup
        {
            get { return true; }
        }
        
        private bool m_passCollision;
        public bool PassCollision
        {
            get { return m_passCollision; }
            set
            {
                m_passCollision = value;
                HasGroupChanged = true;
            }
        }

        public bool IsSelected
        {
            get { return m_isSelected; }
            set
            {
                m_isSelected = value;
                // Tell physics engine that group is selected
                if (m_rootPart.PhysActor != null)
                {
                    m_rootPart.PhysActor.Selected = value;
                    // Pass it on to the children.
                    SceneObjectPart[] parts = m_parts.GetArray();
                    for (int i = 0; i < parts.Length; i++)
                    {
                        SceneObjectPart child = parts[i];
                        if (child.PhysActor != null)
                            child.PhysActor.Selected = value;
                    }
                }
            }
        }

        private SceneObjectPart m_PlaySoundMasterPrim = null;
        public SceneObjectPart PlaySoundMasterPrim
        {
            get { return m_PlaySoundMasterPrim; }
            set { m_PlaySoundMasterPrim = value; }
        }

        private List<SceneObjectPart> m_PlaySoundSlavePrims = new List<SceneObjectPart>();
        public List<SceneObjectPart> PlaySoundSlavePrims
        {
            get { return m_PlaySoundSlavePrims; }
            set { m_PlaySoundSlavePrims = value; }
        }

        private SceneObjectPart m_LoopSoundMasterPrim = null;
        public SceneObjectPart LoopSoundMasterPrim
        {
            get { return m_LoopSoundMasterPrim; }
            set { m_LoopSoundMasterPrim = value; }
        }

        private List<SceneObjectPart> m_LoopSoundSlavePrims = new List<SceneObjectPart>();
        public List<SceneObjectPart> LoopSoundSlavePrims
        {
            get { return m_LoopSoundSlavePrims; }
            set { m_LoopSoundSlavePrims = value; }
        }

        // The UUID for the Region this Object is in.
        public UUID RegionUUID
        {
            get
            {
                if (m_scene != null)
                {
                    return m_scene.RegionInfo.RegionID;
                }
                return UUID.Zero;
            }
        }

        #endregion

//        ~SceneObjectGroup()
//        {
//            m_log.DebugFormat("[SCENE OBJECT GROUP]: Destructor called for {0}, local id {1}", Name, LocalId);
//        }

        #region Constructors

        /// <summary>
        /// Constructor
        /// </summary>
        public SceneObjectGroup()
        {
            
        }

        /// <summary>
        /// This constructor creates a SceneObjectGroup using a pre-existing SceneObjectPart.
        /// The original SceneObjectPart will be used rather than a copy, preserving
        /// its existing localID and UUID.
        /// </summary>
        public SceneObjectGroup(SceneObjectPart part)
        {
            SetRootPart(part);
        }

        /// <summary>
        /// Constructor.  This object is added to the scene later via AttachToScene()
        /// </summary>
        public SceneObjectGroup(UUID ownerID, Vector3 pos, Quaternion rot, PrimitiveBaseShape shape)
        {
            SetRootPart(new SceneObjectPart(ownerID, shape, pos, rot, Vector3.Zero));
        }

        /// <summary>
        /// Constructor.
        /// </summary>
        public SceneObjectGroup(UUID ownerID, Vector3 pos, PrimitiveBaseShape shape)
            : this(ownerID, pos, Quaternion.Identity, shape)
        {
        }

        public void LoadScriptState(XmlDocument doc)
        {
            XmlNodeList nodes = doc.GetElementsByTagName("SavedScriptState");
            if (nodes.Count > 0)
            {
                if (m_savedScriptState == null)
                    m_savedScriptState = new Dictionary<UUID, string>();
                foreach (XmlNode node in nodes)
                {
                    if (node.Attributes["UUID"] != null)
                    {
                        UUID itemid = new UUID(node.Attributes["UUID"].Value);
                        if (itemid != UUID.Zero)
                            m_savedScriptState[itemid] = node.InnerXml;
                    }
                } 
            }
        }

        public void SetFromItemID(UUID AssetId)
        {
            SceneObjectPart[] parts = m_parts.GetArray();
            for (int i = 0; i < parts.Length; i++)
                parts[i].FromItemID = AssetId;
        }

        public UUID GetFromItemID()
        {
            return m_rootPart.FromItemID;
        }

        /// <summary>
        /// Hooks this object up to the backup event so that it is persisted to the database when the update thread executes.
        /// </summary>
        public virtual void AttachToBackup()
        {
            if (IsAttachment) return;
            m_scene.SceneGraph.FireAttachToBackup(this);

            if (InSceneBackup)
            {
                //m_log.DebugFormat(
                //    "[SCENE OBJECT GROUP]: Attaching object {0} {1} to scene presistence sweep", Name, UUID);

                if (!m_isBackedUp)
                    m_scene.EventManager.OnBackup += ProcessBackup;
                
                m_isBackedUp = true;
            }
        }
        
        /// <summary>
        /// Attach this object to a scene.  It will also now appear to agents.
        /// </summary>
        /// <param name="scene"></param>
        public void AttachToScene(Scene scene)
        {
            m_scene = scene;
            RegionHandle = m_scene.RegionInfo.RegionHandle;

            if (m_rootPart.Shape.PCode != 9 || m_rootPart.Shape.State == 0)
                m_rootPart.ParentID = 0;
            if (m_rootPart.LocalId == 0)
                m_rootPart.LocalId = m_scene.AllocateLocalId();

            SceneObjectPart[] parts = m_parts.GetArray();
            for (int i = 0; i < parts.Length; i++)
            {
                SceneObjectPart part = parts[i];
                if (Object.ReferenceEquals(part, m_rootPart))
                    continue;

                if (part.LocalId == 0)
                    part.LocalId = m_scene.AllocateLocalId();

                part.ParentID = m_rootPart.LocalId;
                //m_log.DebugFormat("[SCENE]: Given local id {0} to part {1}, linknum {2}, parent {3} {4}", part.LocalId, part.UUID, part.LinkNum, part.ParentID, part.ParentUUID);
            }

            ApplyPhysics(m_scene.m_physicalPrim);

            if (RootPart.PhysActor != null)
                RootPart.Buoyancy = RootPart.Buoyancy;

            // Don't trigger the update here - otherwise some client issues occur when multiple updates are scheduled
            // for the same object with very different properties.  The caller must schedule the update.
            //ScheduleGroupForFullUpdate();
        }

        public EntityIntersection TestIntersection(Ray hRay, bool frontFacesOnly, bool faceCenters)
        {
            // We got a request from the inner_scene to raytrace along the Ray hRay
            // We're going to check all of the prim in this group for intersection with the ray
            // If we get a result, we're going to find the closest result to the origin of the ray
            // and send back the intersection information back to the innerscene.

            EntityIntersection result = new EntityIntersection();

            SceneObjectPart[] parts = m_parts.GetArray();
            for (int i = 0; i < parts.Length; i++)
            {
                SceneObjectPart part = parts[i];

                // Temporary commented to stop compiler warning
                //Vector3 partPosition =
                //    new Vector3(part.AbsolutePosition.X, part.AbsolutePosition.Y, part.AbsolutePosition.Z);
                Quaternion parentrotation = GroupRotation;

                // Telling the prim to raytrace.
                //EntityIntersection inter = part.TestIntersection(hRay, parentrotation);

                EntityIntersection inter = part.TestIntersectionOBB(hRay, parentrotation, frontFacesOnly, faceCenters);

                // This may need to be updated to the maximum draw distance possible..
                // We might (and probably will) be checking for prim creation from other sims
                // when the camera crosses the border.
                float idist = Constants.RegionSize;

                if (inter.HitTF)
                {
                    // We need to find the closest prim to return to the testcaller along the ray
                    if (inter.distance < idist)
                    {
                        result.HitTF = true;
                        result.ipoint = inter.ipoint;
                        result.obj = part;
                        result.normal = inter.normal;
                        result.distance = inter.distance;
                    }
                    
                }
            }
            return result;
        }

        /// <summary>
        /// Gets a vector representing the size of the bounding box containing all the prims in the group
        /// Treats all prims as rectangular, so no shape (cut etc) is taken into account
        /// offsetHeight is the offset in the Z axis from the centre of the bounding box to the centre of the root prim
        /// </summary>
        /// <returns></returns>
        public void GetAxisAlignedBoundingBoxRaw(out float minX, out float maxX, out float minY, out float maxY, out float minZ, out float maxZ)
        {
            maxX = -256f;
            maxY = -256f;
            maxZ = -256f;
            minX = 256f;
            minY = 256f;
            minZ = 8192f;

            SceneObjectPart[] parts = m_parts.GetArray();
            foreach (SceneObjectPart part in parts)
            {
                Vector3 worldPos = part.GetWorldPosition();
                Vector3 offset = worldPos - AbsolutePosition;
                Quaternion worldRot;
                if (part.ParentID == 0)
                {
                    worldRot = part.RotationOffset;
                }
                else
                {
                    worldRot = part.GetWorldRotation();
                }

                Vector3 frontTopLeft;
                Vector3 frontTopRight;
                Vector3 frontBottomLeft;
                Vector3 frontBottomRight;

                Vector3 backTopLeft;
                Vector3 backTopRight;
                Vector3 backBottomLeft;
                Vector3 backBottomRight;

               // Vector3[] corners = new Vector3[8];

                Vector3 orig = Vector3.Zero;

                frontTopLeft.X = orig.X - (part.Scale.X / 2);
                frontTopLeft.Y = orig.Y - (part.Scale.Y / 2);
                frontTopLeft.Z = orig.Z + (part.Scale.Z / 2);

                frontTopRight.X = orig.X - (part.Scale.X / 2);
                frontTopRight.Y = orig.Y + (part.Scale.Y / 2);
                frontTopRight.Z = orig.Z + (part.Scale.Z / 2);

                frontBottomLeft.X = orig.X - (part.Scale.X / 2);
                frontBottomLeft.Y = orig.Y - (part.Scale.Y / 2);
                frontBottomLeft.Z = orig.Z - (part.Scale.Z / 2);

                frontBottomRight.X = orig.X - (part.Scale.X / 2);
                frontBottomRight.Y = orig.Y + (part.Scale.Y / 2);
                frontBottomRight.Z = orig.Z - (part.Scale.Z / 2);

                backTopLeft.X = orig.X + (part.Scale.X / 2);
                backTopLeft.Y = orig.Y - (part.Scale.Y / 2);
                backTopLeft.Z = orig.Z + (part.Scale.Z / 2);

                backTopRight.X = orig.X + (part.Scale.X / 2);
                backTopRight.Y = orig.Y + (part.Scale.Y / 2);
                backTopRight.Z = orig.Z + (part.Scale.Z / 2);

                backBottomLeft.X = orig.X + (part.Scale.X / 2);
                backBottomLeft.Y = orig.Y - (part.Scale.Y / 2);
                backBottomLeft.Z = orig.Z - (part.Scale.Z / 2);

                backBottomRight.X = orig.X + (part.Scale.X / 2);
                backBottomRight.Y = orig.Y + (part.Scale.Y / 2);
                backBottomRight.Z = orig.Z - (part.Scale.Z / 2);

                

                //m_log.InfoFormat("pre corner 1 is {0} {1} {2}", frontTopLeft.X, frontTopLeft.Y, frontTopLeft.Z);
                //m_log.InfoFormat("pre corner 2 is {0} {1} {2}", frontTopRight.X, frontTopRight.Y, frontTopRight.Z);
                //m_log.InfoFormat("pre corner 3 is {0} {1} {2}", frontBottomRight.X, frontBottomRight.Y, frontBottomRight.Z);
                //m_log.InfoFormat("pre corner 4 is {0} {1} {2}", frontBottomLeft.X, frontBottomLeft.Y, frontBottomLeft.Z);
                //m_log.InfoFormat("pre corner 5 is {0} {1} {2}", backTopLeft.X, backTopLeft.Y, backTopLeft.Z);
                //m_log.InfoFormat("pre corner 6 is {0} {1} {2}", backTopRight.X, backTopRight.Y, backTopRight.Z);
                //m_log.InfoFormat("pre corner 7 is {0} {1} {2}", backBottomRight.X, backBottomRight.Y, backBottomRight.Z);
                //m_log.InfoFormat("pre corner 8 is {0} {1} {2}", backBottomLeft.X, backBottomLeft.Y, backBottomLeft.Z);

                //for (int i = 0; i < 8; i++)
                //{
                //    corners[i] = corners[i] * worldRot;
                //    corners[i] += offset;

                //    if (corners[i].X > maxX)
                //        maxX = corners[i].X;
                //    if (corners[i].X < minX)
                //        minX = corners[i].X;

                //    if (corners[i].Y > maxY)
                //        maxY = corners[i].Y;
                //    if (corners[i].Y < minY)
                //        minY = corners[i].Y;

                //    if (corners[i].Z > maxZ)
                //        maxZ = corners[i].Y;
                //    if (corners[i].Z < minZ)
                //        minZ = corners[i].Z;
                //}

                frontTopLeft = frontTopLeft * worldRot;
                frontTopRight = frontTopRight * worldRot;
                frontBottomLeft = frontBottomLeft * worldRot;
                frontBottomRight = frontBottomRight * worldRot;

                backBottomLeft = backBottomLeft * worldRot;
                backBottomRight = backBottomRight * worldRot;
                backTopLeft = backTopLeft * worldRot;
                backTopRight = backTopRight * worldRot;


                frontTopLeft += offset;
                frontTopRight += offset;
                frontBottomLeft += offset;
                frontBottomRight += offset;

                backBottomLeft += offset;
                backBottomRight += offset;
                backTopLeft += offset;
                backTopRight += offset;

                //m_log.InfoFormat("corner 1 is {0} {1} {2}", frontTopLeft.X, frontTopLeft.Y, frontTopLeft.Z);
                //m_log.InfoFormat("corner 2 is {0} {1} {2}", frontTopRight.X, frontTopRight.Y, frontTopRight.Z);
                //m_log.InfoFormat("corner 3 is {0} {1} {2}", frontBottomRight.X, frontBottomRight.Y, frontBottomRight.Z);
                //m_log.InfoFormat("corner 4 is {0} {1} {2}", frontBottomLeft.X, frontBottomLeft.Y, frontBottomLeft.Z);
                //m_log.InfoFormat("corner 5 is {0} {1} {2}", backTopLeft.X, backTopLeft.Y, backTopLeft.Z);
                //m_log.InfoFormat("corner 6 is {0} {1} {2}", backTopRight.X, backTopRight.Y, backTopRight.Z);
                //m_log.InfoFormat("corner 7 is {0} {1} {2}", backBottomRight.X, backBottomRight.Y, backBottomRight.Z);
                //m_log.InfoFormat("corner 8 is {0} {1} {2}", backBottomLeft.X, backBottomLeft.Y, backBottomLeft.Z);

                if (frontTopRight.X > maxX)
                    maxX = frontTopRight.X;
                if (frontTopLeft.X > maxX)
                    maxX = frontTopLeft.X;
                if (frontBottomRight.X > maxX)
                    maxX = frontBottomRight.X;
                if (frontBottomLeft.X > maxX)
                    maxX = frontBottomLeft.X;

                if (backTopRight.X > maxX)
                    maxX = backTopRight.X;
                if (backTopLeft.X > maxX)
                    maxX = backTopLeft.X;
                if (backBottomRight.X > maxX)
                    maxX = backBottomRight.X;
                if (backBottomLeft.X > maxX)
                    maxX = backBottomLeft.X;

                if (frontTopRight.X < minX)
                    minX = frontTopRight.X;
                if (frontTopLeft.X < minX)
                    minX = frontTopLeft.X;
                if (frontBottomRight.X < minX)
                    minX = frontBottomRight.X;
                if (frontBottomLeft.X < minX)
                    minX = frontBottomLeft.X;

                if (backTopRight.X < minX)
                    minX = backTopRight.X;
                if (backTopLeft.X < minX)
                    minX = backTopLeft.X;
                if (backBottomRight.X < minX)
                    minX = backBottomRight.X;
                if (backBottomLeft.X < minX)
                    minX = backBottomLeft.X;

                //
                if (frontTopRight.Y > maxY)
                    maxY = frontTopRight.Y;
                if (frontTopLeft.Y > maxY)
                    maxY = frontTopLeft.Y;
                if (frontBottomRight.Y > maxY)
                    maxY = frontBottomRight.Y;
                if (frontBottomLeft.Y > maxY)
                    maxY = frontBottomLeft.Y;

                if (backTopRight.Y > maxY)
                    maxY = backTopRight.Y;
                if (backTopLeft.Y > maxY)
                    maxY = backTopLeft.Y;
                if (backBottomRight.Y > maxY)
                    maxY = backBottomRight.Y;
                if (backBottomLeft.Y > maxY)
                    maxY = backBottomLeft.Y;

                if (frontTopRight.Y < minY)
                    minY = frontTopRight.Y;
                if (frontTopLeft.Y < minY)
                    minY = frontTopLeft.Y;
                if (frontBottomRight.Y < minY)
                    minY = frontBottomRight.Y;
                if (frontBottomLeft.Y < minY)
                    minY = frontBottomLeft.Y;

                if (backTopRight.Y < minY)
                    minY = backTopRight.Y;
                if (backTopLeft.Y < minY)
                    minY = backTopLeft.Y;
                if (backBottomRight.Y < minY)
                    minY = backBottomRight.Y;
                if (backBottomLeft.Y < minY)
                    minY = backBottomLeft.Y;

                //
                if (frontTopRight.Z > maxZ)
                    maxZ = frontTopRight.Z;
                if (frontTopLeft.Z > maxZ)
                    maxZ = frontTopLeft.Z;
                if (frontBottomRight.Z > maxZ)
                    maxZ = frontBottomRight.Z;
                if (frontBottomLeft.Z > maxZ)
                    maxZ = frontBottomLeft.Z;

                if (backTopRight.Z > maxZ)
                    maxZ = backTopRight.Z;
                if (backTopLeft.Z > maxZ)
                    maxZ = backTopLeft.Z;
                if (backBottomRight.Z > maxZ)
                    maxZ = backBottomRight.Z;
                if (backBottomLeft.Z > maxZ)
                    maxZ = backBottomLeft.Z;

                if (frontTopRight.Z < minZ)
                    minZ = frontTopRight.Z;
                if (frontTopLeft.Z < minZ)
                    minZ = frontTopLeft.Z;
                if (frontBottomRight.Z < minZ)
                    minZ = frontBottomRight.Z;
                if (frontBottomLeft.Z < minZ)
                    minZ = frontBottomLeft.Z;

                if (backTopRight.Z < minZ)
                    minZ = backTopRight.Z;
                if (backTopLeft.Z < minZ)
                    minZ = backTopLeft.Z;
                if (backBottomRight.Z < minZ)
                    minZ = backBottomRight.Z;
                if (backBottomLeft.Z < minZ)
                    minZ = backBottomLeft.Z;
            }
        }

        public Vector3 GetAxisAlignedBoundingBox(out float offsetHeight)
        {
            float minX;
            float maxX;
            float minY;
            float maxY;
            float minZ;
            float maxZ;

            GetAxisAlignedBoundingBoxRaw(out minX, out maxX, out minY, out maxY, out minZ, out maxZ);
            Vector3 boundingBox = new Vector3(maxX - minX, maxY - minY, maxZ - minZ);

            offsetHeight = 0;
            float lower = (minZ * -1);
            if (lower > maxZ)
            {
                offsetHeight = lower - (boundingBox.Z / 2);

            }
            else if (maxZ > lower)
            {
                offsetHeight = maxZ - (boundingBox.Z / 2);
                offsetHeight *= -1;
            }

           // m_log.InfoFormat("BoundingBox is {0} , {1} , {2} ", boundingBox.X, boundingBox.Y, boundingBox.Z);
            return boundingBox;
        }

        #endregion

        public void SaveScriptedState(XmlTextWriter writer)
        {
            SaveScriptedState(writer, false);
        }

        public void SaveScriptedState(XmlTextWriter writer, bool oldIDs)
        {
            XmlDocument doc = new XmlDocument();
            Dictionary<UUID,string> states = new Dictionary<UUID,string>();

            SceneObjectPart[] parts = m_parts.GetArray();
            for (int i = 0; i < parts.Length; i++)
            {
                Dictionary<UUID, string> pstates = parts[i].Inventory.GetScriptStates(oldIDs);
                foreach (KeyValuePair<UUID, string> kvp in pstates)
                    states[kvp.Key] = kvp.Value;
            }

            if (states.Count > 0)
            {
                // Now generate the necessary XML wrappings
                writer.WriteStartElement(String.Empty, "GroupScriptStates", String.Empty);
                foreach (UUID itemid in states.Keys)
                {
                    doc.LoadXml(states[itemid]);
                    writer.WriteStartElement(String.Empty, "SavedScriptState", String.Empty);
                    writer.WriteAttributeString(String.Empty, "UUID", String.Empty, itemid.ToString());
                    writer.WriteRaw(doc.DocumentElement.OuterXml); // Writes ScriptState element
                    writer.WriteEndElement(); // End of SavedScriptState
                }
                writer.WriteEndElement(); // End of GroupScriptStates
            }
        }

        /// <summary>
        /// Add the avatar to this linkset (avatar is sat).
        /// </summary>
        /// <param name="agentID"></param>
        public void AddAvatar(UUID agentID)
        {
            ScenePresence presence;
            if (m_scene.TryGetScenePresence(agentID, out presence))
            {
                if (!m_linkedAvatars.Contains(presence))
                {
                    m_linkedAvatars.Add(presence);
                }
            }
        }

        /// <summary>
        /// Delete the avatar from this linkset (avatar is unsat).
        /// </summary>
        /// <param name="agentID"></param>
        public void DeleteAvatar(UUID agentID)
        {
            ScenePresence presence;
            if (m_scene.TryGetScenePresence(agentID, out presence))
            {
                if (m_linkedAvatars.Contains(presence))
                {
                    m_linkedAvatars.Remove(presence);
                }
            }
        }

        /// <summary>
        /// Returns the list of linked presences (avatars sat on this group)
        /// </summary>
        /// <param name="agentID"></param>
        public List<ScenePresence> GetLinkedAvatars()
        {
            return m_linkedAvatars;
        }

        /// <summary>
        /// Attach this scene object to the given avatar.
        /// </summary>
        /// <param name="agentID"></param>
        /// <param name="attachmentpoint"></param>
        /// <param name="AttachOffset"></param>
        private void AttachToAgent(
            ScenePresence avatar, SceneObjectGroup so, uint attachmentpoint, Vector3 attachOffset, bool silent)
        {
            if (avatar != null)
            {
                // don't attach attachments to child agents
                if (avatar.IsChildAgent) return;

                // Remove from database and parcel prim count
                m_scene.DeleteFromStorage(so.UUID);
                m_scene.EventManager.TriggerParcelPrimCountTainted();

                so.AttachedAvatar = avatar.UUID;

                if (so.RootPart.PhysActor != null)
                {
                    m_scene.PhysicsScene.RemovePrim(so.RootPart.PhysActor);
                    so.RootPart.PhysActor = null;
                }

                so.AbsolutePosition = attachOffset;
                so.RootPart.AttachedPos = attachOffset;
                so.IsAttachment = true;
                so.RootPart.SetParentLocalId(avatar.LocalId);
                so.AttachmentPoint = attachmentpoint;

                avatar.AddAttachment(this);

                if (!silent)
                {
                    // Killing it here will cause the client to deselect it
                    // It then reappears on the avatar, deselected
                    // through the full update below
                    //
                    if (IsSelected)
                    {
                        m_scene.SendKillObject(new List<uint> { m_rootPart.LocalId });
                    }

                    IsSelected = false; // fudge....
                    ScheduleGroupForFullUpdate();
                }
            }
            else
            {
                m_log.WarnFormat(
                    "[SOG]: Tried to add attachment {0} to avatar with UUID {1} in region {2} but the avatar is not present", 
                    UUID, avatar.ControllingClient.AgentId, Scene.RegionInfo.RegionName);
            }
        }

        public byte GetAttachmentPoint()
        {
            return m_rootPart.Shape.State;
        }

        public void DetachToGround()
        {
            ScenePresence avatar = m_scene.GetScenePresence(AttachedAvatar);
            if (avatar == null)
                return;

            avatar.RemoveAttachment(this);

            Vector3 detachedpos = new Vector3(127f,127f,127f);
            if (avatar == null)
                return;

            detachedpos = avatar.AbsolutePosition;
            RootPart.FromItemID = UUID.Zero;

            AbsolutePosition = detachedpos;
            AttachedAvatar = UUID.Zero;

            //SceneObjectPart[] parts = m_parts.GetArray();
            //for (int i = 0; i < parts.Length; i++)
            //    parts[i].AttachedAvatar = UUID.Zero;

            m_rootPart.SetParentLocalId(0);
            AttachmentPoint = (byte)0;
            m_rootPart.ApplyPhysics(m_rootPart.GetEffectiveObjectFlags(), m_rootPart.VolumeDetectActive);
            HasGroupChanged = true;
            RootPart.Rezzed = DateTime.Now;
            RootPart.RemFlag(PrimFlags.TemporaryOnRez);
            AttachToBackup();
            m_scene.EventManager.TriggerParcelPrimCountTainted();
            m_rootPart.ScheduleFullUpdate();
            m_rootPart.ClearUndoState();
        }

        public void DetachToInventoryPrep()
        {
            ScenePresence avatar = m_scene.GetScenePresence(AttachedAvatar);
            //Vector3 detachedpos = new Vector3(127f, 127f, 127f);
            if (avatar != null)
            {
                //detachedpos = avatar.AbsolutePosition;
                avatar.RemoveAttachment(this);
            }

            AttachedAvatar = UUID.Zero;

            /*SceneObjectPart[] parts = m_parts.GetArray();
            for (int i = 0; i < parts.Length; i++)
                parts[i].AttachedAvatar = UUID.Zero;*/

            m_rootPart.SetParentLocalId(0);
            //m_rootPart.SetAttachmentPoint((byte)0);
            IsAttachment = false;
            AbsolutePosition = m_rootPart.AttachedPos;
            //m_rootPart.ApplyPhysics(m_rootPart.GetEffectiveObjectFlags(), m_scene.m_physicalPrim);
            //AttachToBackup();
            //m_rootPart.ScheduleFullUpdate();
        }

        /// <summary>
        ///
        /// </summary>
        /// <param name="part"></param>
        private void SetPartAsNonRoot(SceneObjectPart part)
        {
            part.ParentID = m_rootPart.LocalId;
            part.ClearUndoState();
        }

        public ushort GetTimeDilation()
        {
            return Utils.FloatToUInt16(m_scene.TimeDilation, 0.0f, 1.0f);
        }

        /// <summary>
        /// Added as a way for the storage provider to reset the scene,
        /// most likely a better way to do this sort of thing but for now...
        /// </summary>
        /// <param name="scene"></param>
        public void SetScene(Scene scene)
        {
            m_scene = scene;
        }
        
        /// <summary>
        /// Set a part to act as the root part for this scene object
        /// </summary>
        /// <param name="part"></param>
        public void SetRootPart(SceneObjectPart part)
        {
            if (part == null)
                throw new ArgumentNullException("Cannot give SceneObjectGroup a null root SceneObjectPart");

            part.SetParent(this);
            m_rootPart = part;
            if (!IsAttachment)
                part.ParentID = 0;
            part.LinkNum = 0;
            
            m_parts.Add(m_rootPart.UUID, m_rootPart);
        }

        /// <summary>
        /// Add a new part to this scene object.  The part must already be correctly configured.
        /// </summary>
        /// <param name="part"></param>
        public void AddPart(SceneObjectPart part)
        {
            part.SetParent(this);
            m_parts.Add(part.UUID, part);

            part.LinkNum = m_parts.Count;

            if (part.LinkNum == 2)
                RootPart.LinkNum = 1;
        }

        /// <summary>
        /// Make sure that every non root part has the proper parent root part local id
        /// </summary>
        private void UpdateParentIDs()
        {
            SceneObjectPart[] parts = m_parts.GetArray();
            for (int i = 0; i < parts.Length; i++)
            {
                SceneObjectPart part = parts[i];
                if (part.UUID != m_rootPart.UUID)
                    part.ParentID = m_rootPart.LocalId;
            }
        }

        public void RegenerateFullIDs()
        {
            SceneObjectPart[] parts = m_parts.GetArray();
            for (int i = 0; i < parts.Length; i++)
                parts[i].UUID = UUID.Random();
        }

        // helper provided for parts.
        public int GetSceneMaxUndo()
        {
            if (m_scene != null)
                return m_scene.MaxUndoCount;
            return 5;
        }

        // justincc: I don't believe this hack is needed any longer, especially since the physics
        // parts of set AbsolutePosition were already commented out.  By changing HasGroupChanged to false
        // this method was preventing proper reload of scene objects.
        
        // dahlia: I had to uncomment it, without it meshing was failing on some prims and objects
        // at region startup
        
        // teravus: After this was removed from the linking algorithm, Linked prims no longer collided 
        // properly when non-physical if they havn't been moved.   This breaks ALL builds.
        // see: http://opensimulator.org/mantis/view.php?id=3108
        
        // Here's the deal, this is ABSOLUTELY CRITICAL so the physics scene gets the update about the 
        // position of linkset prims.  IF YOU CHANGE THIS, YOU MUST TEST colliding with just linked and 
        // unmoved prims!  As soon as you move a Prim/group, it will collide properly because Absolute 
        // Position has been set!
        
        public void ResetChildPrimPhysicsPositions()
        {
            AbsolutePosition = AbsolutePosition; // could someone in the know please explain how this works?

            // teravus: AbsolutePosition is NOT a normal property!
            // the code in the getter of AbsolutePosition is significantly different then the code in the setter!
            // jhurliman: Then why is it a property instead of two methods?
        }

        public UUID GetPartsFullID(uint localID)
        {
            SceneObjectPart part = GetChildPart(localID);
            if (part != null)
            {
                return part.UUID;
            }
            return UUID.Zero;
        }

        public void ObjectGrabHandler(uint localId, Vector3 offsetPos, IClientAPI remoteClient)
        {
            if (m_rootPart.LocalId == localId)
            {
                OnGrabGroup(offsetPos, remoteClient);
            }
            else
            {
                SceneObjectPart part = GetChildPart(localId);
                OnGrabPart(part, offsetPos, remoteClient);
            }
        }

        public virtual void OnGrabPart(SceneObjectPart part, Vector3 offsetPos, IClientAPI remoteClient)
        {
//            m_log.DebugFormat(
//                "[SCENE OBJECT GROUP]: Processing OnGrabPart for {0} on {1} {2}, offsetPos {3}",
//                remoteClient.Name, part.Name, part.LocalId, offsetPos);

            part.StoreUndoState();
            part.OnGrab(offsetPos, remoteClient);
        }

        public virtual void OnGrabGroup(Vector3 offsetPos, IClientAPI remoteClient)
        {
            m_scene.EventManager.TriggerGroupGrab(UUID, offsetPos, remoteClient.AgentId);
        }

        /// <summary>
        /// Delete this group from its scene.
        /// </summary>
        /// 
        /// This only handles the in-world consequences of deletion (e.g. any avatars sitting on it are forcibly stood
        /// up and all avatars receive notification of its removal.  Removal of the scene object from database backup
        /// must be handled by the caller.
        /// 
        /// <param name="silent">If true then deletion is not broadcast to clients</param>
        public void DeleteGroupFromScene(bool silent)
        {
            // We need to keep track of this state in case this group is still queued for backup.
            IsDeleted = true;

            DetachFromBackup();

            SceneObjectPart[] parts = m_parts.GetArray();
            for (int i = 0; i < parts.Length; i++)
            {
                SceneObjectPart part = parts[i];

                Scene.ForEachScenePresence(delegate(ScenePresence avatar)
                {
                    if (avatar.ParentID == LocalId)
                        avatar.StandUp();

                    if (!silent)
					{
                        part.UpdateFlag = 0;
                        if (part == m_rootPart)
                        {
                            if (!IsAttachment || (AttachedAvatar == avatar.ControllingClient.AgentId) || 
                                (AttachmentPoint < 31) || (AttachmentPoint > 38))
                                avatar.ControllingClient.SendKillObject(m_regionHandle, new List<uint>() {part.LocalId});
                        }
                    }
                });
            }
            
          
        }

        public void AddScriptLPS(int count)
        {
            if (scriptScore + count >= float.MaxValue - count)
                scriptScore = 0;

            scriptScore += (float)count;
            SceneGraph d = m_scene.SceneGraph;
            d.AddToScriptLPS(count);
        }

        public void AddActiveScriptCount(int count)
        {
            SceneGraph d = m_scene.SceneGraph;
            d.AddActiveScripts(count);
        }

        public void aggregateScriptEvents()
        {
            PrimFlags objectflagupdate = (PrimFlags)RootPart.GetEffectiveObjectFlags();

            scriptEvents aggregateScriptEvents = 0;

            SceneObjectPart[] parts = m_parts.GetArray();
            for (int i = 0; i < parts.Length; i++)
            {
                SceneObjectPart part = parts[i];
                if (part == null)
                    continue;
                if (part != RootPart)
                    part.Flags = objectflagupdate;
                aggregateScriptEvents |= part.AggregateScriptEvents;
            }

            m_scriptListens_atTarget = ((aggregateScriptEvents & scriptEvents.at_target) != 0);
            m_scriptListens_notAtTarget = ((aggregateScriptEvents & scriptEvents.not_at_target) != 0);

            if (!m_scriptListens_atTarget && !m_scriptListens_notAtTarget)
            {
                lock (m_targets)
                    m_targets.Clear();
                m_scene.RemoveGroupTarget(this);
            }
            m_scriptListens_atRotTarget = ((aggregateScriptEvents & scriptEvents.at_rot_target) != 0);
            m_scriptListens_notAtRotTarget = ((aggregateScriptEvents & scriptEvents.not_at_rot_target) != 0);

            if (!m_scriptListens_atRotTarget && !m_scriptListens_notAtRotTarget)
            {
                lock (m_rotTargets)
                    m_rotTargets.Clear();
                m_scene.RemoveGroupTarget(this);
            }

            ScheduleGroupForFullUpdate();
        }

        public void SetText(string text, Vector3 color, double alpha)
        {
            Color = Color.FromArgb(0xff - (int) (alpha * 0xff),
                                   (int) (color.X * 0xff),
                                   (int) (color.Y * 0xff),
                                   (int) (color.Z * 0xff));
            Text = text;

            HasGroupChanged = true;
            m_rootPart.ScheduleFullUpdate();
        }

        /// <summary>
        /// Apply physics to this group
        /// </summary>
        /// <param name="m_physicalPrim"></param>
        public void ApplyPhysics(bool m_physicalPrim)
        {
            // Apply physics to the root prim
            m_rootPart.ApplyPhysics(m_rootPart.GetEffectiveObjectFlags(), m_rootPart.VolumeDetectActive);
            
            // Apply physics to child prims
            SceneObjectPart[] parts = m_parts.GetArray();
            if (parts.Length > 1)
            {
                for (int i = 0; i < parts.Length; i++)
                {
                    SceneObjectPart part = parts[i];
                    if (part.LocalId != m_rootPart.LocalId)
                        part.ApplyPhysics(m_rootPart.GetEffectiveObjectFlags(), part.VolumeDetectActive);
                }

                // Hack to get the physics scene geometries in the right spot
                ResetChildPrimPhysicsPositions();
            }
        }

        public void SetOwnerId(UUID userId)
        {
                ForEachPart(delegate(SceneObjectPart part) 
                {
                    
                    part.OwnerID = userId;
                    
                });
        }

        public void ForEachPart(Action<SceneObjectPart> whatToDo)
        {
            SceneObjectPart[] parts = m_parts.GetArray();
            for (int i = 0; i < parts.Length; i++)
                whatToDo(parts[i]);
        }

        #region Events

        /// <summary>
        /// Processes backup.
        /// </summary>
        /// <param name="datastore"></param>
        public virtual void ProcessBackup(ISimulationDataService datastore, bool forcedBackup)
        {
            if (!m_isBackedUp)
            {
//                m_log.DebugFormat(
//                    "[WATER WARS]: Ignoring backup of {0} {1} since object is not marked to be backed up", Name, UUID);
                return;
            }

            if (IsDeleted || UUID == UUID.Zero)
            {
//                m_log.DebugFormat(
//                    "[WATER WARS]: Ignoring backup of {0} {1} since object is marked as already deleted", Name, UUID);
                return;
            }

            if ((RootPart.Flags & PrimFlags.TemporaryOnRez) != 0)
                return;

            // Since this is the top of the section of call stack for backing up a particular scene object, don't let
            // any exception propogate upwards.
            try
            {
                if (!m_scene.ShuttingDown || // if shutting down then there will be nothing to handle the return so leave till next restart
                        m_scene.LoginsDisabled || // We're starting up or doing maintenance, don't mess with things
                        m_scene.LoadingPrims) // Land may not be valid yet
                
                {
                    ILandObject parcel = m_scene.LandChannel.GetLandObject(
                            m_rootPart.GroupPosition.X, m_rootPart.GroupPosition.Y);

                    if (parcel != null && parcel.LandData != null &&
                            parcel.LandData.OtherCleanTime != 0)
                    {
                        if (parcel.LandData.OwnerID != OwnerID &&
                                (parcel.LandData.GroupID != GroupID ||
                                parcel.LandData.GroupID == UUID.Zero))
                        {
                            if ((DateTime.UtcNow - RootPart.Rezzed).TotalMinutes >
                                    parcel.LandData.OtherCleanTime)
                            {
                                DetachFromBackup();
                                m_log.DebugFormat(
                                    "[SCENE OBJECT GROUP]: Returning object {0} due to parcel autoreturn", 
                                     RootPart.UUID);
                                m_scene.AddReturn(OwnerID, Name, AbsolutePosition, "parcel autoreturn");
                                m_scene.DeRezObjects(null, new List<uint>() { RootPart.LocalId }, UUID.Zero,
                                        DeRezAction.Return, UUID.Zero);

                                return;
                            }
                        }
                    }

                }

                if (m_scene.UseBackup && HasGroupChanged)
                {
                    // don't backup while it's selected or you're asking for changes mid stream.
                    if (isTimeToPersist() || forcedBackup)
                    {
                        if (m_rootPart.PhysActor != null &&
                            (!m_rootPart.PhysActor.IsPhysical))
                        {
                            // Possible ghost prim
                            if (m_rootPart.PhysActor.Position != m_rootPart.GroupPosition)
                            {
                                foreach (SceneObjectPart part in m_parts.GetArray())
                                {
                                    // Re-set physics actor positions and
                                    // orientations
                                    part.GroupPosition = m_rootPart.GroupPosition;
                                }
                            }
                        }
//                        m_log.DebugFormat(
//                            "[SCENE]: Storing {0}, {1} in {2}",
//                            Name, UUID, m_scene.RegionInfo.RegionName);

                        SceneObjectGroup backup_group = Copy(false);
                        backup_group.RootPart.Velocity = RootPart.Velocity;
                        backup_group.RootPart.Acceleration = RootPart.Acceleration;
                        backup_group.RootPart.AngularVelocity = RootPart.AngularVelocity;
                        backup_group.RootPart.ParticleSystem = RootPart.ParticleSystem;
                        HasGroupChanged = false;
                        HasGroupChangedDueToDelink = false;

                        m_scene.EventManager.TriggerOnSceneObjectPreSave(backup_group, this);
                        datastore.StoreObject(backup_group, m_scene.RegionInfo.RegionID);

                        backup_group.ForEachPart(delegate(SceneObjectPart part) 
                        { 
                            part.Inventory.ProcessInventoryBackup(datastore); 
                        });

                        backup_group = null;
                    }
//                    else
//                    {
//                        m_log.DebugFormat(
//                            "[SCENE]: Did not update persistence of object {0} {1}, selected = {2}",
//                            Name, UUID, IsSelected);
//                    }
                }
            }
            catch (Exception e)
            {
                m_log.ErrorFormat(
                    "[SCENE]: Storing of {0}, {1} in {2} failed with exception {3}{4}", 
                    Name, UUID, m_scene.RegionInfo.RegionName, e.Message, e.StackTrace);
            }
        }

        #endregion

        public void SendFullUpdateToClient(IClientAPI remoteClient)
        {
            RootPart.SendFullUpdate(
                remoteClient, m_scene.Permissions.GenerateClientFlags(remoteClient.AgentId, RootPart.UUID));

            SceneObjectPart[] parts = m_parts.GetArray();
            for (int i = 0; i < parts.Length; i++)
            {
                SceneObjectPart part = parts[i];
                if (part != RootPart)
                    part.SendFullUpdate(remoteClient, m_scene.Permissions.GenerateClientFlags(remoteClient.AgentId, part.UUID));
            }
        }

        #region Copying

        /// <summary>
        /// Duplicates this object, including operations such as physics set up and attaching to the backup event.
        /// </summary>
        /// <param name="userExposed">True if the duplicate will immediately be in the scene, false otherwise</param>
        /// <returns></returns>
        public SceneObjectGroup Copy(bool userExposed)
        {
            SceneObjectGroup dupe = (SceneObjectGroup)MemberwiseClone();
            dupe.m_isBackedUp = false;
            dupe.m_parts = new MapAndArray<OpenMetaverse.UUID, SceneObjectPart>();

            // Warning, The following code related to previousAttachmentStatus is needed so that clones of 
            // attachments do not bordercross while they're being duplicated.  This is hacktastic!
            // Normally, setting AbsolutePosition will bordercross a prim if it's outside the region!
            // unless IsAttachment is true!, so to prevent border crossing, we save it's attachment state 
            // (which should be false anyway) set it as an Attachment and then set it's Absolute Position, 
            // then restore it's attachment state

            // This is only necessary when userExposed is false!

            bool previousAttachmentStatus = dupe.IsAttachment;

            if (!userExposed)
                dupe.IsAttachment = true;

            dupe.AbsolutePosition = new Vector3(AbsolutePosition.X, AbsolutePosition.Y, AbsolutePosition.Z);

            if (!userExposed)
            {
                dupe.IsAttachment = previousAttachmentStatus;
            }

            dupe.CopyRootPart(m_rootPart, OwnerID, GroupID, userExposed);
            dupe.m_rootPart.LinkNum = m_rootPart.LinkNum;

            if (userExposed)
                dupe.m_rootPart.TrimPermissions();

            List<SceneObjectPart> partList = new List<SceneObjectPart>(m_parts.GetArray());

            partList.Sort(delegate(SceneObjectPart p1, SceneObjectPart p2)
            {
                return p1.LinkNum.CompareTo(p2.LinkNum);
            }
            );

            foreach (SceneObjectPart part in partList)
            {
                SceneObjectPart newPart;
                if (part.UUID != m_rootPart.UUID)
                {
                    newPart = dupe.CopyPart(part, OwnerID, GroupID, userExposed);
                    newPart.LinkNum = part.LinkNum;
                }
                else
                {
                    newPart = dupe.m_rootPart;
                }

                // Need to duplicate the physics actor as well
                if (part.PhysActor != null && userExposed)
                {
                    PrimitiveBaseShape pbs = newPart.Shape;

                    newPart.PhysActor
                        = m_scene.PhysicsScene.AddPrimShape(
                            string.Format("{0}/{1}", newPart.Name, newPart.UUID),
                            pbs,
                            newPart.AbsolutePosition,
                            newPart.Scale,
                            newPart.RotationOffset,
                            part.PhysActor.IsPhysical,
                            newPart.LocalId);

                    newPart.DoPhysicsPropertyUpdate(part.PhysActor.IsPhysical, true);
                }
            }

            if (userExposed)
            {
                dupe.UpdateParentIDs();
                dupe.HasGroupChanged = true;
                dupe.AttachToBackup();

                ScheduleGroupForFullUpdate();
            }

            return dupe;
        }

        /// <summary>
        /// Copy the given part as the root part of this scene object.
        /// </summary>
        /// <param name="part"></param>
        /// <param name="cAgentID"></param>
        /// <param name="cGroupID"></param>
        public void CopyRootPart(SceneObjectPart part, UUID cAgentID, UUID cGroupID, bool userExposed)
        {
            SetRootPart(part.Copy(m_scene.AllocateLocalId(), OwnerID, GroupID, 0, userExposed));
        }

        public void ScriptSetPhysicsStatus(bool usePhysics)
        {
            UpdatePrimFlags(RootPart.LocalId, usePhysics, IsTemporary, IsPhantom, IsVolumeDetect);
        }

        public void ScriptSetTemporaryStatus(bool makeTemporary)
        {
            UpdatePrimFlags(RootPart.LocalId, UsesPhysics, makeTemporary, IsPhantom, IsVolumeDetect);
        }

        public void ScriptSetPhantomStatus(bool makePhantom)
        {
            UpdatePrimFlags(RootPart.LocalId, UsesPhysics, IsTemporary, makePhantom, IsVolumeDetect);
        }

        public void ScriptSetVolumeDetect(bool makeVolumeDetect)
        {
            UpdatePrimFlags(RootPart.LocalId, UsesPhysics, IsTemporary, IsPhantom, makeVolumeDetect);

            /*
            ScriptSetPhantomStatus(false);  // What ever it was before, now it's not phantom anymore

            if (PhysActor != null) // Should always be the case now
            {
                PhysActor.SetVolumeDetect(param);
            }
            if (param != 0)
                AddFlag(PrimFlags.Phantom);

            ScheduleFullUpdate();
            */
        }

        public void applyImpulse(Vector3 impulse)
        {
            if (IsAttachment)
            {
                ScenePresence avatar = m_scene.GetScenePresence(AttachedAvatar);
                if (avatar != null)
                {
                    avatar.PushForce(impulse);
                }
            }
            else
            {
                if (RootPart.PhysActor != null)
                {
                    RootPart.PhysActor.AddForce(impulse, true);
                    m_scene.PhysicsScene.AddPhysicsActorTaint(RootPart.PhysActor);
                }
            }
        }

        public void applyAngularImpulse(Vector3 impulse)
        {
            if (RootPart.PhysActor != null)
            {
                if (!IsAttachment)
                {
                    RootPart.PhysActor.AddAngularForce(impulse, true);
                    m_scene.PhysicsScene.AddPhysicsActorTaint(RootPart.PhysActor);
                }
            }
        }

        public void setAngularImpulse(Vector3 impulse)
        {
            if (RootPart.PhysActor != null)
            {
                if (!IsAttachment)
                {
                    RootPart.PhysActor.Torque = impulse;
                    m_scene.PhysicsScene.AddPhysicsActorTaint(RootPart.PhysActor);
                }
            }
        }

        public Vector3 GetTorque()
        {
            if (RootPart.PhysActor != null)
            {
                if (!IsAttachment)
                {
                    Vector3 torque = RootPart.PhysActor.Torque;
                    return torque;
                }
            }

            return Vector3.Zero;
        }

         // This is used by both Double-Click Auto-Pilot and llMoveToTarget() in an attached object
        public void moveToTarget(Vector3 target, float tau)
        {
            if (IsAttachment)
            {
                ScenePresence avatar = m_scene.GetScenePresence(AttachedAvatar);
                if (avatar != null)
                {
                    avatar.MoveToTarget(target, false, false);
                }
            }
            else
            {
                if (RootPart.PhysActor != null)
                {
                    RootPart.PhysActor.PIDTarget = target;
                    RootPart.PhysActor.PIDTau = tau;
                    RootPart.PhysActor.PIDActive = true;
                }
            }
        }

        public void stopMoveToTarget()
        {
            if (RootPart.PhysActor != null)
                RootPart.PhysActor.PIDActive = false;
        }
        
        public void rotLookAt(Quaternion target, float strength, float damping)
        {
            SceneObjectPart rootpart = m_rootPart;
            if (rootpart != null)
            {
                if (IsAttachment)
                {
                /*
                    ScenePresence avatar = m_scene.GetScenePresence(rootpart.AttachedAvatar);
                    if (avatar != null)
                    {
                    Rotate the Av?
                    } */
                }
                else
                {
                    if (rootpart.PhysActor != null)
                    {									// APID must be implemented in your physics system for this to function.
                        rootpart.PhysActor.APIDTarget = new Quaternion(target.X, target.Y, target.Z, target.W);
                        rootpart.PhysActor.APIDStrength = strength;
                        rootpart.PhysActor.APIDDamping = damping;
                        rootpart.PhysActor.APIDActive = true;
                    }
                }
            }
        }

        public void stopLookAt()
        {
            SceneObjectPart rootpart = m_rootPart;
            if (rootpart != null)
            {
                if (rootpart.PhysActor != null)
                {							// APID must be implemented in your physics system for this to function.
                    rootpart.PhysActor.APIDActive = false;
                }
            }
        
        }

        /// <summary>
        /// Uses a PID to attempt to clamp the object on the Z axis at the given height over tau seconds.
        /// </summary>
        /// <param name="height">Height to hover.  Height of zero disables hover.</param>
        /// <param name="hoverType">Determines what the height is relative to </param>
        /// <param name="tau">Number of seconds over which to reach target</param>
        public void SetHoverHeight(float height, PIDHoverType hoverType, float tau)
        {
            if (RootPart.PhysActor != null)
            {
                if (height != 0f)
                {
                    RootPart.PhysActor.PIDHoverHeight = height;
                    RootPart.PhysActor.PIDHoverType = hoverType;
                    RootPart.PhysActor.PIDTau = tau;
                    RootPart.PhysActor.PIDHoverActive = true;
                }
                else
                {
                    RootPart.PhysActor.PIDHoverActive = false;
                }
            }
        }

        /// <summary>
        /// Set the owner of the root part.
        /// </summary>
        /// <param name="part"></param>
        /// <param name="cAgentID"></param>
        /// <param name="cGroupID"></param>
        public void SetRootPartOwner(SceneObjectPart part, UUID cAgentID, UUID cGroupID)
        {
            part.LastOwnerID = part.OwnerID;
            part.OwnerID = cAgentID;
            part.GroupID = cGroupID;

            if (part.OwnerID != cAgentID)
            {
                // Apply Next Owner Permissions if we're not bypassing permissions
                if (!m_scene.Permissions.BypassPermissions())
                    ApplyNextOwnerPermissions();
            }

            part.ScheduleFullUpdate();
        }

        /// <summary>
        /// Make a copy of the given part.
        /// </summary>
        /// <param name="part"></param>
        /// <param name="cAgentID"></param>
        /// <param name="cGroupID"></param>
        public SceneObjectPart CopyPart(SceneObjectPart part, UUID cAgentID, UUID cGroupID, bool userExposed)
        {
            SceneObjectPart newPart = part.Copy(m_scene.AllocateLocalId(), OwnerID, GroupID, m_parts.Count, userExposed);
            newPart.SetParent(this);

            AddPart(newPart);

            SetPartAsNonRoot(newPart);
            return newPart;
        }

        /// <summary>
        /// Reset the UUIDs for all the prims that make up this group.
        ///
        /// This is called by methods which want to add a new group to an existing scene, in order
        /// to ensure that there are no clashes with groups already present.
        /// </summary>
        public void ResetIDs()
        {
            lock (m_parts.SyncRoot)
            {
                List<SceneObjectPart> partsList = new List<SceneObjectPart>(m_parts.GetArray());
                m_parts.Clear();
                foreach (SceneObjectPart part in partsList)
                {
                    part.ResetIDs(part.LinkNum); // Don't change link nums
                    m_parts.Add(part.UUID, part);
                }
            }
        }

        /// <summary>
        ///
        /// </summary>
        /// <param name="part"></param>
        public void ServiceObjectPropertiesFamilyRequest(IClientAPI remoteClient, UUID AgentID, uint RequestFlags)
        {
            remoteClient.SendObjectPropertiesFamilyData(RootPart, RequestFlags);
            
//             remoteClient.SendObjectPropertiesFamilyData(RequestFlags, RootPart.UUID, RootPart.OwnerID, RootPart.GroupID, RootPart.BaseMask,
//                                                         RootPart.OwnerMask, RootPart.GroupMask, RootPart.EveryoneMask, RootPart.NextOwnerMask,
//                                                         RootPart.OwnershipCost, RootPart.ObjectSaleType, RootPart.SalePrice, RootPart.Category,
//                                                         RootPart.CreatorID, RootPart.Name, RootPart.Description);
        }

        public void SetPartOwner(SceneObjectPart part, UUID cAgentID, UUID cGroupID)
        {
            part.OwnerID = cAgentID;
            part.GroupID = cGroupID;
        }

        #endregion

        public override void Update()
        {
            // Check that the group was not deleted before the scheduled update
            // FIXME: This is merely a temporary measure to reduce the incidence of failure when
            // an object has been deleted from a scene before update was processed.
            // A more fundamental overhaul of the update mechanism is required to eliminate all
            // the race conditions.
            if (IsDeleted)
                return;

            // Even temporary objects take part in physics (e.g. temp-on-rez bullets)
            //if ((RootPart.Flags & PrimFlags.TemporaryOnRez) != 0)
            //    return;

            bool UsePhysics = ((RootPart.Flags & PrimFlags.Physics) != 0);

            if (UsePhysics && !AbsolutePosition.ApproxEquals(lastPhysGroupPos, 0.02f))
            {
                m_rootPart.UpdateFlag = 1;
                lastPhysGroupPos = AbsolutePosition;
            }

            if (UsePhysics && !GroupRotation.ApproxEquals(lastPhysGroupRot, 0.1f))
            {
                m_rootPart.UpdateFlag = 1;
                lastPhysGroupRot = GroupRotation;
            }

            SceneObjectPart[] parts = m_parts.GetArray();
            for (int i = 0; i < parts.Length; i++)
            {
                SceneObjectPart part = parts[i];
                if (!IsSelected)
                    part.UpdateLookAt();
                part.SendScheduledUpdates();
            }
        }

        public void ScheduleFullUpdateToAvatar(ScenePresence presence)
        {
//            m_log.DebugFormat("[SOG]: Scheduling full update for {0} {1} just to avatar {2}", Name, UUID, presence.Name);
            
            RootPart.AddFullUpdateToAvatar(presence);

            SceneObjectPart[] parts = m_parts.GetArray();
            for (int i = 0; i < parts.Length; i++)
            {
                SceneObjectPart part = parts[i];
                if (part != RootPart)
                    part.AddFullUpdateToAvatar(presence);
            }
        }

        public void ScheduleTerseUpdateToAvatar(ScenePresence presence)
        {
//            m_log.DebugFormat("[SOG]: Scheduling terse update for {0} {1} just to avatar {2}", Name, UUID, presence.Name);

            SceneObjectPart[] parts = m_parts.GetArray();
            for (int i = 0; i < parts.Length; i++)
                parts[i].AddTerseUpdateToAvatar(presence);
        }

        /// <summary>
        /// Schedule a full update for this scene object
        /// </summary>
        public void ScheduleGroupForFullUpdate()
        {
//            if (IsAttachment)
//                m_log.DebugFormat("[SOG]: Scheduling full update for {0} {1}", Name, LocalId);
            
            checkAtTargets();
            RootPart.ScheduleFullUpdate();

            SceneObjectPart[] parts = m_parts.GetArray();
            for (int i = 0; i < parts.Length; i++)
            {
                SceneObjectPart part = parts[i];
                if (part != RootPart)
                    part.ScheduleFullUpdate();
            }
        }

        /// <summary>
        /// Schedule a terse update for this scene object
        /// </summary>
        public void ScheduleGroupForTerseUpdate()
        {
//            m_log.DebugFormat("[SOG]: Scheduling terse update for {0} {1}", Name, UUID);

            SceneObjectPart[] parts = m_parts.GetArray();
            for (int i = 0; i < parts.Length; i++)
                parts[i].ScheduleTerseUpdate();
        }

        /// <summary>
        /// Immediately send a full update for this scene object.
        /// </summary>
        public void SendGroupFullUpdate()
        {                       
            if (IsDeleted)
                return;

//            m_log.DebugFormat("[SOG]: Sending immediate full group update for {0} {1}", Name, UUID);            
            
            RootPart.SendFullUpdateToAllClients();

            SceneObjectPart[] parts = m_parts.GetArray();
            for (int i = 0; i < parts.Length; i++)
            {
                SceneObjectPart part = parts[i];
                if (part != RootPart)
                    part.SendFullUpdateToAllClients();
            }
        }

        /// <summary>
        /// Immediately send an update for this scene object's root prim only.
        /// This is for updates regarding the object as a whole, and none of its parts in particular.
        /// Note: this may not be used by opensim (it probably should) but it's used by
        /// external modules.
        /// </summary>
        public void SendGroupRootTerseUpdate()
        {
            if (IsDeleted)
                return;

            RootPart.SendTerseUpdateToAllClients();
        }

        public void QueueForUpdateCheck()
        {
            if (m_scene == null) // Need to check here as it's null during object creation
                return;
            
            m_scene.SceneGraph.AddToUpdateList(this);
        }

        /// <summary>
        /// Immediately send a terse update for this scene object.
        /// </summary>
        public void SendGroupTerseUpdate()
        {
            if (IsDeleted)
                return;

            SceneObjectPart[] parts = m_parts.GetArray();
            for (int i = 0; i < parts.Length; i++)
                parts[i].SendTerseUpdateToAllClients();
        }

        /// <summary>
        /// Send metadata about the root prim (name, description, sale price, etc.) to a client.
        /// </summary>
        /// <param name="client"></param>
        public void SendPropertiesToClient(IClientAPI client)
        {
            m_rootPart.SendPropertiesToClient(client);
        }

        #region SceneGroupPart Methods

        /// <summary>
        /// Get the child part by LinkNum
        /// </summary>
        /// <param name="linknum"></param>
        /// <returns>null if no child part with that linknum or child part</returns>
        public SceneObjectPart GetLinkNumPart(int linknum)
        {
            SceneObjectPart[] parts = m_parts.GetArray();
            for (int i = 0; i < parts.Length; i++)
            {
                if (parts[i].LinkNum == linknum)
                    return parts[i];
            }

            return null;
        }

        /// <summary>
        /// Get a part with a given UUID
        /// </summary>
        /// <param name="primID"></param>
        /// <returns>null if a child part with the primID was not found</returns>
        public SceneObjectPart GetChildPart(UUID primID)
        {
            SceneObjectPart childPart;
            m_parts.TryGetValue(primID, out childPart);
            return childPart;
        }

        /// <summary>
        /// Get a part with a given local ID
        /// </summary>
        /// <param name="localID"></param>
        /// <returns>null if a child part with the local ID was not found</returns>
        public SceneObjectPart GetChildPart(uint localID)
        {
            SceneObjectPart[] parts = m_parts.GetArray();
            for (int i = 0; i < parts.Length; i++)
            {
                if (parts[i].LocalId == localID)
                    return parts[i];
            }

            return null;
        }

        /// <summary>
        /// Does this group contain the child prim
        /// should be able to remove these methods once we have a entity index in scene
        /// </summary>
        /// <param name="primID"></param>
        /// <returns></returns>
        public bool HasChildPrim(UUID primID)
        {
            return m_parts.ContainsKey(primID);
        }

        /// <summary>
        /// Does this group contain the child prim
        /// should be able to remove these methods once we have a entity index in scene
        /// </summary>
        /// <param name="localID"></param>
        /// <returns></returns>
        public bool HasChildPrim(uint localID)
        {
            SceneObjectPart[] parts = m_parts.GetArray();
            for (int i = 0; i < parts.Length; i++)
            {
                if (parts[i].LocalId == localID)
                    return true;
            }

            return false;
        }

        #endregion

        #region Packet Handlers

        /// <summary>
        /// Link the prims in a given group to this group
        /// </summary>
        /// <param name="objectGroup">The group of prims which should be linked to this group</param>
        public void LinkToGroup(SceneObjectGroup objectGroup)
        {
            // Make sure we have sent any pending unlinks or stuff.
            //if (objectGroup.RootPart.UpdateFlag > 0)
            //{
            //    m_log.WarnFormat(
            //        "[SCENE OBJECT GROUP]: Forcing send of linkset {0}, {1} to {2}, {3} as its still waiting.",
            //        objectGroup.RootPart.Name, objectGroup.RootPart.UUID, RootPart.Name, RootPart.UUID);

            //    objectGroup.RootPart.SendScheduledUpdates();
            //}

//            m_log.DebugFormat(
//                "[SCENE OBJECT GROUP]: Linking group with root part {0}, {1} to group with root part {2}, {3}",
//                objectGroup.RootPart.Name, objectGroup.RootPart.UUID, RootPart.Name, RootPart.UUID);

            SceneObjectPart linkPart = objectGroup.m_rootPart;

            Vector3 oldGroupPosition = linkPart.GroupPosition;
            Quaternion oldRootRotation = linkPart.RotationOffset;

            linkPart.OffsetPosition = linkPart.GroupPosition - AbsolutePosition;
            linkPart.ParentID = m_rootPart.LocalId;
            linkPart.GroupPosition = AbsolutePosition;
            Vector3 axPos = linkPart.OffsetPosition;

            Quaternion parentRot = m_rootPart.RotationOffset;
            axPos *= Quaternion.Inverse(parentRot);

            linkPart.OffsetPosition = axPos;
            Quaternion oldRot = linkPart.RotationOffset;
            Quaternion newRot = Quaternion.Inverse(parentRot) * oldRot;
            linkPart.RotationOffset = newRot;

            linkPart.ParentID = m_rootPart.LocalId;
            if (m_rootPart.LinkNum == 0)
                m_rootPart.LinkNum = 1;

            lock (m_parts.SyncRoot)
            {
                m_parts.Add(linkPart.UUID, linkPart);

                // Insert in terms of link numbers, the new links
                // before the current ones (with the exception of 
                // the root prim. Shuffle the old ones up
                SceneObjectPart[] parts = m_parts.GetArray();
                for (int i = 0; i < parts.Length; i++)
                {
                    SceneObjectPart part = parts[i];
                    if (part.LinkNum != 1)
                    {
                        // Don't update root prim link number
                        part.LinkNum += objectGroup.PrimCount;
                    }
                }
            }

            linkPart.LinkNum = 2;

            linkPart.SetParent(this);
            linkPart.CreateSelected = true;

            lock (m_parts.SyncRoot)
            {
                //if (linkPart.PhysActor != null)
                //{
                // m_scene.PhysicsScene.RemovePrim(linkPart.PhysActor);

                //linkPart.PhysActor = null;
                //}

                //TODO: rest of parts
                int linkNum = 3;
                SceneObjectPart[] ogParts = objectGroup.Parts;
                for (int i = 0; i < ogParts.Length; i++)
                {
                    SceneObjectPart part = ogParts[i];
                    if (part.UUID != objectGroup.m_rootPart.UUID)
                        LinkNonRootPart(part, oldGroupPosition, oldRootRotation, linkNum++);
                    part.ClearUndoState();
                }
            }

            m_scene.UnlinkSceneObject(objectGroup, true);
            objectGroup.IsDeleted = true;

            objectGroup.m_parts.Clear();
            
            // Can't do this yet since backup still makes use of the root part without any synchronization
//            objectGroup.m_rootPart = null;

            AttachToBackup();

            // Here's the deal, this is ABSOLUTELY CRITICAL so the physics scene gets the update about the 
            // position of linkset prims.  IF YOU CHANGE THIS, YOU MUST TEST colliding with just linked and 
            // unmoved prims!
            ResetChildPrimPhysicsPositions();

            //HasGroupChanged = true;
            //ScheduleGroupForFullUpdate();
        }

        /// <summary>
        /// Delink the given prim from this group.  The delinked prim is established as
        /// an independent SceneObjectGroup.
        /// </summary>
        /// <param name="partID"></param>
        /// <returns>The object group of the newly delinked prim.  Null if part could not be found</returns>
        public SceneObjectGroup DelinkFromGroup(uint partID)
        {
            return DelinkFromGroup(partID, true);
        }

        /// <summary>
        /// Delink the given prim from this group.  The delinked prim is established as
        /// an independent SceneObjectGroup.
        /// </summary>
        /// <param name="partID"></param>
        /// <param name="sendEvents"></param>
        /// <returns>The object group of the newly delinked prim.  Null if part could not be found</returns>
        public SceneObjectGroup DelinkFromGroup(uint partID, bool sendEvents)
        {
            SceneObjectPart linkPart = GetChildPart(partID);

            if (linkPart != null)
            {
                return DelinkFromGroup(linkPart, sendEvents);
            }
            else
            {
                m_log.WarnFormat("[SCENE OBJECT GROUP]: " +
                                 "DelinkFromGroup(): Child prim {0} not found in object {1}, {2}",
                                 partID, LocalId, UUID);

                return null;
            }
        }

        /// <summary>
        /// Delink the given prim from this group.  The delinked prim is established as
        /// an independent SceneObjectGroup.
        /// </summary>
        /// <param name="partID"></param>
        /// <param name="sendEvents"></param>
        /// <returns>The object group of the newly delinked prim.</returns>
        public SceneObjectGroup DelinkFromGroup(SceneObjectPart linkPart, bool sendEvents)
        {
//                m_log.DebugFormat(
//                    "[SCENE OBJECT GROUP]: Delinking part {0}, {1} from group with root part {2}, {3}",
//                    linkPart.Name, linkPart.UUID, RootPart.Name, RootPart.UUID);
            
            linkPart.ClearUndoState();

            Quaternion worldRot = linkPart.GetWorldRotation();

            // Remove the part from this object
            lock (m_parts.SyncRoot)
            {
                m_parts.Remove(linkPart.UUID);

                SceneObjectPart[] parts = m_parts.GetArray();

                if (parts.Length == 1 && RootPart != null)
                {
                    // Single prim left
                    RootPart.LinkNum = 0;
                }
                else
                {
                    for (int i = 0; i < parts.Length; i++)
                    {
                        SceneObjectPart part = parts[i];
                        if (part.LinkNum > linkPart.LinkNum)
                            part.LinkNum--;
                    }
                }
            }

            linkPart.ParentID = 0;
            linkPart.LinkNum = 0;

            if (linkPart.PhysActor != null)
            {
                m_scene.PhysicsScene.RemovePrim(linkPart.PhysActor);
            }

            // We need to reset the child part's position
            // ready for life as a separate object after being a part of another object
            Quaternion parentRot = m_rootPart.RotationOffset;

            Vector3 axPos = linkPart.OffsetPosition;

            axPos *= parentRot;
            linkPart.OffsetPosition = new Vector3(axPos.X, axPos.Y, axPos.Z);
            linkPart.GroupPosition = AbsolutePosition + linkPart.OffsetPosition;
            linkPart.OffsetPosition = new Vector3(0, 0, 0);

            linkPart.RotationOffset = worldRot;

            SceneObjectGroup objectGroup = new SceneObjectGroup(linkPart);

            m_scene.AddNewSceneObject(objectGroup, true);

            if (sendEvents)
                linkPart.TriggerScriptChangedEvent(Changed.LINK);

            linkPart.Rezzed = RootPart.Rezzed;

            // When we delete a group, we currently have to force persist to the database if the object id has changed
            // (since delete works by deleting all rows which have a given object id)
            objectGroup.HasGroupChangedDueToDelink = true;

            return objectGroup;
        }

        /// <summary>
        /// Stop this object from being persisted over server restarts.
        /// </summary>
        /// <param name="objectGroup"></param>
        public virtual void DetachFromBackup()
        {
            m_scene.SceneGraph.FireDetachFromBackup(this);
            if (m_isBackedUp && Scene != null)
                m_scene.EventManager.OnBackup -= ProcessBackup;
            
            m_isBackedUp = false;
        }

        private void LinkNonRootPart(SceneObjectPart part, Vector3 oldGroupPosition, Quaternion oldGroupRotation, int linkNum)
        {
            Quaternion parentRot = oldGroupRotation;
            Quaternion oldRot = part.RotationOffset;
            Quaternion worldRot = parentRot * oldRot;

            parentRot = oldGroupRotation;

            Vector3 axPos = part.OffsetPosition;

            axPos *= parentRot;
            part.OffsetPosition = axPos;
            Vector3 newPos = oldGroupPosition + part.OffsetPosition;
            part.GroupPosition = newPos;
            part.OffsetPosition = Vector3.Zero;
            part.RotationOffset = worldRot;

            part.SetParent(this);
            part.ParentID = m_rootPart.LocalId;

            m_parts.Add(part.UUID, part);

            part.LinkNum = linkNum;

            part.OffsetPosition = newPos - AbsolutePosition;

            Quaternion rootRotation = m_rootPart.RotationOffset;

            Vector3 pos = part.OffsetPosition;
            pos *= Quaternion.Inverse(rootRotation);
            part.OffsetPosition = pos;

            parentRot = m_rootPart.RotationOffset;
            oldRot = part.RotationOffset;
            Quaternion newRot = Quaternion.Inverse(parentRot) * worldRot;
            part.RotationOffset = newRot;
        }

        /// <summary>
        /// If object is physical, apply force to move it around
        /// If object is not physical, just put it at the resulting location
        /// </summary>
        /// <param name="offset">Always seems to be 0,0,0, so ignoring</param>
        /// <param name="pos">New position.  We do the math here to turn it into a force</param>
        /// <param name="remoteClient"></param>
        public void GrabMovement(Vector3 offset, Vector3 pos, IClientAPI remoteClient)
        {
            if (m_scene.EventManager.TriggerGroupMove(UUID, pos))
            {
                if (m_rootPart.PhysActor != null)
                {
                    if (m_rootPart.PhysActor.IsPhysical)
                    {
                        if (!m_rootPart.BlockGrab)
                        {
                            Vector3 llmoveforce = pos - AbsolutePosition;
                            Vector3 grabforce = llmoveforce;
                            grabforce = (grabforce / 10) * m_rootPart.PhysActor.Mass;
                            m_rootPart.PhysActor.AddForce(grabforce, true);
                            m_scene.PhysicsScene.AddPhysicsActorTaint(m_rootPart.PhysActor);
                        }
                    }
                    else
                    {
                        //NonPhysicalGrabMovement(pos);
                    }
                }
                else
                {
                    //NonPhysicalGrabMovement(pos);
                }
            }
        }

        public void NonPhysicalGrabMovement(Vector3 pos)
        {
            AbsolutePosition = pos;
            m_rootPart.SendTerseUpdateToAllClients();
        }

        /// <summary>
        /// If object is physical, prepare for spinning torques (set flag to save old orientation)
        /// </summary>
        /// <param name="rotation">Rotation.  We do the math here to turn it into a torque</param>
        /// <param name="remoteClient"></param>
        public void SpinStart(IClientAPI remoteClient)
        {
            if (m_scene.EventManager.TriggerGroupSpinStart(UUID))
            {
                if (m_rootPart.PhysActor != null)
                {
                    if (m_rootPart.PhysActor.IsPhysical)
                    {
                        m_rootPart.IsWaitingForFirstSpinUpdatePacket = true;
                    }
                }
            }
        }

        /// <summary>
        /// If object is physical, apply torque to spin it around
        /// </summary>
        /// <param name="rotation">Rotation.  We do the math here to turn it into a torque</param>
        /// <param name="remoteClient"></param>
        public void SpinMovement(Quaternion newOrientation, IClientAPI remoteClient)
        {
            // The incoming newOrientation, sent by the client, "seems" to be the 
            // desired target orientation. This needs further verification; in particular, 
            // one would expect that the initial incoming newOrientation should be
            // fairly close to the original prim's physical orientation, 
            // m_rootPart.PhysActor.Orientation. This however does not seem to be the
            // case (might just be an issue with different quaternions representing the
            // same rotation, or it might be a coordinate system issue).
            //
            // Since it's not clear what the relationship is between the PhysActor.Orientation
            // and the incoming orientations sent by the client, we take an alternative approach
            // of calculating the delta rotation between the orientations being sent by the 
            // client. (Since a spin is invoked by ctrl+shift+drag in the client, we expect
            // a steady stream of several new orientations coming in from the client.)
            // This ensures that the delta rotations are being calculated from self-consistent
            // pairs of old/new rotations. Given the delta rotation, we apply a torque around
            // the delta rotation axis, scaled by the object mass times an arbitrary scaling
            // factor (to ensure the resulting torque is not "too strong" or "too weak").
            // 
            // Ideally we need to calculate (probably iteratively) the exact torque or series
            // of torques needed to arrive exactly at the destination orientation. However, since 
            // it is not yet clear how to map the destination orientation (provided by the viewer)
            // into PhysActor orientations (needed by the physics engine), we omit this step. 
            // This means that the resulting torque will at least be in the correct direction, 
            // but it will result in over-shoot or under-shoot of the target orientation.
            // For the end user, this means that ctrl+shift+drag can be used for relative,
            // but not absolute, adjustments of orientation for physical prims.
          
            if (m_scene.EventManager.TriggerGroupSpin(UUID, newOrientation))
            {
                if (m_rootPart.PhysActor != null)
                {
                    if (m_rootPart.PhysActor.IsPhysical)
                    {
                        if (m_rootPart.IsWaitingForFirstSpinUpdatePacket)
                        {
                            // first time initialization of "old" orientation for calculation of delta rotations
                            m_rootPart.SpinOldOrientation = newOrientation;
                            m_rootPart.IsWaitingForFirstSpinUpdatePacket = false;
                        }
                        else
                        {
                          // save and update old orientation
                          Quaternion old = m_rootPart.SpinOldOrientation;
                          m_rootPart.SpinOldOrientation = newOrientation;
                          //m_log.Error("[SCENE OBJECT GROUP]: Old orientation is " + old);
                          //m_log.Error("[SCENE OBJECT GROUP]: Incoming new orientation is " + newOrientation);

                          // compute difference between previous old rotation and new incoming rotation
                          Quaternion minimalRotationFromQ1ToQ2 = Quaternion.Inverse(old) * newOrientation;

                          float rotationAngle;
                          Vector3 rotationAxis;
                          minimalRotationFromQ1ToQ2.GetAxisAngle(out rotationAxis, out rotationAngle);
                          rotationAxis.Normalize();

                          //m_log.Error("SCENE OBJECT GROUP]: rotation axis is " + rotationAxis);
                          Vector3 spinforce = new Vector3(rotationAxis.X, rotationAxis.Y, rotationAxis.Z);
                          spinforce = (spinforce/8) * m_rootPart.PhysActor.Mass; // 8 is an arbitrary torque scaling factor
                          m_rootPart.PhysActor.AddAngularForce(spinforce,true);
                          m_scene.PhysicsScene.AddPhysicsActorTaint(m_rootPart.PhysActor);
                        }
                    }
                    else
                    {
                        //NonPhysicalSpinMovement(pos);
                    }
                }
                else
                {
                    //NonPhysicalSpinMovement(pos);
                }
            }
        }

        /// <summary>
        /// Set the name of a prim
        /// </summary>
        /// <param name="name"></param>
        /// <param name="localID"></param>
        public void SetPartName(string name, uint localID)
        {
            SceneObjectPart part = GetChildPart(localID);
            if (part != null)
            {
                part.Name = name;
            }
        }

        public void SetPartDescription(string des, uint localID)
        {
            SceneObjectPart part = GetChildPart(localID);
            if (part != null)
            {
                part.Description = des;
            }
        }

        public void SetPartText(string text, uint localID)
        {
            SceneObjectPart part = GetChildPart(localID);
            if (part != null)
            {
                part.SetText(text);
            }
        }

        public void SetPartText(string text, UUID partID)
        {
            SceneObjectPart part = GetChildPart(partID);
            if (part != null)
            {
                part.SetText(text);
            }
        }

        public string GetPartName(uint localID)
        {
            SceneObjectPart part = GetChildPart(localID);
            if (part != null)
            {
                return part.Name;
            }
            return String.Empty;
        }

        public string GetPartDescription(uint localID)
        {
            SceneObjectPart part = GetChildPart(localID);
            if (part != null)
            {
                return part.Description;
            }
            return String.Empty;
        }

        /// <summary>
        /// Update prim flags for this group.
        /// </summary>
        /// <param name="localID"></param>
        /// <param name="UsePhysics"></param>
        /// <param name="SetTemporary"></param>
        /// <param name="SetPhantom"></param>
        /// <param name="SetVolumeDetect"></param>
        public void UpdatePrimFlags(uint localID, bool UsePhysics, bool SetTemporary, bool SetPhantom, bool SetVolumeDetect)
        {
            SceneObjectPart selectionPart = GetChildPart(localID);

            if (SetTemporary && Scene != null)
            {
                DetachFromBackup();
                // Remove from database and parcel prim count
                //
                m_scene.DeleteFromStorage(UUID);
                m_scene.EventManager.TriggerParcelPrimCountTainted();
            }

            if (selectionPart != null)
            {
                SceneObjectPart[] parts = m_parts.GetArray();
                
                if (Scene != null)
                {
                    for (int i = 0; i < parts.Length; i++)
                    {
                        SceneObjectPart part = parts[i];
                        if (part.Scale.X > m_scene.RegionInfo.PhysPrimMax || 
                            part.Scale.Y > m_scene.RegionInfo.PhysPrimMax || 
                            part.Scale.Z > m_scene.RegionInfo.PhysPrimMax)
                        {
                            UsePhysics = false; // Reset physics
                            break;
                        }
                    }
                }

                RootPart.UpdatePrimFlags(UsePhysics, IsTemporary, IsPhantom, SetVolumeDetect);
                for (int i = 0; i < parts.Length; i++)
                {
                    if (parts[i] != RootPart)
                        parts[i].UpdatePrimFlags(UsePhysics, IsTemporary, IsPhantom, SetVolumeDetect);
                }
            }
        }

        public void UpdateExtraParam(uint localID, ushort type, bool inUse, byte[] data)
        {
            SceneObjectPart part = GetChildPart(localID);
            if (part != null)
            {
                part.UpdateExtraParam(type, inUse, data);
            }
        }



        /// <summary>
        /// Gets the number of parts
        /// </summary>
        /// <returns></returns>
        public int GetPartCount()
        {
            return Parts.Count();
        }

        /// <summary>
        /// Update the texture entry for this part
        /// </summary>
        /// <param name="localID"></param>
        /// <param name="textureEntry"></param>
        public void UpdateTextureEntry(uint localID, byte[] textureEntry)
        {
            SceneObjectPart part = GetChildPart(localID);
            if (part != null)
            {
                part.UpdateTextureEntry(textureEntry);
            }
        }

        public void UpdatePermissions(UUID AgentID, byte field, uint localID,
                uint mask, byte addRemTF)
        {
            SceneObjectPart[] parts = m_parts.GetArray();
            for (int i = 0; i < parts.Length; i++)
                parts[i].UpdatePermissions(AgentID, field, localID, mask, addRemTF);

            HasGroupChanged = true;
        }

        #endregion

        #region Shape

        /// <summary>
        ///
        /// </summary>
        /// <param name="shapeBlock"></param>
        public void UpdateShape(ObjectShapePacket.ObjectDataBlock shapeBlock, uint localID)
        {
            SceneObjectPart part = GetChildPart(localID);
            if (part != null)
            {
                part.UpdateShape(shapeBlock);

                if (part.PhysActor != null)
                    m_scene.PhysicsScene.AddPhysicsActorTaint(part.PhysActor);
            }
        }

        #endregion

        #region Resize

        /// <summary>
        /// Resize the entire group of prims.
        /// </summary>
        /// <param name="scale"></param>
        public void GroupResize(Vector3 scale)
        {
//            m_log.DebugFormat(
//                "[SCENE OBJECT GROUP]: Group resizing {0} {1} from {2} to {3}", Name, LocalId, RootPart.Scale, scale);
            RootPart.StoreUndoState(true);

            scale.X = Math.Min(scale.X, Scene.m_maxNonphys);
            scale.Y = Math.Min(scale.Y, Scene.m_maxNonphys);
            scale.Z = Math.Min(scale.Z, Scene.m_maxNonphys);

            if (RootPart.PhysActor != null && RootPart.PhysActor.IsPhysical)
            {
                scale.X = Math.Min(scale.X, Scene.m_maxPhys);
                scale.Y = Math.Min(scale.Y, Scene.m_maxPhys);
                scale.Z = Math.Min(scale.Z, Scene.m_maxPhys);
            }

            float x = (scale.X / RootPart.Scale.X);
            float y = (scale.Y / RootPart.Scale.Y);
            float z = (scale.Z / RootPart.Scale.Z);

            SceneObjectPart[] parts;
            if (x > 1.0f || y > 1.0f || z > 1.0f)
            {
                parts = m_parts.GetArray();
                for (int i = 0; i < parts.Length; i++)
                {
                    SceneObjectPart obPart = parts[i];
                    if (obPart.UUID != m_rootPart.UUID)
                    {
//                        obPart.IgnoreUndoUpdate = true;
                        Vector3 oldSize = new Vector3(obPart.Scale);

                        float f = 1.0f;
                        float a = 1.0f;

                        if (RootPart.PhysActor != null && RootPart.PhysActor.IsPhysical)
                        {
                            if (oldSize.X * x > m_scene.m_maxPhys)
                            {
                                f = m_scene.m_maxPhys / oldSize.X;
                                a = f / x;
                                x *= a;
                                y *= a;
                                z *= a;
                            }

                            if (oldSize.Y * y > m_scene.m_maxPhys)
                            {
                                f = m_scene.m_maxPhys / oldSize.Y;
                                a = f / y;
                                x *= a;
                                y *= a;
                                z *= a;
                            }

                            if (oldSize.Z * z > m_scene.m_maxPhys)
                            {
                                f = m_scene.m_maxPhys / oldSize.Z;
                                a = f / z;
                                x *= a;
                                y *= a;
                                z *= a;
                            }
                        }
                        else
                        {
                            if (oldSize.X * x > m_scene.m_maxNonphys)
                            {
                                f = m_scene.m_maxNonphys / oldSize.X;
                                a = f / x;
                                x *= a;
                                y *= a;
                                z *= a;
                            }

                            if (oldSize.Y * y > m_scene.m_maxNonphys)
                            {
                                f = m_scene.m_maxNonphys / oldSize.Y;
                                a = f / y;
                                x *= a;
                                y *= a;
                                z *= a;
                            }

                            if (oldSize.Z * z > m_scene.m_maxNonphys)
                            {
                                f = m_scene.m_maxNonphys / oldSize.Z;
                                a = f / z;
                                x *= a;
                                y *= a;
                                z *= a;
                            }
                        }

//                        obPart.IgnoreUndoUpdate = false;
                    }
                }
            }

            Vector3 prevScale = RootPart.Scale;
            prevScale.X *= x;
            prevScale.Y *= y;
            prevScale.Z *= z;
//            RootPart.IgnoreUndoUpdate = true;
            RootPart.Resize(prevScale);
//            RootPart.IgnoreUndoUpdate = false;

            parts = m_parts.GetArray();
            for (int i = 0; i < parts.Length; i++)
            {
                SceneObjectPart obPart = parts[i];

                if (obPart.UUID != m_rootPart.UUID)
                {
                    obPart.IgnoreUndoUpdate = true;

                    Vector3 currentpos = new Vector3(obPart.OffsetPosition);
                    currentpos.X *= x;
                    currentpos.Y *= y;
                    currentpos.Z *= z;

                    Vector3 newSize = new Vector3(obPart.Scale);
                    newSize.X *= x;
                    newSize.Y *= y;
                    newSize.Z *= z;

                    obPart.Resize(newSize);
                    obPart.UpdateOffSet(currentpos);

                    obPart.IgnoreUndoUpdate = false;                    
                }

//                obPart.IgnoreUndoUpdate = false;
                HasGroupChanged = true;
                m_rootPart.TriggerScriptChangedEvent(Changed.SCALE);
                ScheduleGroupForTerseUpdate();
            }

//            m_log.DebugFormat(
//                "[SCENE OBJECT GROUP]: Finished group resizing {0} {1} to {2}", Name, LocalId, RootPart.Scale);
        }

        #endregion

        #region Position

        /// <summary>
        /// Move this scene object
        /// </summary>
        /// <param name="pos"></param>
        public void UpdateGroupPosition(Vector3 pos)
        {
//            m_log.DebugFormat("[SCENE OBJECT GROUP]: Updating group position on {0} {1} to {2}", Name, LocalId, pos);

            RootPart.StoreUndoState(true);

//            SceneObjectPart[] parts = m_parts.GetArray();
//            for (int i = 0; i < parts.Length; i++)
//                parts[i].StoreUndoState();

            if (m_scene.EventManager.TriggerGroupMove(UUID, pos))
            {
                if (IsAttachment)
                {
                    m_rootPart.AttachedPos = pos;
                }
                if (RootPart.GetStatusSandbox())
                {
                    if (Util.GetDistanceTo(RootPart.StatusSandboxPos, pos) > 10)
                    {
                        RootPart.ScriptSetPhysicsStatus(false);
                        pos = AbsolutePosition;
                        Scene.SimChat(Utils.StringToBytes("Hit Sandbox Limit"),
                              ChatTypeEnum.DebugChannel, 0x7FFFFFFF, RootPart.AbsolutePosition, Name, UUID, false);
                    }
                }
                AbsolutePosition = pos;

                HasGroupChanged = true;
            }

            //we need to do a terse update even if the move wasn't allowed
            // so that the position is reset in the client (the object snaps back)
            ScheduleGroupForTerseUpdate();
        }

        /// <summary>
        /// Update the position of a single part of this scene object
        /// </summary>
        /// <param name="pos"></param>
        /// <param name="localID"></param>
        public void UpdateSinglePosition(Vector3 pos, uint localID)
        {
            SceneObjectPart part = GetChildPart(localID);

            SceneObjectPart[] parts = m_parts.GetArray();
            for (int i = 0; i < parts.Length; i++)
                parts[i].StoreUndoState();

            if (part != null)
            {
//                m_log.DebugFormat(
//                    "[SCENE OBJECT GROUP]: Updating single position of {0} {1} to {2}", part.Name, part.LocalId, pos);

                part.StoreUndoState(false);
                part.IgnoreUndoUpdate = true;

                if (part.UUID == m_rootPart.UUID)
                {
                    UpdateRootPosition(pos);
                }
                else
                {
                    part.UpdateOffSet(pos);
                }

                HasGroupChanged = true;
                part.IgnoreUndoUpdate = false;
            }
        }

        /// <summary>
        /// Update just the root prim position in a linkset
        /// </summary>
        /// <param name="pos"></param>
        public void UpdateRootPosition(Vector3 pos)
        {
//            m_log.DebugFormat(
//                "[SCENE OBJECT GROUP]: Updating root position of {0} {1} to {2}", Name, LocalId, pos);

//            SceneObjectPart[] parts = m_parts.GetArray();
//            for (int i = 0; i < parts.Length; i++)
//                parts[i].StoreUndoState();

            Vector3 newPos = new Vector3(pos.X, pos.Y, pos.Z);
            Vector3 oldPos =
                new Vector3(AbsolutePosition.X + m_rootPart.OffsetPosition.X,
                              AbsolutePosition.Y + m_rootPart.OffsetPosition.Y,
                              AbsolutePosition.Z + m_rootPart.OffsetPosition.Z);
            Vector3 diff = oldPos - newPos;
            Vector3 axDiff = new Vector3(diff.X, diff.Y, diff.Z);
            Quaternion partRotation = m_rootPart.RotationOffset;
            axDiff *= Quaternion.Inverse(partRotation);
            diff = axDiff;

            SceneObjectPart[] parts = m_parts.GetArray();
            for (int i = 0; i < parts.Length; i++)
            {
                SceneObjectPart obPart = parts[i];
                if (obPart.UUID != m_rootPart.UUID)
                    obPart.OffsetPosition = obPart.OffsetPosition + diff;
            }

            //We have to set undoing here because otherwise an undo state will be saved
            if (!m_rootPart.Undoing)
            {
                m_rootPart.Undoing = true;
                AbsolutePosition = newPos;
                m_rootPart.Undoing = false;
            }
            else
            {
                AbsolutePosition = newPos;
            }

            HasGroupChanged = true;
            if (m_rootPart.Undoing)
            {
                ScheduleGroupForFullUpdate();
            }
            else
            {
                ScheduleGroupForTerseUpdate();
            }
        }

        #endregion

        #region Rotation

        /// <summary>
        /// Update the rotation of the group.
        /// </summary>
        /// <param name="rot"></param>
        public void UpdateGroupRotationR(Quaternion rot)
        {
//            m_log.DebugFormat(
//                "[SCENE OBJECT GROUP]: Updating group rotation R of {0} {1} to {2}", Name, LocalId, rot);

//            SceneObjectPart[] parts = m_parts.GetArray();
//            for (int i = 0; i < parts.Length; i++)
//                parts[i].StoreUndoState();

            m_rootPart.StoreUndoState(true);

            m_rootPart.UpdateRotation(rot);

            PhysicsActor actor = m_rootPart.PhysActor;
            if (actor != null)
            {
                actor.Orientation = m_rootPart.RotationOffset;
                m_scene.PhysicsScene.AddPhysicsActorTaint(actor);
            }

            HasGroupChanged = true;
            ScheduleGroupForTerseUpdate();
        }

        /// <summary>
        /// Update the position and rotation of a group simultaneously.
        /// </summary>
        /// <param name="pos"></param>
        /// <param name="rot"></param>
        public void UpdateGroupRotationPR(Vector3 pos, Quaternion rot)
        {
//            m_log.DebugFormat(
//                "[SCENE OBJECT GROUP]: Updating group rotation PR of {0} {1} to {2}", Name, LocalId, rot);

//            SceneObjectPart[] parts = m_parts.GetArray();
//            for (int i = 0; i < parts.Length; i++)
//                parts[i].StoreUndoState();

            RootPart.StoreUndoState(true);
            RootPart.IgnoreUndoUpdate = true;

            m_rootPart.UpdateRotation(rot);

            PhysicsActor actor = m_rootPart.PhysActor;
            if (actor != null)
            {
                actor.Orientation = m_rootPart.RotationOffset;
                m_scene.PhysicsScene.AddPhysicsActorTaint(actor);
            }

            AbsolutePosition = pos;

            HasGroupChanged = true;
            ScheduleGroupForTerseUpdate();

            RootPart.IgnoreUndoUpdate = false;
        }

        /// <summary>
        /// Update the rotation of a single prim within the group.
        /// </summary>
        /// <param name="rot"></param>
        /// <param name="localID"></param>
        public void UpdateSingleRotation(Quaternion rot, uint localID)
        {
            SceneObjectPart part = GetChildPart(localID);
            SceneObjectPart[] parts = m_parts.GetArray();

            if (part != null)
            {
//                m_log.DebugFormat(
//                    "[SCENE OBJECT GROUP]: Updating single rotation of {0} {1} to {2}", part.Name, part.LocalId, rot);

                if (part.UUID == m_rootPart.UUID)
                {
                    UpdateRootRotation(rot);
                }
                else
                {
                    part.UpdateRotation(rot);
                }
            }
        }

        /// <summary>
        /// Update the position and rotation simultaneously of a single prim within the group.
        /// </summary>
        /// <param name="rot"></param>
        /// <param name="localID"></param>
        public void UpdateSingleRotation(Quaternion rot, Vector3 pos, uint localID)
        {
            SceneObjectPart part = GetChildPart(localID);
            if (part != null)
            {
//                m_log.DebugFormat(
//                    "[SCENE OBJECT GROUP]: Updating single position and rotation of {0} {1} to {2}",
//                    part.Name, part.LocalId, rot);

                part.StoreUndoState();
                part.IgnoreUndoUpdate = true;

                if (part.UUID == m_rootPart.UUID)
                {
                    UpdateRootRotation(rot);
                    if (!m_rootPart.Undoing)
                    {
                        m_rootPart.Undoing = true;
                        AbsolutePosition = pos;
                        m_rootPart.Undoing = false;
                    }
                    else
                    {
                        AbsolutePosition = pos;
                    }
                }
                else
                {
                    part.UpdateRotation(rot);
                    part.OffsetPosition = pos;
                }

                part.IgnoreUndoUpdate = false;
            }
        }

        /// <summary>
        /// Update the entire rotation of the group.
        /// </summary>
        /// <param name="rot"></param>
        public void UpdateRootRotation(Quaternion rot)
        {
//            m_log.DebugFormat(
//                "[SCENE OBJECT GROUP]: Updating root rotation of {0} {1} to {2}",
//                Name, LocalId, rot);

            Quaternion axRot = rot;
            Quaternion oldParentRot = m_rootPart.RotationOffset;
            m_rootPart.StoreUndoState();
            
            //Don't use UpdateRotation because it schedules an update prematurely
            m_rootPart.RotationOffset = rot;
            if (m_rootPart.PhysActor != null)
            {
                m_rootPart.PhysActor.Orientation = m_rootPart.RotationOffset;
                m_scene.PhysicsScene.AddPhysicsActorTaint(m_rootPart.PhysActor);
            }

            SceneObjectPart[] parts = m_parts.GetArray();
            for (int i = 0; i < parts.Length; i++)
            {
                SceneObjectPart prim = parts[i];
                if (prim.UUID != m_rootPart.UUID)
                {
                    prim.IgnoreUndoUpdate = true;

                    Quaternion NewRot = oldParentRot * prim.RotationOffset;
                    NewRot = Quaternion.Inverse(axRot) * NewRot;
                    prim.RotationOffset = NewRot;

                    Vector3 axPos = prim.OffsetPosition;

                    axPos *= oldParentRot;
                    axPos *= Quaternion.Inverse(axRot);
                    prim.OffsetPosition = axPos;

                    prim.IgnoreUndoUpdate = false;
                    prim.IgnoreUndoUpdate = false;
                }
            }

//            for (int i = 0; i < parts.Length; i++)
//            {
//                SceneObjectPart childpart = parts[i];
//                if (childpart != m_rootPart)
//                {
////                    childpart.IgnoreUndoUpdate = false;
////                    childpart.StoreUndoState();
//                }
//            }
            HasGroupChanged = true;
            ScheduleGroupForFullUpdate();

//            m_log.DebugFormat(
//                "[SCENE OBJECT GROUP]: Updated root rotation of {0} {1} to {2}",
//                Name, LocalId, rot);
        }

        #endregion

        internal void SetAxisRotation(int axis, int rotate10)
        {
            bool setX = false;
            bool setY = false;
            bool setZ = false;

            int xaxis = 2;
            int yaxis = 4;
            int zaxis = 8;

            setX = ((axis & xaxis) != 0) ? true : false;
            setY = ((axis & yaxis) != 0) ? true : false;
            setZ = ((axis & zaxis) != 0) ? true : false;

            float setval = (rotate10 > 0) ? 1f : 0f;

            if (setX)
                RootPart.RotationAxis.X = setval;
            if (setY)
                RootPart.RotationAxis.Y = setval;
            if (setZ)
                RootPart.RotationAxis.Z = setval;

            if (setX || setY || setZ)
                RootPart.SetPhysicsAxisRotation();
        }

        public int registerRotTargetWaypoint(Quaternion target, float tolerance)
        {
            scriptRotTarget waypoint = new scriptRotTarget();
            waypoint.targetRot = target;
            waypoint.tolerance = tolerance;
            uint handle = m_scene.AllocateLocalId();
            waypoint.handle = handle;
            lock (m_rotTargets)
            {
                m_rotTargets.Add(handle, waypoint);
            }
            m_scene.AddGroupTarget(this);
            return (int)handle;
        }

        public void unregisterRotTargetWaypoint(int handle)
        {
            lock (m_targets)
            {
                m_rotTargets.Remove((uint)handle);
                if (m_targets.Count == 0)
                    m_scene.RemoveGroupTarget(this);
            }
        }

        public int registerTargetWaypoint(Vector3 target, float tolerance)
        {
            scriptPosTarget waypoint = new scriptPosTarget();
            waypoint.targetPos = target;
            waypoint.tolerance = tolerance;
            uint handle = m_scene.AllocateLocalId();
            waypoint.handle = handle;
            lock (m_targets)
            {
                m_targets.Add(handle, waypoint);
            }
            m_scene.AddGroupTarget(this);
            return (int)handle;
        }
        
        public void unregisterTargetWaypoint(int handle)
        {
            lock (m_targets)
            {
                m_targets.Remove((uint)handle);
                if (m_targets.Count == 0)
                    m_scene.RemoveGroupTarget(this);
            }
        }

        public void checkAtTargets()
        {
            if (m_scriptListens_atTarget || m_scriptListens_notAtTarget)
            {
                if (m_targets.Count > 0)
                {
                    bool at_target = false;
                    //Vector3 targetPos;
                    //uint targetHandle;
                    Dictionary<uint, scriptPosTarget> atTargets = new Dictionary<uint, scriptPosTarget>();
                    lock (m_targets)
                    {
                        foreach (uint idx in m_targets.Keys)
                        {
                            scriptPosTarget target = m_targets[idx];
                            if (Util.GetDistanceTo(target.targetPos, m_rootPart.GroupPosition) <= target.tolerance)
                            {
                                // trigger at_target
                                if (m_scriptListens_atTarget)
                                {
                                    at_target = true;
                                    scriptPosTarget att = new scriptPosTarget();
                                    att.targetPos = target.targetPos;
                                    att.tolerance = target.tolerance;
                                    att.handle = target.handle;
                                    atTargets.Add(idx, att);
                                }
                            }
                        }
                    }
                    
                    if (atTargets.Count > 0)
                    {
                        SceneObjectPart[] parts = m_parts.GetArray();
                        uint[] localids = new uint[parts.Length];
                        for (int i = 0; i < parts.Length; i++)
                            localids[i] = parts[i].LocalId;
                        
                        for (int ctr = 0; ctr < localids.Length; ctr++)
                        {
                            foreach (uint target in atTargets.Keys)
                            {
                                scriptPosTarget att = atTargets[target];
                                m_scene.EventManager.TriggerAtTargetEvent(
                                    localids[ctr], att.handle, att.targetPos, m_rootPart.GroupPosition);
                            }
                        }
                        
                        return;
                    }
                    
                    if (m_scriptListens_notAtTarget && !at_target)
                    {
                        //trigger not_at_target
                        SceneObjectPart[] parts = m_parts.GetArray();
                        uint[] localids = new uint[parts.Length];
                        for (int i = 0; i < parts.Length; i++)
                            localids[i] = parts[i].LocalId;
                        
                        for (int ctr = 0; ctr < localids.Length; ctr++)
                        {
                            m_scene.EventManager.TriggerNotAtTargetEvent(localids[ctr]);
                        }
                    }
                }
            }
            if (m_scriptListens_atRotTarget || m_scriptListens_notAtRotTarget)
            {
                if (m_rotTargets.Count > 0)
                {
                    bool at_Rottarget = false;
                    Dictionary<uint, scriptRotTarget> atRotTargets = new Dictionary<uint, scriptRotTarget>();
                    lock (m_rotTargets)
                    {
                        foreach (uint idx in m_rotTargets.Keys)
                        {
                            scriptRotTarget target = m_rotTargets[idx];
                            double angle
                                = Math.Acos(
                                    target.targetRot.X * m_rootPart.RotationOffset.X
                                        + target.targetRot.Y * m_rootPart.RotationOffset.Y
                                        + target.targetRot.Z * m_rootPart.RotationOffset.Z
                                        + target.targetRot.W * m_rootPart.RotationOffset.W)
                                    * 2;
                            if (angle < 0) angle = -angle;
                            if (angle > Math.PI) angle = (Math.PI * 2 - angle);
                            if (angle <= target.tolerance)
                            {
                                // trigger at_rot_target
                                if (m_scriptListens_atRotTarget)
                                {
                                    at_Rottarget = true;
                                    scriptRotTarget att = new scriptRotTarget();
                                    att.targetRot = target.targetRot;
                                    att.tolerance = target.tolerance;
                                    att.handle = target.handle;
                                    atRotTargets.Add(idx, att);
                                }
                            }
                        }
                    }

                    if (atRotTargets.Count > 0)
                    {
                        SceneObjectPart[] parts = m_parts.GetArray();
                        uint[] localids = new uint[parts.Length];
                        for (int i = 0; i < parts.Length; i++)
                            localids[i] = parts[i].LocalId;

                        for (int ctr = 0; ctr < localids.Length; ctr++)
                        {
                            foreach (uint target in atRotTargets.Keys)
                            {
                                scriptRotTarget att = atRotTargets[target];
                                m_scene.EventManager.TriggerAtRotTargetEvent(
                                    localids[ctr], att.handle, att.targetRot, m_rootPart.RotationOffset);
                            }
                        }

                        return;
                    }

                    if (m_scriptListens_notAtRotTarget && !at_Rottarget)
                    {
                        //trigger not_at_target
                        SceneObjectPart[] parts = m_parts.GetArray();
                        uint[] localids = new uint[parts.Length];
                        for (int i = 0; i < parts.Length; i++)
                            localids[i] = parts[i].LocalId;

                        for (int ctr = 0; ctr < localids.Length; ctr++)
                        {
                            m_scene.EventManager.TriggerNotAtRotTargetEvent(localids[ctr]);
                        }
                    }
                }
            }
        }
        
        public float GetMass()
        {
            float retmass = 0f;
            SceneObjectPart[] parts = m_parts.GetArray();
            for (int i = 0; i < parts.Length; i++)
                retmass += parts[i].GetMass();

            return retmass;
        }

        /// <summary>
        /// If the object is a sculpt/mesh, retrieve the mesh data for each part and reinsert it into each shape so that
        /// the physics engine can use it.
        /// </summary>
        /// <remarks>
        /// When the physics engine has finished with it, the sculpt data is discarded to save memory.
        /// </remarks>
        public void CheckSculptAndLoad()
        {
            if (IsDeleted)
                return;

            if ((RootPart.GetEffectiveObjectFlags() & (uint)PrimFlags.Phantom) != 0)
                return;

//            m_log.Debug("Processing CheckSculptAndLoad for {0} {1}", Name, LocalId);

            SceneObjectPart[] parts = m_parts.GetArray();

            for (int i = 0; i < parts.Length; i++)
                parts[i].CheckSculptAndLoad();
        }

        /// <summary>
        /// Set the user group to which this scene object belongs.
        /// </summary>
        /// <param name="GroupID"></param>
        /// <param name="client"></param>
        public void SetGroup(UUID GroupID, IClientAPI client)
        {
            SceneObjectPart[] parts = m_parts.GetArray();
            for (int i = 0; i < parts.Length; i++)
            {
                SceneObjectPart part = parts[i];
                part.SetGroup(GroupID, client);
                part.Inventory.ChangeInventoryGroup(GroupID);
            }

            // Don't trigger the update here - otherwise some client issues occur when multiple updates are scheduled
            // for the same object with very different properties.  The caller must schedule the update.
            //ScheduleGroupForFullUpdate();
        }

        public void TriggerScriptChangedEvent(Changed val)
        {
            SceneObjectPart[] parts = m_parts.GetArray();
            for (int i = 0; i < parts.Length; i++)
                parts[i].TriggerScriptChangedEvent(val);
        }
        
        public override string ToString()
        {
            return String.Format("{0} {1} ({2})", Name, UUID, AbsolutePosition);
        }

        #region ISceneObject
        
        public virtual ISceneObject CloneForNewScene()
        {
            SceneObjectGroup sog = Copy(false);
            sog.IsDeleted = false;
            return sog;
        }

        public virtual string ToXml2()
        {
            return SceneObjectSerializer.ToXml2Format(this);
        }

        public virtual string ExtraToXmlString()
        {
            return "<ExtraFromItemID>" + GetFromItemID().ToString() + "</ExtraFromItemID>";
        }

        public virtual void ExtraFromXmlString(string xmlstr)
        {
            string id = xmlstr.Substring(xmlstr.IndexOf("<ExtraFromItemID>"));
            id = xmlstr.Replace("<ExtraFromItemID>", "");
            id = id.Replace("</ExtraFromItemID>", "");

            UUID uuid = UUID.Zero;
            UUID.TryParse(id, out uuid);

            SetFromItemID(uuid);
        }

        public void ResetOwnerChangeFlag()
        {
            ForEachPart(delegate(SceneObjectPart part)
            {
                part.ResetOwnerChangeFlag();
            });
        }

        #endregion
    }
}<|MERGE_RESOLUTION|>--- conflicted
+++ resolved
@@ -344,19 +344,16 @@
             get { return m_parts.Count; }
         }
 
-<<<<<<< HEAD
-        protected Quaternion m_rotation = Quaternion.Identity;
-
-        public virtual Quaternion Rotation
-        {
-            get { return m_rotation; }
-            set {
-                m_rotation = value; 
-            }
-        }
-
-=======
->>>>>>> 9bdf118e
+//        protected Quaternion m_rotation = Quaternion.Identity;
+//
+//        public virtual Quaternion Rotation
+//        {
+//            get { return m_rotation; }
+//            set {
+//                m_rotation = value; 
+//            }
+//        }
+
         public Quaternion GroupRotation
         {
             get { return m_rootPart.RotationOffset; }
