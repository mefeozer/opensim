/*
 * Copyright (c) Contributors, http://opensimulator.org/
 * See CONTRIBUTORS.TXT for a full list of copyright holders.
 *
 * Redistribution and use in source and binary forms, with or without
 * modification, are permitted provided that the following conditions are met:
 *     * Redistributions of source code must retain the above copyright
 *       notice, this list of conditions and the following disclaimer.
 *     * Redistributions in binary form must reproduce the above copyright
 *       notice, this list of conditions and the following disclaimer in the
 *       documentation and/or other materials provided with the distribution.
 *     * Neither the name of the OpenSimulator Project nor the
 *       names of its contributors may be used to endorse or promote products
 *       derived from this software without specific prior written permission.
 *
 * THIS SOFTWARE IS PROVIDED BY THE DEVELOPERS ``AS IS'' AND ANY
 * EXPRESS OR IMPLIED WARRANTIES, INCLUDING, BUT NOT LIMITED TO, THE IMPLIED
 * WARRANTIES OF MERCHANTABILITY AND FITNESS FOR A PARTICULAR PURPOSE ARE
 * DISCLAIMED. IN NO EVENT SHALL THE CONTRIBUTORS BE LIABLE FOR ANY
 * DIRECT, INDIRECT, INCIDENTAL, SPECIAL, EXEMPLARY, OR CONSEQUENTIAL DAMAGES
 * (INCLUDING, BUT NOT LIMITED TO, PROCUREMENT OF SUBSTITUTE GOODS OR SERVICES;
 * LOSS OF USE, DATA, OR PROFITS; OR BUSINESS INTERRUPTION) HOWEVER CAUSED AND
 * ON ANY THEORY OF LIABILITY, WHETHER IN CONTRACT, STRICT LIABILITY, OR TORT
 * (INCLUDING NEGLIGENCE OR OTHERWISE) ARISING IN ANY WAY OUT OF THE USE OF THIS
 * SOFTWARE, EVEN IF ADVISED OF THE POSSIBILITY OF SUCH DAMAGE.
 */

using System;
using System.Collections.Generic;
using System.Reflection;
using System.IO;
using System.Xml;
using log4net;
using Mono.Addins;
using Nini.Config;
using OpenMetaverse;
using OpenMetaverse.Packets;
using OpenSim.Framework;
using OpenSim.Region.Framework;
using OpenSim.Region.Framework.Interfaces;
using OpenSim.Region.Framework.Scenes;
using OpenSim.Region.Framework.Scenes.Serialization;
using OpenSim.Services.Interfaces;

namespace OpenSim.Region.CoreModules.Avatar.Attachments
{
    [Extension(Path = "/OpenSim/RegionModules", NodeName = "RegionModule", Id = "AttachmentsModule")]
    public class AttachmentsModule : IAttachmentsModule, INonSharedRegionModule
    {
        #region INonSharedRegionModule
        private static readonly ILog m_log = LogManager.GetLogger(MethodBase.GetCurrentMethod().DeclaringType);

        public int DebugLevel { get; set; }
        
        private Scene m_scene;
        private IInventoryAccessModule m_invAccessModule;

        /// <summary>
        /// Are attachments enabled?
        /// </summary>
        public bool Enabled { get; private set; }
        
        public string Name { get { return "Attachments Module"; } }
        public Type ReplaceableInterface { get { return null; } }

        public void Initialise(IConfigSource source)
        {
            IConfig config = source.Configs["Attachments"];
            if (config != null)
                Enabled = config.GetBoolean("Enabled", true);
            else
                Enabled = true;
        }
        
        public void AddRegion(Scene scene)
        {
            m_scene = scene;
            m_scene.RegisterModuleInterface<IAttachmentsModule>(this);

            if (Enabled)
            {
                m_scene.EventManager.OnNewClient += SubscribeToClientEvents;
                m_scene.EventManager.OnStartScript += (localID, itemID) => HandleScriptStateChange(localID, true);
                m_scene.EventManager.OnStopScript += (localID, itemID) => HandleScriptStateChange(localID, false);

                MainConsole.Instance.Commands.AddCommand(
                    "Debug",
                    false,
                    "debug attachments",
                    "debug attachments [0|1]",
                    "Turn on attachments debugging\n"
                        + "  <= 0 - turns off debugging\n"
                        + "  >= 1 - turns on attachment message logging\n",
                    HandleDebugAttachments);
            }

            // TODO: Should probably be subscribing to CloseClient too, but this doesn't yet give us IClientAPI
        }

        private void HandleDebugAttachments(string module, string[] args)
        {
            int debugLevel;

            if (!(args.Length == 3 && int.TryParse(args[2], out debugLevel)))
            {
                MainConsole.Instance.OutputFormat("Usage: debug attachments [0|1]");
            }
            else
            {
                DebugLevel = debugLevel;
                MainConsole.Instance.OutputFormat(
                    "Set event queue debug level to {0} in {1}", DebugLevel, m_scene.Name);
            }
        }

        /// <summary>
        /// Listen for client triggered running state changes so that we can persist the script's object if necessary.
        /// </summary>
        /// <param name='localID'></param>
        /// <param name='itemID'></param>
        private void HandleScriptStateChange(uint localID, bool started)
        {
            SceneObjectGroup sog = m_scene.GetGroupByPrim(localID);
            if (sog != null && sog.IsAttachment) 
            {
                if (!started)
                {
                    // FIXME: This is a convoluted way for working out whether the script state has changed to stop
                    // because it has been manually stopped or because the stop was called in UpdateDetachedObject() below
                    // This needs to be handled in a less tangled way.
                    ScenePresence sp = m_scene.GetScenePresence(sog.AttachedAvatar);
                    if (sp.ControllingClient.IsActive)
                        sog.HasGroupChanged = true;
                }
                else
                {
                    sog.HasGroupChanged = true;
                }
            }
        }
        
        public void RemoveRegion(Scene scene) 
        {
            m_scene.UnregisterModuleInterface<IAttachmentsModule>(this);

            if (Enabled)
                m_scene.EventManager.OnNewClient -= SubscribeToClientEvents;
        }
        
        public void RegionLoaded(Scene scene)
        {
            m_invAccessModule = m_scene.RequestModuleInterface<IInventoryAccessModule>();
        }
        
        public void Close() 
        {
            RemoveRegion(m_scene);
        }

        #endregion

        #region IAttachmentsModule

        public void CopyAttachments(IScenePresence sp, AgentData ad)
        {
            lock (sp.AttachmentsSyncLock)
            {
                // Attachment objects
                List<SceneObjectGroup> attachments = sp.GetAttachments();
                if (attachments.Count > 0)
                {
                    ad.AttachmentObjects = new List<ISceneObject>();
                    ad.AttachmentObjectStates = new List<string>();
    //                IScriptModule se = m_scene.RequestModuleInterface<IScriptModule>();
                    sp.InTransitScriptStates.Clear();

                    foreach (SceneObjectGroup sog in attachments)
                    {
                        // We need to make a copy and pass that copy
                        // because of transfers withn the same sim
                        ISceneObject clone = sog.CloneForNewScene();
                        // Attachment module assumes that GroupPosition holds the offsets...!
                        ((SceneObjectGroup)clone).RootPart.GroupPosition = sog.RootPart.AttachedPos;
                        ((SceneObjectGroup)clone).IsAttachment = false;
                        ad.AttachmentObjects.Add(clone);
                        string state = sog.GetStateSnapshot();
                        ad.AttachmentObjectStates.Add(state);
                        sp.InTransitScriptStates.Add(state);
                        // Let's remove the scripts of the original object here
                        sog.RemoveScriptInstances(true);
                    }
                }
            }
        }

        public void CopyAttachments(AgentData ad, IScenePresence sp)
        {
            if (ad.AttachmentObjects != null && ad.AttachmentObjects.Count > 0)
            {
                lock (sp.AttachmentsSyncLock)
                    sp.ClearAttachments();

                int i = 0;
                foreach (ISceneObject so in ad.AttachmentObjects)
                {
                    ((SceneObjectGroup)so).LocalId = 0;
                    ((SceneObjectGroup)so).RootPart.ClearUpdateSchedule();
                    so.SetState(ad.AttachmentObjectStates[i++], m_scene);
                    m_scene.IncomingCreateObject(Vector3.Zero, so);
                }
            }
        }

        public void RezAttachments(IScenePresence sp)
        {
            if (!Enabled)
                return;

            if (null == sp.Appearance)
            {
                m_log.WarnFormat("[ATTACHMENTS MODULE]: Appearance has not been initialized for agent {0}", sp.UUID);

                return;
            }

            if (sp.GetAttachments().Count > 0)
            {
                if (DebugLevel > 0)
                    m_log.DebugFormat(
                        "[ATTACHMENTS MODULE]: Not doing simulator-side attachment rez for {0} in {1} as their viewer has already rezzed attachments", 
                        m_scene.Name, sp.Name);

                  return;
            }

            if (DebugLevel > 0)
                m_log.DebugFormat("[ATTACHMENTS MODULE]: Rezzing any attachments for {0} from simulator-side", sp.Name);

            XmlDocument doc = new XmlDocument();
            string stateData = String.Empty;

            IAttachmentsService attServ = m_scene.RequestModuleInterface<IAttachmentsService>();
            if (attServ != null)
            {
                m_log.DebugFormat("[ATTACHMENT]: Loading attachment data from attachment service");
                stateData = attServ.Get(sp.UUID.ToString());
                if (stateData != String.Empty)
                {
                    try
                    {
                        doc.LoadXml(stateData);
                    }
                    catch { }
                }
            }

            Dictionary<UUID, string> itemData = new Dictionary<UUID, string>();

            XmlNodeList nodes = doc.GetElementsByTagName("Attachment");
            if (nodes.Count > 0)
            {
                foreach (XmlNode n in nodes)
                {
                    XmlElement elem = (XmlElement)n;
                    string itemID = elem.GetAttribute("ItemID");
                    string xml = elem.InnerXml;

                    itemData[new UUID(itemID)] = xml;
                }
            }


            List<AvatarAttachment> attachments = sp.Appearance.GetAttachments();
            foreach (AvatarAttachment attach in attachments)
            {
                uint p = (uint)attach.AttachPoint;

//                m_log.DebugFormat(
//                    "[ATTACHMENTS MODULE]: Doing initial rez of attachment with itemID {0}, assetID {1}, point {2} for {3} in {4}",
//                    attach.ItemID, attach.AssetID, p, sp.Name, m_scene.RegionInfo.RegionName);

                // For some reason assetIDs are being written as Zero's in the DB -- need to track tat down
                // But they're not used anyway, the item is being looked up for now, so let's proceed.
                //if (UUID.Zero == assetID) 
                //{
                //    m_log.DebugFormat("[ATTACHMENT]: Cannot rez attachment in point {0} with itemID {1}", p, itemID);
                //    continue;
                //}

                try
                {
                    string xmlData;
                    XmlDocument d = null;
                    UUID asset;
                    if (itemData.TryGetValue(attach.ItemID, out xmlData))
                    {
                        d = new XmlDocument();
                        d.LoadXml(xmlData);
                        m_log.InfoFormat("[ATTACHMENT]: Found saved state for item {0}, loading it", attach.ItemID);
                    }

                    // If we're an NPC then skip all the item checks and manipulations since we don't have an
                    // inventory right now.
                    if (sp.PresenceType == PresenceType.Npc)
                        RezSingleAttachmentFromInventoryInternal(sp, UUID.Zero, attach.AssetID, p, null, true);
                    else
                        RezSingleAttachmentFromInventory(sp, attach.ItemID, p | (uint)0x80, d);
                }
                catch (Exception e)
                {
                    UUID agentId = (sp.ControllingClient == null) ? (UUID)null : sp.ControllingClient.AgentId;
                    m_log.ErrorFormat("[ATTACHMENTS MODULE]: Unable to rez attachment with itemID {0}, assetID {1}, point {2} for {3}: {4}\n{5}",
                        attach.ItemID, attach.AssetID, p, agentId, e.Message, e.StackTrace);
                }
            }
        }

        public void DeRezAttachments(IScenePresence sp)
        {
            if (!Enabled)
                return;

            if (DebugLevel > 0)
                m_log.DebugFormat("[ATTACHMENTS MODULE]: Saving changed attachments for {0}", sp.Name);

            List<SceneObjectGroup> attachments = sp.GetAttachments();

            if (attachments.Count <= 0)
                return;

            Dictionary<SceneObjectGroup, string> scriptStates = new Dictionary<SceneObjectGroup, string>();

            foreach (SceneObjectGroup so in attachments)
            {
                // Scripts MUST be snapshotted before the object is
                // removed from the scene because doing otherwise will
                // clobber the run flag
                // This must be done outside the sp.AttachmentSyncLock so that there is no risk of a deadlock from
                // scripts performing attachment operations at the same time.  Getting object states stops the scripts.
                scriptStates[so] = PrepareScriptInstanceForSave(so, false);
            }

            lock (sp.AttachmentsSyncLock)
            {
                foreach (SceneObjectGroup so in attachments)
                    UpdateDetachedObject(sp, so, scriptStates[so]);
    
                sp.ClearAttachments();
            }
        }

        public void DeleteAttachmentsFromScene(IScenePresence sp, bool silent)
        {
            if (!Enabled)
                return;

            if (DebugLevel > 0)
                m_log.DebugFormat(
                    "[ATTACHMENTS MODULE]: Deleting attachments from scene {0} for {1}, silent = {2}",
                    m_scene.RegionInfo.RegionName, sp.Name, silent);            

            foreach (SceneObjectGroup sop in sp.GetAttachments())
            {
                sop.Scene.DeleteSceneObject(sop, silent);
            }

            sp.ClearAttachments();
        }
        
<<<<<<< HEAD
        public bool AttachObject(IScenePresence sp, SceneObjectGroup group, uint attachmentPt, bool silent, bool useAttachData, bool temp, bool append)
=======
        public bool AttachObject(
            IScenePresence sp, SceneObjectGroup group, uint attachmentPt, bool silent, bool addToInventory, bool append)
>>>>>>> c92654fb
        {
            if (!Enabled)
                return false;

<<<<<<< HEAD
            return AttachObjectInternal(sp, group, attachmentPt, silent, useAttachData, temp, false, append);
=======
            return AttachObjectInternal(sp, group, attachmentPt, silent, addToInventory, true, append);
>>>>>>> c92654fb
        }

        /// <summary>
        /// Internal method which actually does all the work for attaching an object.
        /// </summary>
        /// <returns>The object attached.</returns>
        /// <param name='sp'></param>
        /// <param name='group'>The object to attach.</param>
        /// <param name='attachmentPt'></param>
        /// <param name='silent'></param>
        /// <param name='addToInventory'>If true then add object to user inventory.</param>
        /// <param name='resumeScripts'>If true then scripts are resumed on the attached object.</param>
<<<<<<< HEAD
        private bool AttachObjectInternal(IScenePresence sp, SceneObjectGroup group, uint attachmentPt, bool silent, bool useAttachData, bool temp, bool resumeScripts, bool append)
=======
        /// <param name='append'>Append to attachment point rather than replace.</param>
        private bool AttachObjectInternal(
            IScenePresence sp, SceneObjectGroup group, uint attachmentPt, bool silent, bool addToInventory, bool resumeScripts, bool append)
>>>>>>> c92654fb
        {
//                m_log.DebugFormat(
//                    "[ATTACHMENTS MODULE]: Attaching object {0} {1} to {2} point {3} from ground (silent = {4})",
//                    group.Name, group.LocalId, sp.Name, attachmentPt, silent);

            if (sp.GetAttachments().Contains(group))
            {
//                m_log.WarnFormat(
//                    "[ATTACHMENTS MODULE]: Ignoring request to attach {0} {1} to {2} on {3} since it's already attached",
//                    group.Name, group.LocalId, sp.Name, AttachmentPt);

                return false;
            }

            if (group.GetSittingAvatarsCount() != 0)
            {
                if (DebugLevel > 0)
                    m_log.WarnFormat(
                        "[ATTACHMENTS MODULE]: Ignoring request to attach {0} {1} to {2} on {3} since {4} avatars are still sitting on it",
                        group.Name, group.LocalId, sp.Name, attachmentPt, group.GetSittingAvatarsCount());

                return false;
            }

            Vector3 attachPos = group.AbsolutePosition;

            // TODO: this short circuits multiple attachments functionality  in  LL viewer 2.1+ and should
            // be removed when that functionality is implemented in opensim
            attachmentPt &= 0x7f;
            
            // If the attachment point isn't the same as the one previously used
            // set it's offset position = 0 so that it appears on the attachment point
            // and not in a weird location somewhere unknown.
            if (attachmentPt != (uint)AttachmentPoint.Default && attachmentPt != group.AttachmentPoint)
            {
                attachPos = Vector3.Zero;
            }

            // AttachmentPt 0 (default) means the client chose to 'wear' the attachment.
            if (attachmentPt == (uint)AttachmentPoint.Default)
            {
                // Check object for stored attachment point
                attachmentPt = group.AttachmentPoint;
            }

            // if we still didn't find a suitable attachment point.......
            if (attachmentPt == 0)
            {
                // Stick it on left hand with Zero Offset from the attachment point.
                attachmentPt = (uint)AttachmentPoint.LeftHand;
                attachPos = Vector3.Zero;
            }

            List<SceneObjectGroup> attachments = sp.GetAttachments(attachmentPt);

            if (attachments.Contains(group))
            {
                if (DebugLevel > 0)
                    m_log.WarnFormat(
                        "[ATTACHMENTS MODULE]: Ignoring request to attach {0} {1} to {2} on {3} since it's already attached",
                        group.Name, group.LocalId, sp.Name, attachmentPt);

                return false;
            }

            // If we already have 5, remove the oldest until only 4 are left. Skip over temp ones
            while (attachments.Count >= 5)
            {
                if (attachments[0].FromItemID != UUID.Zero)
                    DetachSingleAttachmentToInv(sp, attachments[0]);
                attachments.RemoveAt(0);
            }

            // If we're not appending, remove the rest as well
            if (attachments.Count != 0 && !append)
            {
                foreach (SceneObjectGroup g in attachments)
                {
                    if (g.FromItemID != UUID.Zero)
                        DetachSingleAttachmentToInv(sp, g);
                }
            }

            lock (sp.AttachmentsSyncLock)
            {
<<<<<<< HEAD
                group.AttachmentPoint = attachmentPt;
                group.AbsolutePosition = attachPos;

                if (sp.PresenceType != PresenceType.Npc)
                    UpdateUserInventoryWithAttachment(sp, group, attachmentPt, temp, append);
=======
                if (addToInventory && sp.PresenceType != PresenceType.Npc)
                    UpdateUserInventoryWithAttachment(sp, group, attachmentPt, append);
>>>>>>> c92654fb
    
                AttachToAgent(sp, group, attachmentPt, attachPos, silent);

                if (resumeScripts)
                {
                    // Fire after attach, so we don't get messy perms dialogs
                    // 4 == AttachedRez
                    group.CreateScriptInstances(0, true, m_scene.DefaultScriptEngine, 4);
                    group.ResumeScripts();
                }

                // Do this last so that event listeners have access to all the effects of the attachment
                m_scene.EventManager.TriggerOnAttach(group.LocalId, group.FromItemID, sp.UUID);
            }

            return true;
        }

        private void UpdateUserInventoryWithAttachment(IScenePresence sp, SceneObjectGroup group, uint attachmentPt, bool append)
        {
            // Add the new attachment to inventory if we don't already have it.
            UUID newAttachmentItemID = group.FromItemID;
            if (newAttachmentItemID == UUID.Zero)
                newAttachmentItemID = AddSceneObjectAsNewAttachmentInInv(sp, group).ID;

            ShowAttachInUserInventory(sp, attachmentPt, newAttachmentItemID, group, append);
        }

        public ISceneEntity RezSingleAttachmentFromInventory(IScenePresence sp, UUID itemID, uint AttachmentPt)
		{
			return RezSingleAttachmentFromInventory(sp, itemID, AttachmentPt, null);
		}

		public ISceneEntity RezSingleAttachmentFromInventory(IScenePresence sp, UUID itemID, uint AttachmentPt, XmlDocument doc)
        {
            if (!Enabled)
                return null;

            if (DebugLevel > 0)
                m_log.DebugFormat(
                    "[ATTACHMENTS MODULE]: RezSingleAttachmentFromInventory to point {0} from item {1} for {2} in {3}",
                    (AttachmentPoint)AttachmentPt, itemID, sp.Name, m_scene.Name);

            bool append = (AttachmentPt & 0x80) != 0;
            AttachmentPt &= 0x7f;

            // Viewer 2/3 sometimes asks to re-wear items that are already worn (and show up in it's inventory as such).
            // This often happens during login - not sure the exact reason.
            // For now, we will ignore the request.  Unfortunately, this means that we need to dig through all the
            // ScenePresence attachments.  We can't use the data in AvatarAppearance because that's present at login
            // before anything has actually been attached.
            bool alreadyOn = false;
            List<SceneObjectGroup> existingAttachments = sp.GetAttachments();
            foreach (SceneObjectGroup so in existingAttachments)
            {
                if (so.FromItemID == itemID)
                {
                    alreadyOn = true;
                    break;
                }
            }

//            if (sp.Appearance.GetAttachmentForItem(itemID) != null)
            if (alreadyOn)
            {
                if (DebugLevel > 0)
                    m_log.DebugFormat(
                        "[ATTACHMENTS MODULE]: Ignoring request by {0} to wear item {1} at {2} since it is already worn",
                        sp.Name, itemID, AttachmentPt);

                return null;
            }

            return RezSingleAttachmentFromInventoryInternal(sp, itemID, UUID.Zero, AttachmentPt, doc, append);
        }

        public void RezMultipleAttachmentsFromInventory(IScenePresence sp, List<KeyValuePair<UUID, uint>> rezlist)
        {
            if (!Enabled)
                return;

            if (DebugLevel > 0)
                m_log.DebugFormat("[ATTACHMENTS MODULE]: Rezzing multiple attachments from inventory for {0}", sp.Name);

            foreach (KeyValuePair<UUID, uint> rez in rezlist)
            {
                RezSingleAttachmentFromInventory(sp, rez.Key, rez.Value);
            }
        }

        public void DetachSingleAttachmentToGround(IScenePresence sp, uint soLocalId)
        {
            DetachSingleAttachmentToGround(sp, soLocalId, sp.AbsolutePosition, Quaternion.Identity);
        }

        public void DetachSingleAttachmentToGround(IScenePresence sp, uint soLocalId, Vector3 absolutePos, Quaternion absoluteRot)
        {
            if (!Enabled)
                return;

            if (DebugLevel > 0)
                m_log.DebugFormat(
                    "[ATTACHMENTS MODULE]: DetachSingleAttachmentToGround() for {0}, object {1}",
                    sp.UUID, soLocalId);

            SceneObjectGroup so = m_scene.GetGroupByPrim(soLocalId);

            if (so == null)
                return;

            if (so.AttachedAvatar != sp.UUID)
                return;

            UUID inventoryID = so.FromItemID;

            // As per Linden spec, drop is disabled for temp attachs
            if (inventoryID == UUID.Zero)
                return;

            if (DebugLevel > 0)
                m_log.DebugFormat(
                    "[ATTACHMENTS MODULE]: In DetachSingleAttachmentToGround(), object is {0} {1}, associated item is {2}",
                    so.Name, so.LocalId, inventoryID);

            lock (sp.AttachmentsSyncLock)
            {
                if (!m_scene.Permissions.CanRezObject(
                    so.PrimCount, sp.UUID, sp.AbsolutePosition))
                    return;

                bool changed = false;
                if (inventoryID != UUID.Zero)
                    changed = sp.Appearance.DetachAttachment(inventoryID);
                if (changed && m_scene.AvatarFactory != null)
                    m_scene.AvatarFactory.QueueAppearanceSave(sp.UUID);

                sp.RemoveAttachment(so);
                so.FromItemID = UUID.Zero;

                SceneObjectPart rootPart = so.RootPart;
                so.AbsolutePosition = absolutePos;
                if (absoluteRot != Quaternion.Identity)
                {
                    so.UpdateGroupRotationR(absoluteRot);
                }
                so.AttachedAvatar = UUID.Zero;
                rootPart.SetParentLocalId(0);
                so.ClearPartAttachmentData();
                rootPart.ApplyPhysics(rootPart.GetEffectiveObjectFlags(), rootPart.VolumeDetectActive,false);
                so.HasGroupChanged = true;
                rootPart.Rezzed = DateTime.Now;
                rootPart.RemFlag(PrimFlags.TemporaryOnRez);
                so.AttachToBackup();
                m_scene.EventManager.TriggerParcelPrimCountTainted();
                rootPart.ScheduleFullUpdate();
                rootPart.ClearUndoState();

                List<UUID> uuids = new List<UUID>();
                uuids.Add(inventoryID);
                m_scene.InventoryService.DeleteItems(sp.UUID, uuids);
                sp.ControllingClient.SendRemoveInventoryItem(inventoryID);
            }

            m_scene.EventManager.TriggerOnAttach(so.LocalId, so.UUID, UUID.Zero);
        }

        public void DetachSingleAttachmentToInv(IScenePresence sp, SceneObjectGroup so)
        {
            if (so.AttachedAvatar != sp.UUID)
            {
                m_log.WarnFormat(
                    "[ATTACHMENTS MODULE]: Tried to detach object {0} from {1} {2} but attached avatar id was {3} in {4}",
                    so.Name, sp.Name, sp.UUID, so.AttachedAvatar, m_scene.RegionInfo.RegionName);

                return;
            }

            if (DebugLevel > 0)
                m_log.DebugFormat(
                    "[ATTACHMENTS MODULE]: Detaching object {0} {1} (FromItemID {2}) for {3} in {4}", 
                    so.Name, so.LocalId, so.FromItemID, sp.Name, m_scene.Name);

            // Scripts MUST be snapshotted before the object is
            // removed from the scene because doing otherwise will
            // clobber the run flag
            // This must be done outside the sp.AttachmentSyncLock so that there is no risk of a deadlock from
            // scripts performing attachment operations at the same time.  Getting object states stops the scripts.
            string scriptedState = PrepareScriptInstanceForSave(so, true);

            lock (sp.AttachmentsSyncLock)
            {
                // Save avatar attachment information
//                m_log.Debug("[ATTACHMENTS MODULE]: Detaching from UserID: " + sp.UUID + ", ItemID: " + itemID);

                bool changed = sp.Appearance.DetachAttachment(so.FromItemID);
                if (changed && m_scene.AvatarFactory != null)
                    m_scene.AvatarFactory.QueueAppearanceSave(sp.UUID);

                sp.RemoveAttachment(so);
                UpdateDetachedObject(sp, so, scriptedState);
            }
        }
        
        public void UpdateAttachmentPosition(SceneObjectGroup sog, Vector3 pos)
        {
            if (!Enabled)
                return;

            sog.UpdateGroupPosition(pos);
            sog.HasGroupChanged = true;            
        }

        #endregion

        #region AttachmentModule private methods

        // This is public but is not part of the IAttachmentsModule interface.
        // RegionCombiner module needs to poke at it to deliver client events.
        // This breaks the encapsulation of the module and should get fixed somehow. 
        public void SubscribeToClientEvents(IClientAPI client)
        {
            client.OnRezSingleAttachmentFromInv += Client_OnRezSingleAttachmentFromInv;
            client.OnRezMultipleAttachmentsFromInv += Client_OnRezMultipleAttachmentsFromInv;
            client.OnObjectAttach += Client_OnObjectAttach;
            client.OnObjectDetach += Client_OnObjectDetach;
            client.OnDetachAttachmentIntoInv += Client_OnDetachAttachmentIntoInv;
            client.OnObjectDrop += Client_OnObjectDrop;
        }

        // This is public but is not part of the IAttachmentsModule interface.
        // RegionCombiner module needs to poke at it to deliver client events.
        // This breaks the encapsulation of the module and should get fixed somehow. 
        public void UnsubscribeFromClientEvents(IClientAPI client)
        {
            client.OnRezSingleAttachmentFromInv -= Client_OnRezSingleAttachmentFromInv;
            client.OnRezMultipleAttachmentsFromInv -= Client_OnRezMultipleAttachmentsFromInv;
            client.OnObjectAttach -= Client_OnObjectAttach;
            client.OnObjectDetach -= Client_OnObjectDetach;
            client.OnDetachAttachmentIntoInv -= Client_OnDetachAttachmentIntoInv;
            client.OnObjectDrop -= Client_OnObjectDrop;
        }

        /// <summary>
        /// Update the attachment asset for the new sog details if they have changed.
        /// </summary>
        /// <remarks>
        /// This is essential for preserving attachment attributes such as permission.  Unlike normal scene objects,
        /// these details are not stored on the region.
        /// </remarks>
        /// <param name="sp"></param>
        /// <param name="grp"></param>
        /// <param name="saveAllScripted"></param>
        private void UpdateKnownItem(IScenePresence sp, SceneObjectGroup grp, string scriptedState)
        {
            if (grp.FromItemID == UUID.Zero)
            {
                // We can't save temp attachments
                grp.HasGroupChanged = false;
                return;
            }

            // Saving attachments for NPCs messes them up for the real owner!
            INPCModule module = m_scene.RequestModuleInterface<INPCModule>();
            if (module != null)
            {
                if (module.IsNPC(sp.UUID, m_scene))
                    return;
            }

            if (grp.HasGroupChanged)
            {
                m_log.DebugFormat(
                    "[ATTACHMENTS MODULE]: Updating asset for attachment {0}, attachpoint {1}",
                    grp.UUID, grp.AttachmentPoint);

                string sceneObjectXml = SceneObjectSerializer.ToOriginalXmlFormat(grp, scriptedState);

                InventoryItemBase item = new InventoryItemBase(grp.FromItemID, sp.UUID);
                item = m_scene.InventoryService.GetItem(item);

                if (item != null)
                {
                    AssetBase asset = m_scene.CreateAsset(
                        grp.GetPartName(grp.LocalId),
                        grp.GetPartDescription(grp.LocalId),
                        (sbyte)AssetType.Object,
                        Utils.StringToBytes(sceneObjectXml),
                        sp.UUID);
                    m_scene.AssetService.Store(asset);

                    item.AssetID = asset.FullID;
                    item.Description = asset.Description;
                    item.Name = asset.Name;
                    item.AssetType = asset.Type;
                    item.InvType = (int)InventoryType.Object;

                    m_scene.InventoryService.UpdateItem(item);

                    // If the name of the object has been changed whilst attached then we want to update the inventory
                    // item in the viewer.
                    if (sp.ControllingClient != null)
                        sp.ControllingClient.SendInventoryItemCreateUpdate(item, 0);
                }

                grp.HasGroupChanged = false; // Prevent it being saved over and over
            }
            else if (DebugLevel > 0)
            {
                m_log.DebugFormat(
                    "[ATTACHMENTS MODULE]: Don't need to update asset for unchanged attachment {0}, attachpoint {1}",
                    grp.UUID, grp.AttachmentPoint);
            }
        }

        /// <summary>
        /// Attach this scene object to the given avatar.
        /// </summary>
        /// <remarks>
        /// This isn't publicly available since attachments should always perform the corresponding inventory 
        /// operation (to show the attach in user inventory and update the asset with positional information).
        /// </remarks>
        /// <param name="sp"></param>
        /// <param name="so"></param>
        /// <param name="attachmentpoint"></param>
        /// <param name="attachOffset"></param>
        /// <param name="silent"></param>
        private void AttachToAgent(
            IScenePresence sp, SceneObjectGroup so, uint attachmentpoint, Vector3 attachOffset, bool silent)
        {
            if (DebugLevel > 0)
                m_log.DebugFormat(
                    "[ATTACHMENTS MODULE]: Adding attachment {0} to avatar {1} in pt {2} pos {3} {4}",
                    so.Name, sp.Name, attachmentpoint, attachOffset, so.RootPart.AttachedPos);

            so.DetachFromBackup();

            // Remove from database and parcel prim count
            m_scene.DeleteFromStorage(so.UUID);
            m_scene.EventManager.TriggerParcelPrimCountTainted();

            so.AttachedAvatar = sp.UUID;

            if (so.RootPart.PhysActor != null)
                so.RootPart.RemoveFromPhysics();

            so.AbsolutePosition = attachOffset;
            so.RootPart.AttachedPos = attachOffset;
            so.IsAttachment = true;
            so.RootPart.SetParentLocalId(sp.LocalId);
            so.AttachmentPoint = attachmentpoint;

            sp.AddAttachment(so);

            if (!silent)
            {
                if (so.HasPrivateAttachmentPoint)
                {
                    if (DebugLevel > 0)
                        m_log.DebugFormat(
                            "[ATTACHMENTS MODULE]: Killing private HUD {0} for avatars other than {1} at attachment point {2}",
                            so.Name, sp.Name, so.AttachmentPoint);

                    // As this scene object can now only be seen by the attaching avatar, tell everybody else in the
                    // scene that it's no longer in their awareness.
                    m_scene.ForEachClient(
                        client =>
                            { if (client.AgentId != so.AttachedAvatar)
                                client.SendKillObject(m_scene.RegionInfo.RegionHandle, new List<uint>() { so.LocalId });
                            });
                }

                // Fudge below is an extremely unhelpful comment.  It's probably here so that the scheduled full update
                // will succeed, as that will not update if an attachment is selected.
                so.IsSelected = false; // fudge.... 

                so.ScheduleGroupForFullUpdate();
            }

            // In case it is later dropped again, don't let
            // it get cleaned up
            so.RootPart.RemFlag(PrimFlags.TemporaryOnRez);
        }

        /// <summary>
        /// Add a scene object as a new attachment in the user inventory.
        /// </summary>
        /// <param name="remoteClient"></param>
        /// <param name="grp"></param>
        /// <returns>The user inventory item created that holds the attachment.</returns>
        private InventoryItemBase AddSceneObjectAsNewAttachmentInInv(IScenePresence sp, SceneObjectGroup grp)
        {
            if (m_invAccessModule == null)
                return null;

            if (DebugLevel > 0)
                m_log.DebugFormat(
                    "[ATTACHMENTS MODULE]: Called AddSceneObjectAsAttachment for object {0} {1} for {2}",
                    grp.Name, grp.LocalId, sp.Name);

            InventoryItemBase newItem
                = m_invAccessModule.CopyToInventory(
                    DeRezAction.TakeCopy,
                    m_scene.InventoryService.GetFolderForType(sp.UUID, AssetType.Object).ID,
                    new List<SceneObjectGroup> { grp },
                    sp.ControllingClient, true)[0];

            // sets itemID so client can show item as 'attached' in inventory
            grp.FromItemID = newItem.ID;

            return newItem;
        }

        /// <summary>
        /// Prepares the script instance for save.
        /// </summary>
        /// <remarks>
        /// This involves triggering the detach event and getting the script state (which also stops the script)
        /// This MUST be done outside sp.AttachmentsSyncLock, since otherwise there is a chance of deadlock if a 
        /// running script is performing attachment operations.
        /// </remarks>
        /// <returns>
        /// The script state ready for persistence.
        /// </returns>
        /// <param name='grp'>
        /// </param>
        /// <param name='fireDetachEvent'>
        /// If true, then fire the script event before we save its state.
        /// </param>
        private string PrepareScriptInstanceForSave(SceneObjectGroup grp, bool fireDetachEvent)
        {
            if (fireDetachEvent)
                m_scene.EventManager.TriggerOnAttach(grp.LocalId, grp.FromItemID, UUID.Zero);

            using (StringWriter sw = new StringWriter())
            {
                using (XmlTextWriter writer = new XmlTextWriter(sw))
                {
                    grp.SaveScriptedState(writer);
                }

                return sw.ToString();
            }
        }

        private void UpdateDetachedObject(IScenePresence sp, SceneObjectGroup so, string scriptedState)
        {
            // Don't save attachments for HG visitors, it
            // messes up their inventory. When a HG visitor logs
            // out on a foreign grid, their attachments will be
            // reloaded in the state they were in when they left
            // the home grid. This is best anyway as the visited
            // grid may use an incompatible script engine.
            bool saveChanged
                    = sp.PresenceType != PresenceType.Npc
                    && (m_scene.UserManagementModule == null
                    || m_scene.UserManagementModule.IsLocalGridUser(sp.UUID));

            // Remove the object from the scene so no more updates
            // are sent. Doing this before the below changes will ensure
            // updates can't cause "HUD artefacts"
            m_scene.DeleteSceneObject(so, false, false);

            // Prepare sog for storage
            so.AttachedAvatar = UUID.Zero;
            so.RootPart.SetParentLocalId(0);
            so.IsAttachment = false;

            if (saveChanged)
            {
                // We cannot use AbsolutePosition here because that would
                // attempt to cross the prim as it is detached
                so.ForEachPart(x => { x.GroupPosition = so.RootPart.AttachedPos; });

                UpdateKnownItem(sp, so, scriptedState);
            }

            // Now, remove the scripts
            so.RemoveScriptInstances(true);
        }

        protected SceneObjectGroup RezSingleAttachmentFromInventoryInternal(
            IScenePresence sp, UUID itemID, UUID assetID, uint attachmentPt, XmlDocument doc, bool append)
        {
            if (m_invAccessModule == null)
                return null;

            SceneObjectGroup objatt;

            if (itemID != UUID.Zero)
                objatt = m_invAccessModule.RezObject(sp.ControllingClient,
                    itemID, Vector3.Zero, Vector3.Zero, UUID.Zero, (byte)1, true,
                    false, false, sp.UUID, true);
            else
                objatt = m_invAccessModule.RezObject(sp.ControllingClient,
                    null, assetID, Vector3.Zero, Vector3.Zero, UUID.Zero, (byte)1, true,
                    false, false, sp.UUID, true);

            if (objatt == null)
            {
                m_log.WarnFormat(
                    "[ATTACHMENTS MODULE]: Could not retrieve item {0} for attaching to avatar {1} at point {2}",
                    itemID, sp.Name, attachmentPt);

                return null;
            }

            if (DebugLevel > 0)
                m_log.DebugFormat(
                    "[ATTACHMENTS MODULE]: Rezzed single object {0} for attachment to {1} on point {2} in {3}",
                    objatt.Name, sp.Name, attachmentPt, m_scene.Name);

            // HasGroupChanged is being set from within RezObject.  Ideally it would be set by the caller.
            objatt.HasGroupChanged = false;
            bool tainted = false;
            if (attachmentPt != 0 && attachmentPt != objatt.AttachmentPoint)
                tainted = true;

            // FIXME: Detect whether it's really likely for AttachObject to throw an exception in the normal
            // course of events.  If not, then it's probably not worth trying to recover the situation
            // since this is more likely to trigger further exceptions and confuse later debugging.  If
            // exceptions can be thrown in expected error conditions (not NREs) then make this consistent
            // since other normal error conditions will simply return false instead.
            // This will throw if the attachment fails
            try
            {
<<<<<<< HEAD
                if (doc != null)
                {
                    objatt.LoadScriptState(doc);
                    objatt.ResetOwnerChangeFlag();
                }

                AttachObjectInternal(sp, objatt, attachmentPt, false, true, false, true, append);
=======
                AttachObjectInternal(sp, objatt, attachmentPt, false, true, true, append);
>>>>>>> c92654fb
            }
            catch (Exception e)
            {
                m_log.ErrorFormat(
                    "[ATTACHMENTS MODULE]: Failed to attach {0} {1} for {2}, exception {3}{4}",
                    objatt.Name, objatt.UUID, sp.Name, e.Message, e.StackTrace);

                // Make sure the object doesn't stick around and bail
                sp.RemoveAttachment(objatt);
                m_scene.DeleteSceneObject(objatt, false);
                return null;
            }

            if (tainted)
                objatt.HasGroupChanged = true;

            return objatt;
        }

        /// <summary>
        /// Update the user inventory to reflect an attachment
        /// </summary>
        /// <param name="sp"></param>
        /// <param name="AttachmentPt"></param>
        /// <param name="itemID"></param>
        /// <param name="att"></param>
        private void ShowAttachInUserInventory(IScenePresence sp, uint AttachmentPt, UUID itemID, SceneObjectGroup att, bool append)
        {
//            m_log.DebugFormat(
//                "[USER INVENTORY]: Updating attachment {0} for {1} at {2} using item ID {3}",
//                att.Name, sp.Name, AttachmentPt, itemID);

            if (UUID.Zero == itemID)
            {
                m_log.Error("[ATTACHMENTS MODULE]: Unable to save attachment. Error inventory item ID.");
                return;
            }

            if (0 == AttachmentPt)
            {
                m_log.Error("[ATTACHMENTS MODULE]: Unable to save attachment. Error attachment point.");
                return;
            }

            InventoryItemBase item = new InventoryItemBase(itemID, sp.UUID);
            item = m_scene.InventoryService.GetItem(item);
            if (item == null)
                return;

            int attFlag = append ? 0x80 : 0;
            bool changed = sp.Appearance.SetAttachment((int)AttachmentPt | attFlag, itemID, item.AssetID);
            if (changed && m_scene.AvatarFactory != null)
            {
                if (DebugLevel > 0)
                    m_log.DebugFormat(
                        "[ATTACHMENTS MODULE]: Queueing appearance save for {0}, attachment {1} point {2} in ShowAttachInUserInventory()",
                        sp.Name, att.Name, AttachmentPt);

                m_scene.AvatarFactory.QueueAppearanceSave(sp.UUID);
            }
        }

        #endregion

        #region Client Event Handlers

        private ISceneEntity Client_OnRezSingleAttachmentFromInv(IClientAPI remoteClient, UUID itemID, uint AttachmentPt)
        {
            if (!Enabled)
                return null;

            if (DebugLevel > 0)
                m_log.DebugFormat(
                    "[ATTACHMENTS MODULE]: Rezzing attachment to point {0} from item {1} for {2}",
                    (AttachmentPoint)AttachmentPt, itemID, remoteClient.Name);

            ScenePresence sp = m_scene.GetScenePresence(remoteClient.AgentId);

            if (sp == null)
            {
                m_log.ErrorFormat(
                    "[ATTACHMENTS MODULE]: Could not find presence for client {0} {1} in RezSingleAttachmentFromInventory()",
                    remoteClient.Name, remoteClient.AgentId);
                return null;
            }

            return RezSingleAttachmentFromInventory(sp, itemID, AttachmentPt);
        }

        private void Client_OnRezMultipleAttachmentsFromInv(IClientAPI remoteClient, List<KeyValuePair<UUID, uint>> rezlist)
        {
            if (!Enabled)
                return;

            ScenePresence sp = m_scene.GetScenePresence(remoteClient.AgentId);
            if (sp != null)
                RezMultipleAttachmentsFromInventory(sp, rezlist);
            else
                m_log.ErrorFormat(
                    "[ATTACHMENTS MODULE]: Could not find presence for client {0} {1} in RezMultipleAttachmentsFromInventory()",
                    remoteClient.Name, remoteClient.AgentId);
        }

        private void Client_OnObjectAttach(IClientAPI remoteClient, uint objectLocalID, uint AttachmentPt, bool silent)
        {
            if (DebugLevel > 0)
                m_log.DebugFormat(
                    "[ATTACHMENTS MODULE]: Attaching object local id {0} to {1} point {2} from ground (silent = {3})",
                    objectLocalID, remoteClient.Name, AttachmentPt, silent);

            if (!Enabled)
                return;

            try
            {
                ScenePresence sp = m_scene.GetScenePresence(remoteClient.AgentId);

                if (sp == null)
                {
                    m_log.ErrorFormat(
                        "[ATTACHMENTS MODULE]: Could not find presence for client {0} {1}", remoteClient.Name, remoteClient.AgentId);
                    return;
                }

                // If we can't take it, we can't attach it!
                SceneObjectPart part = m_scene.GetSceneObjectPart(objectLocalID);
                if (part == null)
                    return;

                if (!m_scene.Permissions.CanTakeObject(part.UUID, remoteClient.AgentId))
                {
                    remoteClient.SendAgentAlertMessage(
                        "You don't have sufficient permissions to attach this object", false);

                    return;
                }

                bool append = (AttachmentPt & 0x80) != 0;
                AttachmentPt &= 0x7f;

                // Calls attach with a Zero position
<<<<<<< HEAD
                if (AttachObject(sp, part.ParentGroup, AttachmentPt, false, true, false, append))
=======
                if (AttachObject(sp, part.ParentGroup, AttachmentPt, false, true, append))
>>>>>>> c92654fb
                {
                    if (DebugLevel > 0)
                        m_log.Debug(
                            "[ATTACHMENTS MODULE]: Saving avatar attachment. AgentID: " + remoteClient.AgentId
                            + ", AttachmentPoint: " + AttachmentPt);

                    // Save avatar attachment information
                    m_scene.EventManager.TriggerOnAttach(objectLocalID, part.ParentGroup.FromItemID, remoteClient.AgentId);
                }
            }
            catch (Exception e)
            {
                m_log.ErrorFormat("[ATTACHMENTS MODULE]: exception upon Attach Object {0}{1}", e.Message, e.StackTrace);
            }
        }

        private void Client_OnObjectDetach(uint objectLocalID, IClientAPI remoteClient)
        {
            if (!Enabled)
                return;

            ScenePresence sp = m_scene.GetScenePresence(remoteClient.AgentId);
            SceneObjectGroup group = m_scene.GetGroupByPrim(objectLocalID);

            if (sp != null && group != null && group.FromItemID != UUID.Zero)
                DetachSingleAttachmentToInv(sp, group);
        }

        private void Client_OnDetachAttachmentIntoInv(UUID itemID, IClientAPI remoteClient)
        {
            if (!Enabled)
                return;

            ScenePresence sp = m_scene.GetScenePresence(remoteClient.AgentId);
            if (sp != null)
            {
                List<SceneObjectGroup> attachments = sp.GetAttachments();

                foreach (SceneObjectGroup group in attachments)
                {
                    if (group.FromItemID == itemID && group.FromItemID != UUID.Zero)
                    {
                        DetachSingleAttachmentToInv(sp, group);
                        return;
                    }
                }
            }
        }

        private void Client_OnObjectDrop(uint soLocalId, IClientAPI remoteClient)
        {
            if (!Enabled)
                return;

            ScenePresence sp = m_scene.GetScenePresence(remoteClient.AgentId);
            if (sp != null)
                DetachSingleAttachmentToGround(sp, soLocalId);
        }

        #endregion
    }
}<|MERGE_RESOLUTION|>--- conflicted
+++ resolved
@@ -367,21 +367,12 @@
             sp.ClearAttachments();
         }
         
-<<<<<<< HEAD
-        public bool AttachObject(IScenePresence sp, SceneObjectGroup group, uint attachmentPt, bool silent, bool useAttachData, bool temp, bool append)
-=======
-        public bool AttachObject(
-            IScenePresence sp, SceneObjectGroup group, uint attachmentPt, bool silent, bool addToInventory, bool append)
->>>>>>> c92654fb
+        public bool AttachObject(IScenePresence sp, SceneObjectGroup group, uint attachmentPt, bool silent, bool useAttachData, bool addToInventory, bool append)
         {
             if (!Enabled)
                 return false;
 
-<<<<<<< HEAD
-            return AttachObjectInternal(sp, group, attachmentPt, silent, useAttachData, temp, false, append);
-=======
-            return AttachObjectInternal(sp, group, attachmentPt, silent, addToInventory, true, append);
->>>>>>> c92654fb
+            return AttachObjectInternal(sp, group, attachmentPt, silent, useAttachData, addToInventory, false, append);
         }
 
         /// <summary>
@@ -394,13 +385,7 @@
         /// <param name='silent'></param>
         /// <param name='addToInventory'>If true then add object to user inventory.</param>
         /// <param name='resumeScripts'>If true then scripts are resumed on the attached object.</param>
-<<<<<<< HEAD
-        private bool AttachObjectInternal(IScenePresence sp, SceneObjectGroup group, uint attachmentPt, bool silent, bool useAttachData, bool temp, bool resumeScripts, bool append)
-=======
-        /// <param name='append'>Append to attachment point rather than replace.</param>
-        private bool AttachObjectInternal(
-            IScenePresence sp, SceneObjectGroup group, uint attachmentPt, bool silent, bool addToInventory, bool resumeScripts, bool append)
->>>>>>> c92654fb
+        private bool AttachObjectInternal(IScenePresence sp, SceneObjectGroup group, uint attachmentPt, bool silent, bool useAttachData, bool addToInventory, bool resumeScripts, bool append)
         {
 //                m_log.DebugFormat(
 //                    "[ATTACHMENTS MODULE]: Attaching object {0} {1} to {2} point {3} from ground (silent = {4})",
@@ -486,16 +471,11 @@
 
             lock (sp.AttachmentsSyncLock)
             {
-<<<<<<< HEAD
                 group.AttachmentPoint = attachmentPt;
                 group.AbsolutePosition = attachPos;
 
-                if (sp.PresenceType != PresenceType.Npc)
-                    UpdateUserInventoryWithAttachment(sp, group, attachmentPt, temp, append);
-=======
                 if (addToInventory && sp.PresenceType != PresenceType.Npc)
                     UpdateUserInventoryWithAttachment(sp, group, attachmentPt, append);
->>>>>>> c92654fb
     
                 AttachToAgent(sp, group, attachmentPt, attachPos, silent);
 
@@ -1021,17 +1001,13 @@
             // This will throw if the attachment fails
             try
             {
-<<<<<<< HEAD
                 if (doc != null)
                 {
                     objatt.LoadScriptState(doc);
                     objatt.ResetOwnerChangeFlag();
                 }
 
-                AttachObjectInternal(sp, objatt, attachmentPt, false, true, false, true, append);
-=======
-                AttachObjectInternal(sp, objatt, attachmentPt, false, true, true, append);
->>>>>>> c92654fb
+                AttachObjectInternal(sp, objatt, attachmentPt, false, true, true, true, append);
             }
             catch (Exception e)
             {
@@ -1173,11 +1149,7 @@
                 AttachmentPt &= 0x7f;
 
                 // Calls attach with a Zero position
-<<<<<<< HEAD
-                if (AttachObject(sp, part.ParentGroup, AttachmentPt, false, true, false, append))
-=======
-                if (AttachObject(sp, part.ParentGroup, AttachmentPt, false, true, append))
->>>>>>> c92654fb
+                if (AttachObject(sp, part.ParentGroup, AttachmentPt, false, false, false, append))
                 {
                     if (DebugLevel > 0)
                         m_log.Debug(
