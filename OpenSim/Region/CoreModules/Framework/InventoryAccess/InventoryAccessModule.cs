/*
 * Copyright (c) Contributors, http://opensimulator.org/
 * See CONTRIBUTORS.TXT for a full list of copyright holders.
 *
 * Redistribution and use in source and binary forms, with or without
 * modification, are permitted provided that the following conditions are met:
 *     * Redistributions of source code must retain the above copyright
 *       notice, this list of conditions and the following disclaimer.
 *     * Redistributions in binary form must reproduce the above copyright
 *       notice, this list of conditions and the following disclaimer in the
 *       documentation and/or other materials provided with the distribution.
 *     * Neither the name of the OpenSimulator Project nor the
 *       names of its contributors may be used to endorse or promote products
 *       derived from this software without specific prior written permission.
 *
 * THIS SOFTWARE IS PROVIDED BY THE DEVELOPERS ``AS IS'' AND ANY
 * EXPRESS OR IMPLIED WARRANTIES, INCLUDING, BUT NOT LIMITED TO, THE IMPLIED
 * WARRANTIES OF MERCHANTABILITY AND FITNESS FOR A PARTICULAR PURPOSE ARE
 * DISCLAIMED. IN NO EVENT SHALL THE CONTRIBUTORS BE LIABLE FOR ANY
 * DIRECT, INDIRECT, INCIDENTAL, SPECIAL, EXEMPLARY, OR CONSEQUENTIAL DAMAGES
 * (INCLUDING, BUT NOT LIMITED TO, PROCUREMENT OF SUBSTITUTE GOODS OR SERVICES;
 * LOSS OF USE, DATA, OR PROFITS; OR BUSINESS INTERRUPTION) HOWEVER CAUSED AND
 * ON ANY THEORY OF LIABILITY, WHETHER IN CONTRACT, STRICT LIABILITY, OR TORT
 * (INCLUDING NEGLIGENCE OR OTHERWISE) ARISING IN ANY WAY OUT OF THE USE OF THIS
 * SOFTWARE, EVEN IF ADVISED OF THE POSSIBILITY OF SUCH DAMAGE.
 */

using System;
using System.Collections.Generic;
using System.Net;
using System.Xml;
using System.Reflection;
using System.Threading;

using OpenSim.Framework;
using OpenSim.Framework.Capabilities;
using OpenSim.Framework.Client;
using OpenSim.Region.Framework.Interfaces;
using OpenSim.Region.Framework.Scenes;
using OpenSim.Region.Framework.Scenes.Serialization;
using OpenSim.Services.Interfaces;

using GridRegion = OpenSim.Services.Interfaces.GridRegion;

using OpenMetaverse;
using log4net;
using Nini.Config;

namespace OpenSim.Region.CoreModules.Framework.InventoryAccess
{
    public class BasicInventoryAccessModule : INonSharedRegionModule, IInventoryAccessModule
    {
        private static readonly ILog m_log = LogManager.GetLogger(MethodBase.GetCurrentMethod().DeclaringType);

        protected bool m_Enabled = false;
        protected Scene m_Scene;
        protected IUserManagement m_UserManagement;
        protected IUserManagement UserManagementModule
        {
            get
            {
                if (m_UserManagement == null)
                    m_UserManagement = m_Scene.RequestModuleInterface<IUserManagement>();
                return m_UserManagement;
            }
        }
        
        public bool CoalesceMultipleObjectsToInventory { get; set; }

        #region INonSharedRegionModule

        public Type ReplaceableInterface
        {
            get { return null; }
        }

        public virtual string Name
        {
            get { return "BasicInventoryAccessModule"; }
        }

        public virtual void Initialise(IConfigSource source)
        {
            IConfig moduleConfig = source.Configs["Modules"];
            if (moduleConfig != null)
            {
                string name = moduleConfig.GetString("InventoryAccessModule", "");
                if (name == Name)
                {
                    m_Enabled = true;
                    
                    InitialiseCommon(source);
                        
                    m_log.InfoFormat("[INVENTORY ACCESS MODULE]: {0} enabled.", Name);                                        
                }
            }
        }
        
        /// <summary>
        /// Common module config for both this and descendant classes.
        /// </summary>
        /// <param name="source"></param>
        protected virtual void InitialiseCommon(IConfigSource source)
        {
            IConfig inventoryConfig = source.Configs["Inventory"];
            
            if (inventoryConfig != null)
                CoalesceMultipleObjectsToInventory 
                    = inventoryConfig.GetBoolean("CoalesceMultipleObjectsToInventory", true);
            else
                CoalesceMultipleObjectsToInventory = true;
        }

        public virtual void PostInitialise()
        {
        }

        public virtual void AddRegion(Scene scene)
        {
            if (!m_Enabled)
                return;

            m_Scene = scene;

            scene.RegisterModuleInterface<IInventoryAccessModule>(this);
            scene.EventManager.OnNewClient += OnNewClient;
        }

        protected virtual void OnNewClient(IClientAPI client)
        {
            
        }

        public virtual void Close()
        {
            if (!m_Enabled)
                return;
        }


        public virtual void RemoveRegion(Scene scene)
        {
            if (!m_Enabled)
                return;
            m_Scene = null;
        }

        public virtual void RegionLoaded(Scene scene)
        {
            if (!m_Enabled)
                return;

        }

        #endregion

        #region Inventory Access

        /// <summary>
        /// Capability originating call to update the asset of an item in an agent's inventory
        /// </summary>
        /// <param name="remoteClient"></param>
        /// <param name="itemID"></param>
        /// <param name="data"></param>
        /// <returns></returns>
        public virtual UUID CapsUpdateInventoryItemAsset(IClientAPI remoteClient, UUID itemID, byte[] data)
        {
            InventoryItemBase item = new InventoryItemBase(itemID, remoteClient.AgentId);
            item = m_Scene.InventoryService.GetItem(item);

            if (item.Owner != remoteClient.AgentId)
                return UUID.Zero;

            if (item != null)
            {
                if ((InventoryType)item.InvType == InventoryType.Notecard)
                {
                    if (!m_Scene.Permissions.CanEditNotecard(itemID, UUID.Zero, remoteClient.AgentId))
                    {
                        remoteClient.SendAgentAlertMessage("Insufficient permissions to edit notecard", false);
                        return UUID.Zero;
                    }

                    remoteClient.SendAgentAlertMessage("Notecard saved", false);
                }
                else if ((InventoryType)item.InvType == InventoryType.LSL)
                {
                    if (!m_Scene.Permissions.CanEditScript(itemID, UUID.Zero, remoteClient.AgentId))
                    {
                        remoteClient.SendAgentAlertMessage("Insufficient permissions to edit script", false);
                        return UUID.Zero;
                    }

                    remoteClient.SendAgentAlertMessage("Script saved", false);
                }

                AssetBase asset =
                    CreateAsset(item.Name, item.Description, (sbyte)item.AssetType, data, remoteClient.AgentId.ToString());
                item.AssetID = asset.FullID;
                m_Scene.AssetService.Store(asset);

                m_Scene.InventoryService.UpdateItem(item);

                // remoteClient.SendInventoryItemCreateUpdate(item);
                return (asset.FullID);
            }
            else
            {
                m_log.ErrorFormat(
                    "[AGENT INVENTORY]: Could not find item {0} for caps inventory update",
                    itemID);
            }

            return UUID.Zero;
        }
        
        public virtual UUID CopyToInventory(DeRezAction action, UUID folderID,
                List<SceneObjectGroup> objectGroups, IClientAPI remoteClient)
        {
            Dictionary<UUID, List<SceneObjectGroup>> bundlesToCopy = new Dictionary<UUID, List<SceneObjectGroup>>();
            
            if (CoalesceMultipleObjectsToInventory)
            {
                // The following code groups the SOG's by owner. No objects
                // belonging to different people can be coalesced, for obvious
                // reasons.
                foreach (SceneObjectGroup g in objectGroups)
                {
                    if (!bundlesToCopy.ContainsKey(g.OwnerID))
                        bundlesToCopy[g.OwnerID] = new List<SceneObjectGroup>();
    
                    bundlesToCopy[g.OwnerID].Add(g);
                }
            }
            else
            {
                // If we don't want to coalesce then put every object in its own bundle.
                foreach (SceneObjectGroup g in objectGroups)
                {
                    List<SceneObjectGroup> bundle = new List<SceneObjectGroup>();
                    bundle.Add(g);
                    bundlesToCopy[g.UUID] = bundle;                    
                }
            }

            // This is pethod scoped and will be returned. It will be the
            // last created asset id
            UUID assetID = UUID.Zero;

            // Each iteration is really a separate asset being created,
            // with distinct destinations as well.
            foreach (List<SceneObjectGroup> bundle in bundlesToCopy.Values)
                assetID = CopyBundleToInventory(action, folderID, bundle, remoteClient);
            
            return assetID;
        }
        
        /// <summary>
        /// Copy a bundle of objects to inventory.  If there is only one object, then this will create an object
        /// item.  If there are multiple objects then these will be saved as a single coalesced item.
        /// </summary>
        /// <param name="action"></param>
        /// <param name="folderID"></param>
        /// <param name="objlist"></param>
        /// <param name="remoteClient"></param>
        /// <returns></returns>
        protected UUID CopyBundleToInventory(
            DeRezAction action, UUID folderID, List<SceneObjectGroup> objlist, IClientAPI remoteClient)
        {
            UUID assetID = UUID.Zero;
            
            CoalescedSceneObjects coa = new CoalescedSceneObjects(UUID.Zero);                
            Dictionary<UUID, Vector3> originalPositions = new Dictionary<UUID, Vector3>();

            foreach (SceneObjectGroup objectGroup in objlist)
            {
<<<<<<< HEAD
                Dictionary<UUID, string> xmlStrings =
                        new Dictionary<UUID, string>();

                foreach (SceneObjectGroup objectGroup in objlist)
                {
                    Vector3 inventoryStoredPosition = new Vector3
                                (((objectGroup.AbsolutePosition.X > (int)Constants.RegionSize)
                                      ? 250
                                      : objectGroup.AbsolutePosition.X)
                                 ,
                                 (objectGroup.AbsolutePosition.Y > (int)Constants.RegionSize)
                                     ? 250
                                     : objectGroup.AbsolutePosition.Y,
                                 objectGroup.AbsolutePosition.Z);

                    Vector3 originalPosition = objectGroup.AbsolutePosition;

                    // Restore attachment data after trip through the sim
                    if (objectGroup.RootPart.AttachPoint > 0)
                        inventoryStoredPosition = objectGroup.RootPart.AttachOffset;
                    objectGroup.RootPart.Shape.State = objectGroup.RootPart.AttachPoint;

                    objectGroup.AbsolutePosition = inventoryStoredPosition;

                    // Make sure all bits but the ones we want are clear
                    // on take.
                    // This will be applied to the current perms, so
                    // it will do what we want.
                    objectGroup.RootPart.NextOwnerMask &=
                            ((uint)PermissionMask.Copy |
                             (uint)PermissionMask.Transfer |
                             (uint)PermissionMask.Modify);
                    objectGroup.RootPart.NextOwnerMask |=
                            (uint)PermissionMask.Move;

                    string sceneObjectXml = SceneObjectSerializer.ToOriginalXmlFormat(objectGroup);

                    objectGroup.AbsolutePosition = originalPosition;

                    xmlStrings[objectGroup.UUID] = sceneObjectXml;
                }

                string itemXml;

                if (objlist.Count > 1)
                {
                    float minX, minY, minZ;
                    float maxX, maxY, maxZ;

                    Vector3[] offsets = Scene.GetCombinedBoundingBox(objlist,
                            out minX, out maxX, out minY, out maxY,
                            out minZ, out maxZ);

                    // CreateWrapper
                    XmlDocument itemDoc = new XmlDocument();
                    XmlElement root = itemDoc.CreateElement("", "CoalescedObject", "");
                    itemDoc.AppendChild(root);

                    // Embed the offsets into the group XML
                    for ( int i = 0 ; i < objlist.Count ; i++ )
                    {
                        XmlDocument doc = new XmlDocument();
                        SceneObjectGroup g = objlist[i];
                        doc.LoadXml(xmlStrings[g.UUID]);
                        XmlElement e = (XmlElement)doc.SelectSingleNode("/SceneObjectGroup");
                        e.SetAttribute("offsetx", offsets[i].X.ToString());
                        e.SetAttribute("offsety", offsets[i].Y.ToString());
                        e.SetAttribute("offsetz", offsets[i].Z.ToString());

                        XmlNode objectNode = itemDoc.ImportNode(e, true);
                        root.AppendChild(objectNode);
                    }

                    float sizeX = maxX - minX;
                    float sizeY = maxY - minY;
                    float sizeZ = maxZ - minZ;
=======
                Vector3 inventoryStoredPosition = new Vector3
                            (((objectGroup.AbsolutePosition.X > (int)Constants.RegionSize)
                                  ? 250
                                  : objectGroup.AbsolutePosition.X)
                             ,
                             (objectGroup.AbsolutePosition.Y > (int)Constants.RegionSize)
                                 ? 250
                                 : objectGroup.AbsolutePosition.Y,
                             objectGroup.AbsolutePosition.Z);

                originalPositions[objectGroup.UUID] = objectGroup.AbsolutePosition;

                objectGroup.AbsolutePosition = inventoryStoredPosition;

                // Make sure all bits but the ones we want are clear
                // on take.
                // This will be applied to the current perms, so
                // it will do what we want.
                objectGroup.RootPart.NextOwnerMask &=
                        ((uint)PermissionMask.Copy |
                         (uint)PermissionMask.Transfer |
                         (uint)PermissionMask.Modify);
                objectGroup.RootPart.NextOwnerMask |=
                        (uint)PermissionMask.Move;
                
                coa.Add(objectGroup);
            }

            string itemXml;

            if (objlist.Count > 1)
                itemXml = CoalescedSceneObjectsSerializer.ToXml(coa);
            else
                itemXml = SceneObjectSerializer.ToOriginalXmlFormat(objlist[0]);
            
            // Restore the position of each group now that it has been stored to inventory.
            foreach (SceneObjectGroup objectGroup in objlist)
                objectGroup.AbsolutePosition = originalPositions[objectGroup.UUID];

            InventoryItemBase item = CreateItemForObject(action, remoteClient, objlist[0], folderID);
            if (item == null)
                return UUID.Zero;
                            
            // Can't know creator is the same, so null it in inventory
            if (objlist.Count > 1)
            {
                item.CreatorId = UUID.Zero.ToString();
                item.Flags = (uint)InventoryItemFlags.ObjectHasMultipleItems;
            }
            else
            {
                item.CreatorId = objlist[0].RootPart.CreatorID.ToString();                
                item.SaleType = objlist[0].RootPart.ObjectSaleType;
                item.SalePrice = objlist[0].RootPart.SalePrice;                    
            }              

            AssetBase asset = CreateAsset(
                objlist[0].GetPartName(objlist[0].RootPart.LocalId),
                objlist[0].GetPartDescription(objlist[0].RootPart.LocalId),
                (sbyte)AssetType.Object,
                Utils.StringToBytes(itemXml),
                objlist[0].OwnerID.ToString());
            m_Scene.AssetService.Store(asset);
            
            item.AssetID = asset.FullID;  
            assetID = asset.FullID;                              

            if (DeRezAction.SaveToExistingUserInventoryItem == action)
            {
                m_Scene.InventoryService.UpdateItem(item);
            }
            else
            {
                AddPermissions(item, objlist[0], objlist, remoteClient);

                item.CreationDate = Util.UnixTimeSinceEpoch();
                item.Description = asset.Description;
                item.Name = asset.Name;
                item.AssetType = asset.Type;

                m_Scene.AddInventoryItem(item);

                if (remoteClient != null && item.Owner == remoteClient.AgentId)
                {
                    remoteClient.SendInventoryItemCreateUpdate(item, 0);
                }
                else
                {
                    ScenePresence notifyUser = m_Scene.GetScenePresence(item.Owner);
                    if (notifyUser != null)
                    {
                        notifyUser.ControllingClient.SendInventoryItemCreateUpdate(item, 0);
                    }
                }
            }

            // This is a hook to do some per-asset post-processing for subclasses that need that
            ExportAsset(remoteClient.AgentId, assetID);
            
            return assetID;
        }
>>>>>>> 212326ee

                    root.SetAttribute("x", sizeX.ToString());
                    root.SetAttribute("y", sizeY.ToString());
                    root.SetAttribute("z", sizeZ.ToString());

                    itemXml = itemDoc.InnerXml;
                }
                else
                {
                    itemXml = xmlStrings[objlist[0].UUID];
                }

                // Get the user info of the item destination
                //
                UUID userID = UUID.Zero;

                if (action == DeRezAction.Take || action == DeRezAction.TakeCopy ||
                    action == DeRezAction.SaveToExistingUserInventoryItem)
                {
                    // Take or take copy require a taker
                    // Saving changes requires a local user
                    //
                    if (remoteClient == null)
                        return UUID.Zero;

                    userID = remoteClient.AgentId;
                }
                else
                {
                    // All returns / deletes go to the object owner
                    //

                    userID = objlist[0].RootPart.OwnerID;
                }

                if (userID == UUID.Zero) // Can't proceed
                {
                    return UUID.Zero;
                }

                // If we're returning someone's item, it goes back to the
                // owner's Lost And Found folder.
                // Delete is treated like return in this case
                // Deleting your own items makes them go to trash
                //

                InventoryFolderBase folder = null;
                InventoryItemBase item = null;

                if (DeRezAction.SaveToExistingUserInventoryItem == action)
                {
                    item = new InventoryItemBase(objlist[0].RootPart.FromUserInventoryItemID, userID);
                    item = m_Scene.InventoryService.GetItem(item);

                    //item = userInfo.RootFolder.FindItem(
                    //        objectGroup.RootPart.FromUserInventoryItemID);

                    if (null == item)
                    {
                        m_log.DebugFormat(
                            "[AGENT INVENTORY]: Object {0} {1} scheduled for save to inventory has already been deleted.",
                            objlist[0].Name, objlist[0].UUID);
                        return UUID.Zero;
                    }
                }
                else
                {
                    // Folder magic
                    //
                    if (action == DeRezAction.Delete)
                    {
                        // Deleting someone else's item
                        //
                        if (remoteClient == null ||
                            objlist[0].OwnerID != remoteClient.AgentId)
                        {

                            folder = m_Scene.InventoryService.GetFolderForType(userID, AssetType.LostAndFoundFolder);
                        }
                        else
                        {
                             folder = m_Scene.InventoryService.GetFolderForType(userID, AssetType.TrashFolder);
                        }
                    }
                    else if (action == DeRezAction.Return)
                    {

                        // Dump to lost + found unconditionally
                        //
                        folder = m_Scene.InventoryService.GetFolderForType(userID, AssetType.LostAndFoundFolder);
                    }

                    if (folderID == UUID.Zero && folder == null)
                    {
                        if (action == DeRezAction.Delete)
                        {
                            // Deletes go to trash by default
                            //
                            folder = m_Scene.InventoryService.GetFolderForType(userID, AssetType.TrashFolder);
                        }
                        else
                        {
                            if (remoteClient == null ||
                                objlist[0].OwnerID != remoteClient.AgentId)
                            {
                                // Taking copy of another person's item. Take to
                                // Objects folder.
                                folder = m_Scene.InventoryService.GetFolderForType(userID, AssetType.Object);
                            }
                            else
                            {
                                // Catch all. Use lost & found
                                //

                                folder = m_Scene.InventoryService.GetFolderForType(userID, AssetType.LostAndFoundFolder);
                            }
                        }
                    }

                    // Override and put into where it came from, if it came
                    // from anywhere in inventory
                    //
                    if (action == DeRezAction.Take || action == DeRezAction.TakeCopy)
                    {
                        if (objlist[0].RootPart.FromFolderID != UUID.Zero && objlist[0].OwnerID == remoteClient.AgentId)
                        {
                            InventoryFolderBase f = new InventoryFolderBase(objlist[0].RootPart.FromFolderID, userID);
                            folder = m_Scene.InventoryService.GetFolder(f);
                        }
                    }

                    if (folder == null) // None of the above
                    {
                        folder = new InventoryFolderBase(folderID);

                        if (folder == null) // Nowhere to put it
                        {
                            return UUID.Zero;
                        }
                    }

                    item = new InventoryItemBase();
                    // Can't know creator is the same, so null it in inventory
                    if (objlist.Count > 1)
                    {
                        item.CreatorId = UUID.Zero.ToString();
                        item.CreatorData = String.Empty;
                    }
                    else
                    {
                        item.CreatorId = objlist[0].RootPart.CreatorID.ToString();
                        item.CreatorData = objlist[0].RootPart.CreatorData;
                    }
                    item.ID = UUID.Random();
                    item.InvType = (int)InventoryType.Object;
                    item.Folder = folder.ID;
                    item.Owner = userID;
                    if (objlist.Count > 1)
                    {
                        item.Flags = (uint)InventoryItemFlags.ObjectHasMultipleItems;
                    }
                    else
                    {
                        item.SaleType = objlist[0].RootPart.ObjectSaleType;
                        item.SalePrice = objlist[0].RootPart.SalePrice;
                    }
                }

                AssetBase asset = CreateAsset(
                    objlist[0].GetPartName(objlist[0].RootPart.LocalId),
                    objlist[0].GetPartDescription(objlist[0].RootPart.LocalId),
                    (sbyte)AssetType.Object,
                    Utils.StringToBytes(itemXml),
                    objlist[0].OwnerID.ToString());
                m_Scene.AssetService.Store(asset);
                assetID = asset.FullID;

                if (DeRezAction.SaveToExistingUserInventoryItem == action)
                {
                    item.AssetID = asset.FullID;
                    m_Scene.InventoryService.UpdateItem(item);
                }
                else
                {
                    item.AssetID = asset.FullID;

                    uint effectivePerms = (uint)(PermissionMask.Copy | PermissionMask.Transfer | PermissionMask.Modify | PermissionMask.Move) | 7;
                    foreach (SceneObjectGroup grp in objlist)
                        effectivePerms &= grp.GetEffectivePermissions();
                    effectivePerms |= (uint)PermissionMask.Move;

                    if (remoteClient != null && (remoteClient.AgentId != objlist[0].RootPart.OwnerID) && m_Scene.Permissions.PropagatePermissions())
                    {
                        uint perms = effectivePerms;
                        uint nextPerms = (perms & 7) << 13;
                        if ((nextPerms & (uint)PermissionMask.Copy) == 0)
                            perms &= ~(uint)PermissionMask.Copy;
                        if ((nextPerms & (uint)PermissionMask.Transfer) == 0)
                            perms &= ~(uint)PermissionMask.Transfer;
                        if ((nextPerms & (uint)PermissionMask.Modify) == 0)
                            perms &= ~(uint)PermissionMask.Modify;

                        item.BasePermissions = perms & objlist[0].RootPart.NextOwnerMask;
                        item.CurrentPermissions = item.BasePermissions;
                        item.NextPermissions = perms & objlist[0].RootPart.NextOwnerMask;
                        item.EveryOnePermissions = objlist[0].RootPart.EveryoneMask & objlist[0].RootPart.NextOwnerMask;
                        item.GroupPermissions = objlist[0].RootPart.GroupMask & objlist[0].RootPart.NextOwnerMask;
                        
                        item.Flags |= (uint)InventoryItemFlags.ObjectSlamPerm;
                    }
                    else
                    {
                        item.BasePermissions = effectivePerms;
                        item.CurrentPermissions = effectivePerms;
                        item.NextPermissions = objlist[0].RootPart.NextOwnerMask & effectivePerms;
                        item.EveryOnePermissions = objlist[0].RootPart.EveryoneMask & effectivePerms;
                        item.GroupPermissions = objlist[0].RootPart.GroupMask & effectivePerms;

                        item.CurrentPermissions &=
                                ((uint)PermissionMask.Copy |
                                 (uint)PermissionMask.Transfer |
                                 (uint)PermissionMask.Modify |
                                 (uint)PermissionMask.Move |
                                 7); // Preserve folded permissions
                    }

                    item.CreationDate = Util.UnixTimeSinceEpoch();
                    item.Description = asset.Description;
                    item.Name = asset.Name;
                    item.AssetType = asset.Type;

                    m_Scene.AddInventoryItem(item);

                    if (remoteClient != null && item.Owner == remoteClient.AgentId)
                    {
                        remoteClient.SendInventoryItemCreateUpdate(item, 0);
                    }
                    else
                    {
                        ScenePresence notifyUser = m_Scene.GetScenePresence(item.Owner);
                        if (notifyUser != null)
                        {
                            notifyUser.ControllingClient.SendInventoryItemCreateUpdate(item, 0);
                        }
                    }
                }
            }
            return assetID;
        }


        /// <summary>
        /// Rez an object into the scene from the user's inventory
        /// </summary>
        /// FIXME: It would be really nice if inventory access modules didn't also actually do the work of rezzing
        /// things to the scene.  The caller should be doing that, I think.
        /// <param name="remoteClient"></param>
        /// <param name="itemID"></param>
        /// <param name="RayEnd"></param>
        /// <param name="RayStart"></param>
        /// <param name="RayTargetID"></param>
        /// <param name="BypassRayCast"></param>
        /// <param name="RayEndIsIntersection"></param>
        /// <param name="RezSelected"></param>
        /// <param name="RemoveItem"></param>
        /// <param name="fromTaskID"></param>
        /// <param name="attachment"></param>
        /// <returns>The SceneObjectGroup rezzed or null if rez was unsuccessful.</returns>
        public virtual SceneObjectGroup RezObject(IClientAPI remoteClient, UUID itemID, Vector3 RayEnd, Vector3 RayStart,
                                    UUID RayTargetID, byte BypassRayCast, bool RayEndIsIntersection,
                                    bool RezSelected, bool RemoveItem, UUID fromTaskID, bool attachment)
        {
            // Work out position details
            byte bRayEndIsIntersection = (byte)0;

            if (RayEndIsIntersection)
            {
                bRayEndIsIntersection = (byte)1;
            }
            else
            {
                bRayEndIsIntersection = (byte)0;
            }

            Vector3 scale = new Vector3(0.5f, 0.5f, 0.5f);


            Vector3 pos = m_Scene.GetNewRezLocation(
                      RayStart, RayEnd, RayTargetID, Quaternion.Identity,
                      BypassRayCast, bRayEndIsIntersection, true, scale, false);

            // Rez object
            InventoryItemBase item = new InventoryItemBase(itemID, remoteClient.AgentId);
            item = m_Scene.InventoryService.GetItem(item);

            if (item != null)
            {
                if (item.ID == UUID.Zero)
                {
                    m_log.Debug("[InventoryAccessModule]: Inventory object has UUID.Zero! Position 1");
                }
                item.Owner = remoteClient.AgentId;

                AssetBase rezAsset = m_Scene.AssetService.Get(item.AssetID.ToString());

                SceneObjectGroup group = null;

                if (rezAsset != null)
                {
                    UUID itemId = UUID.Zero;

                    // If we have permission to copy then link the rezzed object back to the user inventory
                    // item that it came from.  This allows us to enable 'save object to inventory'
                    if (!m_Scene.Permissions.BypassPermissions())
                    {
                        if ((item.CurrentPermissions & (uint)PermissionMask.Copy) == (uint)PermissionMask.Copy && (item.Flags & (uint)InventoryItemFlags.ObjectHasMultipleItems) == 0)
                        {
                            itemId = item.ID;
                        }
                    }
                    else
                    {
                        if ((item.Flags & (uint)InventoryItemFlags.ObjectHasMultipleItems) == 0)
                        {
                            // Brave new fullperm world
                            itemId = item.ID;
                        }
                    }

                    if (item.ID == UUID.Zero)
                    {
                        m_log.Debug("[InventoryAccessModule]: Inventory object has UUID.Zero! Position 2");
                    }

                    string xmlData = Utils.BytesToString(rezAsset.Data);
                    List<SceneObjectGroup> objlist =
                            new List<SceneObjectGroup>();
                    List<Vector3> veclist = new List<Vector3>();

                    XmlDocument doc = new XmlDocument();
                    doc.LoadXml(xmlData);
                    XmlElement e = (XmlElement)doc.SelectSingleNode("/CoalescedObject");
                    if (e == null || attachment) // Single
                    {
                        SceneObjectGroup g =
                                SceneObjectSerializer.FromOriginalXmlFormat(
                                itemId, xmlData);
                        objlist.Add(g);
                        veclist.Add(new Vector3(0, 0, 0));

                        float offsetHeight = 0;
                        pos = m_Scene.GetNewRezLocation(
                            RayStart, RayEnd, RayTargetID, Quaternion.Identity,
                            BypassRayCast, bRayEndIsIntersection, true, g.GetAxisAlignedBoundingBox(out offsetHeight), false);
                        pos.Z += offsetHeight;
                    }
                    else
                    {
                        XmlElement coll = (XmlElement)e;
                        float bx = Convert.ToSingle(coll.GetAttribute("x"));
                        float by = Convert.ToSingle(coll.GetAttribute("y"));
                        float bz = Convert.ToSingle(coll.GetAttribute("z"));
                        Vector3 bbox = new Vector3(bx, by, bz);

                        pos = m_Scene.GetNewRezLocation(RayStart, RayEnd,
                                RayTargetID, Quaternion.Identity,
                                BypassRayCast, bRayEndIsIntersection, true,
                                bbox, false);

                        pos -= bbox / 2;

                        XmlNodeList groups = e.SelectNodes("SceneObjectGroup");
                        foreach (XmlNode n in groups)
                        {
                            SceneObjectGroup g =
                                    SceneObjectSerializer.FromOriginalXmlFormat(
                                    itemId, n.OuterXml);
                            objlist.Add(g);
                            XmlElement el = (XmlElement)n;
                            float x = Convert.ToSingle(el.GetAttribute("offsetx"));
                            float y = Convert.ToSingle(el.GetAttribute("offsety"));
                            float z = Convert.ToSingle(el.GetAttribute("offsetz"));
                            veclist.Add(new Vector3(x, y, z));
                        }
                    }

                    int primcount = 0;
                    foreach (SceneObjectGroup g in objlist)
                        primcount += g.PrimCount;

                    if (!m_Scene.Permissions.CanRezObject(
                        primcount, remoteClient.AgentId, pos)
                        && !attachment)
                    {
                        // The client operates in no fail mode. It will
                        // have already removed the item from the folder
                        // if it's no copy.
                        // Put it back if it's not an attachment
                        //
                        if (((item.CurrentPermissions & (uint)PermissionMask.Copy) == 0) && (!attachment))
                            remoteClient.SendBulkUpdateInventory(item);
                        return null;
                    }

                    for (int i = 0 ; i < objlist.Count ; i++ )
                    {
                        group = objlist[i];

                        Vector3 storedPosition = group.AbsolutePosition;
                        if (group.UUID == UUID.Zero)
                        {
                            m_log.Debug("[InventoryAccessModule]: Inventory object has UUID.Zero! Position 3");
                        }
                        group.RootPart.FromFolderID = item.Folder;

                        // If it's rezzed in world, select it. Much easier to 
                        // find small items.
                        //
                        if (!attachment)
                        {
                            group.RootPart.CreateSelected = true;
                            foreach (SceneObjectPart child in group.Parts)
                                child.CreateSelected = true;
                        }

                        group.ResetIDs();

                        if (attachment)
                        {
                            group.RootPart.Flags |= PrimFlags.Phantom;
                            group.RootPart.IsAttachment = true;

                            // If we're rezzing an attachment then don't ask
                            // AddNewSceneObject() to update the client since
                            // we'll be doing that later on.  Scheduling more
                            // than one full update during the attachment
                            // process causes some clients to fail to display
                            // the attachment properly.
                            // Also, don't persist attachments.
                            m_Scene.AddNewSceneObject(group, false, false);
                        }
                        else
                        {
                            m_Scene.AddNewSceneObject(group, true, false);
                        }

                        // if attachment we set it's asset id so object updates
                        // can reflect that, if not, we set it's position in world.
                        if (!attachment)
                        {
                            group.ScheduleGroupForFullUpdate();
                            
                            group.AbsolutePosition = pos + veclist[i];
                        }
                        else
                        {
                            group.SetFromItemID(itemID);
                        }

                        SceneObjectPart rootPart = null;

                        try
                        {
                            rootPart = group.GetChildPart(group.UUID);
                        }
                        catch (NullReferenceException)
                        {
                            string isAttachment = "";

                            if (attachment)
                                isAttachment = " Object was an attachment";

                            m_log.Error("[AGENT INVENTORY]: Error rezzing ItemID: " + itemID + " object has no rootpart." + isAttachment);
                        }

                        // Since renaming the item in the inventory does not
                        // affect the name stored in the serialization, transfer
                        // the correct name from the inventory to the
                        // object itself before we rez.
                        // On coalesced objects, do the first one
                        if (((item.Flags & (uint)InventoryItemFlags.ObjectHasMultipleItems) == 0) || i == 0)
                        {
                            rootPart.Name = item.Name;
                            rootPart.Description = item.Description;
                        }
                        if ((item.Flags & (uint)InventoryItemFlags.ObjectSlamSale) != 0)
                        {
                            rootPart.ObjectSaleType = item.SaleType;
                            rootPart.SalePrice = item.SalePrice;
                        }

                        group.SetGroup(remoteClient.ActiveGroupId, remoteClient);
                        // TODO: Remove the magic number badness

                        if ((rootPart.OwnerID != item.Owner) ||
                            (item.CurrentPermissions & 16) != 0 || // Magic number
                            (item.Flags & (uint)InventoryItemFlags.ObjectSlamPerm) != 0)
                        {
                            //Need to kill the for sale here
                            rootPart.ObjectSaleType = 0;
                            rootPart.SalePrice = 10;

                            if (m_Scene.Permissions.PropagatePermissions())
                            {
                                foreach (SceneObjectPart part in group.Parts)
                                {
                                    if ((item.Flags & (uint)InventoryItemFlags.ObjectHasMultipleItems) == 0)
                                    {
                                        if ((item.Flags & (uint)InventoryItemFlags.ObjectOverwriteEveryone) != 0)
                                            part.EveryoneMask = item.EveryOnePermissions;
                                        if ((item.Flags & (uint)InventoryItemFlags.ObjectOverwriteNextOwner) != 0)
                                            part.NextOwnerMask = item.NextPermissions;
                                        if ((item.Flags & (uint)InventoryItemFlags.ObjectOverwriteGroup) != 0)
                                            part.GroupMask = item.GroupPermissions;
                                    }
                                }
                                
                                foreach (SceneObjectPart part in group.Parts)
                                {
                                    part.LastOwnerID = part.OwnerID;
                                    part.OwnerID = item.Owner;
                                    part.Inventory.ChangeInventoryOwner(item.Owner);
                                }

                                group.ApplyNextOwnerPermissions();
                            }
                        }

                        foreach (SceneObjectPart part in group.Parts)
                        {
                            if ((item.Flags & (uint)InventoryItemFlags.ObjectOverwriteEveryone) != 0)
                                part.EveryoneMask = item.EveryOnePermissions;
                            if ((item.Flags & (uint)InventoryItemFlags.ObjectOverwriteNextOwner) != 0)
                                part.NextOwnerMask = item.NextPermissions;
                            if ((item.Flags & (uint)InventoryItemFlags.ObjectOverwriteGroup) != 0)
                                part.GroupMask = item.GroupPermissions;
                        }

                        rootPart.TrimPermissions();

                        if (!attachment)
                        {
                            if (group.RootPart.Shape.PCode == (byte)PCode.Prim)
                            {
                                // Save attachment data
                                group.RootPart.AttachPoint = group.RootPart.Shape.State;
                                group.RootPart.AttachOffset = storedPosition;

                                group.ClearPartAttachmentData();
                            }
                            
                            // Fire on_rez
                            group.CreateScriptInstances(0, true, m_Scene.DefaultScriptEngine, 1);
                            rootPart.ParentGroup.ResumeScripts();

                            rootPart.ScheduleFullUpdate();
                        }
                    }

                    if (!m_Scene.Permissions.BypassPermissions())
                    {
                        if ((item.CurrentPermissions & (uint)PermissionMask.Copy) == 0)
                        {
                            // If this is done on attachments, no
                            // copy ones will be lost, so avoid it
                            //
                            if (!attachment)
                            {
                                List<UUID> uuids = new List<UUID>();
                                uuids.Add(item.ID);
                                m_Scene.InventoryService.DeleteItems(item.Owner, uuids);
                            }
                        }
                    }
                }
                return group;
            }

            return null;
        }

        protected void AddUserData(SceneObjectGroup sog)
        {
            UserManagementModule.AddUser(sog.RootPart.CreatorID, sog.RootPart.CreatorData);
            foreach (SceneObjectPart sop in sog.Parts)
                UserManagementModule.AddUser(sop.CreatorID, sop.CreatorData);
        }

        public virtual void TransferInventoryAssets(InventoryItemBase item, UUID sender, UUID receiver)
        {
        }

        public virtual bool GetAgentInventoryItem(IClientAPI remoteClient, UUID itemID, UUID requestID)
        {
            InventoryItemBase assetRequestItem = GetItem(remoteClient.AgentId, itemID);
            if (assetRequestItem == null)
            {
                ILibraryService lib = m_Scene.RequestModuleInterface<ILibraryService>();
                if (lib != null)
                    assetRequestItem = lib.LibraryRootFolder.FindItem(itemID);
                if (assetRequestItem == null)
                    return false;
            }

            // At this point, we need to apply perms
            // only to notecards and scripts. All
            // other asset types are always available
            //
            if (assetRequestItem.AssetType == (int)AssetType.LSLText)
            {
                if (!m_Scene.Permissions.CanViewScript(itemID, UUID.Zero, remoteClient.AgentId))
                {
                    remoteClient.SendAgentAlertMessage("Insufficient permissions to view script", false);
                    return false;
                }
            }
            else if (assetRequestItem.AssetType == (int)AssetType.Notecard)
            {
                if (!m_Scene.Permissions.CanViewNotecard(itemID, UUID.Zero, remoteClient.AgentId))
                {
                    remoteClient.SendAgentAlertMessage("Insufficient permissions to view notecard", false);
                    return false;
                }
            }

            if (assetRequestItem.AssetID != requestID)
            {
                m_log.WarnFormat(
                    "[CLIENT]: {0} requested asset {1} from item {2} but this does not match item's asset {3}",
                    Name, requestID, itemID, assetRequestItem.AssetID);
                return false;
            }

            return true;
        }


        public virtual bool IsForeignUser(UUID userID, out string assetServerURL)
        {
            assetServerURL = string.Empty;
            return false;
        }

        #endregion

        #region Misc

        /// <summary>
        /// Create a new asset data structure.
        /// </summary>
        /// <param name="name"></param>
        /// <param name="description"></param>
        /// <param name="invType"></param>
        /// <param name="assetType"></param>
        /// <param name="data"></param>
        /// <returns></returns>
        private AssetBase CreateAsset(string name, string description, sbyte assetType, byte[] data, string creatorID)
        {
            AssetBase asset = new AssetBase(UUID.Random(), name, assetType, creatorID);
            asset.Description = description;
            asset.Data = (data == null) ? new byte[1] : data;

            return asset;
        }

        protected virtual InventoryItemBase GetItem(UUID agentID, UUID itemID)
        {
            IInventoryService invService = m_Scene.RequestModuleInterface<IInventoryService>();
            InventoryItemBase item = new InventoryItemBase(itemID, agentID);
            item = invService.GetItem(item);
            
            if (item.CreatorData != null && item.CreatorData != string.Empty)
                UserManagementModule.AddUser(item.CreatorIdAsUuid, item.CreatorData);

            return item;
        }

        #endregion

        protected virtual void ExportAsset(UUID agentID, UUID assetID)
        {
        }
    }
}<|MERGE_RESOLUTION|>--- conflicted
+++ resolved
@@ -272,86 +272,11 @@
             CoalescedSceneObjects coa = new CoalescedSceneObjects(UUID.Zero);                
             Dictionary<UUID, Vector3> originalPositions = new Dictionary<UUID, Vector3>();
 
+            Dictionary<UUID, string> xmlStrings =
+                    new Dictionary<UUID, string>();
+
             foreach (SceneObjectGroup objectGroup in objlist)
             {
-<<<<<<< HEAD
-                Dictionary<UUID, string> xmlStrings =
-                        new Dictionary<UUID, string>();
-
-                foreach (SceneObjectGroup objectGroup in objlist)
-                {
-                    Vector3 inventoryStoredPosition = new Vector3
-                                (((objectGroup.AbsolutePosition.X > (int)Constants.RegionSize)
-                                      ? 250
-                                      : objectGroup.AbsolutePosition.X)
-                                 ,
-                                 (objectGroup.AbsolutePosition.Y > (int)Constants.RegionSize)
-                                     ? 250
-                                     : objectGroup.AbsolutePosition.Y,
-                                 objectGroup.AbsolutePosition.Z);
-
-                    Vector3 originalPosition = objectGroup.AbsolutePosition;
-
-                    // Restore attachment data after trip through the sim
-                    if (objectGroup.RootPart.AttachPoint > 0)
-                        inventoryStoredPosition = objectGroup.RootPart.AttachOffset;
-                    objectGroup.RootPart.Shape.State = objectGroup.RootPart.AttachPoint;
-
-                    objectGroup.AbsolutePosition = inventoryStoredPosition;
-
-                    // Make sure all bits but the ones we want are clear
-                    // on take.
-                    // This will be applied to the current perms, so
-                    // it will do what we want.
-                    objectGroup.RootPart.NextOwnerMask &=
-                            ((uint)PermissionMask.Copy |
-                             (uint)PermissionMask.Transfer |
-                             (uint)PermissionMask.Modify);
-                    objectGroup.RootPart.NextOwnerMask |=
-                            (uint)PermissionMask.Move;
-
-                    string sceneObjectXml = SceneObjectSerializer.ToOriginalXmlFormat(objectGroup);
-
-                    objectGroup.AbsolutePosition = originalPosition;
-
-                    xmlStrings[objectGroup.UUID] = sceneObjectXml;
-                }
-
-                string itemXml;
-
-                if (objlist.Count > 1)
-                {
-                    float minX, minY, minZ;
-                    float maxX, maxY, maxZ;
-
-                    Vector3[] offsets = Scene.GetCombinedBoundingBox(objlist,
-                            out minX, out maxX, out minY, out maxY,
-                            out minZ, out maxZ);
-
-                    // CreateWrapper
-                    XmlDocument itemDoc = new XmlDocument();
-                    XmlElement root = itemDoc.CreateElement("", "CoalescedObject", "");
-                    itemDoc.AppendChild(root);
-
-                    // Embed the offsets into the group XML
-                    for ( int i = 0 ; i < objlist.Count ; i++ )
-                    {
-                        XmlDocument doc = new XmlDocument();
-                        SceneObjectGroup g = objlist[i];
-                        doc.LoadXml(xmlStrings[g.UUID]);
-                        XmlElement e = (XmlElement)doc.SelectSingleNode("/SceneObjectGroup");
-                        e.SetAttribute("offsetx", offsets[i].X.ToString());
-                        e.SetAttribute("offsety", offsets[i].Y.ToString());
-                        e.SetAttribute("offsetz", offsets[i].Z.ToString());
-
-                        XmlNode objectNode = itemDoc.ImportNode(e, true);
-                        root.AppendChild(objectNode);
-                    }
-
-                    float sizeX = maxX - minX;
-                    float sizeY = maxY - minY;
-                    float sizeZ = maxZ - minZ;
-=======
                 Vector3 inventoryStoredPosition = new Vector3
                             (((objectGroup.AbsolutePosition.X > (int)Constants.RegionSize)
                                   ? 250
@@ -362,7 +287,12 @@
                                  : objectGroup.AbsolutePosition.Y,
                              objectGroup.AbsolutePosition.Z);
 
-                originalPositions[objectGroup.UUID] = objectGroup.AbsolutePosition;
+                Vector3 originalPosition = objectGroup.AbsolutePosition;
+
+                // Restore attachment data after trip through the sim
+                if (objectGroup.RootPart.AttachPoint > 0)
+                    inventoryStoredPosition = objectGroup.RootPart.AttachOffset;
+                objectGroup.RootPart.Shape.State = objectGroup.RootPart.AttachPoint;
 
                 objectGroup.AbsolutePosition = inventoryStoredPosition;
 
@@ -376,37 +306,215 @@
                          (uint)PermissionMask.Modify);
                 objectGroup.RootPart.NextOwnerMask |=
                         (uint)PermissionMask.Move;
-                
-                coa.Add(objectGroup);
+
+                string sceneObjectXml = SceneObjectSerializer.ToOriginalXmlFormat(objectGroup);
+
+                objectGroup.AbsolutePosition = originalPosition;
+
+                xmlStrings[objectGroup.UUID] = sceneObjectXml;
             }
 
             string itemXml;
 
             if (objlist.Count > 1)
-                itemXml = CoalescedSceneObjectsSerializer.ToXml(coa);
+            {
+                float minX, minY, minZ;
+                float maxX, maxY, maxZ;
+
+                Vector3[] offsets = Scene.GetCombinedBoundingBox(objlist,
+                        out minX, out maxX, out minY, out maxY,
+                        out minZ, out maxZ);
+
+                // CreateWrapper
+                XmlDocument itemDoc = new XmlDocument();
+                XmlElement root = itemDoc.CreateElement("", "CoalescedObject", "");
+                itemDoc.AppendChild(root);
+
+                // Embed the offsets into the group XML
+                for ( int i = 0 ; i < objlist.Count ; i++ )
+                {
+                    XmlDocument doc = new XmlDocument();
+                    SceneObjectGroup g = objlist[i];
+                    doc.LoadXml(xmlStrings[g.UUID]);
+                    XmlElement e = (XmlElement)doc.SelectSingleNode("/SceneObjectGroup");
+                    e.SetAttribute("offsetx", offsets[i].X.ToString());
+                    e.SetAttribute("offsety", offsets[i].Y.ToString());
+                    e.SetAttribute("offsetz", offsets[i].Z.ToString());
+
+                    XmlNode objectNode = itemDoc.ImportNode(e, true);
+                    root.AppendChild(objectNode);
+                }
+
+                float sizeX = maxX - minX;
+                float sizeY = maxY - minY;
+                float sizeZ = maxZ - minZ;
+
+                root.SetAttribute("x", sizeX.ToString());
+                root.SetAttribute("y", sizeY.ToString());
+                root.SetAttribute("z", sizeZ.ToString());
+
+                itemXml = itemDoc.InnerXml;
+            }
             else
-                itemXml = SceneObjectSerializer.ToOriginalXmlFormat(objlist[0]);
-            
-            // Restore the position of each group now that it has been stored to inventory.
-            foreach (SceneObjectGroup objectGroup in objlist)
-                objectGroup.AbsolutePosition = originalPositions[objectGroup.UUID];
-
-            InventoryItemBase item = CreateItemForObject(action, remoteClient, objlist[0], folderID);
-            if (item == null)
+            {
+                itemXml = xmlStrings[objlist[0].UUID];
+            }
+
+            // Get the user info of the item destination
+            //
+            UUID userID = UUID.Zero;
+
+            if (action == DeRezAction.Take || action == DeRezAction.TakeCopy ||
+                action == DeRezAction.SaveToExistingUserInventoryItem)
+            {
+                // Take or take copy require a taker
+                // Saving changes requires a local user
+                //
+                if (remoteClient == null)
+                    return UUID.Zero;
+
+                userID = remoteClient.AgentId;
+            }
+            else
+            {
+                // All returns / deletes go to the object owner
+                //
+
+                userID = objlist[0].RootPart.OwnerID;
+            }
+
+            if (userID == UUID.Zero) // Can't proceed
+            {
                 return UUID.Zero;
-                            
-            // Can't know creator is the same, so null it in inventory
-            if (objlist.Count > 1)
-            {
-                item.CreatorId = UUID.Zero.ToString();
-                item.Flags = (uint)InventoryItemFlags.ObjectHasMultipleItems;
+            }
+
+            // If we're returning someone's item, it goes back to the
+            // owner's Lost And Found folder.
+            // Delete is treated like return in this case
+            // Deleting your own items makes them go to trash
+            //
+
+            InventoryFolderBase folder = null;
+            InventoryItemBase item = null;
+
+            if (DeRezAction.SaveToExistingUserInventoryItem == action)
+            {
+                item = new InventoryItemBase(objlist[0].RootPart.FromUserInventoryItemID, userID);
+                item = m_Scene.InventoryService.GetItem(item);
+
+                //item = userInfo.RootFolder.FindItem(
+                //        objectGroup.RootPart.FromUserInventoryItemID);
+
+                if (null == item)
+                {
+                    m_log.DebugFormat(
+                        "[AGENT INVENTORY]: Object {0} {1} scheduled for save to inventory has already been deleted.",
+                        objlist[0].Name, objlist[0].UUID);
+                    return UUID.Zero;
+                }
             }
             else
             {
-                item.CreatorId = objlist[0].RootPart.CreatorID.ToString();                
-                item.SaleType = objlist[0].RootPart.ObjectSaleType;
-                item.SalePrice = objlist[0].RootPart.SalePrice;                    
-            }              
+                // Folder magic
+                //
+                if (action == DeRezAction.Delete)
+                {
+                    // Deleting someone else's item
+                    //
+                    if (remoteClient == null ||
+                        objlist[0].OwnerID != remoteClient.AgentId)
+                    {
+
+                        folder = m_Scene.InventoryService.GetFolderForType(userID, AssetType.LostAndFoundFolder);
+                    }
+                    else
+                    {
+                         folder = m_Scene.InventoryService.GetFolderForType(userID, AssetType.TrashFolder);
+                    }
+                }
+                else if (action == DeRezAction.Return)
+                {
+
+                    // Dump to lost + found unconditionally
+                    //
+                    folder = m_Scene.InventoryService.GetFolderForType(userID, AssetType.LostAndFoundFolder);
+                }
+
+                if (folderID == UUID.Zero && folder == null)
+                {
+                    if (action == DeRezAction.Delete)
+                    {
+                        // Deletes go to trash by default
+                        //
+                        folder = m_Scene.InventoryService.GetFolderForType(userID, AssetType.TrashFolder);
+                    }
+                    else
+                    {
+                        if (remoteClient == null ||
+                            objlist[0].OwnerID != remoteClient.AgentId)
+                        {
+                            // Taking copy of another person's item. Take to
+                            // Objects folder.
+                            folder = m_Scene.InventoryService.GetFolderForType(userID, AssetType.Object);
+                        }
+                        else
+                        {
+                            // Catch all. Use lost & found
+                            //
+
+                            folder = m_Scene.InventoryService.GetFolderForType(userID, AssetType.LostAndFoundFolder);
+                        }
+                    }
+                }
+
+                // Override and put into where it came from, if it came
+                // from anywhere in inventory
+                //
+                if (action == DeRezAction.Take || action == DeRezAction.TakeCopy)
+                {
+                    if (objlist[0].RootPart.FromFolderID != UUID.Zero && objlist[0].OwnerID == remoteClient.AgentId)
+                    {
+                        InventoryFolderBase f = new InventoryFolderBase(objlist[0].RootPart.FromFolderID, userID);
+                        folder = m_Scene.InventoryService.GetFolder(f);
+                    }
+                }
+
+                if (folder == null) // None of the above
+                {
+                    folder = new InventoryFolderBase(folderID);
+
+                    if (folder == null) // Nowhere to put it
+                    {
+                        return UUID.Zero;
+                    }
+                }
+
+                item = new InventoryItemBase();
+                // Can't know creator is the same, so null it in inventory
+                if (objlist.Count > 1)
+                {
+                    item.CreatorId = UUID.Zero.ToString();
+                    item.CreatorData = String.Empty;
+                }
+                else
+                {
+                    item.CreatorId = objlist[0].RootPart.CreatorID.ToString();
+                    item.CreatorData = objlist[0].RootPart.CreatorData;
+                }
+                item.ID = UUID.Random();
+                item.InvType = (int)InventoryType.Object;
+                item.Folder = folder.ID;
+                item.Owner = userID;
+                if (objlist.Count > 1)
+                {
+                    item.Flags = (uint)InventoryItemFlags.ObjectHasMultipleItems;
+                }
+                else
+                {
+                    item.SaleType = objlist[0].RootPart.ObjectSaleType;
+                    item.SalePrice = objlist[0].RootPart.SalePrice;
+                }
+            }
 
             AssetBase asset = CreateAsset(
                 objlist[0].GetPartName(objlist[0].RootPart.LocalId),
@@ -415,17 +523,56 @@
                 Utils.StringToBytes(itemXml),
                 objlist[0].OwnerID.ToString());
             m_Scene.AssetService.Store(asset);
-            
-            item.AssetID = asset.FullID;  
-            assetID = asset.FullID;                              
+            assetID = asset.FullID;
 
             if (DeRezAction.SaveToExistingUserInventoryItem == action)
             {
+                item.AssetID = asset.FullID;
                 m_Scene.InventoryService.UpdateItem(item);
             }
             else
             {
-                AddPermissions(item, objlist[0], objlist, remoteClient);
+                item.AssetID = asset.FullID;
+
+                uint effectivePerms = (uint)(PermissionMask.Copy | PermissionMask.Transfer | PermissionMask.Modify | PermissionMask.Move) | 7;
+                foreach (SceneObjectGroup grp in objlist)
+                    effectivePerms &= grp.GetEffectivePermissions();
+                effectivePerms |= (uint)PermissionMask.Move;
+
+                if (remoteClient != null && (remoteClient.AgentId != objlist[0].RootPart.OwnerID) && m_Scene.Permissions.PropagatePermissions())
+                {
+                    uint perms = effectivePerms;
+                    uint nextPerms = (perms & 7) << 13;
+                    if ((nextPerms & (uint)PermissionMask.Copy) == 0)
+                        perms &= ~(uint)PermissionMask.Copy;
+                    if ((nextPerms & (uint)PermissionMask.Transfer) == 0)
+                        perms &= ~(uint)PermissionMask.Transfer;
+                    if ((nextPerms & (uint)PermissionMask.Modify) == 0)
+                        perms &= ~(uint)PermissionMask.Modify;
+
+                    item.BasePermissions = perms & objlist[0].RootPart.NextOwnerMask;
+                    item.CurrentPermissions = item.BasePermissions;
+                    item.NextPermissions = perms & objlist[0].RootPart.NextOwnerMask;
+                    item.EveryOnePermissions = objlist[0].RootPart.EveryoneMask & objlist[0].RootPart.NextOwnerMask;
+                    item.GroupPermissions = objlist[0].RootPart.GroupMask & objlist[0].RootPart.NextOwnerMask;
+                    
+                    item.Flags |= (uint)InventoryItemFlags.ObjectSlamPerm;
+                }
+                else
+                {
+                    item.BasePermissions = effectivePerms;
+                    item.CurrentPermissions = effectivePerms;
+                    item.NextPermissions = objlist[0].RootPart.NextOwnerMask & effectivePerms;
+                    item.EveryOnePermissions = objlist[0].RootPart.EveryoneMask & effectivePerms;
+                    item.GroupPermissions = objlist[0].RootPart.GroupMask & effectivePerms;
+
+                    item.CurrentPermissions &=
+                            ((uint)PermissionMask.Copy |
+                             (uint)PermissionMask.Transfer |
+                             (uint)PermissionMask.Modify |
+                             (uint)PermissionMask.Move |
+                             7); // Preserve folded permissions
+                }
 
                 item.CreationDate = Util.UnixTimeSinceEpoch();
                 item.Description = asset.Description;
@@ -444,260 +591,6 @@
                     if (notifyUser != null)
                     {
                         notifyUser.ControllingClient.SendInventoryItemCreateUpdate(item, 0);
-                    }
-                }
-            }
-
-            // This is a hook to do some per-asset post-processing for subclasses that need that
-            ExportAsset(remoteClient.AgentId, assetID);
-            
-            return assetID;
-        }
->>>>>>> 212326ee
-
-                    root.SetAttribute("x", sizeX.ToString());
-                    root.SetAttribute("y", sizeY.ToString());
-                    root.SetAttribute("z", sizeZ.ToString());
-
-                    itemXml = itemDoc.InnerXml;
-                }
-                else
-                {
-                    itemXml = xmlStrings[objlist[0].UUID];
-                }
-
-                // Get the user info of the item destination
-                //
-                UUID userID = UUID.Zero;
-
-                if (action == DeRezAction.Take || action == DeRezAction.TakeCopy ||
-                    action == DeRezAction.SaveToExistingUserInventoryItem)
-                {
-                    // Take or take copy require a taker
-                    // Saving changes requires a local user
-                    //
-                    if (remoteClient == null)
-                        return UUID.Zero;
-
-                    userID = remoteClient.AgentId;
-                }
-                else
-                {
-                    // All returns / deletes go to the object owner
-                    //
-
-                    userID = objlist[0].RootPart.OwnerID;
-                }
-
-                if (userID == UUID.Zero) // Can't proceed
-                {
-                    return UUID.Zero;
-                }
-
-                // If we're returning someone's item, it goes back to the
-                // owner's Lost And Found folder.
-                // Delete is treated like return in this case
-                // Deleting your own items makes them go to trash
-                //
-
-                InventoryFolderBase folder = null;
-                InventoryItemBase item = null;
-
-                if (DeRezAction.SaveToExistingUserInventoryItem == action)
-                {
-                    item = new InventoryItemBase(objlist[0].RootPart.FromUserInventoryItemID, userID);
-                    item = m_Scene.InventoryService.GetItem(item);
-
-                    //item = userInfo.RootFolder.FindItem(
-                    //        objectGroup.RootPart.FromUserInventoryItemID);
-
-                    if (null == item)
-                    {
-                        m_log.DebugFormat(
-                            "[AGENT INVENTORY]: Object {0} {1} scheduled for save to inventory has already been deleted.",
-                            objlist[0].Name, objlist[0].UUID);
-                        return UUID.Zero;
-                    }
-                }
-                else
-                {
-                    // Folder magic
-                    //
-                    if (action == DeRezAction.Delete)
-                    {
-                        // Deleting someone else's item
-                        //
-                        if (remoteClient == null ||
-                            objlist[0].OwnerID != remoteClient.AgentId)
-                        {
-
-                            folder = m_Scene.InventoryService.GetFolderForType(userID, AssetType.LostAndFoundFolder);
-                        }
-                        else
-                        {
-                             folder = m_Scene.InventoryService.GetFolderForType(userID, AssetType.TrashFolder);
-                        }
-                    }
-                    else if (action == DeRezAction.Return)
-                    {
-
-                        // Dump to lost + found unconditionally
-                        //
-                        folder = m_Scene.InventoryService.GetFolderForType(userID, AssetType.LostAndFoundFolder);
-                    }
-
-                    if (folderID == UUID.Zero && folder == null)
-                    {
-                        if (action == DeRezAction.Delete)
-                        {
-                            // Deletes go to trash by default
-                            //
-                            folder = m_Scene.InventoryService.GetFolderForType(userID, AssetType.TrashFolder);
-                        }
-                        else
-                        {
-                            if (remoteClient == null ||
-                                objlist[0].OwnerID != remoteClient.AgentId)
-                            {
-                                // Taking copy of another person's item. Take to
-                                // Objects folder.
-                                folder = m_Scene.InventoryService.GetFolderForType(userID, AssetType.Object);
-                            }
-                            else
-                            {
-                                // Catch all. Use lost & found
-                                //
-
-                                folder = m_Scene.InventoryService.GetFolderForType(userID, AssetType.LostAndFoundFolder);
-                            }
-                        }
-                    }
-
-                    // Override and put into where it came from, if it came
-                    // from anywhere in inventory
-                    //
-                    if (action == DeRezAction.Take || action == DeRezAction.TakeCopy)
-                    {
-                        if (objlist[0].RootPart.FromFolderID != UUID.Zero && objlist[0].OwnerID == remoteClient.AgentId)
-                        {
-                            InventoryFolderBase f = new InventoryFolderBase(objlist[0].RootPart.FromFolderID, userID);
-                            folder = m_Scene.InventoryService.GetFolder(f);
-                        }
-                    }
-
-                    if (folder == null) // None of the above
-                    {
-                        folder = new InventoryFolderBase(folderID);
-
-                        if (folder == null) // Nowhere to put it
-                        {
-                            return UUID.Zero;
-                        }
-                    }
-
-                    item = new InventoryItemBase();
-                    // Can't know creator is the same, so null it in inventory
-                    if (objlist.Count > 1)
-                    {
-                        item.CreatorId = UUID.Zero.ToString();
-                        item.CreatorData = String.Empty;
-                    }
-                    else
-                    {
-                        item.CreatorId = objlist[0].RootPart.CreatorID.ToString();
-                        item.CreatorData = objlist[0].RootPart.CreatorData;
-                    }
-                    item.ID = UUID.Random();
-                    item.InvType = (int)InventoryType.Object;
-                    item.Folder = folder.ID;
-                    item.Owner = userID;
-                    if (objlist.Count > 1)
-                    {
-                        item.Flags = (uint)InventoryItemFlags.ObjectHasMultipleItems;
-                    }
-                    else
-                    {
-                        item.SaleType = objlist[0].RootPart.ObjectSaleType;
-                        item.SalePrice = objlist[0].RootPart.SalePrice;
-                    }
-                }
-
-                AssetBase asset = CreateAsset(
-                    objlist[0].GetPartName(objlist[0].RootPart.LocalId),
-                    objlist[0].GetPartDescription(objlist[0].RootPart.LocalId),
-                    (sbyte)AssetType.Object,
-                    Utils.StringToBytes(itemXml),
-                    objlist[0].OwnerID.ToString());
-                m_Scene.AssetService.Store(asset);
-                assetID = asset.FullID;
-
-                if (DeRezAction.SaveToExistingUserInventoryItem == action)
-                {
-                    item.AssetID = asset.FullID;
-                    m_Scene.InventoryService.UpdateItem(item);
-                }
-                else
-                {
-                    item.AssetID = asset.FullID;
-
-                    uint effectivePerms = (uint)(PermissionMask.Copy | PermissionMask.Transfer | PermissionMask.Modify | PermissionMask.Move) | 7;
-                    foreach (SceneObjectGroup grp in objlist)
-                        effectivePerms &= grp.GetEffectivePermissions();
-                    effectivePerms |= (uint)PermissionMask.Move;
-
-                    if (remoteClient != null && (remoteClient.AgentId != objlist[0].RootPart.OwnerID) && m_Scene.Permissions.PropagatePermissions())
-                    {
-                        uint perms = effectivePerms;
-                        uint nextPerms = (perms & 7) << 13;
-                        if ((nextPerms & (uint)PermissionMask.Copy) == 0)
-                            perms &= ~(uint)PermissionMask.Copy;
-                        if ((nextPerms & (uint)PermissionMask.Transfer) == 0)
-                            perms &= ~(uint)PermissionMask.Transfer;
-                        if ((nextPerms & (uint)PermissionMask.Modify) == 0)
-                            perms &= ~(uint)PermissionMask.Modify;
-
-                        item.BasePermissions = perms & objlist[0].RootPart.NextOwnerMask;
-                        item.CurrentPermissions = item.BasePermissions;
-                        item.NextPermissions = perms & objlist[0].RootPart.NextOwnerMask;
-                        item.EveryOnePermissions = objlist[0].RootPart.EveryoneMask & objlist[0].RootPart.NextOwnerMask;
-                        item.GroupPermissions = objlist[0].RootPart.GroupMask & objlist[0].RootPart.NextOwnerMask;
-                        
-                        item.Flags |= (uint)InventoryItemFlags.ObjectSlamPerm;
-                    }
-                    else
-                    {
-                        item.BasePermissions = effectivePerms;
-                        item.CurrentPermissions = effectivePerms;
-                        item.NextPermissions = objlist[0].RootPart.NextOwnerMask & effectivePerms;
-                        item.EveryOnePermissions = objlist[0].RootPart.EveryoneMask & effectivePerms;
-                        item.GroupPermissions = objlist[0].RootPart.GroupMask & effectivePerms;
-
-                        item.CurrentPermissions &=
-                                ((uint)PermissionMask.Copy |
-                                 (uint)PermissionMask.Transfer |
-                                 (uint)PermissionMask.Modify |
-                                 (uint)PermissionMask.Move |
-                                 7); // Preserve folded permissions
-                    }
-
-                    item.CreationDate = Util.UnixTimeSinceEpoch();
-                    item.Description = asset.Description;
-                    item.Name = asset.Name;
-                    item.AssetType = asset.Type;
-
-                    m_Scene.AddInventoryItem(item);
-
-                    if (remoteClient != null && item.Owner == remoteClient.AgentId)
-                    {
-                        remoteClient.SendInventoryItemCreateUpdate(item, 0);
-                    }
-                    else
-                    {
-                        ScenePresence notifyUser = m_Scene.GetScenePresence(item.Owner);
-                        if (notifyUser != null)
-                        {
-                            notifyUser.ControllingClient.SendInventoryItemCreateUpdate(item, 0);
-                        }
                     }
                 }
             }
