/*
 * Copyright (c) Contributors, http://opensimulator.org/
 * See CONTRIBUTORS.TXT for a full list of copyright holders.
 *
 * Redistribution and use in source and binary forms, with or without
 * modification, are permitted provided that the following conditions are met:
 *     * Redistributions of source code must retain the above copyright
 *       notice, this list of conditions and the following disclaimer.
 *     * Redistributions in binary form must reproduce the above copyrightD
 *       notice, this list of conditions and the following disclaimer in the
 *       documentation and/or other materials provided with the distribution.
 *     * Neither the name of the OpenSimulator Project nor the
 *       names of its contributors may be used to endorse or promote products
 *       derived from this software without specific prior written permission.
 *
 * THIS SOFTWARE IS PROVIDED BY THE DEVELOPERS ``AS IS'' AND ANY
 * EXPRESS OR IMPLIED WARRANTIES, INCLUDING, BUT NOT LIMITED TO, THE IMPLIED
 * WARRANTIES OF MERCHANTABILITY AND FITNESS FOR A PARTICULAR PURPOSE ARE
 * DISCLAIMED. IN NO EVENT SHALL THE CONTRIBUTORS BE LIABLE FOR ANY
 * DIRECT, INDIRECT, INCIDENTAL, SPECIAL, EXEMPLARY, OR CONSEQUENTIAL DAMAGES
 * (INCLUDING, BUT NOT LIMITED TO, PROCUREMENT OF SUBSTITUTE GOODS OR SERVICES;
 * LOSS OF USE, DATA, OR PROFITS; OR BUSINESS INTERRUPTION) HOWEVER CAUSED AND
 * ON ANY THEORY OF LIABILITY, WHETHER IN CONTRACT, STRICT LIABILITY, OR TORT
 * (INCLUDING NEGLIGENCE OR OTHERWISE) ARISING IN ANY WAY OUT OF THE USE OF THIS
 * SOFTWARE, EVEN IF ADVISED OF THE POSSIBILITY OF SUCH DAMAGE.
 */

using System;
using System.Collections;
using System.Collections.Generic;
using System.Linq;
using System.Reflection;
using System.Text;
using log4net;
using Nini.Config;
using Mono.Addins;
using OpenMetaverse;
using OpenSim.Framework;
using OpenSim.Framework.Console;
using OpenSim.Framework.Servers;
using OpenSim.Framework.Servers.HttpServer;
using OpenSim.Region.Framework.Interfaces;
using OpenSim.Region.Framework.Scenes;
using Caps=OpenSim.Framework.Capabilities.Caps;

namespace OpenSim.Region.CoreModules.Framework
{
    [Extension(Path = "/OpenSim/RegionModules", NodeName = "RegionModule", Id = "CapabilitiesModule")]
    public class CapabilitiesModule : INonSharedRegionModule, ICapabilitiesModule
    { 
        private static readonly ILog m_log = LogManager.GetLogger(MethodBase.GetCurrentMethod().DeclaringType);

        private string m_showCapsCommandFormat = "   {0,-38} {1,-60}\n";
        
        protected Scene m_scene;
        
        /// <summary>
        /// Each agent has its own capabilities handler.
        /// </summary>
        protected Dictionary<uint, Caps> m_capsObjects = new Dictionary<uint, Caps>();
        
        protected Dictionary<UUID, string> m_capsPaths = new Dictionary<UUID, string>();

        protected Dictionary<UUID, Dictionary<ulong, string>> m_childrenSeeds 
            = new Dictionary<UUID, Dictionary<ulong, string>>();
        
        public void Initialise(IConfigSource source)
        {
        }

        public void AddRegion(Scene scene)
        {
            m_scene = scene;
            m_scene.RegisterModuleInterface<ICapabilitiesModule>(this);

            MainConsole.Instance.Commands.AddCommand(
                "Comms", false, "show caps list",
                "show caps list",
                "Shows list of registered capabilities for users.", HandleShowCapsListCommand);

            MainConsole.Instance.Commands.AddCommand(
                "Comms", false, "show caps stats by user",
                "show caps stats by user [<first-name> <last-name>]",
                "Shows statistics on capabilities use by user.",
                "If a user name is given, then prints a detailed breakdown of caps use ordered by number of requests received.",
                HandleShowCapsStatsByUserCommand);

            MainConsole.Instance.Commands.AddCommand(
                "Comms", false, "show caps stats by cap",
                "show caps stats by cap [<cap-name>]",
                "Shows statistics on capabilities use by capability.",
                "If a capability name is given, then prints a detailed breakdown of use by each user.",
                HandleShowCapsStatsByCapCommand);
        }

        public void RegionLoaded(Scene scene)
        {
        }

        public void RemoveRegion(Scene scene)
        {
            m_scene.UnregisterModuleInterface<ICapabilitiesModule>(this);
        }
        
        public void PostInitialise() 
        {
        }

        public void Close() {}

        public string Name 
        { 
            get { return "Capabilities Module"; } 
        }

        public Type ReplaceableInterface
        {
            get { return null; }
        }

        public void CreateCaps(UUID agentId, uint circuitCode)
        {
            int flags = m_scene.GetUserFlags(agentId);
            if (m_scene.RegionInfo.EstateSettings.IsBanned(agentId, flags))
                return;

            Caps caps;
            String capsObjectPath = GetCapsPath(agentId);

            lock (m_capsObjects)
            {
                if (m_capsObjects.ContainsKey(circuitCode))
                {
                    Caps oldCaps = m_capsObjects[circuitCode];
                    
                    m_log.DebugFormat(
                        "[CAPS]: Recreating caps for agent {0}.  Old caps path {1}, new caps path {2}. ", 
                        agentId, oldCaps.CapsObjectPath, capsObjectPath);
                    // This should not happen. The caller code is confused. We need to fix that.
                    // CAPs can never be reregistered, or the client will be confused.
                    // Hence this return here.
                    //return;
                }

                caps = new Caps(MainServer.Instance, m_scene.RegionInfo.ExternalHostName,
                        (MainServer.Instance == null) ? 0: MainServer.Instance.Port,
                        capsObjectPath, agentId, m_scene.RegionInfo.RegionName);

                m_capsObjects[circuitCode] = caps;
            }
            m_scene.EventManager.TriggerOnRegisterCaps(agentId, caps);
        }

        public void RemoveCaps(UUID agentId, uint circuitCode)
        {
            lock (m_childrenSeeds)
            {
                if (m_childrenSeeds.ContainsKey(agentId))
                {
                    m_childrenSeeds.Remove(agentId);
                }
            }

            lock (m_capsObjects)
            {
                if (m_capsObjects.ContainsKey(circuitCode))
                {
                    m_capsObjects[circuitCode].DeregisterHandlers();
                    m_scene.EventManager.TriggerOnDeregisterCaps(agentId, m_capsObjects[circuitCode]);
                    m_capsObjects.Remove(circuitCode);
                }
                else
                {
                    m_log.WarnFormat(
                        "[CAPS]: Received request to remove CAPS handler for root agent {0} in {1}, but no such CAPS handler found!",
                        agentId, m_scene.RegionInfo.RegionName);
                }
            }
        }
        
        public Caps GetCapsForUser(uint circuitCode)
        {
            lock (m_capsObjects)
            {
                if (m_capsObjects.ContainsKey(circuitCode))
                {
                    return m_capsObjects[circuitCode];
                }
            }
            
            return null;
        }
        
        public void ActivateCaps(uint circuitCode)
        {
            lock (m_capsObjects)
            {
                if (m_capsObjects.ContainsKey(circuitCode))
                {
                    m_capsObjects[circuitCode].Activate();
                }
            }
        }

        public void SetAgentCapsSeeds(AgentCircuitData agent)
        {
            lock (m_capsPaths)
                m_capsPaths[agent.AgentID] = agent.CapsPath;

            lock (m_childrenSeeds)
                m_childrenSeeds[agent.AgentID] 
                    = ((agent.ChildrenCapSeeds == null) ? new Dictionary<ulong, string>() : agent.ChildrenCapSeeds);
        }
        
        public string GetCapsPath(UUID agentId)
        {
            lock (m_capsPaths)
            {
                if (m_capsPaths.ContainsKey(agentId))
                {
                    return m_capsPaths[agentId];
                }
            }

            return null;
        }
        
        public Dictionary<ulong, string> GetChildrenSeeds(UUID agentID)
        {
            Dictionary<ulong, string> seeds = null;

            lock (m_childrenSeeds)
                if (m_childrenSeeds.TryGetValue(agentID, out seeds))
                    return seeds;

            return new Dictionary<ulong, string>();
        }

        public void DropChildSeed(UUID agentID, ulong handle)
        {
            Dictionary<ulong, string> seeds;

            lock (m_childrenSeeds)
            {
                if (m_childrenSeeds.TryGetValue(agentID, out seeds))
                {
                    seeds.Remove(handle);
                }
            }
        }

        public string GetChildSeed(UUID agentID, ulong handle)
        {
            Dictionary<ulong, string> seeds;
            string returnval;

            lock (m_childrenSeeds)
            {
                if (m_childrenSeeds.TryGetValue(agentID, out seeds))
                {
                    if (seeds.TryGetValue(handle, out returnval))
                        return returnval;
                }
            }

            return null;
        }

        public void SetChildrenSeed(UUID agentID, Dictionary<ulong, string> seeds)
        {
            //m_log.DebugFormat(" !!! Setting child seeds in {0} to {1}", m_scene.RegionInfo.RegionName, seeds.Count);

            lock (m_childrenSeeds)
                m_childrenSeeds[agentID] = seeds;
        }

        public void DumpChildrenSeeds(UUID agentID)
        {
            m_log.Info("================ ChildrenSeed "+m_scene.RegionInfo.RegionName+" ================");

            lock (m_childrenSeeds)
            {
                foreach (KeyValuePair<ulong, string> kvp in m_childrenSeeds[agentID])
                {
                    uint x, y;
                    Utils.LongToUInts(kvp.Key, out x, out y);
                    x = x / Constants.RegionSize;
                    y = y / Constants.RegionSize;
                    m_log.Info(" >> "+x+", "+y+": "+kvp.Value);
                }
            }
        }

        private void HandleShowCapsListCommand(string module, string[] cmdParams)
        {
            if (SceneManager.Instance.CurrentScene != null && SceneManager.Instance.CurrentScene != m_scene)
                return;

            StringBuilder capsReport = new StringBuilder();
            capsReport.AppendFormat("Region {0}:\n", m_scene.RegionInfo.RegionName);

            lock (m_capsObjects)
            {
                foreach (KeyValuePair<uint, Caps> kvp in m_capsObjects)
                {
<<<<<<< HEAD
                    caps.AppendFormat("** Circuit {0}:\n", kvp.Key);
=======
                    capsReport.AppendFormat("** User {0}:\n", kvp.Key);
                    Caps caps = kvp.Value;
>>>>>>> 9041f4a0

                    for (IDictionaryEnumerator kvp2 = caps.CapsHandlers.GetCapsDetails(false, null).GetEnumerator(); kvp2.MoveNext(); )
                    {
                        Uri uri = new Uri(kvp2.Value.ToString());
                        capsReport.AppendFormat(m_showCapsCommandFormat, kvp2.Key, uri.PathAndQuery);
                    }

                    foreach (KeyValuePair<string, PollServiceEventArgs> kvp2 in caps.GetPollHandlers())
                        capsReport.AppendFormat(m_showCapsCommandFormat, kvp2.Key, kvp2.Value.Url);

                    foreach (KeyValuePair<string, string> kvp3 in caps.ExternalCapsHandlers)
                        capsReport.AppendFormat(m_showCapsCommandFormat, kvp3.Key, kvp3.Value);
                }
            }

            MainConsole.Instance.Output(capsReport.ToString());
        }

        private void HandleShowCapsStatsByCapCommand(string module, string[] cmdParams)
        {
            if (SceneManager.Instance.CurrentScene != null && SceneManager.Instance.CurrentScene != m_scene)
                return;

            if (cmdParams.Length != 5 && cmdParams.Length != 6)
            {
                MainConsole.Instance.Output("Usage: show caps stats by cap [<cap-name>]");
                return;
            }

            StringBuilder sb = new StringBuilder();
            sb.AppendFormat("Region {0}:\n", m_scene.Name);

            if (cmdParams.Length == 5)
            {
                BuildSummaryStatsByCapReport(sb);
            }
            else if (cmdParams.Length == 6)
            {
                BuildDetailedStatsByCapReport(sb, cmdParams[5]);
            }

            MainConsole.Instance.Output(sb.ToString());
        }

        private void BuildDetailedStatsByCapReport(StringBuilder sb, string capName)
        {
            /*
            sb.AppendFormat("Capability name {0}\n", capName);

            ConsoleDisplayTable cdt = new ConsoleDisplayTable();
            cdt.AddColumn("User Name", 34);
            cdt.AddColumn("Req Received", 12);
            cdt.AddColumn("Req Handled", 12);
            cdt.Indent = 2;

            Dictionary<string, int> receivedStats = new Dictionary<string, int>();
            Dictionary<string, int> handledStats = new Dictionary<string, int>();

            m_scene.ForEachScenePresence(
                sp =>
                {
                    Caps caps = m_scene.CapsModule.GetCapsForUser(sp.UUID);

                    if (caps == null)
                        return;

                    Dictionary<string, IRequestHandler> capsHandlers = caps.CapsHandlers.GetCapsHandlers();

                    IRequestHandler reqHandler;
                    if (capsHandlers.TryGetValue(capName, out reqHandler))
                    {
                        receivedStats[sp.Name] = reqHandler.RequestsReceived;
                        handledStats[sp.Name] = reqHandler.RequestsHandled;
                    }        
                    else 
                    {
                        PollServiceEventArgs pollHandler = null;
                        if (caps.TryGetPollHandler(capName, out pollHandler))
                        {
                            receivedStats[sp.Name] = pollHandler.RequestsReceived;
                            handledStats[sp.Name] = pollHandler.RequestsHandled;
                        }
                    }
                }
            );

            foreach (KeyValuePair<string, int> kvp in receivedStats.OrderByDescending(kp => kp.Value))
            {
                cdt.AddRow(kvp.Key, kvp.Value, handledStats[kvp.Key]);
            }

            sb.Append(cdt.ToString());
            */
        }

        private void BuildSummaryStatsByCapReport(StringBuilder sb)
        {
            /*
            ConsoleDisplayTable cdt = new ConsoleDisplayTable();
            cdt.AddColumn("Name", 34);
            cdt.AddColumn("Req Received", 12);
            cdt.AddColumn("Req Handled", 12);
            cdt.Indent = 2;

            Dictionary<string, int> receivedStats = new Dictionary<string, int>();
            Dictionary<string, int> handledStats = new Dictionary<string, int>();

            m_scene.ForEachScenePresence(
                sp =>
                {
                    Caps caps = m_scene.CapsModule.GetCapsForUser(sp.UUID);

                    if (caps == null)
                        return;            

                    foreach (IRequestHandler reqHandler in caps.CapsHandlers.GetCapsHandlers().Values)
                    {
                        string reqName = reqHandler.Name ?? "";

                        if (!receivedStats.ContainsKey(reqName))
                        {
                            receivedStats[reqName] = reqHandler.RequestsReceived;
                            handledStats[reqName] = reqHandler.RequestsHandled;
                        }
                        else
                        {
                            receivedStats[reqName] += reqHandler.RequestsReceived;
                            handledStats[reqName] += reqHandler.RequestsHandled;
                        }
                    }

                    foreach (KeyValuePair<string, PollServiceEventArgs> kvp in caps.GetPollHandlers())
                    {
                        string name = kvp.Key;
                        PollServiceEventArgs pollHandler = kvp.Value;

                        if (!receivedStats.ContainsKey(name))
                        {
                            receivedStats[name] = pollHandler.RequestsReceived;
                            handledStats[name] = pollHandler.RequestsHandled;
                        }
                            else
                        {
                            receivedStats[name] += pollHandler.RequestsReceived;
                            handledStats[name] += pollHandler.RequestsHandled;
                        }
                    }
                }
            );
                    
            foreach (KeyValuePair<string, int> kvp in receivedStats.OrderByDescending(kp => kp.Value))
                cdt.AddRow(kvp.Key, kvp.Value, handledStats[kvp.Key]);

            sb.Append(cdt.ToString());
            */
        }

        private void HandleShowCapsStatsByUserCommand(string module, string[] cmdParams)
        {
            /*
            if (SceneManager.Instance.CurrentScene != null && SceneManager.Instance.CurrentScene != m_scene)
                return;

            if (cmdParams.Length != 5 && cmdParams.Length != 7)
            {
                MainConsole.Instance.Output("Usage: show caps stats by user [<first-name> <last-name>]");
                return;
            }

            StringBuilder sb = new StringBuilder();
            sb.AppendFormat("Region {0}:\n", m_scene.Name);

            if (cmdParams.Length == 5)
            {
                BuildSummaryStatsByUserReport(sb);
            }
            else if (cmdParams.Length == 7)
            {
                string firstName = cmdParams[5];
                string lastName = cmdParams[6];

                ScenePresence sp = m_scene.GetScenePresence(firstName, lastName);

                if (sp == null)
                    return;

                BuildDetailedStatsByUserReport(sb, sp);
            }

            MainConsole.Instance.Output(sb.ToString());
            */
        }

        private void BuildDetailedStatsByUserReport(StringBuilder sb, ScenePresence sp)
        {
            /*
            sb.AppendFormat("Avatar name {0}, type {1}\n", sp.Name, sp.IsChildAgent ? "child" : "root");

            ConsoleDisplayTable cdt = new ConsoleDisplayTable();
            cdt.AddColumn("Cap Name", 34);
            cdt.AddColumn("Req Received", 12);
            cdt.AddColumn("Req Handled", 12);
            cdt.Indent = 2;

            Caps caps = m_scene.CapsModule.GetCapsForUser(sp.UUID);

            if (caps == null)
                return;

            List<CapTableRow> capRows = new List<CapTableRow>();

            foreach (IRequestHandler reqHandler in caps.CapsHandlers.GetCapsHandlers().Values)
                capRows.Add(new CapTableRow(reqHandler.Name, reqHandler.RequestsReceived, reqHandler.RequestsHandled));

            foreach (KeyValuePair<string, PollServiceEventArgs> kvp in caps.GetPollHandlers())
                capRows.Add(new CapTableRow(kvp.Key, kvp.Value.RequestsReceived, kvp.Value.RequestsHandled));

            foreach (CapTableRow ctr in capRows.OrderByDescending(ctr => ctr.RequestsReceived))
                cdt.AddRow(ctr.Name, ctr.RequestsReceived, ctr.RequestsHandled);            

            sb.Append(cdt.ToString());
            */
        }

        private void BuildSummaryStatsByUserReport(StringBuilder sb)
        {
            /*
            ConsoleDisplayTable cdt = new ConsoleDisplayTable();
            cdt.AddColumn("Name", 32);
            cdt.AddColumn("Type", 5);
            cdt.AddColumn("Req Received", 12);
            cdt.AddColumn("Req Handled", 12);
            cdt.Indent = 2;

            m_scene.ForEachScenePresence(
                sp =>
                {
                    Caps caps = m_scene.CapsModule.GetCapsForUser(sp.UUID);

                    if (caps == null)
                        return;

                    Dictionary<string, IRequestHandler> capsHandlers = caps.CapsHandlers.GetCapsHandlers();

                    int totalRequestsReceived = 0;
                    int totalRequestsHandled = 0;

                    foreach (IRequestHandler reqHandler in capsHandlers.Values)
                    {
                        totalRequestsReceived += reqHandler.RequestsReceived;
                        totalRequestsHandled += reqHandler.RequestsHandled;
                    }

                    Dictionary<string, PollServiceEventArgs> capsPollHandlers = caps.GetPollHandlers();

                    foreach (PollServiceEventArgs handler in capsPollHandlers.Values)
                    {
                        totalRequestsReceived += handler.RequestsReceived;
                        totalRequestsHandled += handler.RequestsHandled;
                    }
                    
                    cdt.AddRow(sp.Name, sp.IsChildAgent ? "child" : "root", totalRequestsReceived, totalRequestsHandled);
                }
            );

            sb.Append(cdt.ToString());
            */
        }

        private class CapTableRow
        {
            public string Name { get; set; }
            public int RequestsReceived { get; set; }
            public int RequestsHandled { get; set; }

            public CapTableRow(string name, int requestsReceived, int requestsHandled)
            {
                Name = name;
                RequestsReceived = requestsReceived;
                RequestsHandled = requestsHandled;
            }
        }
    }
}<|MERGE_RESOLUTION|>--- conflicted
+++ resolved
@@ -303,12 +303,8 @@
             {
                 foreach (KeyValuePair<uint, Caps> kvp in m_capsObjects)
                 {
-<<<<<<< HEAD
-                    caps.AppendFormat("** Circuit {0}:\n", kvp.Key);
-=======
-                    capsReport.AppendFormat("** User {0}:\n", kvp.Key);
+                    capsReport.AppendFormat("** Circuit {0}:\n", kvp.Key);
                     Caps caps = kvp.Value;
->>>>>>> 9041f4a0
 
                     for (IDictionaryEnumerator kvp2 = caps.CapsHandlers.GetCapsDetails(false, null).GetEnumerator(); kvp2.MoveNext(); )
                     {
