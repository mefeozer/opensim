<<<<<<< HEAD
﻿/*
 * Copyright (c) Contributors, http://opensimulator.org/
 * See CONTRIBUTORS.TXT for a full list of copyright holders.
 *
 * Redistribution and use in source and binary forms, with or without
 * modification, are permitted provided that the following conditions are met:
 *     * Redistributions of source code must retain the above copyright
 *       notice, this list of conditions and the following disclaimer.
 *     * Redistributions in binary form must reproduce the above copyright
 *       notice, this list of conditions and the following disclaimer in the
 *       documentation and/or other materials provided with the distribution.
 *     * Neither the name of the OpenSimulator Project nor the
 *       names of its contributors may be used to endorse or promote products
 *       derived from this software without specific prior written permission.
 *
 * THIS SOFTWARE IS PROVIDED BY THE DEVELOPERS ``AS IS'' AND ANY
 * EXPRESS OR IMPLIED WARRANTIES, INCLUDING, BUT NOT LIMITED TO, THE IMPLIED
 * WARRANTIES OF MERCHANTABILITY AND FITNESS FOR A PARTICULAR PURPOSE ARE
 * DISCLAIMED. IN NO EVENT SHALL THE CONTRIBUTORS BE LIABLE FOR ANY
 * DIRECT, INDIRECT, INCIDENTAL, SPECIAL, EXEMPLARY, OR CONSEQUENTIAL DAMAGES
 * (INCLUDING, BUT NOT LIMITED TO, PROCUREMENT OF SUBSTITUTE GOODS OR SERVICES;
 * LOSS OF USE, DATA, OR PROFITS; OR BUSINESS INTERRUPTION) HOWEVER CAUSED AND
 * ON ANY THEORY OF LIABILITY, WHETHER IN CONTRACT, STRICT LIABILITY, OR TORT
 * (INCLUDING NEGLIGENCE OR OTHERWISE) ARISING IN ANY WAY OUT OF THE USE OF THIS
 * SOFTWARE, EVEN IF ADVISED OF THE POSSIBILITY OF SUCH DAMAGE.
 */

using System;
using System.IO;
using System.Text;
using log4net;

namespace OpenSim.Region.CoreModules.Framework.Statistics.Logging
{
    /// <summary>
    /// Class for writing a high performance, high volume log file.
    /// Sometimes, to debug, one has a high volume logging to do and the regular
    /// log file output is not appropriate.
    /// Create a new instance with the parameters needed and
    /// call Write() to output a line. Call Close() when finished.
    /// If created with no parameters, it will not log anything.
    /// </summary>
    public class LogWriter : IDisposable
    {
        public bool Enabled { get; private set; }

        private string m_logDirectory = ".";
        private int m_logMaxFileTimeMin = 5;    // 5 minutes
        public String LogFileHeader { get; set; }

        private StreamWriter m_logFile = null;
        private TimeSpan m_logFileLife;
        private DateTime m_logFileEndTime;
        private Object m_logFileWriteLock = new Object();

        // set externally when debugging. If let 'null', this does not write any error messages.
        public ILog ErrorLogger = null;
        private string LogHeader = "[LOG WRITER]";

        /// <summary>
        /// Create a log writer that will not write anything. Good for when not enabled
        /// but the write statements are still in the code.
        /// </summary>
        public LogWriter()
        {
            Enabled = false;
            m_logFile = null;
        }

        /// <summary>
        /// Create a log writer instance.
        /// </summary>
        /// <param name="dir">The directory to create the log file in. May be 'null' for default.</param>
        /// <param name="headr">The characters that begin the log file name. May be 'null' for default.</param>
        /// <param name="maxFileTime">Maximum age of a log file in minutes. If zero, will set default.</param>
        public LogWriter(string dir, string headr, int maxFileTime)
        {
            m_logDirectory = dir == null ? "." : dir;

            LogFileHeader = headr == null ? "log-" : headr;

            m_logMaxFileTimeMin = maxFileTime;
            if (m_logMaxFileTimeMin < 1)
                m_logMaxFileTimeMin = 5;

            m_logFileLife = new TimeSpan(0, m_logMaxFileTimeMin, 0);
            m_logFileEndTime = DateTime.Now + m_logFileLife;

            Enabled = true;
        }

        public void Dispose()
        {
            this.Close();
        }

        public void Close()
        {
            Enabled = false;
            if (m_logFile != null)
            {
                m_logFile.Close();
                m_logFile.Dispose();
                m_logFile = null;
            }
        }

        public void Write(string line, params object[] args)
        {
            if (!Enabled) return;
            Write(String.Format(line, args));
        }

        public void Write(string line)
        {
            if (!Enabled) return;
            try
            {
                lock (m_logFileWriteLock)
                {
                    DateTime now = DateTime.Now;
                    if (m_logFile == null || now > m_logFileEndTime)
                    {
                        if (m_logFile != null)
                        {
                            m_logFile.Close();
                            m_logFile.Dispose();
                            m_logFile = null;
                        }

                        // First log file or time has expired, start writing to a new log file
                        m_logFileEndTime = now + m_logFileLife;
                        string path = (m_logDirectory.Length > 0 ? m_logDirectory
                                    + System.IO.Path.DirectorySeparatorChar.ToString() : "")
                                + String.Format("{0}{1}.log", LogFileHeader, now.ToString("yyyyMMddHHmmss"));
                        m_logFile = new StreamWriter(File.Open(path, FileMode.Append, FileAccess.Write));
                    }
                    if (m_logFile != null)
                    {
                        StringBuilder buff = new StringBuilder(line.Length + 25);
                        buff.Append(now.ToString("yyyyMMddHHmmssfff"));
                        // buff.Append(now.ToString("yyyyMMddHHmmss"));
                        buff.Append(",");
                        buff.Append(line);
                        buff.Append("\r\n");
                        m_logFile.Write(buff.ToString());
                    }
                }
            }
            catch (Exception e)
            {
                if (ErrorLogger != null)
                {
                    ErrorLogger.ErrorFormat("{0}: FAILURE WRITING TO LOGFILE: {1}", LogHeader, e);
                }
                Enabled = false;
            }
            return;
        }
    }
=======
﻿/*
 * Copyright (c) Contributors, http://opensimulator.org/
 * See CONTRIBUTORS.TXT for a full list of copyright holders.
 *
 * Redistribution and use in source and binary forms, with or without
 * modification, are permitted provided that the following conditions are met:
 *     * Redistributions of source code must retain the above copyright
 *       notice, this list of conditions and the following disclaimer.
 *     * Redistributions in binary form must reproduce the above copyright
 *       notice, this list of conditions and the following disclaimer in the
 *       documentation and/or other materials provided with the distribution.
 *     * Neither the name of the OpenSimulator Project nor the
 *       names of its contributors may be used to endorse or promote products
 *       derived from this software without specific prior written permission.
 *
 * THIS SOFTWARE IS PROVIDED BY THE DEVELOPERS ``AS IS'' AND ANY
 * EXPRESS OR IMPLIED WARRANTIES, INCLUDING, BUT NOT LIMITED TO, THE IMPLIED
 * WARRANTIES OF MERCHANTABILITY AND FITNESS FOR A PARTICULAR PURPOSE ARE
 * DISCLAIMED. IN NO EVENT SHALL THE CONTRIBUTORS BE LIABLE FOR ANY
 * DIRECT, INDIRECT, INCIDENTAL, SPECIAL, EXEMPLARY, OR CONSEQUENTIAL DAMAGES
 * (INCLUDING, BUT NOT LIMITED TO, PROCUREMENT OF SUBSTITUTE GOODS OR SERVICES;
 * LOSS OF USE, DATA, OR PROFITS; OR BUSINESS INTERRUPTION) HOWEVER CAUSED AND
 * ON ANY THEORY OF LIABILITY, WHETHER IN CONTRACT, STRICT LIABILITY, OR TORT
 * (INCLUDING NEGLIGENCE OR OTHERWISE) ARISING IN ANY WAY OUT OF THE USE OF THIS
 * SOFTWARE, EVEN IF ADVISED OF THE POSSIBILITY OF SUCH DAMAGE.
 */

using System;
using System.IO;
using System.Text;
using log4net;

namespace OpenSim.Region.CoreModules.Framework.Statistics.Logging
{
    /// <summary>
    /// Class for writing a high performance, high volume log file.
    /// Sometimes, to debug, one has a high volume logging to do and the regular
    /// log file output is not appropriate.
    /// Create a new instance with the parameters needed and
    /// call Write() to output a line. Call Close() when finished.
    /// If created with no parameters, it will not log anything.
    /// </summary>
    public class LogWriter : IDisposable
    {
        public bool Enabled { get; private set; }

        private string m_logDirectory = ".";
        private int m_logMaxFileTimeMin = 5;    // 5 minutes
        public String LogFileHeader { get; set; }

        private StreamWriter m_logFile = null;
        private TimeSpan m_logFileLife;
        private DateTime m_logFileEndTime;
        private Object m_logFileWriteLock = new Object();
        private bool m_flushWrite;

        // set externally when debugging. If let 'null', this does not write any error messages.
        public ILog ErrorLogger = null;
        private string LogHeader = "[LOG WRITER]";

        /// <summary>
        /// Create a log writer that will not write anything. Good for when not enabled
        /// but the write statements are still in the code.
        /// </summary>
        public LogWriter()
        {
            Enabled = false;
            m_logFile = null;
        }

        /// <summary>
        /// Create a log writer instance.
        /// </summary>
        /// <param name="dir">The directory to create the log file in. May be 'null' for default.</param>
        /// <param name="headr">The characters that begin the log file name. May be 'null' for default.</param>
        /// <param name="maxFileTime">Maximum age of a log file in minutes. If zero, will set default.</param>
        /// <param name="flushWrite">Whether to do a flush after every log write. Best left off but
        /// if one is looking for a crash, this is a good thing to turn on.</param>
        public LogWriter(string dir, string headr, int maxFileTime, bool flushWrite)
        {
            m_logDirectory = dir == null ? "." : dir;

            LogFileHeader = headr == null ? "log-" : headr;

            m_logMaxFileTimeMin = maxFileTime;
            if (m_logMaxFileTimeMin < 1)
                m_logMaxFileTimeMin = 5;

            m_logFileLife = new TimeSpan(0, m_logMaxFileTimeMin, 0);
            m_logFileEndTime = DateTime.Now + m_logFileLife;

            m_flushWrite = flushWrite;

            Enabled = true;
        }
        // Constructor that assumes flushWrite is off.
        public LogWriter(string dir, string headr, int maxFileTime) : this(dir, headr, maxFileTime, false)
        {
        }

        public void Dispose()
        {
            this.Close();
        }

        public void Close()
        {
            Enabled = false;
            if (m_logFile != null)
            {
                m_logFile.Close();
                m_logFile.Dispose();
                m_logFile = null;
            }
        }

        public void Write(string line, params object[] args)
        {
            if (!Enabled) return;
            Write(String.Format(line, args));
        }

        public void Flush()
        {
            if (!Enabled) return;
            if (m_logFile != null)
            {
                m_logFile.Flush();
            }
        }

        public void Write(string line)
        {
            if (!Enabled) return;
            try
            {
                lock (m_logFileWriteLock)
                {
                    DateTime now = DateTime.UtcNow;
                    if (m_logFile == null || now > m_logFileEndTime)
                    {
                        if (m_logFile != null)
                        {
                            m_logFile.Close();
                            m_logFile.Dispose();
                            m_logFile = null;
                        }

                        // First log file or time has expired, start writing to a new log file
                        m_logFileEndTime = now + m_logFileLife;
                        string path = (m_logDirectory.Length > 0 ? m_logDirectory
                                    + System.IO.Path.DirectorySeparatorChar.ToString() : "")
                                + String.Format("{0}{1}.log", LogFileHeader, now.ToString("yyyyMMddHHmmss"));
                        m_logFile = new StreamWriter(File.Open(path, FileMode.Append, FileAccess.Write));
                    }
                    if (m_logFile != null)
                    {
                        StringBuilder buff = new StringBuilder(line.Length + 25);
                        buff.Append(now.ToString("yyyyMMddHHmmssfff"));
                        // buff.Append(now.ToString("yyyyMMddHHmmss"));
                        buff.Append(",");
                        buff.Append(line);
                        buff.Append("\r\n");
                        m_logFile.Write(buff.ToString());
                        if (m_flushWrite)
                            m_logFile.Flush();
                    }
                }
            }
            catch (Exception e)
            {
                if (ErrorLogger != null)
                {
                    ErrorLogger.ErrorFormat("{0}: FAILURE WRITING TO LOGFILE: {1}", LogHeader, e);
                }
                Enabled = false;
            }
            return;
        }
    }
>>>>>>> c5de9840
}<|MERGE_RESOLUTION|>--- conflicted
+++ resolved
@@ -1,344 +1,181 @@
-<<<<<<< HEAD
-﻿/*
- * Copyright (c) Contributors, http://opensimulator.org/
- * See CONTRIBUTORS.TXT for a full list of copyright holders.
- *
- * Redistribution and use in source and binary forms, with or without
- * modification, are permitted provided that the following conditions are met:
- *     * Redistributions of source code must retain the above copyright
- *       notice, this list of conditions and the following disclaimer.
- *     * Redistributions in binary form must reproduce the above copyright
- *       notice, this list of conditions and the following disclaimer in the
- *       documentation and/or other materials provided with the distribution.
- *     * Neither the name of the OpenSimulator Project nor the
- *       names of its contributors may be used to endorse or promote products
- *       derived from this software without specific prior written permission.
- *
- * THIS SOFTWARE IS PROVIDED BY THE DEVELOPERS ``AS IS'' AND ANY
- * EXPRESS OR IMPLIED WARRANTIES, INCLUDING, BUT NOT LIMITED TO, THE IMPLIED
- * WARRANTIES OF MERCHANTABILITY AND FITNESS FOR A PARTICULAR PURPOSE ARE
- * DISCLAIMED. IN NO EVENT SHALL THE CONTRIBUTORS BE LIABLE FOR ANY
- * DIRECT, INDIRECT, INCIDENTAL, SPECIAL, EXEMPLARY, OR CONSEQUENTIAL DAMAGES
- * (INCLUDING, BUT NOT LIMITED TO, PROCUREMENT OF SUBSTITUTE GOODS OR SERVICES;
- * LOSS OF USE, DATA, OR PROFITS; OR BUSINESS INTERRUPTION) HOWEVER CAUSED AND
- * ON ANY THEORY OF LIABILITY, WHETHER IN CONTRACT, STRICT LIABILITY, OR TORT
- * (INCLUDING NEGLIGENCE OR OTHERWISE) ARISING IN ANY WAY OUT OF THE USE OF THIS
- * SOFTWARE, EVEN IF ADVISED OF THE POSSIBILITY OF SUCH DAMAGE.
- */
-
-using System;
-using System.IO;
-using System.Text;
-using log4net;
-
-namespace OpenSim.Region.CoreModules.Framework.Statistics.Logging
-{
-    /// <summary>
-    /// Class for writing a high performance, high volume log file.
-    /// Sometimes, to debug, one has a high volume logging to do and the regular
-    /// log file output is not appropriate.
-    /// Create a new instance with the parameters needed and
-    /// call Write() to output a line. Call Close() when finished.
-    /// If created with no parameters, it will not log anything.
-    /// </summary>
-    public class LogWriter : IDisposable
-    {
-        public bool Enabled { get; private set; }
-
-        private string m_logDirectory = ".";
-        private int m_logMaxFileTimeMin = 5;    // 5 minutes
-        public String LogFileHeader { get; set; }
-
-        private StreamWriter m_logFile = null;
-        private TimeSpan m_logFileLife;
-        private DateTime m_logFileEndTime;
-        private Object m_logFileWriteLock = new Object();
-
-        // set externally when debugging. If let 'null', this does not write any error messages.
-        public ILog ErrorLogger = null;
-        private string LogHeader = "[LOG WRITER]";
-
-        /// <summary>
-        /// Create a log writer that will not write anything. Good for when not enabled
-        /// but the write statements are still in the code.
-        /// </summary>
-        public LogWriter()
-        {
-            Enabled = false;
-            m_logFile = null;
-        }
-
-        /// <summary>
-        /// Create a log writer instance.
-        /// </summary>
-        /// <param name="dir">The directory to create the log file in. May be 'null' for default.</param>
-        /// <param name="headr">The characters that begin the log file name. May be 'null' for default.</param>
-        /// <param name="maxFileTime">Maximum age of a log file in minutes. If zero, will set default.</param>
-        public LogWriter(string dir, string headr, int maxFileTime)
-        {
-            m_logDirectory = dir == null ? "." : dir;
-
-            LogFileHeader = headr == null ? "log-" : headr;
-
-            m_logMaxFileTimeMin = maxFileTime;
-            if (m_logMaxFileTimeMin < 1)
-                m_logMaxFileTimeMin = 5;
-
-            m_logFileLife = new TimeSpan(0, m_logMaxFileTimeMin, 0);
-            m_logFileEndTime = DateTime.Now + m_logFileLife;
-
-            Enabled = true;
-        }
-
-        public void Dispose()
-        {
-            this.Close();
-        }
-
-        public void Close()
-        {
-            Enabled = false;
-            if (m_logFile != null)
-            {
-                m_logFile.Close();
-                m_logFile.Dispose();
-                m_logFile = null;
-            }
-        }
-
-        public void Write(string line, params object[] args)
-        {
-            if (!Enabled) return;
-            Write(String.Format(line, args));
-        }
-
-        public void Write(string line)
-        {
-            if (!Enabled) return;
-            try
-            {
-                lock (m_logFileWriteLock)
-                {
-                    DateTime now = DateTime.Now;
-                    if (m_logFile == null || now > m_logFileEndTime)
-                    {
-                        if (m_logFile != null)
-                        {
-                            m_logFile.Close();
-                            m_logFile.Dispose();
-                            m_logFile = null;
-                        }
-
-                        // First log file or time has expired, start writing to a new log file
-                        m_logFileEndTime = now + m_logFileLife;
-                        string path = (m_logDirectory.Length > 0 ? m_logDirectory
-                                    + System.IO.Path.DirectorySeparatorChar.ToString() : "")
-                                + String.Format("{0}{1}.log", LogFileHeader, now.ToString("yyyyMMddHHmmss"));
-                        m_logFile = new StreamWriter(File.Open(path, FileMode.Append, FileAccess.Write));
-                    }
-                    if (m_logFile != null)
-                    {
-                        StringBuilder buff = new StringBuilder(line.Length + 25);
-                        buff.Append(now.ToString("yyyyMMddHHmmssfff"));
-                        // buff.Append(now.ToString("yyyyMMddHHmmss"));
-                        buff.Append(",");
-                        buff.Append(line);
-                        buff.Append("\r\n");
-                        m_logFile.Write(buff.ToString());
-                    }
-                }
-            }
-            catch (Exception e)
-            {
-                if (ErrorLogger != null)
-                {
-                    ErrorLogger.ErrorFormat("{0}: FAILURE WRITING TO LOGFILE: {1}", LogHeader, e);
-                }
-                Enabled = false;
-            }
-            return;
-        }
-    }
-=======
-﻿/*
- * Copyright (c) Contributors, http://opensimulator.org/
- * See CONTRIBUTORS.TXT for a full list of copyright holders.
- *
- * Redistribution and use in source and binary forms, with or without
- * modification, are permitted provided that the following conditions are met:
- *     * Redistributions of source code must retain the above copyright
- *       notice, this list of conditions and the following disclaimer.
- *     * Redistributions in binary form must reproduce the above copyright
- *       notice, this list of conditions and the following disclaimer in the
- *       documentation and/or other materials provided with the distribution.
- *     * Neither the name of the OpenSimulator Project nor the
- *       names of its contributors may be used to endorse or promote products
- *       derived from this software without specific prior written permission.
- *
- * THIS SOFTWARE IS PROVIDED BY THE DEVELOPERS ``AS IS'' AND ANY
- * EXPRESS OR IMPLIED WARRANTIES, INCLUDING, BUT NOT LIMITED TO, THE IMPLIED
- * WARRANTIES OF MERCHANTABILITY AND FITNESS FOR A PARTICULAR PURPOSE ARE
- * DISCLAIMED. IN NO EVENT SHALL THE CONTRIBUTORS BE LIABLE FOR ANY
- * DIRECT, INDIRECT, INCIDENTAL, SPECIAL, EXEMPLARY, OR CONSEQUENTIAL DAMAGES
- * (INCLUDING, BUT NOT LIMITED TO, PROCUREMENT OF SUBSTITUTE GOODS OR SERVICES;
- * LOSS OF USE, DATA, OR PROFITS; OR BUSINESS INTERRUPTION) HOWEVER CAUSED AND
- * ON ANY THEORY OF LIABILITY, WHETHER IN CONTRACT, STRICT LIABILITY, OR TORT
- * (INCLUDING NEGLIGENCE OR OTHERWISE) ARISING IN ANY WAY OUT OF THE USE OF THIS
- * SOFTWARE, EVEN IF ADVISED OF THE POSSIBILITY OF SUCH DAMAGE.
- */
-
-using System;
-using System.IO;
-using System.Text;
-using log4net;
-
-namespace OpenSim.Region.CoreModules.Framework.Statistics.Logging
-{
-    /// <summary>
-    /// Class for writing a high performance, high volume log file.
-    /// Sometimes, to debug, one has a high volume logging to do and the regular
-    /// log file output is not appropriate.
-    /// Create a new instance with the parameters needed and
-    /// call Write() to output a line. Call Close() when finished.
-    /// If created with no parameters, it will not log anything.
-    /// </summary>
-    public class LogWriter : IDisposable
-    {
-        public bool Enabled { get; private set; }
-
-        private string m_logDirectory = ".";
-        private int m_logMaxFileTimeMin = 5;    // 5 minutes
-        public String LogFileHeader { get; set; }
-
-        private StreamWriter m_logFile = null;
-        private TimeSpan m_logFileLife;
-        private DateTime m_logFileEndTime;
-        private Object m_logFileWriteLock = new Object();
-        private bool m_flushWrite;
-
-        // set externally when debugging. If let 'null', this does not write any error messages.
-        public ILog ErrorLogger = null;
-        private string LogHeader = "[LOG WRITER]";
-
-        /// <summary>
-        /// Create a log writer that will not write anything. Good for when not enabled
-        /// but the write statements are still in the code.
-        /// </summary>
-        public LogWriter()
-        {
-            Enabled = false;
-            m_logFile = null;
-        }
-
-        /// <summary>
-        /// Create a log writer instance.
-        /// </summary>
-        /// <param name="dir">The directory to create the log file in. May be 'null' for default.</param>
-        /// <param name="headr">The characters that begin the log file name. May be 'null' for default.</param>
-        /// <param name="maxFileTime">Maximum age of a log file in minutes. If zero, will set default.</param>
-        /// <param name="flushWrite">Whether to do a flush after every log write. Best left off but
-        /// if one is looking for a crash, this is a good thing to turn on.</param>
-        public LogWriter(string dir, string headr, int maxFileTime, bool flushWrite)
-        {
-            m_logDirectory = dir == null ? "." : dir;
-
-            LogFileHeader = headr == null ? "log-" : headr;
-
-            m_logMaxFileTimeMin = maxFileTime;
-            if (m_logMaxFileTimeMin < 1)
-                m_logMaxFileTimeMin = 5;
-
-            m_logFileLife = new TimeSpan(0, m_logMaxFileTimeMin, 0);
-            m_logFileEndTime = DateTime.Now + m_logFileLife;
-
-            m_flushWrite = flushWrite;
-
-            Enabled = true;
-        }
-        // Constructor that assumes flushWrite is off.
-        public LogWriter(string dir, string headr, int maxFileTime) : this(dir, headr, maxFileTime, false)
-        {
-        }
-
-        public void Dispose()
-        {
-            this.Close();
-        }
-
-        public void Close()
-        {
-            Enabled = false;
-            if (m_logFile != null)
-            {
-                m_logFile.Close();
-                m_logFile.Dispose();
-                m_logFile = null;
-            }
-        }
-
-        public void Write(string line, params object[] args)
-        {
-            if (!Enabled) return;
-            Write(String.Format(line, args));
-        }
-
-        public void Flush()
-        {
-            if (!Enabled) return;
-            if (m_logFile != null)
-            {
-                m_logFile.Flush();
-            }
-        }
-
-        public void Write(string line)
-        {
-            if (!Enabled) return;
-            try
-            {
-                lock (m_logFileWriteLock)
-                {
-                    DateTime now = DateTime.UtcNow;
-                    if (m_logFile == null || now > m_logFileEndTime)
-                    {
-                        if (m_logFile != null)
-                        {
-                            m_logFile.Close();
-                            m_logFile.Dispose();
-                            m_logFile = null;
-                        }
-
-                        // First log file or time has expired, start writing to a new log file
-                        m_logFileEndTime = now + m_logFileLife;
-                        string path = (m_logDirectory.Length > 0 ? m_logDirectory
-                                    + System.IO.Path.DirectorySeparatorChar.ToString() : "")
-                                + String.Format("{0}{1}.log", LogFileHeader, now.ToString("yyyyMMddHHmmss"));
-                        m_logFile = new StreamWriter(File.Open(path, FileMode.Append, FileAccess.Write));
-                    }
-                    if (m_logFile != null)
-                    {
-                        StringBuilder buff = new StringBuilder(line.Length + 25);
-                        buff.Append(now.ToString("yyyyMMddHHmmssfff"));
-                        // buff.Append(now.ToString("yyyyMMddHHmmss"));
-                        buff.Append(",");
-                        buff.Append(line);
-                        buff.Append("\r\n");
-                        m_logFile.Write(buff.ToString());
-                        if (m_flushWrite)
-                            m_logFile.Flush();
-                    }
-                }
-            }
-            catch (Exception e)
-            {
-                if (ErrorLogger != null)
-                {
-                    ErrorLogger.ErrorFormat("{0}: FAILURE WRITING TO LOGFILE: {1}", LogHeader, e);
-                }
-                Enabled = false;
-            }
-            return;
-        }
-    }
->>>>>>> c5de9840
-}+﻿/*
+ * Copyright (c) Contributors, http://opensimulator.org/
+ * See CONTRIBUTORS.TXT for a full list of copyright holders.
+ *
+ * Redistribution and use in source and binary forms, with or without
+ * modification, are permitted provided that the following conditions are met:
+ *     * Redistributions of source code must retain the above copyright
+ *       notice, this list of conditions and the following disclaimer.
+ *     * Redistributions in binary form must reproduce the above copyright
+ *       notice, this list of conditions and the following disclaimer in the
+ *       documentation and/or other materials provided with the distribution.
+ *     * Neither the name of the OpenSimulator Project nor the
+ *       names of its contributors may be used to endorse or promote products
+ *       derived from this software without specific prior written permission.
+ *
+ * THIS SOFTWARE IS PROVIDED BY THE DEVELOPERS ``AS IS'' AND ANY
+ * EXPRESS OR IMPLIED WARRANTIES, INCLUDING, BUT NOT LIMITED TO, THE IMPLIED
+ * WARRANTIES OF MERCHANTABILITY AND FITNESS FOR A PARTICULAR PURPOSE ARE
+ * DISCLAIMED. IN NO EVENT SHALL THE CONTRIBUTORS BE LIABLE FOR ANY
+ * DIRECT, INDIRECT, INCIDENTAL, SPECIAL, EXEMPLARY, OR CONSEQUENTIAL DAMAGES
+ * (INCLUDING, BUT NOT LIMITED TO, PROCUREMENT OF SUBSTITUTE GOODS OR SERVICES;
+ * LOSS OF USE, DATA, OR PROFITS; OR BUSINESS INTERRUPTION) HOWEVER CAUSED AND
+ * ON ANY THEORY OF LIABILITY, WHETHER IN CONTRACT, STRICT LIABILITY, OR TORT
+ * (INCLUDING NEGLIGENCE OR OTHERWISE) ARISING IN ANY WAY OUT OF THE USE OF THIS
+ * SOFTWARE, EVEN IF ADVISED OF THE POSSIBILITY OF SUCH DAMAGE.
+ */
+
+using System;
+using System.IO;
+using System.Text;
+using log4net;
+
+namespace OpenSim.Region.CoreModules.Framework.Statistics.Logging
+{
+    /// <summary>
+    /// Class for writing a high performance, high volume log file.
+    /// Sometimes, to debug, one has a high volume logging to do and the regular
+    /// log file output is not appropriate.
+    /// Create a new instance with the parameters needed and
+    /// call Write() to output a line. Call Close() when finished.
+    /// If created with no parameters, it will not log anything.
+    /// </summary>
+    public class LogWriter : IDisposable
+    {
+        public bool Enabled { get; private set; }
+
+        private string m_logDirectory = ".";
+        private int m_logMaxFileTimeMin = 5;    // 5 minutes
+        public String LogFileHeader { get; set; }
+
+        private StreamWriter m_logFile = null;
+        private TimeSpan m_logFileLife;
+        private DateTime m_logFileEndTime;
+        private Object m_logFileWriteLock = new Object();
+        private bool m_flushWrite;
+
+        // set externally when debugging. If let 'null', this does not write any error messages.
+        public ILog ErrorLogger = null;
+        private string LogHeader = "[LOG WRITER]";
+
+        /// <summary>
+        /// Create a log writer that will not write anything. Good for when not enabled
+        /// but the write statements are still in the code.
+        /// </summary>
+        public LogWriter()
+        {
+            Enabled = false;
+            m_logFile = null;
+        }
+
+        /// <summary>
+        /// Create a log writer instance.
+        /// </summary>
+        /// <param name="dir">The directory to create the log file in. May be 'null' for default.</param>
+        /// <param name="headr">The characters that begin the log file name. May be 'null' for default.</param>
+        /// <param name="maxFileTime">Maximum age of a log file in minutes. If zero, will set default.</param>
+        /// <param name="flushWrite">Whether to do a flush after every log write. Best left off but
+        /// if one is looking for a crash, this is a good thing to turn on.</param>
+        public LogWriter(string dir, string headr, int maxFileTime, bool flushWrite)
+        {
+            m_logDirectory = dir == null ? "." : dir;
+
+            LogFileHeader = headr == null ? "log-" : headr;
+
+            m_logMaxFileTimeMin = maxFileTime;
+            if (m_logMaxFileTimeMin < 1)
+                m_logMaxFileTimeMin = 5;
+
+            m_logFileLife = new TimeSpan(0, m_logMaxFileTimeMin, 0);
+            m_logFileEndTime = DateTime.Now + m_logFileLife;
+
+            m_flushWrite = flushWrite;
+
+            Enabled = true;
+        }
+        // Constructor that assumes flushWrite is off.
+        public LogWriter(string dir, string headr, int maxFileTime) : this(dir, headr, maxFileTime, false)
+        {
+        }
+
+        public void Dispose()
+        {
+            this.Close();
+        }
+
+        public void Close()
+        {
+            Enabled = false;
+            if (m_logFile != null)
+            {
+                m_logFile.Close();
+                m_logFile.Dispose();
+                m_logFile = null;
+            }
+        }
+
+        public void Write(string line, params object[] args)
+        {
+            if (!Enabled) return;
+            Write(String.Format(line, args));
+        }
+
+        public void Flush()
+        {
+            if (!Enabled) return;
+            if (m_logFile != null)
+            {
+                m_logFile.Flush();
+            }
+        }
+
+        public void Write(string line)
+        {
+            if (!Enabled) return;
+            try
+            {
+                lock (m_logFileWriteLock)
+                {
+                    DateTime now = DateTime.UtcNow;
+                    if (m_logFile == null || now > m_logFileEndTime)
+                    {
+                        if (m_logFile != null)
+                        {
+                            m_logFile.Close();
+                            m_logFile.Dispose();
+                            m_logFile = null;
+                        }
+
+                        // First log file or time has expired, start writing to a new log file
+                        m_logFileEndTime = now + m_logFileLife;
+                        string path = (m_logDirectory.Length > 0 ? m_logDirectory
+                                    + System.IO.Path.DirectorySeparatorChar.ToString() : "")
+                                + String.Format("{0}{1}.log", LogFileHeader, now.ToString("yyyyMMddHHmmss"));
+                        m_logFile = new StreamWriter(File.Open(path, FileMode.Append, FileAccess.Write));
+                    }
+                    if (m_logFile != null)
+                    {
+                        StringBuilder buff = new StringBuilder(line.Length + 25);
+                        buff.Append(now.ToString("yyyyMMddHHmmssfff"));
+                        // buff.Append(now.ToString("yyyyMMddHHmmss"));
+                        buff.Append(",");
+                        buff.Append(line);
+                        buff.Append("\r\n");
+                        m_logFile.Write(buff.ToString());
+                        if (m_flushWrite)
+                            m_logFile.Flush();
+                    }
+                }
+            }
+            catch (Exception e)
+            {
+                if (ErrorLogger != null)
+                {
+                    ErrorLogger.ErrorFormat("{0}: FAILURE WRITING TO LOGFILE: {1}", LogHeader, e);
+                }
+                Enabled = false;
+            }
+            return;
+        }
+    }
+}