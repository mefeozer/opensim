/*
 * Copyright (c) Contributors, http://opensimulator.org/
 * See CONTRIBUTORS.TXT for a full list of copyright holders.
 *
 * Redistribution and use in source and binary forms, with or without
 * modification, are permitted provided that the following conditions are met:
 *     * Redistributions of source code must retain the above copyright
 *       notice, this list of conditions and the following disclaimer.
 *     * Redistributions in binary form must reproduce the above copyright
 *       notice, this list of conditions and the following disclaimer in the
 *       documentation and/or other materials provided with the distribution.
 *     * Neither the name of the OpenSimulator Project nor the
 *       names of its contributors may be used to endorse or promote products
 *       derived from this software without specific prior written permission.
 *
 * THIS SOFTWARE IS PROVIDED BY THE DEVELOPERS ``AS IS'' AND ANY
 * EXPRESS OR IMPLIED WARRANTIES, INCLUDING, BUT NOT LIMITED TO, THE IMPLIED
 * WARRANTIES OF MERCHANTABILITY AND FITNESS FOR A PARTICULAR PURPOSE ARE
 * DISCLAIMED. IN NO EVENT SHALL THE CONTRIBUTORS BE LIABLE FOR ANY
 * DIRECT, INDIRECT, INCIDENTAL, SPECIAL, EXEMPLARY, OR CONSEQUENTIAL DAMAGES
 * (INCLUDING, BUT NOT LIMITED TO, PROCUREMENT OF SUBSTITUTE GOODS OR SERVICES;
 * LOSS OF USE, DATA, OR PROFITS; OR BUSINESS INTERRUPTION) HOWEVER CAUSED AND
 * ON ANY THEORY OF LIABILITY, WHETHER IN CONTRACT, STRICT LIABILITY, OR TORT
 * (INCLUDING NEGLIGENCE OR OTHERWISE) ARISING IN ANY WAY OUT OF THE USE OF THIS
 * SOFTWARE, EVEN IF ADVISED OF THE POSSIBILITY OF SUCH DAMAGE.
 */

using System;
using System.Collections.Generic;
using System.Net;
using System.Xml;
using System.Reflection;
using System.Threading;

using OpenSim.Framework;
using OpenSim.Framework.Capabilities;
using OpenSim.Framework.Client;
using OpenSim.Region.Framework.Interfaces;
using OpenSim.Region.Framework.Scenes;
using OpenSim.Region.Framework.Scenes.Serialization;
using OpenSim.Services.Interfaces;

using GridRegion = OpenSim.Services.Interfaces.GridRegion;

using OpenMetaverse;
using log4net;
using Nini.Config;

namespace OpenSim.Region.CoreModules.Framework.InventoryAccess
{
    public class BasicInventoryAccessModule : INonSharedRegionModule, IInventoryAccessModule
    {
        private static readonly ILog m_log = LogManager.GetLogger(MethodBase.GetCurrentMethod().DeclaringType);

        protected bool m_Enabled = false;
        protected Scene m_Scene;
        protected IUserManagement m_UserManagement;
        protected IUserManagement UserManagementModule
        {
            get
            {
                if (m_UserManagement == null)
                    m_UserManagement = m_Scene.RequestModuleInterface<IUserManagement>();
                return m_UserManagement;
            }
        }


        #region INonSharedRegionModule

        public Type ReplaceableInterface
        {
            get { return null; }
        }

        public virtual string Name
        {
            get { return "BasicInventoryAccessModule"; }
        }

        public virtual void Initialise(IConfigSource source)
        {
            IConfig moduleConfig = source.Configs["Modules"];
            if (moduleConfig != null)
            {
                string name = moduleConfig.GetString("InventoryAccessModule", "");
                if (name == Name)
                {
                    m_Enabled = true;
                    m_log.InfoFormat("[INVENTORY ACCESS MODULE]: {0} enabled.", Name);
                }
            }
        }

        public virtual void PostInitialise()
        {
        }

        public virtual void AddRegion(Scene scene)
        {
            if (!m_Enabled)
                return;

            m_Scene = scene;

            scene.RegisterModuleInterface<IInventoryAccessModule>(this);
            scene.EventManager.OnNewClient += OnNewClient;
        }

        protected virtual void OnNewClient(IClientAPI client)
        {
            
        }

        public virtual void Close()
        {
            if (!m_Enabled)
                return;
        }


        public virtual void RemoveRegion(Scene scene)
        {
            if (!m_Enabled)
                return;
            m_Scene = null;
        }

        public virtual void RegionLoaded(Scene scene)
        {
            if (!m_Enabled)
                return;

        }

        #endregion

        #region Inventory Access

        /// <summary>
        /// Capability originating call to update the asset of an item in an agent's inventory
        /// </summary>
        /// <param name="remoteClient"></param>
        /// <param name="itemID"></param>
        /// <param name="data"></param>
        /// <returns></returns>
        public virtual UUID CapsUpdateInventoryItemAsset(IClientAPI remoteClient, UUID itemID, byte[] data)
        {
            InventoryItemBase item = new InventoryItemBase(itemID, remoteClient.AgentId);
            item = m_Scene.InventoryService.GetItem(item);

            if (item != null)
            {
                if ((InventoryType)item.InvType == InventoryType.Notecard)
                {
                    if (!m_Scene.Permissions.CanEditNotecard(itemID, UUID.Zero, remoteClient.AgentId))
                    {
                        remoteClient.SendAgentAlertMessage("Insufficient permissions to edit notecard", false);
                        return UUID.Zero;
                    }

                    remoteClient.SendAgentAlertMessage("Notecard saved", false);
                }
                else if ((InventoryType)item.InvType == InventoryType.LSL)
                {
                    if (!m_Scene.Permissions.CanEditScript(itemID, UUID.Zero, remoteClient.AgentId))
                    {
                        remoteClient.SendAgentAlertMessage("Insufficient permissions to edit script", false);
                        return UUID.Zero;
                    }

                    remoteClient.SendAgentAlertMessage("Script saved", false);
                }

                AssetBase asset =
                    CreateAsset(item.Name, item.Description, (sbyte)item.AssetType, data, remoteClient.AgentId.ToString());
                item.AssetID = asset.FullID;
                m_Scene.AssetService.Store(asset);

                m_Scene.InventoryService.UpdateItem(item);

                // remoteClient.SendInventoryItemCreateUpdate(item);
                return (asset.FullID);
            }
            else
            {
                m_log.ErrorFormat(
                    "[AGENT INVENTORY]: Could not find item {0} for caps inventory update",
                    itemID);
            }

            return UUID.Zero;
        }

        /// <summary>
        /// Delete a scene object from a scene and place in the given avatar's inventory.
        /// Returns the UUID of the newly created asset.
        /// </summary>
        /// <param name="action"></param>
        /// <param name="folderID"></param>
        /// <param name="objectGroup"></param>
        /// <param name="remoteClient"> </param>
        public virtual UUID DeleteToInventory(DeRezAction action, UUID folderID,
                List<SceneObjectGroup> objectGroups, IClientAPI remoteClient)
        {
            UUID ret = UUID.Zero; 

            // The following code groups the SOG's by owner. No objects
            // belonging to different people can be coalesced, for obvious
            // reasons.
            Dictionary<UUID, List<SceneObjectGroup>> deletes =
                    new Dictionary<UUID, List<SceneObjectGroup>>();

            foreach (SceneObjectGroup g in objectGroups)
            {
                if (!deletes.ContainsKey(g.OwnerID))
                    deletes[g.OwnerID] = new List<SceneObjectGroup>();

                deletes[g.OwnerID].Add(g);
            }

            // This is pethod scoped and will be returned. It will be the
            // last created asset id
            UUID assetID = UUID.Zero;

            // Each iteration is really a separate asset being created,
            // with distinct destinations as well.
            foreach (List<SceneObjectGroup> objlist in deletes.Values)
            {
                Dictionary<UUID, string> xmlStrings =
                        new Dictionary<UUID, string>();

                foreach (SceneObjectGroup objectGroup in objlist)
                {
                    Vector3 inventoryStoredPosition = new Vector3
                                (((objectGroup.AbsolutePosition.X > (int)Constants.RegionSize)
                                      ? 250
                                      : objectGroup.AbsolutePosition.X)
                                 ,
                                 (objectGroup.AbsolutePosition.X > (int)Constants.RegionSize)
                                     ? 250
                                     : objectGroup.AbsolutePosition.X,
                                 objectGroup.AbsolutePosition.Z);

                    Vector3 originalPosition = objectGroup.AbsolutePosition;

                    // Restore attachment data after trip through the sim
                    if (objectGroup.RootPart.AttachPoint > 0)
                        inventoryStoredPosition = objectGroup.RootPart.AttachOffset;
                    objectGroup.RootPart.Shape.State = objectGroup.RootPart.AttachPoint;

                    objectGroup.AbsolutePosition = inventoryStoredPosition;

                    // Make sure all bits but the ones we want are clear
                    // on take.
                    // This will be applied to the current perms, so
                    // it will do what we want.
                    objectGroup.RootPart.NextOwnerMask &=
                            ((uint)PermissionMask.Copy |
                             (uint)PermissionMask.Transfer |
                             (uint)PermissionMask.Modify);
                    objectGroup.RootPart.NextOwnerMask |=
                            (uint)PermissionMask.Move;

                    string sceneObjectXml = SceneObjectSerializer.ToOriginalXmlFormat(objectGroup);

                    objectGroup.AbsolutePosition = originalPosition;

                    xmlStrings[objectGroup.UUID] = sceneObjectXml;
                }

                string itemXml;

                if (objlist.Count > 1)
                {
                    float minX, minY, minZ;
                    float maxX, maxY, maxZ;

                    Vector3[] offsets = m_Scene.GetCombinedBoundingBox(objlist,
                            out minX, out maxX, out minY, out maxY,
                            out minZ, out maxZ);

                    // CreateWrapper
                    XmlDocument itemDoc = new XmlDocument();
                    XmlElement root = itemDoc.CreateElement("", "CoalescedObject", "");
                    itemDoc.AppendChild(root);

                    // Embed the offsets into the group XML
                    for ( int i = 0 ; i < objlist.Count ; i++ )
                    {
                        XmlDocument doc = new XmlDocument();
                        SceneObjectGroup g = objlist[i];
                        doc.LoadXml(xmlStrings[g.UUID]);
                        XmlElement e = (XmlElement)doc.SelectSingleNode("/SceneObjectGroup");
                        e.SetAttribute("offsetx", offsets[i].X.ToString());
                        e.SetAttribute("offsety", offsets[i].Y.ToString());
                        e.SetAttribute("offsetz", offsets[i].Z.ToString());

                        XmlNode objectNode = itemDoc.ImportNode(e, true);
                        root.AppendChild(objectNode);
                    }

                    float sizeX = maxX - minX;
                    float sizeY = maxY - minY;
                    float sizeZ = maxZ - minZ;

                    root.SetAttribute("x", sizeX.ToString());
                    root.SetAttribute("y", sizeY.ToString());
                    root.SetAttribute("z", sizeZ.ToString());

                    itemXml = itemDoc.InnerXml;
                }
                else
                {
                    itemXml = xmlStrings[objlist[0].UUID];
                }

                // Get the user info of the item destination
                //
                UUID userID = UUID.Zero;

                if (action == DeRezAction.Take || action == DeRezAction.TakeCopy ||
                    action == DeRezAction.SaveToExistingUserInventoryItem)
                {
                    // Take or take copy require a taker
                    // Saving changes requires a local user
                    //
                    if (remoteClient == null)
                        return UUID.Zero;

                    userID = remoteClient.AgentId;
                }
                else
                {
                    // All returns / deletes go to the object owner
                    //

                    userID = objlist[0].RootPart.OwnerID;
                }

                if (userID == UUID.Zero) // Can't proceed
                {
                    return UUID.Zero;
                }

                // If we're returning someone's item, it goes back to the
                // owner's Lost And Found folder.
                // Delete is treated like return in this case
                // Deleting your own items makes them go to trash
                //

                InventoryFolderBase folder = null;
                InventoryItemBase item = null;

                if (DeRezAction.SaveToExistingUserInventoryItem == action)
                {
                    item = new InventoryItemBase(objlist[0].RootPart.FromUserInventoryItemID, userID);
                    item = m_Scene.InventoryService.GetItem(item);

                    //item = userInfo.RootFolder.FindItem(
                    //        objectGroup.RootPart.FromUserInventoryItemID);

                    if (null == item)
                    {
                        m_log.DebugFormat(
                            "[AGENT INVENTORY]: Object {0} {1} scheduled for save to inventory has already been deleted.",
                            objlist[0].Name, objlist[0].UUID);
                        return UUID.Zero;
                    }
                }
                else
                {
                    // Folder magic
                    //
                    if (action == DeRezAction.Delete)
                    {
                        // Deleting someone else's item
                        //
                        if (remoteClient == null ||
                            objlist[0].OwnerID != remoteClient.AgentId)
                        {

                            folder = m_Scene.InventoryService.GetFolderForType(userID, AssetType.LostAndFoundFolder);
                        }
                        else
                        {
                             folder = m_Scene.InventoryService.GetFolderForType(userID, AssetType.TrashFolder);
                        }
                    }
                    else if (action == DeRezAction.Return)
                    {

                        // Dump to lost + found unconditionally
                        //
                        folder = m_Scene.InventoryService.GetFolderForType(userID, AssetType.LostAndFoundFolder);
                    }

                    if (folderID == UUID.Zero && folder == null)
                    {
                        if (action == DeRezAction.Delete)
                        {
                            // Deletes go to trash by default
                            //
                            folder = m_Scene.InventoryService.GetFolderForType(userID, AssetType.TrashFolder);
                        }
                        else
                        {
                            if (remoteClient == null ||
                                objlist[0].OwnerID != remoteClient.AgentId)
                            {
                                // Taking copy of another person's item. Take to
                                // Objects folder.
                                folder = m_Scene.InventoryService.GetFolderForType(userID, AssetType.Object);
                            }
                            else
                            {
                                // Catch all. Use lost & found
                                //

                                folder = m_Scene.InventoryService.GetFolderForType(userID, AssetType.LostAndFoundFolder);
                            }
                        }
                    }

                    // Override and put into where it came from, if it came
                    // from anywhere in inventory
                    //
                    if (action == DeRezAction.Take || action == DeRezAction.TakeCopy)
                    {
                        if (objlist[0].RootPart.FromFolderID != UUID.Zero)
                        {
                            InventoryFolderBase f = new InventoryFolderBase(objlist[0].RootPart.FromFolderID, userID);
                            folder = m_Scene.InventoryService.GetFolder(f);
                        }
                    }

                    if (folder == null) // None of the above
                    {
                        folder = new InventoryFolderBase(folderID);

                        if (folder == null) // Nowhere to put it
                        {
                            return UUID.Zero;
                        }
                    }

                    item = new InventoryItemBase();
                    // Can't know creator is the same, so null it in inventory
                    if (objlist.Count > 1)
                    {
                        item.CreatorId = UUID.Zero.ToString();
                        item.CreatorData = String.Empty;
                    }
                    else
                    {
                        item.CreatorId = objlist[0].RootPart.CreatorID.ToString();
                        item.CreatorData = objlist[0].RootPart.CreatorData;
                    }
                    item.ID = UUID.Random();
                    item.InvType = (int)InventoryType.Object;
                    item.Folder = folder.ID;
                    item.Owner = userID;
                    if (objlist.Count > 1)
                    {
                        item.Flags = (uint)InventoryItemFlags.ObjectHasMultipleItems;
                    }
                    else
                    {
                        item.SaleType = objlist[0].RootPart.ObjectSaleType;
                        item.SalePrice = objlist[0].RootPart.SalePrice;
                    }
                }

                AssetBase asset = CreateAsset(
                    objlist[0].GetPartName(objlist[0].RootPart.LocalId),
                    objlist[0].GetPartDescription(objlist[0].RootPart.LocalId),
                    (sbyte)AssetType.Object,
                    Utils.StringToBytes(itemXml),
                    objlist[0].OwnerID.ToString());
                m_Scene.AssetService.Store(asset);
                assetID = asset.FullID;

                if (DeRezAction.SaveToExistingUserInventoryItem == action)
                {
                    item.AssetID = asset.FullID;
                    m_Scene.InventoryService.UpdateItem(item);
                }
                else
                {
                    item.AssetID = asset.FullID;

                    uint effectivePerms = (uint)(PermissionMask.Copy | PermissionMask.Transfer | PermissionMask.Modify | PermissionMask.Move) | 7;
                    foreach (SceneObjectGroup grp in objlist)
                        effectivePerms &= grp.GetEffectivePermissions();
                    effectivePerms |= (uint)PermissionMask.Move;

                    if (remoteClient != null && (remoteClient.AgentId != objlist[0].RootPart.OwnerID) && m_Scene.Permissions.PropagatePermissions())
                    {
                        uint perms = effectivePerms;
                        uint nextPerms = (perms & 7) << 13;
                        if ((nextPerms & (uint)PermissionMask.Copy) == 0)
                            perms &= ~(uint)PermissionMask.Copy;
                        if ((nextPerms & (uint)PermissionMask.Transfer) == 0)
                            perms &= ~(uint)PermissionMask.Transfer;
                        if ((nextPerms & (uint)PermissionMask.Modify) == 0)
                            perms &= ~(uint)PermissionMask.Modify;

                        item.BasePermissions = perms & objlist[0].RootPart.NextOwnerMask;
                        item.CurrentPermissions = item.BasePermissions;
                        item.NextPermissions = perms & objlist[0].RootPart.NextOwnerMask;
                        item.EveryOnePermissions = objlist[0].RootPart.EveryoneMask & objlist[0].RootPart.NextOwnerMask;
                        item.GroupPermissions = objlist[0].RootPart.GroupMask & objlist[0].RootPart.NextOwnerMask;
                        
                        // Magic number badness. Maybe this deserves an enum.
                        // bit 4 (16) is the "Slam" bit, it means treat as passed
                        // and apply next owner perms on rez
                        item.CurrentPermissions |= 16; // Slam!
                    }
                    else
                    {
                        item.BasePermissions = effectivePerms;
                        item.CurrentPermissions = effectivePerms;
                        item.NextPermissions = objlist[0].RootPart.NextOwnerMask & effectivePerms;
                        item.EveryOnePermissions = objlist[0].RootPart.EveryoneMask & effectivePerms;
                        item.GroupPermissions = objlist[0].RootPart.GroupMask & effectivePerms;

                        item.CurrentPermissions &=
                                ((uint)PermissionMask.Copy |
                                 (uint)PermissionMask.Transfer |
                                 (uint)PermissionMask.Modify |
                                 (uint)PermissionMask.Move |
                                 7); // Preserve folded permissions
                    }

                    item.CreationDate = Util.UnixTimeSinceEpoch();
                    item.Description = asset.Description;
                    item.Name = asset.Name;
                    item.AssetType = asset.Type;

                    m_Scene.AddInventoryItem(item);

                    if (remoteClient != null && item.Owner == remoteClient.AgentId)
                    {
                        remoteClient.SendInventoryItemCreateUpdate(item, 0);
                    }
                    else
                    {
                        ScenePresence notifyUser = m_Scene.GetScenePresence(item.Owner);
                        if (notifyUser != null)
                        {
                            notifyUser.ControllingClient.SendInventoryItemCreateUpdate(item, 0);
                        }
                    }
                }
            }
            return assetID;
        }


        /// <summary>
        /// Rez an object into the scene from the user's inventory
        /// </summary>
        /// FIXME: It would be really nice if inventory access modules didn't also actually do the work of rezzing
        /// things to the scene.  The caller should be doing that, I think.
        /// <param name="remoteClient"></param>
        /// <param name="itemID"></param>
        /// <param name="RayEnd"></param>
        /// <param name="RayStart"></param>
        /// <param name="RayTargetID"></param>
        /// <param name="BypassRayCast"></param>
        /// <param name="RayEndIsIntersection"></param>
        /// <param name="RezSelected"></param>
        /// <param name="RemoveItem"></param>
        /// <param name="fromTaskID"></param>
        /// <param name="attachment"></param>
        /// <returns>The SceneObjectGroup rezzed or null if rez was unsuccessful.</returns>
        public virtual SceneObjectGroup RezObject(IClientAPI remoteClient, UUID itemID, Vector3 RayEnd, Vector3 RayStart,
                                    UUID RayTargetID, byte BypassRayCast, bool RayEndIsIntersection,
                                    bool RezSelected, bool RemoveItem, UUID fromTaskID, bool attachment)
        {
            // Work out position details
            byte bRayEndIsIntersection = (byte)0;

            if (RayEndIsIntersection)
            {
                bRayEndIsIntersection = (byte)1;
            }
            else
            {
                bRayEndIsIntersection = (byte)0;
            }

            Vector3 scale = new Vector3(0.5f, 0.5f, 0.5f);


            Vector3 pos = m_Scene.GetNewRezLocation(
                      RayStart, RayEnd, RayTargetID, Quaternion.Identity,
                      BypassRayCast, bRayEndIsIntersection, true, scale, false);

            // Rez object
            InventoryItemBase item = new InventoryItemBase(itemID, remoteClient.AgentId);
            item = m_Scene.InventoryService.GetItem(item);

            if (item != null)
            {
                if (item.ID == UUID.Zero)
                {
                    m_log.Debug("[InventoryAccessModule]: Inventory object has UUID.Zero! Position 1");
                }

                AssetBase rezAsset = m_Scene.AssetService.Get(item.AssetID.ToString());

                SceneObjectGroup group = null;

                if (rezAsset != null)
                {
                    UUID itemId = UUID.Zero;

                    // If we have permission to copy then link the rezzed object back to the user inventory
                    // item that it came from.  This allows us to enable 'save object to inventory'
                    if (!m_Scene.Permissions.BypassPermissions())
                    {
                        if ((item.CurrentPermissions & (uint)PermissionMask.Copy) == (uint)PermissionMask.Copy && (item.Flags & (uint)InventoryItemFlags.ObjectHasMultipleItems) == 0)
                        {
                            itemId = item.ID;
                        }
                    }
                    else
                    {
                        if ((item.Flags & (uint)InventoryItemFlags.ObjectHasMultipleItems) == 0)
                        {
                            // Brave new fullperm world
                            itemId = item.ID;
                        }
                    }

                    if (item.ID == UUID.Zero)
                    {
                        m_log.Debug("[InventoryAccessModule]: Inventory object has UUID.Zero! Position 2");
                    }

                    string xmlData = Utils.BytesToString(rezAsset.Data);
                    List<SceneObjectGroup> objlist =
                            new List<SceneObjectGroup>();
                    List<Vector3> veclist = new List<Vector3>();

                    XmlDocument doc = new XmlDocument();
                    doc.LoadXml(xmlData);
                    XmlElement e = (XmlElement)doc.SelectSingleNode("/CoalescedObject");
                    if (e == null || attachment) // Single
                    {
                        SceneObjectGroup g =
                                SceneObjectSerializer.FromOriginalXmlFormat(
                                itemId, xmlData);
                        objlist.Add(g);
                        veclist.Add(new Vector3(0, 0, 0));

                        float offsetHeight = 0;
                        pos = m_Scene.GetNewRezLocation(
                            RayStart, RayEnd, RayTargetID, Quaternion.Identity,
                            BypassRayCast, bRayEndIsIntersection, true, g.GetAxisAlignedBoundingBox(out offsetHeight), false);
                        pos.Z += offsetHeight;
                    }
                    else
                    {
                        XmlElement coll = (XmlElement)e;
                        float bx = Convert.ToSingle(coll.GetAttribute("x"));
                        float by = Convert.ToSingle(coll.GetAttribute("y"));
                        float bz = Convert.ToSingle(coll.GetAttribute("z"));
                        Vector3 bbox = new Vector3(bx, by, bz);

<<<<<<< HEAD
                        pos = m_Scene.GetNewRezLocation(RayStart, RayEnd,
                                RayTargetID, Quaternion.Identity,
                                BypassRayCast, bRayEndIsIntersection, true,
                                bbox, false);
=======
                    Util.FireAndForget(delegate { AddUserData(group); });
 
                    group.RootPart.FromFolderID = item.Folder;
>>>>>>> 7e72afcb

                        pos -= bbox / 2;

                        XmlNodeList groups = e.SelectNodes("SceneObjectGroup");
                        foreach (XmlNode n in groups)
                        {
                            SceneObjectGroup g =
                                    SceneObjectSerializer.FromOriginalXmlFormat(
                                    itemId, n.OuterXml);
                            objlist.Add(g);
                            XmlElement el = (XmlElement)n;
                            float x = Convert.ToSingle(el.GetAttribute("offsetx"));
                            float y = Convert.ToSingle(el.GetAttribute("offsety"));
                            float z = Convert.ToSingle(el.GetAttribute("offsetz"));
                            veclist.Add(new Vector3(x, y, z));
                        }
                    }

                    int primcount = 0;
                    foreach (SceneObjectGroup g in objlist)
                        primcount += g.PrimCount;

                    if (!m_Scene.Permissions.CanRezObject(
                        primcount, remoteClient.AgentId, pos)
                        && !attachment)
                    {
                        // The client operates in no fail mode. It will
                        // have already removed the item from the folder
                        // if it's no copy.
                        // Put it back if it's not an attachment
                        //
                        if (((item.CurrentPermissions & (uint)PermissionMask.Copy) == 0) && (!attachment))
                            remoteClient.SendBulkUpdateInventory(item);
                        return null;
                    }

                    for (int i = 0 ; i < objlist.Count ; i++ )
                    {
                        group = objlist[i];

                        Vector3 storedPosition = group.AbsolutePosition;
                        if (group.UUID == UUID.Zero)
                        {
                            m_log.Debug("[InventoryAccessModule]: Inventory object has UUID.Zero! Position 3");
                        }
                        group.RootPart.FromFolderID = item.Folder;

                        // If it's rezzed in world, select it. Much easier to 
                        // find small items.
                        //
                        if (!attachment)
                        {
                            group.RootPart.CreateSelected = true;
                            foreach (SceneObjectPart child in group.Parts)
                                child.CreateSelected = true;
                        }

                        group.ResetIDs();

                        if (attachment)
                        {
                            group.RootPart.Flags |= PrimFlags.Phantom;
                            group.RootPart.IsAttachment = true;

                            // If we're rezzing an attachment then don't ask
                            // AddNewSceneObject() to update the client since
                            // we'll be doing that later on.  Scheduling more
                            // than one full update during the attachment
                            // process causes some clients to fail to display
                            // the attachment properly.
                            // Also, don't persist attachments.
                            m_Scene.AddNewSceneObject(group, false, false);
                        }
                        else
                        {
                            m_Scene.AddNewSceneObject(group, true, false);
                        }

                        // if attachment we set it's asset id so object updates
                        // can reflect that, if not, we set it's position in world.
                        if (!attachment)
                        {
                            group.ScheduleGroupForFullUpdate();
                            
                            group.AbsolutePosition = pos + veclist[i];
                        }
                        else
                        {
                            group.SetFromItemID(itemID);
                        }

                        SceneObjectPart rootPart = null;

                        try
                        {
                            rootPart = group.GetChildPart(group.UUID);
                        }
                        catch (NullReferenceException)
                        {
                            string isAttachment = "";

                            if (attachment)
                                isAttachment = " Object was an attachment";

                            m_log.Error("[AGENT INVENTORY]: Error rezzing ItemID: " + itemID + " object has no rootpart." + isAttachment);
                        }

                        // Since renaming the item in the inventory does not
                        // affect the name stored in the serialization, transfer
                        // the correct name from the inventory to the
                        // object itself before we rez.
                        // On coalesced objects, this has no effect.
                        if ((item.Flags & (uint)InventoryItemFlags.ObjectHasMultipleItems) == 0)
                        {
                            rootPart.Name = item.Name;
                            rootPart.Description = item.Description;
                            rootPart.ObjectSaleType = item.SaleType;
                            rootPart.SalePrice = item.SalePrice;
                        }

                        group.SetGroup(remoteClient.ActiveGroupId, remoteClient);
                        if ((rootPart.OwnerID != item.Owner) ||
                            (item.CurrentPermissions & 16) != 0)
                        {
                            //Need to kill the for sale here
                            rootPart.ObjectSaleType = 0;
                            rootPart.SalePrice = 10;

                            if (m_Scene.Permissions.PropagatePermissions())
                            {
                                foreach (SceneObjectPart part in group.Parts)
                                {
                                    if ((item.Flags & (uint)InventoryItemFlags.ObjectHasMultipleItems) == 0)
                                    {
                                        part.EveryoneMask = item.EveryOnePermissions;
                                        part.NextOwnerMask = item.NextPermissions;
                                    }
                                    part.GroupMask = 0; // DO NOT propagate here
                                }
                                
                                group.ApplyNextOwnerPermissions();
                            }
                        }

                        foreach (SceneObjectPart part in group.Parts)
                        {
                            if ((part.OwnerID != item.Owner) ||
                                (item.CurrentPermissions & 16) != 0)
                            {
                                part.LastOwnerID = part.OwnerID;
                                part.OwnerID = item.Owner;
                                part.Inventory.ChangeInventoryOwner(item.Owner);
                                part.GroupMask = 0; // DO NOT propagate here
                            }
                            part.EveryoneMask = item.EveryOnePermissions;
                            part.NextOwnerMask = item.NextPermissions;
                        }

                        rootPart.TrimPermissions();

                        if (!attachment)
                        {
                            if (group.RootPart.Shape.PCode == (byte)PCode.Prim)
                            {
                                // Save attachment data
                                group.RootPart.AttachPoint = group.RootPart.Shape.State;
                                group.RootPart.AttachOffset = storedPosition;

                                group.ClearPartAttachmentData();
                            }
                            
                            // Fire on_rez
                            group.CreateScriptInstances(0, true, m_Scene.DefaultScriptEngine, 1);
                            rootPart.ParentGroup.ResumeScripts();

                            rootPart.ScheduleFullUpdate();
                        }
                    }

                    if (!m_Scene.Permissions.BypassPermissions())
                    {
                        if ((item.CurrentPermissions & (uint)PermissionMask.Copy) == 0)
                        {
                            // If this is done on attachments, no
                            // copy ones will be lost, so avoid it
                            //
                            if (!attachment)
                            {
                                List<UUID> uuids = new List<UUID>();
                                uuids.Add(item.ID);
                                m_Scene.InventoryService.DeleteItems(item.Owner, uuids);
                            }
                        }
                    }
                }
                return group;
            }

            return null;
        }

        protected void AddUserData(SceneObjectGroup sog)
        {
            UserManagementModule.AddUser(sog.RootPart.CreatorID, sog.RootPart.CreatorData);
            foreach (SceneObjectPart sop in sog.Parts)
                UserManagementModule.AddUser(sop.CreatorID, sop.CreatorData);
        }

        public virtual void TransferInventoryAssets(InventoryItemBase item, UUID sender, UUID receiver)
        {
        }

        public virtual bool GetAgentInventoryItem(IClientAPI remoteClient, UUID itemID, UUID requestID)
        {
            InventoryItemBase assetRequestItem = GetItem(remoteClient.AgentId, itemID);
            if (assetRequestItem == null)
            {
                ILibraryService lib = m_Scene.RequestModuleInterface<ILibraryService>();
                if (lib != null)
                    assetRequestItem = lib.LibraryRootFolder.FindItem(itemID);
                if (assetRequestItem == null)
                    return false;
            }

            // At this point, we need to apply perms
            // only to notecards and scripts. All
            // other asset types are always available
            //
            if (assetRequestItem.AssetType == (int)AssetType.LSLText)
            {
                if (!m_Scene.Permissions.CanViewScript(itemID, UUID.Zero, remoteClient.AgentId))
                {
                    remoteClient.SendAgentAlertMessage("Insufficient permissions to view script", false);
                    return false;
                }
            }
            else if (assetRequestItem.AssetType == (int)AssetType.Notecard)
            {
                if (!m_Scene.Permissions.CanViewNotecard(itemID, UUID.Zero, remoteClient.AgentId))
                {
                    remoteClient.SendAgentAlertMessage("Insufficient permissions to view notecard", false);
                    return false;
                }
            }

            if (assetRequestItem.AssetID != requestID)
            {
                m_log.WarnFormat(
                    "[CLIENT]: {0} requested asset {1} from item {2} but this does not match item's asset {3}",
                    Name, requestID, itemID, assetRequestItem.AssetID);
                return false;
            }

            return true;
        }


        public virtual bool IsForeignUser(UUID userID, out string assetServerURL)
        {
            assetServerURL = string.Empty;
            return false;
        }

        #endregion

        #region Misc

        /// <summary>
        /// Create a new asset data structure.
        /// </summary>
        /// <param name="name"></param>
        /// <param name="description"></param>
        /// <param name="invType"></param>
        /// <param name="assetType"></param>
        /// <param name="data"></param>
        /// <returns></returns>
        private AssetBase CreateAsset(string name, string description, sbyte assetType, byte[] data, string creatorID)
        {
            AssetBase asset = new AssetBase(UUID.Random(), name, assetType, creatorID);
            asset.Description = description;
            asset.Data = (data == null) ? new byte[1] : data;

            return asset;
        }

        protected virtual InventoryItemBase GetItem(UUID agentID, UUID itemID)
        {
            IInventoryService invService = m_Scene.RequestModuleInterface<IInventoryService>();
            InventoryItemBase item = new InventoryItemBase(itemID, agentID);
            item = invService.GetItem(item);
            
            if (item.CreatorData != null && item.CreatorData != string.Empty)
                UserManagementModule.AddUser(item.CreatorIdAsUuid, item.CreatorData);

            return item;
        }

        #endregion
    }
}<|MERGE_RESOLUTION|>--- conflicted
+++ resolved
@@ -427,7 +427,7 @@
                     //
                     if (action == DeRezAction.Take || action == DeRezAction.TakeCopy)
                     {
-                        if (objlist[0].RootPart.FromFolderID != UUID.Zero)
+                        if (objlist[0].RootPart.FromFolderID != UUID.Zero && objlist[0].OwnerID == remoteClient.AgentId)
                         {
                             InventoryFolderBase f = new InventoryFolderBase(objlist[0].RootPart.FromFolderID, userID);
                             folder = m_Scene.InventoryService.GetFolder(f);
@@ -669,16 +669,10 @@
                         float bz = Convert.ToSingle(coll.GetAttribute("z"));
                         Vector3 bbox = new Vector3(bx, by, bz);
 
-<<<<<<< HEAD
                         pos = m_Scene.GetNewRezLocation(RayStart, RayEnd,
                                 RayTargetID, Quaternion.Identity,
                                 BypassRayCast, bRayEndIsIntersection, true,
                                 bbox, false);
-=======
-                    Util.FireAndForget(delegate { AddUserData(group); });
- 
-                    group.RootPart.FromFolderID = item.Folder;
->>>>>>> 7e72afcb
 
                         pos -= bbox / 2;
 
