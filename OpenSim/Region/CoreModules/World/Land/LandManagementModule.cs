/*
 * Copyright (c) Contributors, http://opensimulator.org/
 * See CONTRIBUTORS.TXT for a full list of copyright holders.
 *
 * Redistribution and use in source and binary forms, with or without
 * modification, are permitted provided that the following conditions are met:
 *     * Redistributions of source code must retain the above copyright
 *       notice, this list of conditions and the following disclaimer.
 *     * Redistributions in binary form must reproduce the above copyright
 *       notice, this list of conditions and the following disclaimer in the
 *       documentation and/or other materials provided with the distribution.
 *     * Neither the name of the OpenSimulator Project nor the
 *       names of its contributors may be used to endorse or promote products
 *       derived from this software without specific prior written permission.
 *
 * THIS SOFTWARE IS PROVIDED BY THE DEVELOPERS ``AS IS'' AND ANY
 * EXPRESS OR IMPLIED WARRANTIES, INCLUDING, BUT NOT LIMITED TO, THE IMPLIED
 * WARRANTIES OF MERCHANTABILITY AND FITNESS FOR A PARTICULAR PURPOSE ARE
 * DISCLAIMED. IN NO EVENT SHALL THE CONTRIBUTORS BE LIABLE FOR ANY
 * DIRECT, INDIRECT, INCIDENTAL, SPECIAL, EXEMPLARY, OR CONSEQUENTIAL DAMAGES
 * (INCLUDING, BUT NOT LIMITED TO, PROCUREMENT OF SUBSTITUTE GOODS OR SERVICES;
 * LOSS OF USE, DATA, OR PROFITS; OR BUSINESS INTERRUPTION) HOWEVER CAUSED AND
 * ON ANY THEORY OF LIABILITY, WHETHER IN CONTRACT, STRICT LIABILITY, OR TORT
 * (INCLUDING NEGLIGENCE OR OTHERWISE) ARISING IN ANY WAY OUT OF THE USE OF THIS
 * SOFTWARE, EVEN IF ADVISED OF THE POSSIBILITY OF SUCH DAMAGE.
 */

using System;
using System.Collections;
using System.Collections.Generic;
using System.Diagnostics;
using System.Reflection;
using System.Text;
using log4net;
using Nini.Config;
using OpenMetaverse;
using OpenMetaverse.StructuredData;
using OpenMetaverse.Messages.Linden;
using OpenSim.Framework;
using OpenSim.Framework.Capabilities;
using OpenSim.Framework.Console;
using OpenSim.Framework.Servers;
using OpenSim.Framework.Servers.HttpServer;
using OpenSim.Region.CoreModules.Framework.InterfaceCommander;
using OpenSim.Region.Framework.Interfaces;
using OpenSim.Region.Framework.Scenes;
using OpenSim.Region.Physics.Manager;
using OpenSim.Services.Interfaces;
using Caps = OpenSim.Framework.Capabilities.Caps;
using GridRegion = OpenSim.Services.Interfaces.GridRegion;

namespace OpenSim.Region.CoreModules.World.Land
{
    // used for caching
    internal class ExtendedLandData 
    {
        public LandData LandData;
        public ulong RegionHandle;
        public uint X, Y;
        public byte RegionAccess;
    }

    public class LandManagementModule : INonSharedRegionModule
    {
        private static readonly ILog m_log =
            LogManager.GetLogger(MethodBase.GetCurrentMethod().DeclaringType);

        private static readonly string remoteParcelRequestPath = "0009/";

        private LandChannel landChannel;
        private Scene m_scene;
        protected Commander m_commander = new Commander("land");
        
        protected IUserManagement m_userManager;

        // Minimum for parcels to work is 64m even if we don't actually use them.
        #pragma warning disable 0429
        private const int landArrayMax = ((int)((int)Constants.RegionSize / 4) >= 64) ? (int)((int)Constants.RegionSize / 4) : 64;
        #pragma warning restore 0429

        /// <value>
        /// Local land ids at specified region co-ordinates (region size / 4)
        /// </value>
        private readonly int[,] m_landIDList = new int[landArrayMax, landArrayMax];

        /// <value>
        /// Land objects keyed by local id
        /// </value>
        private readonly Dictionary<int, ILandObject> m_landList = new Dictionary<int, ILandObject>();

        private bool m_landPrimCountTainted;
        private int m_lastLandLocalID = LandChannel.START_LAND_LOCAL_ID - 1;

        private bool m_allowedForcefulBans = true;
        private UUID DefaultGodParcelGroup;
        private string DefaultGodParcelName;

        // caches ExtendedLandData
        private Cache parcelInfoCache;
        private Dictionary<UUID, Vector3> forcedPosition =
                new Dictionary<UUID, Vector3>();

        #region INonSharedRegionModule Members

        public Type ReplaceableInterface
        {
            get { return null; }
        }

        public void Initialise(IConfigSource source)
        {
            IConfig cnf = source.Configs["LandManagement"];
            if (cnf != null)
            {
                DefaultGodParcelGroup = new UUID(cnf.GetString("DefaultAdministratorGroupUUID", UUID.Zero.ToString()));
                DefaultGodParcelName = cnf.GetString("DefaultAdministratorParcelName", "Default Parcel");
            }
        }

        public void AddRegion(Scene scene)
        {
            m_scene = scene;
            m_landIDList.Initialize();
            landChannel = new LandChannel(scene, this);

            parcelInfoCache = new Cache();
            parcelInfoCache.Size = 30; // the number of different parcel requests in this region to cache
            parcelInfoCache.DefaultTTL = new TimeSpan(0, 5, 0);

            m_scene.EventManager.OnParcelPrimCountAdd += EventManagerOnParcelPrimCountAdd;
            m_scene.EventManager.OnParcelPrimCountUpdate += EventManagerOnParcelPrimCountUpdate;
            m_scene.EventManager.OnAvatarEnteringNewParcel += EventManagerOnAvatarEnteringNewParcel;
            m_scene.EventManager.OnClientMovement += EventManagerOnClientMovement;
            m_scene.EventManager.OnValidateLandBuy += EventManagerOnValidateLandBuy;
            m_scene.EventManager.OnLandBuy += EventManagerOnLandBuy;
            m_scene.EventManager.OnNewClient += EventManagerOnNewClient;
            m_scene.EventManager.OnSignificantClientMovement += EventManagerOnSignificantClientMovement;
            m_scene.EventManager.OnObjectBeingRemovedFromScene += EventManagerOnObjectBeingRemovedFromScene;
            m_scene.EventManager.OnNoticeNoLandDataFromStorage += EventManagerOnNoLandDataFromStorage;
            m_scene.EventManager.OnIncomingLandDataFromStorage += EventManagerOnIncomingLandDataFromStorage;
            m_scene.EventManager.OnSetAllowForcefulBan += EventManagerOnSetAllowedForcefulBan;
            m_scene.EventManager.OnRequestParcelPrimCountUpdate += EventManagerOnRequestParcelPrimCountUpdate;
            m_scene.EventManager.OnParcelPrimCountTainted += EventManagerOnParcelPrimCountTainted;
            m_scene.EventManager.OnRegisterCaps += EventManagerOnRegisterCaps;
            m_scene.EventManager.OnPluginConsole += EventManagerOnPluginConsole;

            lock (m_scene)
            {
                m_scene.LandChannel = (ILandChannel)landChannel;
            }
            
            InstallInterfaces();
        }

        public void RegionLoaded(Scene scene)
        {
             m_userManager = m_scene.RequestModuleInterface<IUserManagement>();         
        }

        public void RemoveRegion(Scene scene)
        {            
            // TODO: Also release other event manager listeners here
            
            m_scene.EventManager.OnPluginConsole -= EventManagerOnPluginConsole;
            m_scene.UnregisterModuleCommander(m_commander.Name);            
        }

//        private bool OnVerifyUserConnection(ScenePresence scenePresence, out string reason)
//        {
//            ILandObject nearestParcel = m_scene.GetNearestAllowedParcel(scenePresence.UUID, scenePresence.AbsolutePosition.X, scenePresence.AbsolutePosition.Y);
//            reason = "You are not allowed to enter this sim.";
//            return nearestParcel != null;
//        }
        
        /// <summary>
        /// Processes commandline input. Do not call directly.
        /// </summary>
        /// <param name="args">Commandline arguments</param>
        protected void EventManagerOnPluginConsole(string[] args)
        {
            if (args[0] == "land")
            {
                if (args.Length == 1)
                {
                    m_commander.ProcessConsoleCommand("help", new string[0]);
                    return;
                }

                string[] tmpArgs = new string[args.Length - 2];
                int i;
                for (i = 2; i < args.Length; i++)
                    tmpArgs[i - 2] = args[i];

                m_commander.ProcessConsoleCommand(args[1], tmpArgs);
            }
        }        

        void EventManagerOnNewClient(IClientAPI client)
        {
            //Register some client events
            client.OnParcelPropertiesRequest += ClientOnParcelPropertiesRequest;
            client.OnParcelDivideRequest += ClientOnParcelDivideRequest;
            client.OnParcelJoinRequest += ClientOnParcelJoinRequest;
            client.OnParcelPropertiesUpdateRequest += ClientOnParcelPropertiesUpdateRequest;
            client.OnParcelSelectObjects += ClientOnParcelSelectObjects;
            client.OnParcelObjectOwnerRequest += ClientOnParcelObjectOwnerRequest;
            client.OnParcelAccessListRequest += ClientOnParcelAccessListRequest;
            client.OnParcelAccessListUpdateRequest += ClientOnParcelAccessListUpdateRequest;
            client.OnParcelAbandonRequest += ClientOnParcelAbandonRequest;
            client.OnParcelGodForceOwner += ClientOnParcelGodForceOwner;
            client.OnParcelReclaim += ClientOnParcelReclaim;
            client.OnParcelInfoRequest += ClientOnParcelInfoRequest;
            client.OnParcelDeedToGroup += ClientOnParcelDeedToGroup;
            client.OnPreAgentUpdate += ClientOnPreAgentUpdate;

            EntityBase presenceEntity;
            if (m_scene.Entities.TryGetValue(client.AgentId, out presenceEntity) && presenceEntity is ScenePresence)
            {
                SendLandUpdate((ScenePresence)presenceEntity, true);
                SendParcelOverlay(client);
            }
        }

        void ClientOnPreAgentUpdate(IClientAPI remoteClient, AgentUpdateArgs agentData)
        {
            //If we are forcing a position for them to go
            if (forcedPosition.ContainsKey(remoteClient.AgentId))
            {
                ScenePresence clientAvatar = m_scene.GetScenePresence(remoteClient.AgentId);

                //Putting the user into flying, both keeps the avatar in fligth when it bumps into something and stopped from going another direction AND
                //When the avatar walks into a ban line on the ground, it prevents getting stuck
                agentData.ControlFlags = (uint)AgentManager.ControlFlags.AGENT_CONTROL_FLY;


                //Make sure we stop if they get about to the right place to prevent yoyo and prevents getting stuck on banlines
                if (Vector3.Distance(clientAvatar.AbsolutePosition, forcedPosition[remoteClient.AgentId]) < .2)
                {
                    Debug.WriteLine(string.Format("Stopping force position because {0} is close enough to position {1}", forcedPosition[remoteClient.AgentId], clientAvatar.AbsolutePosition));
                    forcedPosition.Remove(remoteClient.AgentId);
                }
                //if we are far away, teleport
                else if (Vector3.Distance(clientAvatar.AbsolutePosition, forcedPosition[remoteClient.AgentId]) > 3)
                {
                    Debug.WriteLine(string.Format("Teleporting out because {0} is too far from avatar position {1}", forcedPosition[remoteClient.AgentId], clientAvatar.AbsolutePosition));
                    clientAvatar.Teleport(forcedPosition[remoteClient.AgentId]);
                    forcedPosition.Remove(remoteClient.AgentId);
                }
                else
                {
                    //Forces them toward the forced position we want if they aren't there yet
                    agentData.UseClientAgentPosition = true;
                    agentData.ClientAgentPosition = forcedPosition[remoteClient.AgentId];
                }
            }
        }

        public void Close()
        {
        }

        public string Name
        {
            get { return "LandManagementModule"; }
        }

        #endregion

        #region Parcel Add/Remove/Get/Create

        public void EventManagerOnSetAllowedForcefulBan(bool forceful)
        {
            AllowedForcefulBans = forceful;
        }

        public void UpdateLandObject(int local_id, LandData data)
        {
            LandData newData = data.Copy();
            newData.LocalID = local_id;

            lock (m_landList)
            {
                if (m_landList.ContainsKey(local_id))
                {
                    m_landList[local_id].LandData = newData;
                    m_scene.EventManager.TriggerLandObjectUpdated((uint)local_id, m_landList[local_id]);
                }
            }
        }

        public bool AllowedForcefulBans
        {
            get { return m_allowedForcefulBans; }
            set { m_allowedForcefulBans = value; }
        }

        /// <summary>
        /// Resets the sim to the default land object (full sim piece of land owned by the default user)
        /// </summary>
        public void ResetSimLandObjects()
        {
            //Remove all the land objects in the sim and add a blank, full sim land object set to public
            lock (m_landList)
            {
                m_landList.Clear();
                m_lastLandLocalID = LandChannel.START_LAND_LOCAL_ID - 1;
                m_landIDList.Initialize();
            }
        }
        
        /// <summary>
        /// Create a default parcel that spans the entire region and is owned by the estate owner.
        /// </summary>
        /// <returns>The parcel created.</returns>
        protected ILandObject CreateDefaultParcel()
        {
            ILandObject fullSimParcel = new LandObject(UUID.Zero, false, m_scene);
            fullSimParcel.SetLandBitmap(fullSimParcel.GetSquareLandBitmap(0, 0, (int)Constants.RegionSize, (int)Constants.RegionSize));
            fullSimParcel.LandData.OwnerID = m_scene.RegionInfo.EstateSettings.EstateOwner;
            fullSimParcel.LandData.ClaimDate = Util.UnixTimeSinceEpoch();
            return AddLandObject(fullSimParcel);            
        }

        public List<ILandObject> AllParcels()
        {
            lock (m_landList)
            {
                return new List<ILandObject>(m_landList.Values);
            }
        }

        public List<ILandObject> ParcelsNearPoint(Vector3 position)
        {
            List<ILandObject> parcelsNear = new List<ILandObject>();
            for (int x = -4; x <= 4; x += 4)
            {
                for (int y = -4; y <= 4; y += 4)
                {
                    ILandObject check = GetLandObject(position.X + x, position.Y + y);
                    if (check != null)
                    {
                        if (!parcelsNear.Contains(check))
                        {
                            parcelsNear.Add(check);
                        }
                    }
                }
            }

            return parcelsNear;
        }

        public void SendYouAreBannedNotice(ScenePresence avatar)
        {
            if (AllowedForcefulBans)
            {
                avatar.ControllingClient.SendAlertMessage(
                    "You are not allowed on this parcel because you are banned. Please go away.");
            }
            else
            {
                avatar.ControllingClient.SendAlertMessage(
                    "You are not allowed on this parcel because you are banned; however, the grid administrator has disabled ban lines globally. Please obey the land owner's requests or you can be banned from the entire sim!");
            }
        }

        private void ForceAvatarToPosition(ScenePresence avatar, Vector3? position)
        {
            if (m_scene.Permissions.IsGod(avatar.UUID)) return;
            if (position.HasValue)
            {
                forcedPosition[avatar.ControllingClient.AgentId] = (Vector3)position;
            }
        }

        public void SendYouAreRestrictedNotice(ScenePresence avatar)
        {
            avatar.ControllingClient.SendAlertMessage(
                "You are not allowed on this parcel because the land owner has restricted access.");
        }

        public void EventManagerOnAvatarEnteringNewParcel(ScenePresence avatar, int localLandID, UUID regionID)
        {
            if (m_scene.RegionInfo.RegionID == regionID)
            {
                ILandObject parcelAvatarIsEntering;
                lock (m_landList)
                {
                    parcelAvatarIsEntering = m_landList[localLandID];
                }

                if (parcelAvatarIsEntering != null)
                {
                    if (avatar.AbsolutePosition.Z < LandChannel.BAN_LINE_SAFETY_HIEGHT)
                    {
                        if (parcelAvatarIsEntering.IsEitherBannedOrRestricted(avatar.UUID))
                        {
                            SendYouAreBannedNotice(avatar);
                            ForceAvatarToPosition(avatar, m_scene.GetNearestAllowedPosition(avatar));
                        }
                        else if (parcelAvatarIsEntering.IsRestrictedFromLand(avatar.UUID))
                        {
                            SendYouAreRestrictedNotice(avatar);
                            ForceAvatarToPosition(avatar, m_scene.GetNearestAllowedPosition(avatar));
                        }
                        else
                        {
                            avatar.sentMessageAboutRestrictedParcelFlyingDown = true;
                        }
                    }
                    else
                    {
                        avatar.sentMessageAboutRestrictedParcelFlyingDown = true;
                    }
                }
            }
        }

        public void SendOutNearestBanLine(IClientAPI client)
        {
            ScenePresence sp = m_scene.GetScenePresence(client.AgentId);
            if (sp == null || sp.IsChildAgent)
                return;

            List<ILandObject> checkLandParcels = ParcelsNearPoint(sp.AbsolutePosition);
            foreach (ILandObject checkBan in checkLandParcels)
            {
                if (checkBan.IsBannedFromLand(client.AgentId))
                {
                    checkBan.SendLandProperties((int)ParcelPropertiesStatus.CollisionBanned, false, (int)ParcelResult.Single, client);
                    return; //Only send one
                }
                if (checkBan.IsRestrictedFromLand(client.AgentId))
                {
                    checkBan.SendLandProperties((int)ParcelPropertiesStatus.CollisionNotOnAccessList, false, (int)ParcelResult.Single, client);
                    return; //Only send one
                }
            }
            return;
        }

        public void SendLandUpdate(ScenePresence avatar, bool force)
        {
            ILandObject over = GetLandObject((int)Math.Min(((int)Constants.RegionSize - 1), Math.Max(0, Math.Round(avatar.AbsolutePosition.X))),
                                             (int)Math.Min(((int)Constants.RegionSize - 1), Math.Max(0, Math.Round(avatar.AbsolutePosition.Y))));

            if (over != null)
            {
                if (force)
                {
                    if (!avatar.IsChildAgent)
                    {
                        over.SendLandUpdateToClient(avatar.ControllingClient);
                        m_scene.EventManager.TriggerAvatarEnteringNewParcel(avatar, over.LandData.LocalID,
                                                                            m_scene.RegionInfo.RegionID);
                    }
                }

                if (avatar.currentParcelUUID != over.LandData.GlobalID)
                {
                    if (!avatar.IsChildAgent)
                    {
                        over.SendLandUpdateToClient(avatar.ControllingClient);
                        avatar.currentParcelUUID = over.LandData.GlobalID;
                        m_scene.EventManager.TriggerAvatarEnteringNewParcel(avatar, over.LandData.LocalID,
                                                                            m_scene.RegionInfo.RegionID);
                    }
                }
            }
        }

        public void SendLandUpdate(ScenePresence avatar)
        {
            SendLandUpdate(avatar, false);
        }

        public void EventManagerOnSignificantClientMovement(IClientAPI remote_client)
        {
            ScenePresence clientAvatar = m_scene.GetScenePresence(remote_client.AgentId);

            if (clientAvatar != null)
            {
                SendLandUpdate(clientAvatar);
                SendOutNearestBanLine(remote_client);
                ILandObject parcel = GetLandObject(clientAvatar.AbsolutePosition.X, clientAvatar.AbsolutePosition.Y);
                if (parcel != null)
                {
                    if (clientAvatar.AbsolutePosition.Z < LandChannel.BAN_LINE_SAFETY_HIEGHT &&
                        clientAvatar.sentMessageAboutRestrictedParcelFlyingDown)
                    {
                        EventManagerOnAvatarEnteringNewParcel(clientAvatar, parcel.LandData.LocalID,
                                                              m_scene.RegionInfo.RegionID);
                        //They are going under the safety line!
                        if (!parcel.IsBannedFromLand(clientAvatar.UUID))
                        {
                            clientAvatar.sentMessageAboutRestrictedParcelFlyingDown = false;
                        }
                    }
                    else if (clientAvatar.AbsolutePosition.Z < LandChannel.BAN_LINE_SAFETY_HIEGHT &&
                             parcel.IsBannedFromLand(clientAvatar.UUID))
                    {
                        //once we've sent the message once, keep going toward the target until we are done
                        if (forcedPosition.ContainsKey(clientAvatar.ControllingClient.AgentId))
                        {
                            SendYouAreBannedNotice(clientAvatar);
                            ForceAvatarToPosition(clientAvatar, m_scene.GetNearestAllowedPosition(clientAvatar));
                        }
                    }
                    else if (parcel.IsRestrictedFromLand(clientAvatar.UUID))
                    {
                        //once we've sent the message once, keep going toward the target until we are done
                        if (forcedPosition.ContainsKey(clientAvatar.ControllingClient.AgentId))
                        {
                            SendYouAreRestrictedNotice(clientAvatar);
                            ForceAvatarToPosition(clientAvatar, m_scene.GetNearestAllowedPosition(clientAvatar));
                        }
                    }
                    else
                    {
                        //when we are finally in a safe place, lets release the forced position lock
                        forcedPosition.Remove(clientAvatar.ControllingClient.AgentId);
                    }
                }
            }
        }

        public void EventManagerOnClientMovement(ScenePresence avatar)
        //Like handleEventManagerOnSignificantClientMovement, but called with an AgentUpdate regardless of distance.
        {
            ILandObject over = GetLandObject(avatar.AbsolutePosition.X, avatar.AbsolutePosition.Y);
            if (over != null)
            {
                if (!over.IsRestrictedFromLand(avatar.UUID) && (!over.IsBannedFromLand(avatar.UUID) || avatar.AbsolutePosition.Z >= LandChannel.BAN_LINE_SAFETY_HIEGHT))
                {
                    avatar.lastKnownAllowedPosition =
                        new Vector3(avatar.AbsolutePosition.X, avatar.AbsolutePosition.Y, avatar.AbsolutePosition.Z);
                }
            }
        }


        public void ClientOnParcelAccessListRequest(UUID agentID, UUID sessionID, uint flags, int sequenceID,
                                                    int landLocalID, IClientAPI remote_client)
        {
            ILandObject land;
            lock (m_landList)
            {
                m_landList.TryGetValue(landLocalID, out land);
            }

            if (land != null)
            {
                land.SendAccessList(agentID, sessionID, flags, sequenceID, remote_client);
            }
        }

        public void ClientOnParcelAccessListUpdateRequest(UUID agentID,
                uint flags, int landLocalID, UUID transactionID, int sequenceID,
                int sections, List<ParcelManager.ParcelAccessEntry> entries,
                IClientAPI remote_client)
        {
            // Flags is the list to update, it can mean either the ban or
            // the access list (WTH is a pass list? Mentioned in ParcelFlags)
            //
            // There may be multiple packets, because these can get LONG.
            // Use transactionID to determine a new chain of packets since
            // packets may have come in out of sequence and that would be
            // a big mess if using the sequenceID
            ILandObject land;
            lock (m_landList)
            {
                m_landList.TryGetValue(landLocalID, out land);
            }

            if (land != null)
            {
                GroupPowers requiredPowers = GroupPowers.LandManageAllowed;
                if (flags == (uint)AccessList.Ban)
                    requiredPowers = GroupPowers.LandManageBanned;

                if (m_scene.Permissions.CanEditParcelProperties(agentID,
                        land, requiredPowers))
                {
                    land.UpdateAccessList(flags, transactionID, sequenceID,
                            sections, entries, remote_client);
                }
            }
            else
            {
                m_log.WarnFormat("[LAND]: Invalid local land ID {0}", landLocalID);
            }
        }

        /// <summary>
        /// Adds a land object to the stored list and adds them to the landIDList to what they own
        /// </summary>
        /// <param name="new_land">The land object being added</param>
        public ILandObject AddLandObject(ILandObject land)
        {
            ILandObject new_land = land.Copy();

            lock (m_landList)
            {
                int newLandLocalID = ++m_lastLandLocalID;
                new_land.LandData.LocalID = newLandLocalID;

                bool[,] landBitmap = new_land.GetLandBitmap();
                for (int x = 0; x < landArrayMax; x++)
                {
                    for (int y = 0; y < landArrayMax; y++)
                    {
                        if (landBitmap[x, y])
                        {
                            m_landIDList[x, y] = newLandLocalID;
                        }
                    }
                }

                m_landList.Add(newLandLocalID, new_land);
            }

            new_land.ForceUpdateLandInfo();
            m_scene.EventManager.TriggerLandObjectAdded(new_land);
            return new_land;
        }

        /// <summary>
        /// Removes a land object from the list. Will not remove if local_id is still owning an area in landIDList
        /// </summary>
        /// <param name="local_id">Land.localID of the peice of land to remove.</param>
        public void removeLandObject(int local_id)
        {
            lock (m_landList)
            {
                for (int x = 0; x < 64; x++)
                {
                    for (int y = 0; y < 64; y++)
                    {
                        if (m_landIDList[x, y] == local_id)
                        {
                            m_log.WarnFormat("[LAND]: Not removing land object {0}; still being used at {1}, {2}",
                                             local_id, x, y);
                            return;
                            //throw new Exception("Could not remove land object. Still being used at " + x + ", " + y);
                        }
                    }
                }

                m_scene.EventManager.TriggerLandObjectRemoved(m_landList[local_id].LandData.GlobalID);
                m_landList.Remove(local_id);
            }
        }
        
        /// <summary>
        /// Clear the scene of all parcels
        /// </summary>        
        public void Clear(bool setupDefaultParcel)
        {
            lock (m_landList)
            {
                foreach (ILandObject lo in m_landList.Values)
                {
                    //m_scene.SimulationDataService.RemoveLandObject(lo.LandData.GlobalID);
                    m_scene.EventManager.TriggerLandObjectRemoved(lo.LandData.GlobalID);
                }
                
                m_landList.Clear();
            }
            
            ResetSimLandObjects();
            
            if (setupDefaultParcel)
                CreateDefaultParcel();
        }

        private void performFinalLandJoin(ILandObject master, ILandObject slave)
        {
            bool[,] landBitmapSlave = slave.GetLandBitmap();
            lock (m_landList)
            {
                for (int x = 0; x < 64; x++)
                {
                    for (int y = 0; y < 64; y++)
                    {
                        if (landBitmapSlave[x, y])
                        {
                            m_landIDList[x, y] = master.LandData.LocalID;
                        }
                    }
                }
            }

            removeLandObject(slave.LandData.LocalID);
            UpdateLandObject(master.LandData.LocalID, master.LandData);
        }

        public ILandObject GetLandObject(int parcelLocalID)
        {
            lock (m_landList)
            {
                if (m_landList.ContainsKey(parcelLocalID))
                {
                    return m_landList[parcelLocalID];
                }
            }
            return null;
        }

        /// <summary>
        /// Get the land object at the specified point
        /// </summary>
        /// <param name="x_float">Value between 0 - 256 on the x axis of the point</param>
        /// <param name="y_float">Value between 0 - 256 on the y axis of the point</param>
        /// <returns>Land object at the point supplied</returns>
        public ILandObject GetLandObject(float x_float, float y_float)
        {
            int x;
            int y;

            if (x_float > Constants.RegionSize || x_float < 0 || y_float > Constants.RegionSize || y_float < 0)
                return null;

            try
            {
                x = Convert.ToInt32(Math.Floor(Convert.ToDouble(x_float) / 4.0));
                y = Convert.ToInt32(Math.Floor(Convert.ToDouble(y_float) / 4.0));
            }
            catch (OverflowException)
            {
                return null;
            }

            if (x >= 64 || y >= 64 || x < 0 || y < 0)
            {
                return null;
            }

            lock (m_landList)
            {
                // Corner case. If an autoreturn happens during sim startup
                // we will come here with the list uninitialized
                //
                if (m_landList.ContainsKey(m_landIDList[x, y]))
                    return m_landList[m_landIDList[x, y]];
                return null;
            }
        }

        public ILandObject GetLandObject(int x, int y)
        {
            if (x >= Convert.ToInt32(Constants.RegionSize) || y >= Convert.ToInt32(Constants.RegionSize) || x < 0 || y < 0)
            {
                // These exceptions here will cause a lot of complaints from the users specifically because
                // they happen every time at border crossings
                throw new Exception("Error: Parcel not found at point " + x + ", " + y);
            }

            lock (m_landIDList)
            {
                try
                {
                    if (m_landList.ContainsKey(m_landIDList[x / 4, y / 4]))
                        return m_landList[m_landIDList[x / 4, y / 4]];
                    else
                        return null;
                }
                catch (IndexOutOfRangeException)
                {
                    return null;
                }
            }
        }

        #endregion

        #region Parcel Modification

        public void ResetAllLandPrimCounts()
        {
            lock (m_landList)
            {
                foreach (LandObject p in m_landList.Values)
                {
                    p.ResetLandPrimCounts();
                }
            }
        }

        public void EventManagerOnParcelPrimCountTainted()
        {
            m_landPrimCountTainted = true;
        }

        public bool IsLandPrimCountTainted()
        {
            return m_landPrimCountTainted;
        }

        public void EventManagerOnParcelPrimCountAdd(SceneObjectGroup obj)
        {
            Vector3 position = obj.AbsolutePosition;
            ILandObject landUnderPrim = GetLandObject(position.X, position.Y);
            if (landUnderPrim != null)
            {
                landUnderPrim.AddPrimToCount(obj);
            }
        }

        public void EventManagerOnObjectBeingRemovedFromScene(SceneObjectGroup obj)
        {
            lock (m_landList)
            {
                foreach (LandObject p in m_landList.Values)
                {
                    p.RemovePrimFromCount(obj);
                }
            }
        }

        public void FinalizeLandPrimCountUpdate()
        {
            //Get Simwide prim count for owner
            Dictionary<UUID, List<LandObject>> landOwnersAndParcels = new Dictionary<UUID, List<LandObject>>();
            lock (m_landList)
            {
                foreach (LandObject p in m_landList.Values)
                {
                    if (!landOwnersAndParcels.ContainsKey(p.LandData.OwnerID))
                    {
                        List<LandObject> tempList = new List<LandObject>();
                        tempList.Add(p);
                        landOwnersAndParcels.Add(p.LandData.OwnerID, tempList);
                    }
                    else
                    {
                        landOwnersAndParcels[p.LandData.OwnerID].Add(p);
                    }
                }
            }

            foreach (UUID owner in landOwnersAndParcels.Keys)
            {
                int simArea = 0;
                int simPrims = 0;
                foreach (LandObject p in landOwnersAndParcels[owner])
                {
                    simArea += p.LandData.Area;
                    simPrims += p.LandData.OwnerPrims + p.LandData.OtherPrims + p.LandData.GroupPrims +
                                p.LandData.SelectedPrims;
                }

                foreach (LandObject p in landOwnersAndParcels[owner])
                {
                    p.LandData.SimwideArea = simArea;
                    p.LandData.SimwidePrims = simPrims;
                }
            }
        }

        public void EventManagerOnParcelPrimCountUpdate()
        {
            ResetAllLandPrimCounts();
            EntityBase[] entities = m_scene.Entities.GetEntities();
            foreach (EntityBase obj in entities)
            {
                if (obj != null)
                {
                    if ((obj is SceneObjectGroup) && !obj.IsDeleted && !((SceneObjectGroup) obj).IsAttachment)
                    {
                        m_scene.EventManager.TriggerParcelPrimCountAdd((SceneObjectGroup) obj);
                    }
                }
            }
            FinalizeLandPrimCountUpdate();
            m_landPrimCountTainted = false;
        }

        public void EventManagerOnRequestParcelPrimCountUpdate()
        {
            ResetAllLandPrimCounts();
            m_scene.EventManager.TriggerParcelPrimCountUpdate();
            FinalizeLandPrimCountUpdate();
            m_landPrimCountTainted = false;
        }

        /// <summary>
        /// Subdivides a piece of land
        /// </summary>
        /// <param name="start_x">West Point</param>
        /// <param name="start_y">South Point</param>
        /// <param name="end_x">East Point</param>
        /// <param name="end_y">North Point</param>
        /// <param name="attempting_user_id">UUID of user who is trying to subdivide</param>
        /// <returns>Returns true if successful</returns>
        private void subdivide(int start_x, int start_y, int end_x, int end_y, UUID attempting_user_id)
        {
            //First, lets loop through the points and make sure they are all in the same peice of land
            //Get the land object at start

            ILandObject startLandObject = GetLandObject(start_x, start_y);

            if (startLandObject == null) return;

            //Loop through the points
            try
            {
                int totalX = end_x - start_x;
                int totalY = end_y - start_y;
                for (int y = 0; y < totalY; y++)
                {
                    for (int x = 0; x < totalX; x++)
                    {
                        ILandObject tempLandObject = GetLandObject(start_x + x, start_y + y);
                        if (tempLandObject == null) return;
                        if (tempLandObject != startLandObject) return;
                    }
                }
            }
            catch (Exception)
            {
                return;
            }

            //If we are still here, then they are subdividing within one piece of land
            //Check owner
            if (!m_scene.Permissions.CanEditParcelProperties(attempting_user_id, startLandObject, GroupPowers.LandDivideJoin))
            {
                return;
            }

            //Lets create a new land object with bitmap activated at that point (keeping the old land objects info)
            ILandObject newLand = startLandObject.Copy();
            newLand.LandData.Name = newLand.LandData.Name;
            newLand.LandData.GlobalID = UUID.Random();

            newLand.SetLandBitmap(newLand.GetSquareLandBitmap(start_x, start_y, end_x, end_y));

            //Now, lets set the subdivision area of the original to false
            int startLandObjectIndex = startLandObject.LandData.LocalID;
            lock (m_landList)
            {
                m_landList[startLandObjectIndex].SetLandBitmap(
                    newLand.ModifyLandBitmapSquare(startLandObject.GetLandBitmap(), start_x, start_y, end_x, end_y, false));
                m_landList[startLandObjectIndex].ForceUpdateLandInfo();
            }

            EventManagerOnParcelPrimCountTainted();

            //Now add the new land object
            ILandObject result = AddLandObject(newLand);
            UpdateLandObject(startLandObject.LandData.LocalID, startLandObject.LandData);
            result.SendLandUpdateToAvatarsOverMe();
        }

        /// <summary>
        /// Join 2 land objects together
        /// </summary>
        /// <param name="start_x">x value in first piece of land</param>
        /// <param name="start_y">y value in first piece of land</param>
        /// <param name="end_x">x value in second peice of land</param>
        /// <param name="end_y">y value in second peice of land</param>
        /// <param name="attempting_user_id">UUID of the avatar trying to join the land objects</param>
        /// <returns>Returns true if successful</returns>
        private void join(int start_x, int start_y, int end_x, int end_y, UUID attempting_user_id)
        {
            end_x -= 4;
            end_y -= 4;

            List<ILandObject> selectedLandObjects = new List<ILandObject>();
            int stepYSelected;
            for (stepYSelected = start_y; stepYSelected <= end_y; stepYSelected += 4)
            {
                int stepXSelected;
                for (stepXSelected = start_x; stepXSelected <= end_x; stepXSelected += 4)
                {
                    ILandObject p = GetLandObject(stepXSelected, stepYSelected);

                    if (p != null)
                    {
                        if (!selectedLandObjects.Contains(p))
                        {
                            selectedLandObjects.Add(p);
                        }
                    }
                }
            }
            ILandObject masterLandObject = selectedLandObjects[0];
            selectedLandObjects.RemoveAt(0);

            if (selectedLandObjects.Count < 1)
            {
                return;
            }
            if (!m_scene.Permissions.CanEditParcelProperties(attempting_user_id, masterLandObject, GroupPowers.LandDivideJoin))
            {
                return;
            }
            foreach (ILandObject p in selectedLandObjects)
            {
                if (p.LandData.OwnerID != masterLandObject.LandData.OwnerID)
                {
                    return;
                }
            }

            lock (m_landList)
            {
                foreach (ILandObject slaveLandObject in selectedLandObjects)
                {
                    m_landList[masterLandObject.LandData.LocalID].SetLandBitmap(
                        slaveLandObject.MergeLandBitmaps(masterLandObject.GetLandBitmap(), slaveLandObject.GetLandBitmap()));
                    performFinalLandJoin(masterLandObject, slaveLandObject);
                }
            }
            EventManagerOnParcelPrimCountTainted();

            masterLandObject.SendLandUpdateToAvatarsOverMe();
        }

        public void Join(int start_x, int start_y, int end_x, int end_y, UUID attempting_user_id)
        {
            join(start_x, start_y, end_x, end_y, attempting_user_id);
        }

        public void Subdivide(int start_x, int start_y, int end_x, int end_y, UUID attempting_user_id)
        {
            subdivide(start_x, start_y, end_x, end_y, attempting_user_id);
        }

        #endregion

        #region Parcel Updating

        /// <summary>
        /// Where we send the ParcelOverlay packet to the client
        /// </summary>
        /// <param name="remote_client">The object representing the client</param>
        public void SendParcelOverlay(IClientAPI remote_client)
        {
            const int LAND_BLOCKS_PER_PACKET = 1024;

            byte[] byteArray = new byte[LAND_BLOCKS_PER_PACKET];
            int byteArrayCount = 0;
            int sequenceID = 0;
            int blockmeters = 4 * (int) Constants.RegionSize/(int)Constants.TerrainPatchSize;


            for (int y = 0; y < blockmeters; y++)
            {
                for (int x = 0; x < blockmeters; x++)
                {
                    byte tempByte = 0; //This represents the byte for the current 4x4

                    ILandObject currentParcelBlock = GetLandObject(x * 4, y * 4);

                    if (currentParcelBlock != null)
                    {
                        if (currentParcelBlock.LandData.OwnerID == remote_client.AgentId)
                        {
                            //Owner Flag
                            tempByte = Convert.ToByte(tempByte | LandChannel.LAND_TYPE_OWNED_BY_REQUESTER);
                        }
                        else if (currentParcelBlock.LandData.IsGroupOwned && remote_client.IsGroupMember(currentParcelBlock.LandData.GroupID))
                        {
                            tempByte = Convert.ToByte(tempByte | LandChannel.LAND_TYPE_OWNED_BY_GROUP);
                        }
                        else if (currentParcelBlock.LandData.SalePrice > 0 &&
                                 (currentParcelBlock.LandData.AuthBuyerID == UUID.Zero ||
                                  currentParcelBlock.LandData.AuthBuyerID == remote_client.AgentId))
                        {
                            //Sale Flag
                            tempByte = Convert.ToByte(tempByte | LandChannel.LAND_TYPE_IS_FOR_SALE);
                        }
                        else if (currentParcelBlock.LandData.OwnerID == UUID.Zero)
                        {
                            //Public Flag
                            tempByte = Convert.ToByte(tempByte | LandChannel.LAND_TYPE_PUBLIC);
                        }
                        else
                        {
                            //Other Flag
                            tempByte = Convert.ToByte(tempByte | LandChannel.LAND_TYPE_OWNED_BY_OTHER);
                        }

                        //Now for border control

                        ILandObject westParcel = null;
                        ILandObject southParcel = null;
                        if (x > 0)
                        {
                            westParcel = GetLandObject((x - 1) * 4, y * 4);
                        }
                        if (y > 0)
                        {
                            southParcel = GetLandObject(x * 4, (y - 1) * 4);
                        }

                        if (x == 0)
                        {
                            tempByte = Convert.ToByte(tempByte | LandChannel.LAND_FLAG_PROPERTY_BORDER_WEST);
                        }
                        else if (westParcel != null && westParcel != currentParcelBlock)
                        {
                            tempByte = Convert.ToByte(tempByte | LandChannel.LAND_FLAG_PROPERTY_BORDER_WEST);
                        }

                        if (y == 0)
                        {
                            tempByte = Convert.ToByte(tempByte | LandChannel.LAND_FLAG_PROPERTY_BORDER_SOUTH);
                        }
                        else if (southParcel != null && southParcel != currentParcelBlock)
                        {
                            tempByte = Convert.ToByte(tempByte | LandChannel.LAND_FLAG_PROPERTY_BORDER_SOUTH);
                        }

                        byteArray[byteArrayCount] = tempByte;
                        byteArrayCount++;
                        if (byteArrayCount >= LAND_BLOCKS_PER_PACKET)
                        {
                            remote_client.SendLandParcelOverlay(byteArray, sequenceID);
                            byteArrayCount = 0;
                            sequenceID++;
                            byteArray = new byte[LAND_BLOCKS_PER_PACKET];
                        }
                    }
                }
            }
        }

        public void ClientOnParcelPropertiesRequest(int start_x, int start_y, int end_x, int end_y, int sequence_id,
                                                    bool snap_selection, IClientAPI remote_client)
        {
            //Get the land objects within the bounds
            List<ILandObject> temp = new List<ILandObject>();
            int inc_x = end_x - start_x;
            int inc_y = end_y - start_y;
            for (int x = 0; x < inc_x; x++)
            {
                for (int y = 0; y < inc_y; y++)
                {
                    ILandObject currentParcel = GetLandObject(start_x + x, start_y + y);

                    if (currentParcel != null)
                    {
                        if (!temp.Contains(currentParcel))
                        {
                            currentParcel.ForceUpdateLandInfo();
                            temp.Add(currentParcel);
                        }
                    }
                }
            }

            int requestResult = LandChannel.LAND_RESULT_SINGLE;
            if (temp.Count > 1)
            {
                requestResult = LandChannel.LAND_RESULT_MULTIPLE;
            }

            for (int i = 0; i < temp.Count; i++)
            {
                temp[i].SendLandProperties(sequence_id, snap_selection, requestResult, remote_client);
            }

            SendParcelOverlay(remote_client);
        }

        public void ClientOnParcelPropertiesUpdateRequest(LandUpdateArgs args, int localID, IClientAPI remote_client)
        {
            ILandObject land;
            lock (m_landList)
            {
                m_landList.TryGetValue(localID, out land);
            }

            if (land != null)
            {
                land.UpdateLandProperties(args, remote_client);
                m_scene.EventManager.TriggerOnParcelPropertiesUpdateRequest(args, localID, remote_client);
            }
        }

        public void ClientOnParcelDivideRequest(int west, int south, int east, int north, IClientAPI remote_client)
        {
            subdivide(west, south, east, north, remote_client.AgentId);
        }

        public void ClientOnParcelJoinRequest(int west, int south, int east, int north, IClientAPI remote_client)
        {
            join(west, south, east, north, remote_client.AgentId);
        }

        public void ClientOnParcelSelectObjects(int local_id, int request_type,
                                                List<UUID> returnIDs, IClientAPI remote_client)
        {
            m_landList[local_id].SendForceObjectSelect(local_id, request_type, returnIDs, remote_client);
        }

        public void ClientOnParcelObjectOwnerRequest(int local_id, IClientAPI remote_client)
        {
            ILandObject land;
            lock (m_landList)
            {
                m_landList.TryGetValue(local_id, out land);
            }

            if (land != null)
            {
                m_landList[local_id].SendLandObjectOwners(remote_client);
            }
            else
            {
                m_log.WarnFormat("[PARCEL]: Invalid land object {0} passed for parcel object owner request", local_id);
            }
        }

        public void ClientOnParcelGodForceOwner(int local_id, UUID ownerID, IClientAPI remote_client)
        {
            ILandObject land;
            lock (m_landList)
            {
                m_landList.TryGetValue(local_id, out land);
            }

            if (land != null)
            {
                if (m_scene.Permissions.IsGod(remote_client.AgentId))
                {
                    land.LandData.OwnerID = ownerID;
                    land.LandData.GroupID = UUID.Zero;
                    land.LandData.IsGroupOwned = false;
                    land.LandData.Flags &= ~(uint) (ParcelFlags.ForSale | ParcelFlags.ForSaleObjects | ParcelFlags.SellParcelObjects | ParcelFlags.ShowDirectory);

                    m_scene.ForEachClient(SendParcelOverlay);
                    land.SendLandUpdateToClient(true, remote_client);
                }
            }
        }

        public void ClientOnParcelAbandonRequest(int local_id, IClientAPI remote_client)
        {
            ILandObject land;
            lock (m_landList)
            {
                m_landList.TryGetValue(local_id, out land);
            }

            if (land != null)
            {
                if (m_scene.Permissions.CanAbandonParcel(remote_client.AgentId, land))
                {
                    land.LandData.OwnerID = m_scene.RegionInfo.EstateSettings.EstateOwner;
                    land.LandData.GroupID = UUID.Zero;
                    land.LandData.IsGroupOwned = false;
                    land.LandData.Flags &= ~(uint) (ParcelFlags.ForSale | ParcelFlags.ForSaleObjects | ParcelFlags.SellParcelObjects | ParcelFlags.ShowDirectory);
                    m_scene.ForEachClient(SendParcelOverlay);
                    land.SendLandUpdateToClient(true, remote_client);
                }
            }
        }

        public void ClientOnParcelReclaim(int local_id, IClientAPI remote_client)
        {
            ILandObject land;
            lock (m_landList)
            {
                m_landList.TryGetValue(local_id, out land);
            }

            if (land != null)
            {
                if (m_scene.Permissions.CanReclaimParcel(remote_client.AgentId, land))
                {
                    land.LandData.OwnerID = m_scene.RegionInfo.EstateSettings.EstateOwner;
                    land.LandData.ClaimDate = Util.UnixTimeSinceEpoch();
                    land.LandData.GroupID = UUID.Zero;
                    land.LandData.IsGroupOwned = false;
                    land.LandData.SalePrice = 0;
                    land.LandData.AuthBuyerID = UUID.Zero;
                    land.LandData.Flags &= ~(uint) (ParcelFlags.ForSale | ParcelFlags.ForSaleObjects | ParcelFlags.SellParcelObjects | ParcelFlags.ShowDirectory);

                    m_scene.ForEachClient(SendParcelOverlay);
                    land.SendLandUpdateToClient(true, remote_client);
                }
            }
        }
        #endregion

        // If the economy has been validated by the economy module,
        // and land has been validated as well, this method transfers
        // the land ownership

        public void EventManagerOnLandBuy(Object o, EventManager.LandBuyArgs e)
        {
            if (e.economyValidated && e.landValidated)
            {
                ILandObject land;
                lock (m_landList)
                {
                    m_landList.TryGetValue(e.parcelLocalID, out land);
                }

                if (land != null)
                {
                    land.UpdateLandSold(e.agentId, e.groupId, e.groupOwned, (uint)e.transactionID, e.parcelPrice, e.parcelArea);
                }
            }
        }

        // After receiving a land buy packet, first the data needs to
        // be validated. This method validates the right to buy the
        // parcel

        public void EventManagerOnValidateLandBuy(Object o, EventManager.LandBuyArgs e)
        {
            if (e.landValidated == false)
            {
                ILandObject lob = null;
                lock (m_landList)
                {
                    m_landList.TryGetValue(e.parcelLocalID, out lob);
                }

                if (lob != null)
                {
                    UUID AuthorizedID = lob.LandData.AuthBuyerID;
                    int saleprice = lob.LandData.SalePrice;
                    UUID pOwnerID = lob.LandData.OwnerID;

                    bool landforsale = ((lob.LandData.Flags &
                                         (uint)(ParcelFlags.ForSale | ParcelFlags.ForSaleObjects | ParcelFlags.SellParcelObjects)) != 0);
                    if ((AuthorizedID == UUID.Zero || AuthorizedID == e.agentId) && e.parcelPrice >= saleprice && landforsale)
                    {
                        // TODO I don't think we have to lock it here, no?
                        //lock (e)
                        //{
                            e.parcelOwnerID = pOwnerID;
                            e.landValidated = true;
                        //}
                    }
                }
            }
        }

        void ClientOnParcelDeedToGroup(int parcelLocalID, UUID groupID, IClientAPI remote_client)
        {
            ILandObject land;
            lock (m_landList)
            {
                m_landList.TryGetValue(parcelLocalID, out land);
            }

            if (!m_scene.Permissions.CanDeedParcel(remote_client.AgentId, land))
                return;

            if (land != null)
            {
                land.DeedToGroup(groupID);
            }
<<<<<<< HEAD
            EventManagerOnParcelPrimCountTainted();
=======
>>>>>>> be3685b1
        }

        #region Land Object From Storage Functions

        public void EventManagerOnIncomingLandDataFromStorage(List<LandData> data)
        {
            lock (m_landList)
            {
                //Remove all the land objects in the sim and then process our new data
                foreach (int n in m_landList.Keys)
                {
                    m_scene.EventManager.TriggerLandObjectRemoved(m_landList[n].LandData.GlobalID);
                }
                m_landIDList.Initialize();
                m_landList.Clear();

                for (int i = 0; i < data.Count; i++)
                {
                    IncomingLandObjectFromStorage(data[i]);
                }
            }
        }

        public void IncomingLandObjectFromStorage(LandData data)
        {

            ILandObject new_land = new LandObject(data.OwnerID, data.IsGroupOwned, m_scene);
            new_land.LandData = data.Copy();
            new_land.SetLandBitmapFromByteArray();
            AddLandObject(new_land);
            new_land.SendLandUpdateToAvatarsOverMe();
        }

        public void ReturnObjectsInParcel(int localID, uint returnType, UUID[] agentIDs, UUID[] taskIDs, IClientAPI remoteClient)
        {
            ILandObject selectedParcel = null;
            lock (m_landList)
            {
                m_landList.TryGetValue(localID, out selectedParcel);
            }

            if (selectedParcel == null) return;

            selectedParcel.ReturnLandObjects(returnType, agentIDs, taskIDs, remoteClient);
        }

        public void EventManagerOnNoLandDataFromStorage()
        {
            ResetSimLandObjects();
            CreateDefaultParcel();
        }

        #endregion

        public void setParcelObjectMaxOverride(overrideParcelMaxPrimCountDelegate overrideDel)
        {
            lock (m_landList)
            {
                foreach (LandObject obj in m_landList.Values)
                {
                    obj.SetParcelObjectMaxOverride(overrideDel);
                }
            }
        }

        public void setSimulatorObjectMaxOverride(overrideSimulatorMaxPrimCountDelegate overrideDel)
        {
        }

        #region CAPS handler

        private void EventManagerOnRegisterCaps(UUID agentID, Caps caps)
        {
            string capsBase = "/CAPS/" + caps.CapsObjectPath;
            caps.RegisterHandler("RemoteParcelRequest",
                                 new RestStreamHandler("POST", capsBase + remoteParcelRequestPath,
                                                       delegate(string request, string path, string param,
                                                                OSHttpRequest httpRequest, OSHttpResponse httpResponse)
                                                           {
                                                               return RemoteParcelRequest(request, path, param, agentID, caps);
                                                           }));
            UUID parcelCapID = UUID.Random();
            caps.RegisterHandler("ParcelPropertiesUpdate",
                                 new RestStreamHandler("POST", "/CAPS/" + parcelCapID,
                                                       delegate(string request, string path, string param,
                                                                OSHttpRequest httpRequest, OSHttpResponse httpResponse)
                                                           {
                                                               return ProcessPropertiesUpdate(request, path, param, agentID, caps);
                                                           }));
        }
        private string ProcessPropertiesUpdate(string request, string path, string param, UUID agentID, Caps caps)
        {
            IClientAPI client;
            if (! m_scene.TryGetClient(agentID, out client)) {
                m_log.WarnFormat("[LAND] unable to retrieve IClientAPI for {0}", agentID.ToString());
                return LLSDHelpers.SerialiseLLSDReply(new LLSDEmpty());
            }

            ParcelPropertiesUpdateMessage properties = new ParcelPropertiesUpdateMessage();
            OpenMetaverse.StructuredData.OSDMap args = (OpenMetaverse.StructuredData.OSDMap) OSDParser.DeserializeLLSDXml(request);

            properties.Deserialize(args);

            LandUpdateArgs land_update = new LandUpdateArgs();
            int parcelID = properties.LocalID;
            land_update.AuthBuyerID = properties.AuthBuyerID;
            land_update.Category = properties.Category;
            land_update.Desc = properties.Desc;
            land_update.GroupID = properties.GroupID;
            land_update.LandingType = (byte) properties.Landing;
            land_update.MediaAutoScale = (byte) Convert.ToInt32(properties.MediaAutoScale);
            land_update.MediaID = properties.MediaID;
            land_update.MediaURL = properties.MediaURL;
            land_update.MusicURL = properties.MusicURL;
            land_update.Name = properties.Name;
            land_update.ParcelFlags = (uint) properties.ParcelFlags;
            land_update.PassHours = (int) properties.PassHours;
            land_update.PassPrice = (int) properties.PassPrice;
            land_update.SalePrice = (int) properties.SalePrice;
            land_update.SnapshotID = properties.SnapshotID;
            land_update.UserLocation = properties.UserLocation;
            land_update.UserLookAt = properties.UserLookAt;
            land_update.MediaDescription = properties.MediaDesc;
            land_update.MediaType = properties.MediaType;
            land_update.MediaWidth = properties.MediaWidth;
            land_update.MediaHeight = properties.MediaHeight;
            land_update.MediaLoop = properties.MediaLoop;
            land_update.ObscureMusic = properties.ObscureMusic;
            land_update.ObscureMedia = properties.ObscureMedia;

            ILandObject land;
            lock (m_landList)
            {
                m_landList.TryGetValue(parcelID, out land);
            }

            if (land != null)
            {
                land.UpdateLandProperties(land_update, client);
                m_scene.EventManager.TriggerOnParcelPropertiesUpdateRequest(land_update, parcelID, client);
            }
            else
            {
                m_log.WarnFormat("[LAND] unable to find parcelID {0}", parcelID);
            }
            return LLSDHelpers.SerialiseLLSDReply(new LLSDEmpty());
        }
        // we cheat here: As we don't have (and want) a grid-global parcel-store, we can't return the
        // "real" parcelID, because we wouldn't be able to map that to the region the parcel belongs to.
        // So, we create a "fake" parcelID by using the regionHandle (64 bit), and the local (integer) x
        // and y coordinate (each 8 bit), encoded in a UUID (128 bit).
        //
        // Request format:
        // <llsd>
        //   <map>
        //     <key>location</key>
        //     <array>
        //       <real>1.23</real>
        //       <real>45..6</real>
        //       <real>78.9</real>
        //     </array>
        //     <key>region_id</key>
        //     <uuid>xxxxxxxx-xxxx-xxxx-xxxx-xxxxxxxxxxxx</uuid>
        //   </map>
        // </llsd>
        private string RemoteParcelRequest(string request, string path, string param, UUID agentID, Caps caps)
        {
            UUID parcelID = UUID.Zero;
            try
            {
                Hashtable hash = new Hashtable();
                hash = (Hashtable)LLSD.LLSDDeserialize(Utils.StringToBytes(request));
                if (hash.ContainsKey("region_id") && hash.ContainsKey("location"))
                {
                    UUID regionID = (UUID)hash["region_id"];
                    ArrayList list = (ArrayList)hash["location"];
                    uint x = (uint)(double)list[0];
                    uint y = (uint)(double)list[1];
                    if (hash.ContainsKey("region_handle"))
                    {
                        // if you do a "About Landmark" on a landmark a second time, the viewer sends the
                        // region_handle it got earlier via RegionHandleRequest
                        ulong regionHandle = Util.BytesToUInt64Big((byte[])hash["region_handle"]);
                        parcelID = Util.BuildFakeParcelID(regionHandle, x, y);
                    }
                    else if (regionID == m_scene.RegionInfo.RegionID)
                    {
                        // a parcel request for a local parcel => no need to query the grid
                        parcelID = Util.BuildFakeParcelID(m_scene.RegionInfo.RegionHandle, x, y);
                    }
                    else
                    {
                        // a parcel request for a parcel in another region. Ask the grid about the region
                        GridRegion info = m_scene.GridService.GetRegionByUUID(UUID.Zero, regionID);
                        if (info != null)
                            parcelID = Util.BuildFakeParcelID(info.RegionHandle, x, y);
                    }
                }
            }
            catch (LLSD.LLSDParseException e)
            {
                m_log.ErrorFormat("[LAND] Fetch error: {0}", e.Message);
                m_log.ErrorFormat("[LAND] ... in request {0}", request);
            }
            catch(InvalidCastException)
            {
                m_log.ErrorFormat("[LAND] Wrong type in request {0}", request);
            }

            LLSDRemoteParcelResponse response = new LLSDRemoteParcelResponse();
            response.parcel_id = parcelID;
            m_log.DebugFormat("[LAND] got parcelID {0}", parcelID);

            return LLSDHelpers.SerialiseLLSDReply(response);
        }

        #endregion

        private void ClientOnParcelInfoRequest(IClientAPI remoteClient, UUID parcelID)
        {
            if (parcelID == UUID.Zero)
                return;

            ExtendedLandData data = (ExtendedLandData)parcelInfoCache.Get(parcelID.ToString(),
                    delegate(string id)
                    {
                        UUID parcel = UUID.Zero;
                        UUID.TryParse(id, out parcel);
                        // assume we've got the parcelID we just computed in RemoteParcelRequest
                        ExtendedLandData extLandData = new ExtendedLandData();
                        Util.ParseFakeParcelID(parcel, out extLandData.RegionHandle,
                                               out extLandData.X, out extLandData.Y);
                        m_log.DebugFormat("[LAND] got parcelinfo request for regionHandle {0}, x/y {1}/{2}",
                                          extLandData.RegionHandle, extLandData.X, extLandData.Y);

                        // for this region or for somewhere else?
                        if (extLandData.RegionHandle == m_scene.RegionInfo.RegionHandle)
                        {
                            extLandData.LandData = this.GetLandObject(extLandData.X, extLandData.Y).LandData;
                            extLandData.RegionAccess = m_scene.RegionInfo.AccessLevel;
                        }
                        else
                        {
                            ILandService landService = m_scene.RequestModuleInterface<ILandService>();
                            extLandData.LandData = landService.GetLandData(m_scene.RegionInfo.ScopeID,
                                    extLandData.RegionHandle,
                                    extLandData.X,
                                    extLandData.Y,
                                    out extLandData.RegionAccess);
                            if (extLandData.LandData == null)
                            {
                                // we didn't find the region/land => don't cache
                                return null;
                            }
                        }
                        return extLandData;
                    });

            if (data != null)  // if we found some data, send it
            {
                GridRegion info;
                if (data.RegionHandle == m_scene.RegionInfo.RegionHandle)
                {
                    info = new GridRegion(m_scene.RegionInfo);
                }
                else
                {
                    // most likely still cached from building the extLandData entry
                    uint x = 0, y = 0;
                    Utils.LongToUInts(data.RegionHandle, out x, out y);
                    info = m_scene.GridService.GetRegionByPosition(m_scene.RegionInfo.ScopeID, (int)x, (int)y);
                }
                // we need to transfer the fake parcelID, not the one in landData, so the viewer can match it to the landmark.
                m_log.DebugFormat("[LAND] got parcelinfo for parcel {0} in region {1}; sending...",
                                  data.LandData.Name, data.RegionHandle);
                // HACK for now
                RegionInfo r = new RegionInfo();
                r.RegionName = info.RegionName;
                r.RegionLocX = (uint)info.RegionLocX;
                r.RegionLocY = (uint)info.RegionLocY;
                r.RegionSettings.Maturity = (int)Util.ConvertAccessLevelToMaturity(data.RegionAccess);
                remoteClient.SendParcelInfo(r, data.LandData, parcelID, data.X, data.Y);
            }
            else
                m_log.Debug("[LAND] got no parcelinfo; not sending");
        }

        public void setParcelOtherCleanTime(IClientAPI remoteClient, int localID, int otherCleanTime)
        {
            ILandObject land;
            lock (m_landList)
            {
                m_landList.TryGetValue(localID, out land);
            }

            if (land == null) return;

            if (!m_scene.Permissions.CanEditParcelProperties(remoteClient.AgentId, land, GroupPowers.LandOptions))
                return;

            land.LandData.OtherCleanTime = otherCleanTime;

            UpdateLandObject(localID, land.LandData);
        }

        public void ClientOnParcelGodMark(IClientAPI client, UUID god, int landID)
        {
            ILandObject land = null;
            List<ILandObject> Land = ((Scene)client.Scene).LandChannel.AllParcels();
            foreach (ILandObject landObject in Land)
            {
                if (landObject.LandData.LocalID == landID)
                {
                    land = landObject;
                }
            }
            land.DeedToGroup(DefaultGodParcelGroup);
            land.LandData.Name = DefaultGodParcelName;
            land.SendLandUpdateToAvatarsOverMe();
        }

        private void ClientOnSimWideDeletes(IClientAPI client, UUID agentID, int flags, UUID targetID)
        {
            ScenePresence SP;
            ((Scene)client.Scene).TryGetScenePresence(client.AgentId, out SP);
            List<SceneObjectGroup> returns = new List<SceneObjectGroup>();
            if (SP.UserLevel != 0)
            {
                if (flags == 0) //All parcels, scripted or not
                {
                    ((Scene)client.Scene).ForEachSOG(delegate(SceneObjectGroup e)
                    {
                        if (e.OwnerID == targetID)
                        {
                            returns.Add(e);
                        }
                    }
                                                    );
                }
                if (flags == 4) //All parcels, scripted object
                {
                    ((Scene)client.Scene).ForEachSOG(delegate(SceneObjectGroup e)
                    {
                        if (e.OwnerID == targetID)
                        {
                            if (e.scriptScore >= 0.01)
                            {
                                returns.Add(e);
                            }
                        }
                    }
                                                    );
                }
                if (flags == 4) //not target parcel, scripted object
                {
                    ((Scene)client.Scene).ForEachSOG(delegate(SceneObjectGroup e)
                    {
                        if (e.OwnerID == targetID)
                        {
                            ILandObject landobject = ((Scene)client.Scene).LandChannel.GetLandObject(e.AbsolutePosition.X, e.AbsolutePosition.Y);
                            if (landobject.LandData.OwnerID != e.OwnerID)
                            {
                                if (e.scriptScore >= 0.01)
                                {
                                    returns.Add(e);
                                }
                            }
                        }
                    }
                                                    );
                }
                foreach (SceneObjectGroup ol in returns)
                {
                    ReturnObject(ol, client);
                }
            }
        }
        public void ReturnObject(SceneObjectGroup obj, IClientAPI client)
        {
            SceneObjectGroup[] objs = new SceneObjectGroup[1];
            objs[0] = obj;
            ((Scene)client.Scene).returnObjects(objs, client.AgentId);
        }

        Dictionary<UUID, System.Threading.Timer> Timers = new Dictionary<UUID, System.Threading.Timer>();

        public void ClientOnParcelFreezeUser(IClientAPI client, UUID parcelowner, uint flags, UUID target)
        {
            ScenePresence targetAvatar = null;
            ((Scene)client.Scene).TryGetScenePresence(target, out targetAvatar);
            ScenePresence parcelManager = null;
            ((Scene)client.Scene).TryGetScenePresence(client.AgentId, out parcelManager);
            System.Threading.Timer Timer;

            if (targetAvatar.UserLevel == 0)
            {
                ILandObject land = ((Scene)client.Scene).LandChannel.GetLandObject(targetAvatar.AbsolutePosition.X, targetAvatar.AbsolutePosition.Y);
                if (!((Scene)client.Scene).Permissions.CanEditParcelProperties(client.AgentId, land, GroupPowers.LandEjectAndFreeze))
                    return;
                if (flags == 0)
                {
                    targetAvatar.AllowMovement = false;
                    targetAvatar.ControllingClient.SendAlertMessage(parcelManager.Firstname + " " + parcelManager.Lastname + " has frozen you for 30 seconds.  You cannot move or interact with the world.");
                    parcelManager.ControllingClient.SendAlertMessage("Avatar Frozen.");
                    System.Threading.TimerCallback timeCB = new System.Threading.TimerCallback(OnEndParcelFrozen);
                    Timer = new System.Threading.Timer(timeCB, targetAvatar, 30000, 0);
                    Timers.Add(targetAvatar.UUID, Timer);
                }
                else
                {
                    targetAvatar.AllowMovement = true;
                    targetAvatar.ControllingClient.SendAlertMessage(parcelManager.Firstname + " " + parcelManager.Lastname + " has unfrozen you.");
                    parcelManager.ControllingClient.SendAlertMessage("Avatar Unfrozen.");
                    Timers.TryGetValue(targetAvatar.UUID, out Timer);
                    Timers.Remove(targetAvatar.UUID);
                    Timer.Dispose();
                }
            }
        }
        private void OnEndParcelFrozen(object avatar)
        {
            ScenePresence targetAvatar = (ScenePresence)avatar;
            targetAvatar.AllowMovement = true;
            System.Threading.Timer Timer;
            Timers.TryGetValue(targetAvatar.UUID, out Timer);
            Timers.Remove(targetAvatar.UUID);
            targetAvatar.ControllingClient.SendAgentAlertMessage("The freeze has worn off; you may go about your business.", false);
        }


        public void ClientOnParcelEjectUser(IClientAPI client, UUID parcelowner, uint flags, UUID target)
        {
            ScenePresence targetAvatar = null;
            ((Scene)client.Scene).TryGetScenePresence(target, out targetAvatar);
            ScenePresence parcelManager = null;
            ((Scene)client.Scene).TryGetScenePresence(client.AgentId, out parcelManager);
            //Just eject
            if (flags == 0)
            {
                if (targetAvatar.UserLevel == 0)
                {
                    ILandObject land = ((Scene)client.Scene).LandChannel.GetLandObject(targetAvatar.AbsolutePosition.X, targetAvatar.AbsolutePosition.Y);
                    if (!((Scene)client.Scene).Permissions.CanEditParcelProperties(client.AgentId, land, GroupPowers.LandEjectAndFreeze))
                        return;

                    Vector3 position = new Vector3(0, 0, 0);
                    List<ILandObject> allParcels = new List<ILandObject>();
                    allParcels = AllParcels();
                    if (allParcels.Count != 1)
                    {
                        foreach (ILandObject parcel in allParcels)
                        {
                            if (parcel.LandData.GlobalID != land.LandData.GlobalID)
                            {
                                if (parcel.IsEitherBannedOrRestricted(targetAvatar.UUID) != true)
                                {
                                    for (int x = 1; x <= Constants.RegionSize; x += 2)
                                    {
                                        for (int y = 1; y <= Constants.RegionSize; y += 2)
                                        {
                                            if (parcel.ContainsPoint(x, y))
                                            {
                                                position = new Vector3(x, y, targetAvatar.AbsolutePosition.Z);
                                                targetAvatar.TeleportWithMomentum(position);
                                                targetAvatar.ControllingClient.SendAlertMessage("You have been ejected by " + parcelManager.Firstname + " " + parcelManager.Lastname);
                                                parcelManager.ControllingClient.SendAlertMessage("Avatar Ejected.");
                                                return;
                                            }
                                        }
                                    }
                                }
                            }
                        }
                    }
                    Vector3 targetVector;
                    if (targetAvatar.AbsolutePosition.X > targetAvatar.AbsolutePosition.Y)
                    {
                        if (targetAvatar.AbsolutePosition.X > .5 * Constants.RegionSize)
                        {
                            targetVector = new Vector3(Constants.RegionSize, targetAvatar.AbsolutePosition.Y, targetAvatar.AbsolutePosition.Z); ;
                            targetAvatar.TeleportWithMomentum(targetVector);
                            targetAvatar.ControllingClient.SendAlertMessage("You have been ejected by " + parcelManager.Firstname + " " + parcelManager.Lastname);
                            parcelManager.ControllingClient.SendAlertMessage("Avatar Ejected.");
                            return;
                        }
                        else
                        {
                            targetVector = new Vector3(0, targetAvatar.AbsolutePosition.Y, targetAvatar.AbsolutePosition.Z); ;
                            targetAvatar.TeleportWithMomentum(targetVector);
                            targetAvatar.ControllingClient.SendAlertMessage("You have been ejected by " + parcelManager.Firstname + " " + parcelManager.Lastname);
                            parcelManager.ControllingClient.SendAlertMessage("Avatar Ejected.");
                            return;
                        }
                    }
                    else
                    {
                        if (targetAvatar.AbsolutePosition.Y > .5 * Constants.RegionSize)
                        {
                            targetVector = new Vector3(targetAvatar.AbsolutePosition.X, Constants.RegionSize, targetAvatar.AbsolutePosition.Z); ;
                            targetAvatar.TeleportWithMomentum(targetVector);
                            targetAvatar.ControllingClient.SendAlertMessage("You have been ejected by " + parcelManager.Firstname + " " + parcelManager.Lastname);
                            parcelManager.ControllingClient.SendAlertMessage("Avatar Ejected.");
                            return;
                        }
                        else
                        {
                            targetVector = new Vector3(targetAvatar.AbsolutePosition.X, 0, targetAvatar.AbsolutePosition.Z); ;
                            targetAvatar.TeleportWithMomentum(targetVector);
                            targetAvatar.ControllingClient.SendAlertMessage("You have been ejected by " + parcelManager.Firstname + " " + parcelManager.Lastname);
                            parcelManager.ControllingClient.SendAlertMessage("Avatar Ejected.");
                            return;
                        }
                    }
                }
            }
            //Eject and ban
            if (flags == 1)
            {
                if (targetAvatar.UserLevel == 0)
                {
                    ILandObject land = ((Scene)client.Scene).LandChannel.GetLandObject(targetAvatar.AbsolutePosition.X, targetAvatar.AbsolutePosition.Y);
                    if (!((Scene)client.Scene).Permissions.CanEditParcelProperties(client.AgentId, land, GroupPowers.LandEjectAndFreeze))
                        return;

                    Vector3 position = new Vector3(0, 0, 0);
                    List<ILandObject> allParcels = new List<ILandObject>();
                    allParcels = AllParcels();
                    if (allParcels.Count != 1)
                    {
                        foreach (ILandObject parcel in allParcels)
                        {
                            if (parcel.LandData.GlobalID != land.LandData.GlobalID)
                            {
                                if (parcel.IsEitherBannedOrRestricted(targetAvatar.UUID) != true)
                                {
                                    for (int x = 1; x <= Constants.RegionSize; x += 2)
                                    {
                                        for (int y = 1; y <= Constants.RegionSize; y += 2)
                                        {
                                            if (parcel.ContainsPoint(x, y))
                                            {
                                                position = new Vector3(x, y, targetAvatar.AbsolutePosition.Z);
                                                targetAvatar.TeleportWithMomentum(position);
                                                targetAvatar.ControllingClient.SendAlertMessage("You have been ejected and banned by " + parcelManager.Firstname + " " + parcelManager.Lastname);
                                                parcelManager.ControllingClient.SendAlertMessage("Avatar Ejected and Banned.");
                                                ParcelManager.ParcelAccessEntry entry = new ParcelManager.ParcelAccessEntry();
                                                entry.AgentID = targetAvatar.UUID;
                                                entry.Flags = AccessList.Ban;
                                                entry.Time = new DateTime();
                                                land.LandData.ParcelAccessList.Add(entry);
                                                return;
                                            }
                                        }
                                    }
                                }
                            }
                        }
                    }
                    Vector3 targetVector;
                    if (targetAvatar.AbsolutePosition.X > targetAvatar.AbsolutePosition.Y)
                    {
                        if (targetAvatar.AbsolutePosition.X > .5 * Constants.RegionSize)
                        {
                            targetVector = new Vector3(Constants.RegionSize, targetAvatar.AbsolutePosition.Y, targetAvatar.AbsolutePosition.Z); ;
                            targetAvatar.TeleportWithMomentum(targetVector);
                            targetAvatar.ControllingClient.SendAlertMessage("You have been ejected and banned by " + parcelManager.Firstname + " " + parcelManager.Lastname);
                            parcelManager.ControllingClient.SendAlertMessage("Avatar Ejected and Banned.");
                            ParcelManager.ParcelAccessEntry entry = new ParcelManager.ParcelAccessEntry();
                            entry.AgentID = targetAvatar.UUID;
                            entry.Flags = AccessList.Ban;
                            entry.Time = new DateTime();
                            land.LandData.ParcelAccessList.Add(entry);
                            return;
                        }
                        else
                        {
                            targetVector = new Vector3(0, targetAvatar.AbsolutePosition.Y, targetAvatar.AbsolutePosition.Z); ;
                            targetAvatar.TeleportWithMomentum(targetVector);
                            targetAvatar.ControllingClient.SendAlertMessage("You have been ejected and banned by " + parcelManager.Firstname + " " + parcelManager.Lastname);
                            parcelManager.ControllingClient.SendAlertMessage("Avatar Ejected and Banned.");
                            ParcelManager.ParcelAccessEntry entry = new ParcelManager.ParcelAccessEntry();
                            entry.AgentID = targetAvatar.UUID;
                            entry.Flags = AccessList.Ban;
                            entry.Time = new DateTime();
                            land.LandData.ParcelAccessList.Add(entry);
                            return;
                        }
                    }
                    else
                    {
                        if (targetAvatar.AbsolutePosition.Y > .5 * Constants.RegionSize)
                        {
                            targetVector = new Vector3(targetAvatar.AbsolutePosition.X, Constants.RegionSize, targetAvatar.AbsolutePosition.Z); ;
                            targetAvatar.TeleportWithMomentum(targetVector);
                            targetAvatar.ControllingClient.SendAlertMessage("You have been ejected and banned by " + parcelManager.Firstname + " " + parcelManager.Lastname);
                            parcelManager.ControllingClient.SendAlertMessage("Avatar Ejected and Banned.");
                            ParcelManager.ParcelAccessEntry entry = new ParcelManager.ParcelAccessEntry();
                            entry.AgentID = targetAvatar.UUID;
                            entry.Flags = AccessList.Ban;
                            entry.Time = new DateTime();
                            land.LandData.ParcelAccessList.Add(entry);
                            return;
                        }
                        else
                        {
                            targetVector = new Vector3(targetAvatar.AbsolutePosition.X, 0, targetAvatar.AbsolutePosition.Z); ;
                            targetAvatar.TeleportWithMomentum(targetVector);
                            targetAvatar.ControllingClient.SendAlertMessage("You have been ejected and banned by " + parcelManager.Firstname + " " + parcelManager.Lastname);
                            parcelManager.ControllingClient.SendAlertMessage("Avatar Ejected and Banned.");
                            ParcelManager.ParcelAccessEntry entry = new ParcelManager.ParcelAccessEntry();
                            entry.AgentID = targetAvatar.UUID;
                            entry.Flags = AccessList.Ban;
                            entry.Time = new DateTime();
                            land.LandData.ParcelAccessList.Add(entry);
                            return;
                        }
                    }
                }
            }
        }
        
        protected void InstallInterfaces()
        {
            Command clearCommand
                = new Command("clear", CommandIntentions.COMMAND_HAZARDOUS, ClearCommand, "Clears all the parcels from the region.");
            Command showCommand 
                = new Command("show", CommandIntentions.COMMAND_STATISTICAL, ShowParcelsCommand, "Shows all parcels on the region.");

            m_commander.RegisterCommand("clear", clearCommand);
            m_commander.RegisterCommand("show", showCommand);

            // Add this to our scene so scripts can call these functions
            m_scene.RegisterModuleCommander(m_commander);
        }    
        
        protected void ClearCommand(Object[] args)
        {
            Clear(true);
            
            MainConsole.Instance.OutputFormat("Cleared all parcels from {0}", m_scene.RegionInfo.RegionName);
        }        
        
        protected void ShowParcelsCommand(Object[] args)
        {
            StringBuilder report = new StringBuilder();  
            
            report.AppendFormat("Land information for {0}\n", m_scene.RegionInfo.RegionName);            
            report.AppendFormat(
                "{0,-20} {1,-10} {2,-9} {3,-18} {4,-18} {5,-20}\n",
                "Parcel Name",
                "Local ID",
                "Area",
                "Starts",
                "Ends",
                "Owner");
            
            lock (m_landList)
            {
                foreach (ILandObject lo in m_landList.Values)
                {
                    LandData ld = lo.LandData;
                    
                    report.AppendFormat(
                        "{0,-20} {1,-10} {2,-9} {3,-18} {4,-18} {5,-20}\n", 
                        ld.Name, ld.LocalID, ld.Area, lo.StartPoint, lo.EndPoint, m_userManager.GetUserName(ld.OwnerID));
                }
            }
            
            MainConsole.Instance.Output(report.ToString());
        }         
    }
}<|MERGE_RESOLUTION|>--- conflicted
+++ resolved
@@ -1357,10 +1357,7 @@
             {
                 land.DeedToGroup(groupID);
             }
-<<<<<<< HEAD
             EventManagerOnParcelPrimCountTainted();
-=======
->>>>>>> be3685b1
         }
 
         #region Land Object From Storage Functions
