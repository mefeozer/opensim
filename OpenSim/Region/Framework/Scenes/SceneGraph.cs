--- conflicted
+++ resolved
@@ -509,22 +509,13 @@
         /// <returns>The scene object that was attached.  Null if the scene object could not be found</returns>
         public SceneObjectGroup RezSingleAttachment(IClientAPI remoteClient, UUID itemID, uint AttachmentPt)
         {
-<<<<<<< HEAD
             IInventoryAccessModule invAccess = m_parentScene.RequestModuleInterface<IInventoryAccessModule>();
             if (invAccess != null)
-=======
-            SceneObjectGroup objatt = m_parentScene.RezObject(remoteClient,
-                itemID, Vector3.Zero, Vector3.Zero, UUID.Zero, (byte)1, true,
-                false, false, remoteClient.AgentId, true);
-
-            if (objatt != null)
->>>>>>> 70a0d7aa
             {
                 SceneObjectGroup objatt = invAccess.RezObject(remoteClient,
                     itemID, Vector3.Zero, Vector3.Zero, UUID.Zero, (byte)1, true,
                     false, false, remoteClient.AgentId, true);
 
-<<<<<<< HEAD
 
                 if (objatt != null)
                 {
@@ -544,25 +535,6 @@
                 return objatt;
             }
             return null;
-=======
-                if (AttachObject(
-                    remoteClient, objatt.LocalId, AttachmentPt, Quaternion.Identity, objatt.AbsolutePosition, false))
-                {
-                    objatt.ScheduleGroupForFullUpdate();
-                    if (tainted)
-                        objatt.HasGroupChanged = true;
-    
-                    // Fire after attach, so we don't get messy perms dialogs
-                    // 3 == AttachedRez
-                    objatt.CreateScriptInstances(0, true, m_parentScene.DefaultScriptEngine, 3);
-
-                    // Do this last so that event listeners have access to all the effects of the attachment
-                    m_parentScene.EventManager.TriggerOnAttach(objatt.LocalId, itemID, remoteClient.AgentId);
-                }
-            }
-            
-            return objatt;
->>>>>>> 70a0d7aa
         }
 
         // What makes this method odd and unique is it tries to detach using an UUID....     Yay for standards.
