/*
 * Copyright (c) Contributors, http://opensimulator.org/
 * See CONTRIBUTORS.TXT for a full list of copyright holders.
 *
 * Redistribution and use in source and binary forms, with or without
 * modification, are permitted provided that the following conditions are met:
 *     * Redistributions of source code must retain the above copyright
 *       notice, this list of conditions and the following disclaimer.
 *     * Redistributions in binary form must reproduce the above copyright
 *       notice, this list of conditions and the following disclaimer in the
 *       documentation and/or other materials provided with the distribution.
 *     * Neither the name of the OpenSimulator Project nor the
 *       names of its contributors may be used to endorse or promote products
 *       derived from this software without specific prior written permission.
 *
 * THIS SOFTWARE IS PROVIDED BY THE DEVELOPERS ``AS IS'' AND ANY
 * EXPRESS OR IMPLIED WARRANTIES, INCLUDING, BUT NOT LIMITED TO, THE IMPLIED
 * WARRANTIES OF MERCHANTABILITY AND FITNESS FOR A PARTICULAR PURPOSE ARE
 * DISCLAIMED. IN NO EVENT SHALL THE CONTRIBUTORS BE LIABLE FOR ANY
 * DIRECT, INDIRECT, INCIDENTAL, SPECIAL, EXEMPLARY, OR CONSEQUENTIAL DAMAGES
 * (INCLUDING, BUT NOT LIMITED TO, PROCUREMENT OF SUBSTITUTE GOODS OR SERVICES;
 * LOSS OF USE, DATA, OR PROFITS; OR BUSINESS INTERRUPTION) HOWEVER CAUSED AND
 * ON ANY THEORY OF LIABILITY, WHETHER IN CONTRACT, STRICT LIABILITY, OR TORT
 * (INCLUDING NEGLIGENCE OR OTHERWISE) ARISING IN ANY WAY OUT OF THE USE OF THIS
 * SOFTWARE, EVEN IF ADVISED OF THE POSSIBILITY OF SUCH DAMAGE.
 */
using System.Collections.Generic;
using System.Reflection;
using log4net;
using Nini.Config;
using OpenMetaverse;
using OpenSim.Framework;
using OpenSim.Region.Framework.Interfaces;
using OpenSim.Region.Framework.Scenes;
using OpenSim.Services.Interfaces;
using GridRegion = OpenSim.Services.Interfaces.GridRegion;

namespace OpenSim.Region.CoreModules.World.WorldMap
{
    public class MapSearchModule : IRegionModule
    {
        private static readonly ILog m_log =
            LogManager.GetLogger(MethodBase.GetCurrentMethod().DeclaringType);

        Scene m_scene = null; // only need one for communication with GridService
        List<Scene> m_scenes = new List<Scene>();

        #region IRegionModule Members
        public void Initialise(Scene scene, IConfigSource source)
        {
            if (m_scene == null)
            {
                m_scene = scene;
            }

            m_scenes.Add(scene);
            scene.EventManager.OnNewClient += OnNewClient;
        }

        public void PostInitialise()
        {
        }

        public void Close()
        {
            m_scene = null;
            m_scenes.Clear();
        }

        public string Name
        {
            get { return "MapSearchModule"; }
        }

        public bool IsSharedModule
        {
            get { return true; }
        }

        #endregion

        private void OnNewClient(IClientAPI client)
        {
            client.OnMapNameRequest += OnMapNameRequest;
        }

        private void OnMapNameRequest(IClientAPI remoteClient, string mapName)
        {
            if (mapName.Length < 2)
            {
                remoteClient.SendAlertMessage("Use a search string with at least 2 characters");
                return;
            }
            
            // try to fetch from GridServer
            List<GridRegion> regionInfos = m_scene.GridService.GetRegionsByName(m_scene.RegionInfo.ScopeID, mapName, 20);
            if (regionInfos == null)
            {
                m_log.Warn("[MAPSEARCHMODULE]: RequestNamedRegions returned null. Old gridserver?");
                // service wasn't available; maybe still an old GridServer. Try the old API, though it will return only one region
                regionInfos = new List<GridRegion>();
                GridRegion info = m_scene.GridService.GetRegionByName(m_scene.RegionInfo.ScopeID, mapName);
                if (info != null) regionInfos.Add(info);
            }

            List<MapBlockData> blocks = new List<MapBlockData>();

            MapBlockData data;
            if (regionInfos.Count > 0)
            {
                foreach (GridRegion info in regionInfos)
                {
                    data = new MapBlockData();
                    data.Agents = 0;
                    data.Access = info.Access;
                    data.MapImageId = UUID.Zero; // could use info.TerrainImage but it seems to break viewer2
                    data.Name = info.RegionName;
                    data.RegionFlags = 0; // TODO not used?
                    data.WaterHeight = 0; // not used
                    data.X = (ushort)(info.RegionLocX / Constants.RegionSize);
                    data.Y = (ushort)(info.RegionLocY / Constants.RegionSize);
                    blocks.Add(data);
                }
            }

            // final block, closing the search result
            data = new MapBlockData();
            data.Agents = 0;
            data.Access = 255;
            data.MapImageId = UUID.Zero;
            data.Name = mapName;
            data.RegionFlags = 0;
            data.WaterHeight = 0; // not used
            data.X = 0;
            data.Y = 0;
            blocks.Add(data);

<<<<<<< HEAD
=======
            // not sure what the flags do here, but seems to be necessary
            // to set to "2" for viewer 2
>>>>>>> f6b638fe
            remoteClient.SendMapBlock(blocks, 2);
        }

//        private Scene GetClientScene(IClientAPI client)
//        {
//            foreach (Scene s in m_scenes)
//            {
//                if (client.Scene.RegionInfo.RegionHandle == s.RegionInfo.RegionHandle)
//                    return s;
//            }
//            return m_scene;
//        }
    }
}<|MERGE_RESOLUTION|>--- conflicted
+++ resolved
@@ -135,11 +135,6 @@
             data.Y = 0;
             blocks.Add(data);
 
-<<<<<<< HEAD
-=======
-            // not sure what the flags do here, but seems to be necessary
-            // to set to "2" for viewer 2
->>>>>>> f6b638fe
             remoteClient.SendMapBlock(blocks, 2);
         }
 
