--- conflicted
+++ resolved
@@ -138,7 +138,6 @@
                         {
                             cmd.Parameters.Clear();
 
-<<<<<<< HEAD
                             cmd.CommandText = "replace into prims (" +
                                     "UUID, CreationDate, " +
                                     "Name, Text, Description, " +
@@ -177,7 +176,8 @@
                                     "PassCollisions, " +
                                     "LinkNumber, MediaURL, KeyframeMotion, " +
                                     "PhysicsShapeType, Density, GravityModifier, " +
-                                    "Friction, Restitution) values (" + "?UUID, " +
+                                    "Friction, Restitution, Vehicle " +
+                                    ") values (" + "?UUID, " +
                                     "?CreationDate, ?Name, ?Text, " +
                                     "?Description, ?SitName, ?TouchName, " +
                                     "?ObjectFlags, ?OwnerMask, ?NextOwnerMask, " +
@@ -211,87 +211,9 @@
                                     "?CollisionSoundVolume, ?PassTouches, ?PassCollisions, " +
                                     "?LinkNumber, ?MediaURL, ?KeyframeMotion, " +
                                     "?PhysicsShapeType, ?Density, ?GravityModifier, " +
-                                    "?Friction, ?Restitution)";
+                                    "?Friction, ?Restitution, ?Vehicle)";
 
                             FillPrimCommand(cmd, prim, obj.UUID, regionUUID);
-=======
-                        cmd.CommandText = "replace into prims (" +
-                                "UUID, CreationDate, " +
-                                "Name, Text, Description, " +
-                                "SitName, TouchName, ObjectFlags, " +
-                                "OwnerMask, NextOwnerMask, GroupMask, " +
-                                "EveryoneMask, BaseMask, PositionX, " +
-                                "PositionY, PositionZ, GroupPositionX, " +
-                                "GroupPositionY, GroupPositionZ, VelocityX, " +
-                                "VelocityY, VelocityZ, AngularVelocityX, " +
-                                "AngularVelocityY, AngularVelocityZ, " +
-                                "AccelerationX, AccelerationY, " +
-                                "AccelerationZ, RotationX, " +
-                                "RotationY, RotationZ, " +
-                                "RotationW, SitTargetOffsetX, " +
-                                "SitTargetOffsetY, SitTargetOffsetZ, " +
-                                "SitTargetOrientW, SitTargetOrientX, " +
-                                "SitTargetOrientY, SitTargetOrientZ, " +
-                                "RegionUUID, CreatorID, " +
-                                "OwnerID, GroupID, " +
-                                "LastOwnerID, SceneGroupID, " +
-                                "PayPrice, PayButton1, " +
-                                "PayButton2, PayButton3, " +
-                                "PayButton4, LoopedSound, " +
-                                "LoopedSoundGain, TextureAnimation, " +
-                                "OmegaX, OmegaY, OmegaZ, " +
-                                "CameraEyeOffsetX, CameraEyeOffsetY, " +
-                                "CameraEyeOffsetZ, CameraAtOffsetX, " +
-                                "CameraAtOffsetY, CameraAtOffsetZ, " +
-                                "ForceMouselook, ScriptAccessPin, " +
-                                "AllowedDrop, DieAtEdge, " +
-                                "SalePrice, SaleType, " +
-                                "ColorR, ColorG, ColorB, ColorA, " +
-                                "ParticleSystem, ClickAction, Material, " +
-                                "CollisionSound, CollisionSoundVolume, " +
-                                "PassTouches, " +
-                                "PassCollisions, " +
-                                "LinkNumber, MediaURL, KeyframeMotion, " +
-                                "PhysicsShapeType, Density, GravityModifier, " +
-                                "Friction, Restitution, Vehicle " +
-                                ") values (" + "?UUID, " +
-                                "?CreationDate, ?Name, ?Text, " +
-                                "?Description, ?SitName, ?TouchName, " +
-                                "?ObjectFlags, ?OwnerMask, ?NextOwnerMask, " +
-                                "?GroupMask, ?EveryoneMask, ?BaseMask, " +
-                                "?PositionX, ?PositionY, ?PositionZ, " +
-                                "?GroupPositionX, ?GroupPositionY, " +
-                                "?GroupPositionZ, ?VelocityX, " +
-                                "?VelocityY, ?VelocityZ, ?AngularVelocityX, " +
-                                "?AngularVelocityY, ?AngularVelocityZ, " +
-                                "?AccelerationX, ?AccelerationY, " +
-                                "?AccelerationZ, ?RotationX, " +
-                                "?RotationY, ?RotationZ, " +
-                                "?RotationW, ?SitTargetOffsetX, " +
-                                "?SitTargetOffsetY, ?SitTargetOffsetZ, " +
-                                "?SitTargetOrientW, ?SitTargetOrientX, " +
-                                "?SitTargetOrientY, ?SitTargetOrientZ, " +
-                                "?RegionUUID, ?CreatorID, ?OwnerID, " +
-                                "?GroupID, ?LastOwnerID, ?SceneGroupID, " +
-                                "?PayPrice, ?PayButton1, ?PayButton2, " +
-                                "?PayButton3, ?PayButton4, ?LoopedSound, " +
-                                "?LoopedSoundGain, ?TextureAnimation, " +
-                                "?OmegaX, ?OmegaY, ?OmegaZ, " +
-                                "?CameraEyeOffsetX, ?CameraEyeOffsetY, " +
-                                "?CameraEyeOffsetZ, ?CameraAtOffsetX, " +
-                                "?CameraAtOffsetY, ?CameraAtOffsetZ, " +
-                                "?ForceMouselook, ?ScriptAccessPin, " +
-                                "?AllowedDrop, ?DieAtEdge, ?SalePrice, " +
-                                "?SaleType, ?ColorR, ?ColorG, " +
-                                "?ColorB, ?ColorA, ?ParticleSystem, " +
-                                "?ClickAction, ?Material, ?CollisionSound, " +
-                                "?CollisionSoundVolume, ?PassTouches, ?PassCollisions, " +
-                                "?LinkNumber, ?MediaURL, ?KeyframeMotion, " +
-                                "?PhysicsShapeType, ?Density, ?GravityModifier, " +
-                                "?Friction, ?Restitution, ?Vehicle)";
-
-                        FillPrimCommand(cmd, prim, obj.UUID, regionUUID);
->>>>>>> 6252114e
 
                             ExecuteNonQuery(cmd);
 
