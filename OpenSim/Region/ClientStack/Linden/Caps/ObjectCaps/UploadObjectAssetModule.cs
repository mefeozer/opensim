--- conflicted
+++ resolved
@@ -351,16 +351,11 @@
                 rootGroup.LinkToGroup(allparts[j]);
             }
 
-<<<<<<< HEAD
             //rootGroup.ScheduleGroupForFullUpdate();
             rootGroup.ScheduleGroupForFullUpdate(new List<SceneObjectPartSyncProperties>(){SceneObjectPartSyncProperties.FullUpdate}); //seems like new object
-            pos = m_scene.GetNewRezLocation(Vector3.Zero, rootpos, UUID.Zero, rot, (byte)1, 1, true, allparts[0].GroupScale(), false);
-=======
-            rootGroup.ScheduleGroupForFullUpdate();
             pos
                 = m_scene.GetNewRezLocation(
                     Vector3.Zero, rootpos, UUID.Zero, rot, (byte)1, 1, true, allparts[0].GroupScale, false);
->>>>>>> 19678da2
            
             responsedata["int_response_code"] = 200; //501; //410; //404;
             responsedata["content_type"] = "text/plain";
