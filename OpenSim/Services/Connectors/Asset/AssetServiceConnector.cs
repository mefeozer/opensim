--- conflicted
+++ resolved
@@ -180,13 +180,7 @@
 
         public AssetBase Get(string id)
         {
-<<<<<<< HEAD
             string uri = MapServer(id) + "/assets/" + id;
-=======
-//            m_log.DebugFormat("[ASSET SERVICE CONNECTOR]: Synchronous get request for {0}", id);
-
-            string uri = m_ServerURI + "/assets/" + id;
->>>>>>> fac8c258
 
             AssetBase asset = null;
             if (m_Cache != null)
@@ -265,13 +259,7 @@
 
         public bool Get(string id, Object sender, AssetRetrieved handler)
         {
-<<<<<<< HEAD
             string uri = MapServer(id) + "/assets/" + id;
-=======
-//            m_log.DebugFormat("[ASSET SERVICE CONNECTOR]: Potentially asynchronous get request for {0}", id);
-
-            string uri = m_ServerURI + "/assets/" + id;
->>>>>>> fac8c258
 
             AssetBase asset = null;
             if (m_Cache != null)
