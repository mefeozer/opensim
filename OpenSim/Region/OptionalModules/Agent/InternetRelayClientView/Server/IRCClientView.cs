/*
 * Copyright (c) Contributors, http://opensimulator.org/
 * See CONTRIBUTORS.TXT for a full list of copyright holders.
 *
 * Redistribution and use in source and binary forms, with or without
 * modification, are permitted provided that the following conditions are met:
 *     * Redistributions of source code must retain the above copyright
 *       notice, this list of conditions and the following disclaimer.
 *     * Redistributions in binary form must reproduce the above copyright
 *       notice, this list of conditions and the following disclaimer in the
 *       documentation and/or other materials provided with the distribution.
 *     * Neither the name of the OpenSimulator Project nor the
 *       names of its contributors may be used to endorse or promote products
 *       derived from this software without specific prior written permission.
 *
 * THIS SOFTWARE IS PROVIDED BY THE DEVELOPERS ``AS IS'' AND ANY
 * EXPRESS OR IMPLIED WARRANTIES, INCLUDING, BUT NOT LIMITED TO, THE IMPLIED
 * WARRANTIES OF MERCHANTABILITY AND FITNESS FOR A PARTICULAR PURPOSE ARE
 * DISCLAIMED. IN NO EVENT SHALL THE CONTRIBUTORS BE LIABLE FOR ANY
 * DIRECT, INDIRECT, INCIDENTAL, SPECIAL, EXEMPLARY, OR CONSEQUENTIAL DAMAGES
 * (INCLUDING, BUT NOT LIMITED TO, PROCUREMENT OF SUBSTITUTE GOODS OR SERVICES;
 * LOSS OF USE, DATA, OR PROFITS; OR BUSINESS INTERRUPTION) HOWEVER CAUSED AND
 * ON ANY THEORY OF LIABILITY, WHETHER IN CONTRACT, STRICT LIABILITY, OR TORT
 * (INCLUDING NEGLIGENCE OR OTHERWISE) ARISING IN ANY WAY OUT OF THE USE OF THIS
 * SOFTWARE, EVEN IF ADVISED OF THE POSSIBILITY OF SUCH DAMAGE.
 */

using System;
using System.Collections.Generic;
using System.IO;
using System.Net;
using System.Net.Sockets;
using System.Reflection;
using System.Text;
using System.Threading;
using log4net;
using OpenMetaverse;
using OpenMetaverse.Packets;
using OpenSim.Framework;
using OpenSim.Framework.Client;
using OpenSim.Framework.Monitoring;
using OpenSim.Region.Framework.Scenes;

namespace OpenSim.Region.OptionalModules.Agent.InternetRelayClientView.Server
{
    public delegate void OnIRCClientReadyDelegate(IRCClientView cv);

    public class IRCClientView : IClientAPI, IClientCore
    {
        public event OnIRCClientReadyDelegate OnIRCReady;

        private static readonly ILog m_log = LogManager.GetLogger(MethodBase.GetCurrentMethod().DeclaringType);

        private readonly TcpClient m_client;
        private readonly Scene m_scene;

        private UUID m_agentID = UUID.Random();

        public ISceneAgent SceneAgent { get; set; }

        private string m_username;
        private string m_nick;

        private bool m_hasNick = false;
        private bool m_hasUser = false;

        private bool m_connected = true;

        public IRCClientView(TcpClient client, Scene scene)
        {
            m_client = client;
            m_scene = scene;

            Watchdog.StartThread(InternalLoop, "IRCClientView", ThreadPriority.Normal, false, true);
        }

        private void SendServerCommand(string command)
        {
            SendCommand(":opensimircd " + command);
        }

        private void SendCommand(string command)
        {
            m_log.Info("[IRCd] Sending >>> " + command);

            byte[] buf = Util.UTF8.GetBytes(command + "\r\n");

            m_client.GetStream().BeginWrite(buf, 0, buf.Length, SendComplete, null);
        }

        private void SendComplete(IAsyncResult result)
        {
            m_log.Info("[IRCd] Send Complete.");
        }

        private string IrcRegionName
        {
            // I know &Channel is more technically correct, but people are used to seeing #Channel
            // Dont shoot me!
            get { return "#" + m_scene.RegionInfo.RegionName.Replace(" ", "-"); }
        }

        private void InternalLoop()
        {
            try
            {
                string strbuf = String.Empty;

                while (m_connected && m_client.Connected)
                {
                    byte[] buf = new byte[8]; // RFC1459 defines max message size as 512.

                    int count = m_client.GetStream().Read(buf, 0, buf.Length);
                    string line = Util.UTF8.GetString(buf, 0, count);

                    strbuf += line;

                    string message = ExtractMessage(strbuf);
                    if (message != null)
                    {
                        // Remove from buffer
                        strbuf = strbuf.Remove(0, message.Length);

                        m_log.Info("[IRCd] Recieving <<< " + message);
                        message = message.Trim();

                        // Extract command sequence
                        string command = ExtractCommand(message);
                        ProcessInMessage(message, command);
                    }
                    else
                    {
                        //m_log.Info("[IRCd] Recieved data, but not enough to make a message. BufLen is " + strbuf.Length +
                        //           "[" + strbuf + "]");
                        if (strbuf.Length == 0)
                        {
                            m_connected = false;
                            m_log.Info("[IRCd] Buffer zero, closing...");
                            if (OnDisconnectUser != null)
                                OnDisconnectUser();
                        }
                    }

                    Thread.Sleep(0);
                    Watchdog.UpdateThread();
                }
            }
            catch (IOException)
            {
                if (OnDisconnectUser != null)
                    OnDisconnectUser();

                m_log.Warn("[IRCd] Disconnected client.");
            }
            catch (SocketException)
            {
                if (OnDisconnectUser != null)
                    OnDisconnectUser();

                m_log.Warn("[IRCd] Disconnected client.");
            }

            Watchdog.RemoveThread();
        }

        private void ProcessInMessage(string message, string command)
        {
            m_log.Info("[IRCd] Processing [MSG:" + message + "] [COM:" + command + "]");
            if (command != null)
            {
                switch (command)
                {
                    case "ADMIN":
                    case "AWAY":
                    case "CONNECT":
                    case "DIE":
                    case "ERROR":
                    case "INFO":
                    case "INVITE":
                    case "ISON":
                    case "KICK":
                    case "KILL":
                    case "LINKS":
                    case "LUSERS":
                    case "OPER":
                    case "PART":
                    case "REHASH":
                    case "SERVICE":
                    case "SERVLIST":
                    case "SERVER":
                    case "SQUERY":
                    case "SQUIT":
                    case "STATS":
                    case "SUMMON":
                    case "TIME":
                    case "TRACE":
                    case "VERSION":
                    case "WALLOPS":
                    case "WHOIS":
                    case "WHOWAS":
                        SendServerCommand("421 " + command + " :Command unimplemented");
                        break;

                    // Connection Commands
                    case "PASS":
                        break; // Ignore for now. I want to implement authentication later however.

                    case "JOIN":
                        IRC_SendReplyJoin();
                        break;

                    case "MODE":
                        IRC_SendReplyModeChannel();
                        break;

                    case "USER":
                        IRC_ProcessUser(message);
                        IRC_Ready();
                        break;

                    case "USERHOST":
                        string[] userhostArgs = ExtractParameters(message);
                        if (userhostArgs[0] == ":" + m_nick)
                        {
                            SendServerCommand("302 :" + m_nick + "=+" + m_nick + "@" +
                                        ((IPEndPoint) m_client.Client.RemoteEndPoint).Address);
                        }
                        break;
                    case "NICK":
                        IRC_ProcessNick(message);
                        IRC_Ready();

                        break;
                    case "TOPIC":
                        IRC_SendReplyTopic();
                        break;
                    case "USERS":
                        IRC_SendReplyUsers();
                        break;

                    case "LIST":
                        break; // TODO

                    case "MOTD":
                        IRC_SendMOTD();
                        break;

                    case "NOTICE": // TODO
                        break;

                    case "WHO": // TODO
                        IRC_SendNamesReply();
                        IRC_SendWhoReply();
                        break;

                    case "PING":
                        IRC_ProcessPing(message);
                        break;

                    // Special case, ignore this completely.
                    case "PONG":
                        break;

                    case "QUIT":
                        if (OnDisconnectUser != null)
                            OnDisconnectUser();
                        break;

                    case "NAMES":
                        IRC_SendNamesReply();
                        break;
                    case "PRIVMSG":
                        IRC_ProcessPrivmsg(message);
                        break;

                    default:
                        SendServerCommand("421 " + command + " :Unknown command");
                        break;
                }
            }
        }

        private void IRC_Ready()
        {
            if (m_hasUser && m_hasNick)
            {
                SendServerCommand("001 " + m_nick + " :Welcome to OpenSimulator IRCd");
                SendServerCommand("002 " + m_nick + " :Running OpenSimVersion");
                SendServerCommand("003 " + m_nick + " :This server was created over 9000 years ago");
                SendServerCommand("004 " + m_nick + " :opensimirc r1 aoOirw abeiIklmnoOpqrstv");
                SendServerCommand("251 " + m_nick + " :There are 0 users and 0 services on 1 servers");
                SendServerCommand("252 " + m_nick + " 0 :operators online");
                SendServerCommand("253 " + m_nick + " 0 :unknown connections");
                SendServerCommand("254 " + m_nick + " 1 :channels formed");
                SendServerCommand("255 " + m_nick + " :I have 1 users, 0 services  and 1 servers");
                SendCommand(":" + m_nick + " MODE " + m_nick + " :+i");
                SendCommand(":" + m_nick + " JOIN :" + IrcRegionName);

                // Rename to 'Real Name'
                SendCommand(":" + m_nick + " NICK :" + m_username.Replace(" ", ""));
                m_nick = m_username.Replace(" ", "");

                IRC_SendReplyJoin();
                IRC_SendChannelPrivmsg("System", "Welcome to OpenSimulator.");
                IRC_SendChannelPrivmsg("System", "You are in a maze of twisty little passages, all alike.");
                IRC_SendChannelPrivmsg("System", "It is pitch black. You are likely to be eaten by a grue.");

                if (OnIRCReady != null)
                    OnIRCReady(this);
            }
        }

        private void IRC_SendReplyJoin()
        {
            IRC_SendReplyTopic();
            IRC_SendNamesReply();
        }

        private void IRC_SendReplyModeChannel()
        {
            SendServerCommand("324 " + m_nick + " " + IrcRegionName + " +n");
            //SendCommand(":" + IrcRegionName + " MODE +n");
        }

        private void IRC_ProcessUser(string message)
        {
            string[] userArgs = ExtractParameters(message);
            // TODO: unused: string username = userArgs[0];
            // TODO: unused: string hostname = userArgs[1];
            // TODO: unused: string servername = userArgs[2];
            string realname = userArgs[3].Replace(":", "");

            m_username = realname;
            m_hasUser = true;
        }

        private void IRC_ProcessNick(string message)
        {
            string[] nickArgs = ExtractParameters(message);
            string nickname = nickArgs[0].Replace(":","");
            m_nick = nickname;
            m_hasNick = true;
        }

        private void IRC_ProcessPing(string message)
        {
            string[] pingArgs = ExtractParameters(message);
            string pingHost = pingArgs[0];
            SendCommand("PONG " + pingHost);
        }

        private void IRC_ProcessPrivmsg(string message)
        {
            string[] privmsgArgs = ExtractParameters(message);
            if (privmsgArgs[0] == IrcRegionName)
            {
                if (OnChatFromClient != null)
                {
                    OSChatMessage msg = new OSChatMessage();
                    msg.Sender = this;
                    msg.Channel = 0;
                    msg.From = this.Name;
                    msg.Message = privmsgArgs[1].Replace(":", "");
                    msg.Position = Vector3.Zero;
                    msg.Scene = m_scene;
                    msg.SenderObject = null;
                    msg.SenderUUID = this.AgentId;
                    msg.Type = ChatTypeEnum.Say;

                    OnChatFromClient(this, msg);
                }
            }
            else
            {
                // Handle as an IM, later.
            }
        }

        private void IRC_SendNamesReply()
        {
            EntityBase[] users = m_scene.Entities.GetAllByType<ScenePresence>();
            foreach (EntityBase user in users)
            {
                SendServerCommand("353 " + m_nick + " = " + IrcRegionName + " :" + user.Name.Replace(" ", ""));
            }
            SendServerCommand("366 " + IrcRegionName + " :End of /NAMES list");
        }

        private void IRC_SendWhoReply()
        {
            EntityBase[] users = m_scene.Entities.GetAllByType<ScenePresence>();
            foreach (EntityBase user in users)
            {
                /*SendServerCommand(String.Format("352 {0} {1} {2} {3} {4} {5} :0 {6}", IrcRegionName,
                                                user.Name.Replace(" ", ""), "nohost.com", "opensimircd",
                                                user.Name.Replace(" ", ""), 'H', user.Name));*/

                SendServerCommand("352 " + m_nick + " " + IrcRegionName + " n=" + user.Name.Replace(" ", "") + " fakehost.com " + user.Name.Replace(" ", "") + " H " + ":0 " + user.Name);

                //SendServerCommand("352 " + IrcRegionName + " " + user.Name.Replace(" ", "") + " nohost.com irc.opensimulator " + user.Name.Replace(" ", "") + " H " + ":0 " + user.Name);
            }
            SendServerCommand("315 " + m_nick + " " + IrcRegionName + " :End of /WHO list");
        }

        private void IRC_SendMOTD()
        {
            SendServerCommand("375 :- OpenSimulator Message of the day -");
            SendServerCommand("372 :- Hiya!");
            SendServerCommand("376 :End of /MOTD command");
        }

        private void IRC_SendReplyTopic()
        {
            SendServerCommand("332 " + IrcRegionName + " :OpenSimulator IRC Server");
        }

        private void IRC_SendReplyUsers()
        {
            EntityBase[] users = m_scene.Entities.GetAllByType<ScenePresence>();

            SendServerCommand("392 :UserID   Terminal  Host");

            if (users.Length == 0)
            {
                SendServerCommand("395 :Nobody logged in");
                return;
            }

            foreach (EntityBase user in users)
            {
                char[] nom = new char[8];
                char[] term = "terminal_".ToCharArray();
                char[] host = "hostname".ToCharArray();

                string userName = user.Name.Replace(" ","");
                for (int i = 0; i < nom.Length; i++)
                {
                    if (userName.Length < i)
                        nom[i] = userName[i];
                    else
                        nom[i] = ' ';
                }

                SendServerCommand("393 :" + nom + " " + term + " " + host + "");
            }

            SendServerCommand("394 :End of users");
        }

        private static string ExtractMessage(string buffer)
        {
            int pos = buffer.IndexOf("\r\n");

            if (pos == -1)
                return null;

            string command = buffer.Substring(0, pos + 2);

            return command;
        }

        private static string ExtractCommand(string msg)
        {
            string[] msgs = msg.Split(' ');

            if (msgs.Length < 2)
            {
                m_log.Warn("[IRCd] Dropped msg: " + msg);
                return null;
            }

            if (msgs[0].StartsWith(":"))
                return msgs[1];

            return msgs[0];
        }

        private static string[] ExtractParameters(string msg)
        {
            string[] msgs = msg.Split(' ');
            List<string> parms = new List<string>(msgs.Length);

            bool foundCommand = false;
            string command = ExtractCommand(msg);


            for (int i=0;i<msgs.Length;i++)
            {
                if (msgs[i] == command)
                {
                    foundCommand = true;
                    continue;
                }

                if (foundCommand != true)
                    continue;

                if (i != 0 && msgs[i].StartsWith(":"))
                {
                    List<string> tmp = new List<string>();
                    for (int j=i;j<msgs.Length;j++)
                    {
                        tmp.Add(msgs[j]);
                    }
                    parms.Add(string.Join(" ", tmp.ToArray()));
                    break;
                }

                parms.Add(msgs[i]);
            }

            return parms.ToArray();
        }

        #region Implementation of IClientAPI

        public Vector3 StartPos
        {
            get { return new Vector3(((int)Constants.RegionSize * 0.5f), ((int)Constants.RegionSize * 0.5f), 50); }
            set { }
        }

        public bool TryGet<T>(out T iface)
        {
            iface = default(T);
            return false;
        }

        public T Get<T>()
        {
            return default(T);
        }

        public UUID AgentId
        {
            get { return m_agentID; }
        }

        public void Disconnect(string reason)
        {
            IRC_SendChannelPrivmsg("System", "You have been eaten by a grue. (" + reason + ")");

            m_connected = false;
            m_client.Close();
        }

        public void Disconnect()
        {
            IRC_SendChannelPrivmsg("System", "You have been eaten by a grue.");

            m_connected = false;
            m_client.Close();
            SceneAgent = null;
        }

        public UUID SessionId
        {
            get { return m_agentID; }
        }

        public UUID SecureSessionId
        {
            get { return m_agentID; }
        }

        public UUID ActiveGroupId
        {
            get { return UUID.Zero; }
        }

        public string ActiveGroupName
        {
            get { return "IRCd User"; }
        }

        public ulong ActiveGroupPowers
        {
            get { return 0; }
        }

        public ulong GetGroupPowers(UUID groupID)
        {
            return 0;
        }

        public bool IsGroupMember(UUID GroupID)
        {
            return false;
        }

        public string FirstName
        {
            get
            {
                string[] names = m_username.Split(' ');
                return names[0];
            }
        }

        public string LastName
        {
            get
            {
                string[] names = m_username.Split(' ');
                if (names.Length > 1)
                    return names[1];
                return names[0];
            }
        }

        public IScene Scene
        {
            get { return m_scene; }
        }

        public int NextAnimationSequenceNumber
        {
            get { return 0; }
        }

        public string Name
        {
            get { return m_username; }
        }

        public bool IsActive
        {
            get { return true; }
            set { if (!value) Disconnect("IsActive Disconnected?"); }
        }

        public bool IsLoggingOut
        {
            get { return false; }
            set { }
        }

        public bool SendLogoutPacketWhenClosing
        {
            set { }
        }

        public uint CircuitCode
        {
            get { return (uint)Util.RandomClass.Next(0,int.MaxValue); }
        }

        public IPEndPoint RemoteEndPoint
        {
            get { return (IPEndPoint)m_client.Client.RemoteEndPoint; }
        }

#pragma warning disable 67
        public event GenericMessage OnGenericMessage;
        public event ImprovedInstantMessage OnInstantMessage;
        public event ChatMessage OnChatFromClient;
        public event TextureRequest OnRequestTexture;
        public event RezObject OnRezObject;
        public event ModifyTerrain OnModifyTerrain;
        public event BakeTerrain OnBakeTerrain;
        public event EstateChangeInfo OnEstateChangeInfo;
        public event EstateManageTelehub OnEstateManageTelehub;
        public event SetAppearance OnSetAppearance;
        public event AvatarNowWearing OnAvatarNowWearing;
        public event RezSingleAttachmentFromInv OnRezSingleAttachmentFromInv;
        public event RezMultipleAttachmentsFromInv OnRezMultipleAttachmentsFromInv;
        public event UUIDNameRequest OnDetachAttachmentIntoInv;
        public event ObjectAttach OnObjectAttach;
        public event ObjectDeselect OnObjectDetach;
        public event ObjectDrop OnObjectDrop;
        public event StartAnim OnStartAnim;
        public event StopAnim OnStopAnim;
        public event ChangeAnim OnChangeAnim;
        public event LinkObjects OnLinkObjects;
        public event DelinkObjects OnDelinkObjects;
        public event RequestMapBlocks OnRequestMapBlocks;
        public event RequestMapName OnMapNameRequest;
        public event TeleportLocationRequest OnTeleportLocationRequest;
        public event DisconnectUser OnDisconnectUser;
        public event RequestAvatarProperties OnRequestAvatarProperties;
        public event SetAlwaysRun OnSetAlwaysRun;
        public event TeleportLandmarkRequest OnTeleportLandmarkRequest;
        public event TeleportCancel OnTeleportCancel;
        public event DeRezObject OnDeRezObject;
        public event Action<IClientAPI> OnRegionHandShakeReply;
        public event GenericCall1 OnRequestWearables;
        public event Action<IClientAPI, bool> OnCompleteMovementToRegion;
        public event UpdateAgent OnPreAgentUpdate;
        public event UpdateAgent OnAgentUpdate;
        public event AgentRequestSit OnAgentRequestSit;
        public event AgentSit OnAgentSit;
        public event AvatarPickerRequest OnAvatarPickerRequest;
        public event Action<IClientAPI> OnRequestAvatarsData;
        public event AddNewPrim OnAddPrim;
        public event FetchInventory OnAgentDataUpdateRequest;
        public event TeleportLocationRequest OnSetStartLocationRequest;
        public event RequestGodlikePowers OnRequestGodlikePowers;
        public event GodKickUser OnGodKickUser;
        public event ObjectDuplicate OnObjectDuplicate;
        public event ObjectDuplicateOnRay OnObjectDuplicateOnRay;
        public event GrabObject OnGrabObject;
        public event DeGrabObject OnDeGrabObject;
        public event MoveObject OnGrabUpdate;
        public event SpinStart OnSpinStart;
        public event SpinObject OnSpinUpdate;
        public event SpinStop OnSpinStop;
        public event UpdateShape OnUpdatePrimShape;
        public event ObjectExtraParams OnUpdateExtraParams;
        public event ObjectRequest OnObjectRequest;
        public event ObjectSelect OnObjectSelect;
        public event ObjectDeselect OnObjectDeselect;
        public event GenericCall7 OnObjectDescription;
        public event GenericCall7 OnObjectName;
        public event GenericCall7 OnObjectClickAction;
        public event GenericCall7 OnObjectMaterial;
        public event RequestObjectPropertiesFamily OnRequestObjectPropertiesFamily;
        public event UpdatePrimFlags OnUpdatePrimFlags;
        public event UpdatePrimTexture OnUpdatePrimTexture;
        public event ClientChangeObject onClientChangeObject;
        public event UpdateVector OnUpdatePrimGroupPosition;
        public event UpdateVector OnUpdatePrimSinglePosition;
        public event UpdatePrimRotation OnUpdatePrimGroupRotation;
        public event UpdatePrimSingleRotation OnUpdatePrimSingleRotation;
        public event UpdatePrimSingleRotationPosition OnUpdatePrimSingleRotationPosition;
        public event UpdatePrimGroupRotation OnUpdatePrimGroupMouseRotation;
        public event UpdateVector OnUpdatePrimScale;
        public event UpdateVector OnUpdatePrimGroupScale;
        public event StatusChange OnChildAgentStatus;
        public event GenericCall2 OnStopMovement;
        public event Action<UUID> OnRemoveAvatar;
        public event ObjectPermissions OnObjectPermissions;
        public event CreateNewInventoryItem OnCreateNewInventoryItem;
        public event LinkInventoryItem OnLinkInventoryItem;
        public event CreateInventoryFolder OnCreateNewInventoryFolder;
        public event UpdateInventoryFolder OnUpdateInventoryFolder;
        public event MoveInventoryFolder OnMoveInventoryFolder;
        public event FetchInventoryDescendents OnFetchInventoryDescendents;
        public event PurgeInventoryDescendents OnPurgeInventoryDescendents;
        public event FetchInventory OnFetchInventory;
        public event RequestTaskInventory OnRequestTaskInventory;
        public event UpdateInventoryItem OnUpdateInventoryItem;
        public event CopyInventoryItem OnCopyInventoryItem;
        public event MoveInventoryItem OnMoveInventoryItem;
        public event RemoveInventoryFolder OnRemoveInventoryFolder;
        public event RemoveInventoryItem OnRemoveInventoryItem;
        public event UDPAssetUploadRequest OnAssetUploadRequest;
        public event XferReceive OnXferReceive;
        public event RequestXfer OnRequestXfer;
        public event ConfirmXfer OnConfirmXfer;
        public event AbortXfer OnAbortXfer;
        public event RezScript OnRezScript;
        public event UpdateTaskInventory OnUpdateTaskInventory;
        public event MoveTaskInventory OnMoveTaskItem;
        public event RemoveTaskInventory OnRemoveTaskItem;
        public event RequestAsset OnRequestAsset;
        public event UUIDNameRequest OnNameFromUUIDRequest;
        public event ParcelAccessListRequest OnParcelAccessListRequest;
        public event ParcelAccessListUpdateRequest OnParcelAccessListUpdateRequest;
        public event ParcelPropertiesRequest OnParcelPropertiesRequest;
        public event ParcelDivideRequest OnParcelDivideRequest;
        public event ParcelJoinRequest OnParcelJoinRequest;
        public event ParcelPropertiesUpdateRequest OnParcelPropertiesUpdateRequest;
        public event ParcelSelectObjects OnParcelSelectObjects;
        public event ParcelObjectOwnerRequest OnParcelObjectOwnerRequest;
        public event ParcelAbandonRequest OnParcelAbandonRequest;
        public event ParcelGodForceOwner OnParcelGodForceOwner;
        public event ParcelReclaim OnParcelReclaim;
        public event ParcelReturnObjectsRequest OnParcelReturnObjectsRequest;
        public event ParcelDeedToGroup OnParcelDeedToGroup;
        public event RegionInfoRequest OnRegionInfoRequest;
        public event EstateCovenantRequest OnEstateCovenantRequest;
        public event FriendActionDelegate OnApproveFriendRequest;
        public event FriendActionDelegate OnDenyFriendRequest;
        public event FriendshipTermination OnTerminateFriendship;
        public event GrantUserFriendRights OnGrantUserRights;
        public event MoneyTransferRequest OnMoneyTransferRequest;
        public event EconomyDataRequest OnEconomyDataRequest;
        public event MoneyBalanceRequest OnMoneyBalanceRequest;
        public event UpdateAvatarProperties OnUpdateAvatarProperties;
        public event ParcelBuy OnParcelBuy;
        public event RequestPayPrice OnRequestPayPrice;
        public event ObjectSaleInfo OnObjectSaleInfo;
        public event ObjectBuy OnObjectBuy;
        public event BuyObjectInventory OnBuyObjectInventory;
        public event RequestTerrain OnRequestTerrain;
        public event RequestTerrain OnUploadTerrain;
        public event ObjectIncludeInSearch OnObjectIncludeInSearch;
        public event UUIDNameRequest OnTeleportHomeRequest;
        public event ScriptAnswer OnScriptAnswer;
        public event AgentSit OnUndo;
        public event AgentSit OnRedo;
        public event LandUndo OnLandUndo;
        public event ForceReleaseControls OnForceReleaseControls;
        public event GodLandStatRequest OnLandStatRequest;
        public event DetailedEstateDataRequest OnDetailedEstateDataRequest;
        public event SetEstateFlagsRequest OnSetEstateFlagsRequest;
        public event SetEstateTerrainBaseTexture OnSetEstateTerrainBaseTexture;
        public event SetEstateTerrainDetailTexture OnSetEstateTerrainDetailTexture;
        public event SetEstateTerrainTextureHeights OnSetEstateTerrainTextureHeights;
        public event CommitEstateTerrainTextureRequest OnCommitEstateTerrainTextureRequest;
        public event SetRegionTerrainSettings OnSetRegionTerrainSettings;
        public event EstateRestartSimRequest OnEstateRestartSimRequest;
        public event EstateChangeCovenantRequest OnEstateChangeCovenantRequest;
        public event UpdateEstateAccessDeltaRequest OnUpdateEstateAccessDeltaRequest;
        public event SimulatorBlueBoxMessageRequest OnSimulatorBlueBoxMessageRequest;
        public event EstateBlueBoxMessageRequest OnEstateBlueBoxMessageRequest;
        public event EstateDebugRegionRequest OnEstateDebugRegionRequest;
        public event EstateTeleportOneUserHomeRequest OnEstateTeleportOneUserHomeRequest;
        public event EstateTeleportAllUsersHomeRequest OnEstateTeleportAllUsersHomeRequest;
        public event UUIDNameRequest OnUUIDGroupNameRequest;
        public event RegionHandleRequest OnRegionHandleRequest;
        public event ParcelInfoRequest OnParcelInfoRequest;
        public event RequestObjectPropertiesFamily OnObjectGroupRequest;
        public event ScriptReset OnScriptReset;
        public event GetScriptRunning OnGetScriptRunning;
        public event SetScriptRunning OnSetScriptRunning;
        public event Action<Vector3, bool, bool> OnAutoPilotGo;
        public event TerrainUnacked OnUnackedTerrain;
        public event ActivateGesture OnActivateGesture;
        public event DeactivateGesture OnDeactivateGesture;
        public event ObjectOwner OnObjectOwner;
        public event DirPlacesQuery OnDirPlacesQuery;
        public event DirFindQuery OnDirFindQuery;
        public event MoveItemsAndLeaveCopy OnMoveItemsAndLeaveCopy;
        public event DirLandQuery OnDirLandQuery;
        public event DirPopularQuery OnDirPopularQuery;
        public event DirClassifiedQuery OnDirClassifiedQuery;
        public event EventInfoRequest OnEventInfoRequest;
        public event ParcelSetOtherCleanTime OnParcelSetOtherCleanTime;
        public event MapItemRequest OnMapItemRequest;
        public event OfferCallingCard OnOfferCallingCard;
        public event AcceptCallingCard OnAcceptCallingCard;
        public event DeclineCallingCard OnDeclineCallingCard;
        public event SoundTrigger OnSoundTrigger;
        public event StartLure OnStartLure;
        public event TeleportLureRequest OnTeleportLureRequest;
        public event NetworkStats OnNetworkStatsUpdate;
        public event ClassifiedInfoRequest OnClassifiedInfoRequest;
        public event ClassifiedInfoUpdate OnClassifiedInfoUpdate;
        public event ClassifiedDelete OnClassifiedDelete;
        public event ClassifiedGodDelete OnClassifiedGodDelete;
        public event EventNotificationAddRequest OnEventNotificationAddRequest;
        public event EventNotificationRemoveRequest OnEventNotificationRemoveRequest;
        public event EventGodDelete OnEventGodDelete;
        public event ParcelDwellRequest OnParcelDwellRequest;
        public event UserInfoRequest OnUserInfoRequest;
        public event UpdateUserInfo OnUpdateUserInfo;
        public event RetrieveInstantMessages OnRetrieveInstantMessages;
        public event PickDelete OnPickDelete;
        public event PickGodDelete OnPickGodDelete;
        public event PickInfoUpdate OnPickInfoUpdate;
        public event AvatarNotesUpdate OnAvatarNotesUpdate;
        public event MuteListRequest OnMuteListRequest;
        public event AvatarInterestUpdate OnAvatarInterestUpdate;
        public event PlacesQuery OnPlacesQuery;
        public event FindAgentUpdate OnFindAgent;
        public event TrackAgentUpdate OnTrackAgent;
        public event NewUserReport OnUserReport;
        public event SaveStateHandler OnSaveState;
        public event GroupAccountSummaryRequest OnGroupAccountSummaryRequest;
        public event GroupAccountDetailsRequest OnGroupAccountDetailsRequest;
        public event GroupAccountTransactionsRequest OnGroupAccountTransactionsRequest;
        public event FreezeUserUpdate OnParcelFreezeUser;
        public event EjectUserUpdate OnParcelEjectUser;
        public event ParcelBuyPass OnParcelBuyPass;
        public event ParcelGodMark OnParcelGodMark;
        public event GroupActiveProposalsRequest OnGroupActiveProposalsRequest;
        public event GroupVoteHistoryRequest OnGroupVoteHistoryRequest;
        public event SimWideDeletesDelegate OnSimWideDeletes;
        public event SendPostcard OnSendPostcard;
        public event ChangeInventoryItemFlags OnChangeInventoryItemFlags;
        public event MuteListEntryUpdate OnUpdateMuteListEntry;
        public event MuteListEntryRemove OnRemoveMuteListEntry;
        public event GodlikeMessage onGodlikeMessage;
        public event GodUpdateRegionInfoUpdate OnGodUpdateRegionInfoUpdate;

#pragma warning restore 67

        public int DebugPacketLevel { get; set; }

        public void InPacket(object NewPack)
        {
            
        }

        public void ProcessInPacket(Packet NewPack)
        {
            
        }

        public void Close()
        {
<<<<<<< HEAD
            Close(true);
        }

        public void Close(bool sendStop)
=======
            Close(false);
        }

        public void Close(bool force)
>>>>>>> 4820dfd7
        {
            Disconnect();
        }

        public void Kick(string message)
        {
            Disconnect(message);
        }

        public void Start()
        {
            m_scene.AddNewClient(this, PresenceType.User);

            // Mimicking LLClientView which gets always set appearance from client.
            AvatarAppearance appearance;
            m_scene.GetAvatarAppearance(this, out appearance);
            OnSetAppearance(this, appearance.Texture, (byte[])appearance.VisualParams.Clone());
        }

        public void SendRegionHandshake(RegionInfo regionInfo, RegionHandshakeArgs args)
        {
            m_log.Info("[IRCd ClientStack] Completing Handshake to Region");

            if (OnRegionHandShakeReply != null)
            {
                OnRegionHandShakeReply(this);
            }

            if (OnCompleteMovementToRegion != null)
            {
                OnCompleteMovementToRegion(this, true);
            }
        }

        public void Stop()
        {
            Disconnect();
        }

        public void SendWearables(AvatarWearable[] wearables, int serial)
        {
            
        }

        public void SendAppearance(UUID agentID, byte[] visualParams, byte[] textureEntry)
        {
            
        }

        public void SendStartPingCheck(byte seq)
        {
            
        }

        public void SendKillObject(ulong regionHandle, List<uint> localID)
        {
            
        }

        public void SendAnimations(UUID[] animID, int[] seqs, UUID sourceAgentId, UUID[] objectIDs)
        {
            
        }

        public void SendChatMessage(string message, byte type, Vector3 fromPos, string fromName, UUID fromAgentID, byte source, byte audible)
        {
            if (audible > 0 && message.Length > 0)
                IRC_SendChannelPrivmsg(fromName, message);
        }

        private void IRC_SendChannelPrivmsg(string fromName, string message)
        {
            SendCommand(":" + fromName.Replace(" ", "") + " PRIVMSG " + IrcRegionName + " :" + message);
        }

        public void SendInstantMessage(GridInstantMessage im)
        {
            // TODO
        }

        public void SendGenericMessage(string method, List<string> message)
        {

        }

        public void SendGenericMessage(string method, List<byte[]> message)
        {
            
        }

        public void SendLayerData(float[] map)
        {
            
        }

        public void SendLayerData(int px, int py, float[] map)
        {
            
        }

        public void SendWindData(Vector2[] windSpeeds)
        {
            
        }

        public void SendCloudData(float[] cloudCover)
        {
            
        }

        public void MoveAgentIntoRegion(RegionInfo regInfo, Vector3 pos, Vector3 look)
        {
            
        }

        public void InformClientOfNeighbour(ulong neighbourHandle, IPEndPoint neighbourExternalEndPoint)
        {
            
        }

        public AgentCircuitData RequestClientInfo()
        {
            return new AgentCircuitData();
        }

        public void CrossRegion(ulong newRegionHandle, Vector3 pos, Vector3 lookAt, IPEndPoint newRegionExternalEndPoint, string capsURL)
        {
            
        }

        public void SendMapBlock(List<MapBlockData> mapBlocks, uint flag)
        {
            
        }

        public void SendLocalTeleport(Vector3 position, Vector3 lookAt, uint flags)
        {
            
        }

        public void SendRegionTeleport(ulong regionHandle, byte simAccess, IPEndPoint regionExternalEndPoint, uint locationID, uint flags, string capsURL)
        {
            
        }

        public void SendTeleportFailed(string reason)
        {
            
        }

        public void SendTeleportStart(uint flags)
        {
            
        }

        public void SendTeleportProgress(uint flags, string message)
        {
        }

        public void SendMoneyBalance(UUID transaction, bool success, byte[] description, int balance)
        {
            
        }

        public void SendPayPrice(UUID objectID, int[] payPrice)
        {
            
        }

        public void SendCoarseLocationUpdate(List<UUID> users, List<Vector3> CoarseLocations)
        {
            
        }

        public void SendAvatarDataImmediate(ISceneEntity avatar)
        {

        }

        public void SendEntityUpdate(ISceneEntity entity, PrimUpdateFlags updateFlags)
        {

        }

        public void ReprioritizeUpdates()
        {

        }

        public void FlushPrimUpdates()
        {

        }

        public void SendInventoryFolderDetails(UUID ownerID, UUID folderID, List<InventoryItemBase> items, List<InventoryFolderBase> folders, int version, bool fetchFolders, bool fetchItems)
        {
            
        }

        public void SendInventoryItemDetails(UUID ownerID, InventoryItemBase item)
        {
            
        }

        public void SendInventoryItemCreateUpdate(InventoryItemBase Item, uint callbackId)
        {
            
        }

        public void SendRemoveInventoryItem(UUID itemID)
        {
            
        }

        public void SendTakeControls(int controls, bool passToAgent, bool TakeControls)
        {
            
        }

        public void SendTaskInventory(UUID taskID, short serial, byte[] fileName)
        {
            
        }

        public void SendBulkUpdateInventory(InventoryNodeBase node)
        {
            
        }

        public void SendXferPacket(ulong xferID, uint packet, byte[] data, bool isTaskInventory)
        {
            
        }

        public void SendAbortXferPacket(ulong xferID)
        {
            
        }

        public void SendEconomyData(float EnergyEfficiency, int ObjectCapacity, int ObjectCount, int PriceEnergyUnit, int PriceGroupCreate, int PriceObjectClaim, float PriceObjectRent, float PriceObjectScaleFactor, int PriceParcelClaim, float PriceParcelClaimFactor, int PriceParcelRent, int PricePublicObjectDecay, int PricePublicObjectDelete, int PriceRentLight, int PriceUpload, int TeleportMinPrice, float TeleportPriceExponent)
        {
            
        }

        public void SendAvatarPickerReply(AvatarPickerReplyAgentDataArgs AgentData, List<AvatarPickerReplyDataArgs> Data)
        {
            
        }

        public void SendAgentDataUpdate(UUID agentid, UUID activegroupid, string firstname, string lastname, ulong grouppowers, string groupname, string grouptitle)
        {
            
        }

        public void SendPreLoadSound(UUID objectID, UUID ownerID, UUID soundID)
        {
            
        }

        public void SendPlayAttachedSound(UUID soundID, UUID objectID, UUID ownerID, float gain, byte flags)
        {
            
        }

        public void SendTriggeredSound(UUID soundID, UUID ownerID, UUID objectID, UUID parentID, ulong handle, Vector3 position, float gain)
        {
            
        }

        public void SendAttachedSoundGainChange(UUID objectID, float gain)
        {
            
        }

        public void SendNameReply(UUID profileId, string firstname, string lastname)
        {
            
        }

        public void SendAlertMessage(string message)
        {
            IRC_SendChannelPrivmsg("Alert",message);
        }

        public void SendAgentAlertMessage(string message, bool modal)
        {
            
        }

        public void SendLoadURL(string objectname, UUID objectID, UUID ownerID, bool groupOwned, string message, string url)
        {
            IRC_SendChannelPrivmsg(objectname,url);
        }

        public void SendDialog(string objectname, UUID objectID, UUID ownerID, string ownerFirstName, string ownerLastName, string msg, UUID textureID, int ch, string[] buttonlabels)
        {
            
        }

        public bool AddMoney(int debit)
        {
            return true;
        }

        public void SendSunPos(Vector3 sunPos, Vector3 sunVel, ulong CurrentTime, uint SecondsPerSunCycle, uint SecondsPerYear, float OrbitalPosition)
        {
            
        }

        public void SendViewerEffect(ViewerEffectPacket.EffectBlock[] effectBlocks)
        {
            
        }

        public void SendViewerTime(int phase)
        {
            
        }

        public void SendAvatarProperties(UUID avatarID, string aboutText, string bornOn, byte[] charterMember, string flAbout, uint flags, UUID flImageID, UUID imageID, string profileURL, UUID partnerID)
        {
            
        }

        public void SendScriptQuestion(UUID taskID, string taskName, string ownerName, UUID itemID, int question)
        {
            
        }

        public void SendHealth(float health)
        {
            
        }

        public void SendEstateList(UUID invoice, int code, UUID[] Data, uint estateID)
        {
            
        }

        public void SendBannedUserList(UUID invoice, EstateBan[] banlist, uint estateID)
        {
            
        }

        public void SendRegionInfoToEstateMenu(RegionInfoForEstateMenuArgs args)
        {
            
        }

        public void SendEstateCovenantInformation(UUID covenant)
        {
            
        }

        public void SendDetailedEstateData(UUID invoice, string estateName, uint estateID, uint parentEstate, uint estateFlags, uint sunPosition, UUID covenant, uint covenantChanged, string abuseEmail, UUID estateOwner)
        {
            
        }

        public void SendLandProperties(int sequence_id, bool snap_selection, int request_result, ILandObject lo, float simObjectBonusFactor, int parcelObjectCapacity, int simObjectCapacity, uint regionFlags)
        {
            
        }

        public void SendLandAccessListData(List<LandAccessEntry> accessList, uint accessFlag, int localLandID)
        {
            
        }

        public void SendForceClientSelectObjects(List<uint> objectIDs)
        {
            
        }

        public void SendCameraConstraint(Vector4 ConstraintPlane)
        {

        }

        public void SendLandObjectOwners(LandData land, List<UUID> groups, Dictionary<UUID, int> ownersAndCount)
        {
            
        }

        public void SendLandParcelOverlay(byte[] data, int sequence_id)
        {
            
        }

        public void SendParcelMediaCommand(uint flags, ParcelMediaCommandEnum command, float time)
        {
            
        }

        public void SendParcelMediaUpdate(string mediaUrl, UUID mediaTextureID, byte autoScale, string mediaType, string mediaDesc, int mediaWidth, int mediaHeight, byte mediaLoop)
        {
            
        }

        public void SendAssetUploadCompleteMessage(sbyte AssetType, bool Success, UUID AssetFullID)
        {
            
        }

        public void SendConfirmXfer(ulong xferID, uint PacketID)
        {
            
        }

        public void SendXferRequest(ulong XferID, short AssetType, UUID vFileID, byte FilePath, byte[] FileName)
        {
            
        }

        public void SendInitiateDownload(string simFileName, string clientFileName)
        {
            
        }

        public void SendImageFirstPart(ushort numParts, UUID ImageUUID, uint ImageSize, byte[] ImageData, byte imageCodec)
        {
            
        }

        public void SendImageNextPart(ushort partNumber, UUID imageUuid, byte[] imageData)
        {
            
        }

        public void SendImageNotFound(UUID imageid)
        {
            
        }

        public void SendShutdownConnectionNotice()
        {
            // TODO
        }

        public void SendSimStats(SimStats stats)
        {
            
        }

        public void SendObjectPropertiesFamilyData(ISceneEntity Entity, uint RequestFlags)
        {
            
        }

        public void SendObjectPropertiesReply(ISceneEntity entity)
        {
        }

        public void SendAgentOffline(UUID[] agentIDs)
        {
            
        }

        public void SendAgentOnline(UUID[] agentIDs)
        {
            
        }

        public void SendSitResponse(UUID TargetID, Vector3 OffsetPos, Quaternion SitOrientation, bool autopilot, Vector3 CameraAtOffset, Vector3 CameraEyeOffset, bool ForceMouseLook)
        {
            
        }

        public void SendAdminResponse(UUID Token, uint AdminLevel)
        {
            
        }

        public void SendGroupMembership(GroupMembershipData[] GroupMembership)
        {
            
        }

        public void SendGroupNameReply(UUID groupLLUID, string GroupName)
        {
            
        }

        public void SendJoinGroupReply(UUID groupID, bool success)
        {
            
        }

        public void SendEjectGroupMemberReply(UUID agentID, UUID groupID, bool success)
        {
            
        }

        public void SendLeaveGroupReply(UUID groupID, bool success)
        {
            
        }

        public void SendCreateGroupReply(UUID groupID, bool success, string message)
        {
            
        }

        public void SendLandStatReply(uint reportType, uint requestFlags, uint resultCount, LandStatReportItem[] lsrpia)
        {
            
        }

        public void SendScriptRunningReply(UUID objectID, UUID itemID, bool running)
        {
            
        }

        public void SendAsset(AssetRequestToClient req)
        {
            
        }

        public void SendTexture(AssetBase TextureAsset)
        {
            
        }

        public virtual void SetChildAgentThrottle(byte[] throttle)
        {

        }

        public byte[] GetThrottlesPacked(float multiplier)
        {
            return new byte[0];
        }

        public event ViewerEffectEventHandler OnViewerEffect;
        public event Action<IClientAPI> OnLogout;
        public event Action<IClientAPI> OnConnectionClosed;

        public void SendBlueBoxMessage(UUID FromAvatarID, string FromAvatarName, string Message)
        {
            IRC_SendChannelPrivmsg(FromAvatarName, Message);
        }

        public void SendLogoutPacket()
        {
            Disconnect();
        }

        public ClientInfo GetClientInfo()
        {
            return new ClientInfo();
        }

        public void SetClientInfo(ClientInfo info)
        {
            
        }

        public void SetClientOption(string option, string value)
        {
            
        }

        public string GetClientOption(string option)
        {
            return String.Empty;
        }

        public void Terminate()
        {
            Disconnect();
        }

        public void SendSetFollowCamProperties(UUID objectID, SortedDictionary<int, float> parameters)
        {
            
        }

        public void SendClearFollowCamProperties(UUID objectID)
        {
            
        }

        public void SendRegionHandle(UUID regoinID, ulong handle)
        {
            
        }

        public void SendParcelInfo(RegionInfo info, LandData land, UUID parcelID, uint x, uint y)
        {
            
        }

        public void SendScriptTeleportRequest(string objName, string simName, Vector3 pos, Vector3 lookAt)
        {
            
        }

        public void SendDirPlacesReply(UUID queryID, DirPlacesReplyData[] data)
        {
            
        }

        public void SendDirPeopleReply(UUID queryID, DirPeopleReplyData[] data)
        {
            
        }

        public void SendDirEventsReply(UUID queryID, DirEventsReplyData[] data)
        {
            
        }

        public void SendDirGroupsReply(UUID queryID, DirGroupsReplyData[] data)
        {
            
        }

        public void SendDirClassifiedReply(UUID queryID, DirClassifiedReplyData[] data)
        {
            
        }

        public void SendDirLandReply(UUID queryID, DirLandReplyData[] data)
        {
            
        }

        public void SendDirPopularReply(UUID queryID, DirPopularReplyData[] data)
        {
            
        }

        public void SendEventInfoReply(EventData info)
        {
            
        }

        public void SendTelehubInfo(UUID ObjectID, string ObjectName, Vector3 ObjectPos, Quaternion ObjectRot, List<Vector3> SpawnPoint)
        {

        }

        public void SendMapItemReply(mapItemReply[] replies, uint mapitemtype, uint flags)
        {
            
        }

        public void SendAvatarGroupsReply(UUID avatarID, GroupMembershipData[] data)
        {
            
        }

        public void SendOfferCallingCard(UUID srcID, UUID transactionID)
        {
            
        }

        public void SendAcceptCallingCard(UUID transactionID)
        {
            
        }

        public void SendDeclineCallingCard(UUID transactionID)
        {
            
        }

        public void SendTerminateFriend(UUID exFriendID)
        {
            
        }

        public void SendAvatarClassifiedReply(UUID targetID, UUID[] classifiedID, string[] name)
        {
            
        }

        public void SendClassifiedInfoReply(UUID classifiedID, UUID creatorID, uint creationDate, uint expirationDate, uint category, string name, string description, UUID parcelID, uint parentEstate, UUID snapshotID, string simName, Vector3 globalPos, string parcelName, byte classifiedFlags, int price)
        {
            
        }

        public void SendAgentDropGroup(UUID groupID)
        {
            
        }

        public void RefreshGroupMembership()
        {
            
        }

        public void SendAvatarNotesReply(UUID targetID, string text)
        {
            
        }

        public void SendAvatarPicksReply(UUID targetID, Dictionary<UUID, string> picks)
        {
            
        }

        public void SendPickInfoReply(UUID pickID, UUID creatorID, bool topPick, UUID parcelID, string name, string desc, UUID snapshotID, string user, string originalName, string simName, Vector3 posGlobal, int sortOrder, bool enabled)
        {
            
        }

        public void SendAvatarClassifiedReply(UUID targetID, Dictionary<UUID, string> classifieds)
        {
            
        }

        public void SendAvatarInterestUpdate(IClientAPI client, uint wantmask, string wanttext, uint skillsmask, string skillstext, string languages)
        {

        }

        public void SendParcelDwellReply(int localID, UUID parcelID, float dwell)
        {
            
        }

        public void SendUserInfoReply(bool imViaEmail, bool visible, string email)
        {
            
        }

        public void SendUseCachedMuteList()
        {
            
        }

        public void SendMuteListUpdate(string filename)
        {
            
        }

        public bool AddGenericPacketHandler(string MethodName, GenericMessage handler)
        {
            return true;
        }

        #endregion

        public void SendRebakeAvatarTextures(UUID textureID)
        {
        }

        public void SendAvatarInterestsReply(UUID avatarID, uint wantMask, string wantText, uint skillsMask, string skillsText, string languages)
        {
        }
        
        public void SendGroupAccountingDetails(IClientAPI sender,UUID groupID, UUID transactionID, UUID sessionID, int amt)
        {
        }
        
        public void SendGroupAccountingSummary(IClientAPI sender,UUID groupID, uint moneyAmt, int totalTier, int usedTier)
        {
        }
        
        public void SendGroupTransactionsSummaryDetails(IClientAPI sender,UUID groupID, UUID transactionID, UUID sessionID,int amt)
        {
        }

        public void SendGroupVoteHistory(UUID groupID, UUID transactionID, GroupVoteHistory[] Votes)
        {
        }

        public void SendGroupActiveProposals(UUID groupID, UUID transactionID, GroupActiveProposals[] Proposals)
        {
        }

        public void SendChangeUserRights(UUID agentID, UUID friendID, int rights)
        {
        }

        public void SendTextBoxRequest(string message, int chatChannel, string objectname, UUID ownerID, string ownerFirstName, string ownerLastName, UUID objectId)
        {
        }

        public void StopFlying(ISceneEntity presence)
        {
        }
        
        public void SendPlacesReply(UUID queryID, UUID transactionID, PlacesReplyData[] data)
        {
        }

        public void SendPartPhysicsProprieties(ISceneEntity entity)
        {
        }

    }
}<|MERGE_RESOLUTION|>--- conflicted
+++ resolved
@@ -890,17 +890,10 @@
 
         public void Close()
         {
-<<<<<<< HEAD
-            Close(true);
-        }
-
-        public void Close(bool sendStop)
-=======
-            Close(false);
-        }
-
-        public void Close(bool force)
->>>>>>> 4820dfd7
+            Close(true, false);
+        }
+
+        public void Close(bool sendStop, bool force)
         {
             Disconnect();
         }
