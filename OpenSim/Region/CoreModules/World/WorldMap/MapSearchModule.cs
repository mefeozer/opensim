/*
 * Copyright (c) Contributors, http://opensimulator.org/
 * See CONTRIBUTORS.TXT for a full list of copyright holders.
 *
 * Redistribution and use in source and binary forms, with or without
 * modification, are permitted provided that the following conditions are met:
 *     * Redistributions of source code must retain the above copyright
 *       notice, this list of conditions and the following disclaimer.
 *     * Redistributions in binary form must reproduce the above copyright
 *       notice, this list of conditions and the following disclaimer in the
 *       documentation and/or other materials provided with the distribution.
 *     * Neither the name of the OpenSimulator Project nor the
 *       names of its contributors may be used to endorse or promote products
 *       derived from this software without specific prior written permission.
 *
 * THIS SOFTWARE IS PROVIDED BY THE DEVELOPERS ``AS IS'' AND ANY
 * EXPRESS OR IMPLIED WARRANTIES, INCLUDING, BUT NOT LIMITED TO, THE IMPLIED
 * WARRANTIES OF MERCHANTABILITY AND FITNESS FOR A PARTICULAR PURPOSE ARE
 * DISCLAIMED. IN NO EVENT SHALL THE CONTRIBUTORS BE LIABLE FOR ANY
 * DIRECT, INDIRECT, INCIDENTAL, SPECIAL, EXEMPLARY, OR CONSEQUENTIAL DAMAGES
 * (INCLUDING, BUT NOT LIMITED TO, PROCUREMENT OF SUBSTITUTE GOODS OR SERVICES;
 * LOSS OF USE, DATA, OR PROFITS; OR BUSINESS INTERRUPTION) HOWEVER CAUSED AND
 * ON ANY THEORY OF LIABILITY, WHETHER IN CONTRACT, STRICT LIABILITY, OR TORT
 * (INCLUDING NEGLIGENCE OR OTHERWISE) ARISING IN ANY WAY OUT OF THE USE OF THIS
 * SOFTWARE, EVEN IF ADVISED OF THE POSSIBILITY OF SUCH DAMAGE.
 */
using System.Collections.Generic;
using System.Reflection;
using log4net;
using Nini.Config;
using OpenMetaverse;
using OpenSim.Framework;
using OpenSim.Region.Framework.Interfaces;
using OpenSim.Region.Framework.Scenes;
using OpenSim.Services.Interfaces;
using GridRegion = OpenSim.Services.Interfaces.GridRegion;

namespace OpenSim.Region.CoreModules.World.WorldMap
{
    public class MapSearchModule : IRegionModule
    {
        private static readonly ILog m_log =
            LogManager.GetLogger(MethodBase.GetCurrentMethod().DeclaringType);

        Scene m_scene = null; // only need one for communication with GridService
        List<Scene> m_scenes = new List<Scene>();

        #region IRegionModule Members
        public void Initialise(Scene scene, IConfigSource source)
        {
            if (m_scene == null)
            {
                m_scene = scene;
            }

            m_scenes.Add(scene);
            scene.EventManager.OnNewClient += OnNewClient;
        }

        public void PostInitialise()
        {
        }

        public void Close()
        {
            m_scene = null;
            m_scenes.Clear();
        }

        public string Name
        {
            get { return "MapSearchModule"; }
        }

        public bool IsSharedModule
        {
            get { return true; }
        }

        #endregion

        private void OnNewClient(IClientAPI client)
        {
            client.OnMapNameRequest += OnMapNameRequest;
        }

        private void OnMapNameRequest(IClientAPI remoteClient, string mapName, uint flags)
        {
            if (mapName.Length < 2)
            {
                remoteClient.SendAlertMessage("Use a search string with at least 2 characters");
                return;
            }
            
            // try to fetch from GridServer
            List<GridRegion> regionInfos = m_scene.GridService.GetRegionsByName(m_scene.RegionInfo.ScopeID, mapName, 20);
            if (regionInfos == null)
            {
                m_log.Warn("[MAPSEARCHMODULE]: RequestNamedRegions returned null. Old gridserver?");
                // service wasn't available; maybe still an old GridServer. Try the old API, though it will return only one region
                regionInfos = new List<GridRegion>();
                GridRegion info = m_scene.GridService.GetRegionByName(m_scene.RegionInfo.ScopeID, mapName);
                if (info != null) 
                    regionInfos.Add(info);
            }
            else if (regionInfos.Count == 0 && mapName.StartsWith("http://"))
                remoteClient.SendAlertMessage("Hyperlink could not be established.");

<<<<<<< HEAD
            //m_log.DebugFormat("[MAPSEARCHMODULE]: search {0} returned {1} regions", mapName, regionInfos.Count);
=======
            m_log.DebugFormat("[MAPSEARCHMODULE]: search {0} returned {1} regions. Flags={2}", mapName, regionInfos.Count, flags);
>>>>>>> 8a5f6dc7
            List<MapBlockData> blocks = new List<MapBlockData>();

            MapBlockData data;
            if (regionInfos.Count > 0)
            {
                foreach (GridRegion info in regionInfos)
                {
                    data = new MapBlockData();
                    data.Agents = 0;
                    data.Access = info.Access;
                    if (flags == 2) // V2 sends this
                        data.MapImageId = UUID.Zero; 
                    else
                        data.MapImageId = info.TerrainImage;
                    data.Name = info.RegionName;
                    data.RegionFlags = 0; // TODO not used?
                    data.WaterHeight = 0; // not used
                    data.X = (ushort)(info.RegionLocX / Constants.RegionSize);
                    data.Y = (ushort)(info.RegionLocY / Constants.RegionSize);
                    blocks.Add(data);
                }
            }

            // final block, closing the search result
            data = new MapBlockData();
            data.Agents = 0;
            data.Access = 255;
            data.MapImageId = UUID.Zero;
            data.Name = mapName;
            data.RegionFlags = 0;
            data.WaterHeight = 0; // not used
            data.X = 0;
            data.Y = 0;
            blocks.Add(data);

<<<<<<< HEAD
            remoteClient.SendMapBlock(blocks, 2);
=======
            // flags are agent flags sent from the viewer.
            // they have different values depending on different viewers, apparently
            remoteClient.SendMapBlock(blocks, flags);
>>>>>>> 8a5f6dc7
        }

//        private Scene GetClientScene(IClientAPI client)
//        {
//            foreach (Scene s in m_scenes)
//            {
//                if (client.Scene.RegionInfo.RegionHandle == s.RegionInfo.RegionHandle)
//                    return s;
//            }
//            return m_scene;
//        }
    }
}<|MERGE_RESOLUTION|>--- conflicted
+++ resolved
@@ -106,11 +106,7 @@
             else if (regionInfos.Count == 0 && mapName.StartsWith("http://"))
                 remoteClient.SendAlertMessage("Hyperlink could not be established.");
 
-<<<<<<< HEAD
             //m_log.DebugFormat("[MAPSEARCHMODULE]: search {0} returned {1} regions", mapName, regionInfos.Count);
-=======
-            m_log.DebugFormat("[MAPSEARCHMODULE]: search {0} returned {1} regions. Flags={2}", mapName, regionInfos.Count, flags);
->>>>>>> 8a5f6dc7
             List<MapBlockData> blocks = new List<MapBlockData>();
 
             MapBlockData data;
@@ -146,13 +142,9 @@
             data.Y = 0;
             blocks.Add(data);
 
-<<<<<<< HEAD
-            remoteClient.SendMapBlock(blocks, 2);
-=======
             // flags are agent flags sent from the viewer.
             // they have different values depending on different viewers, apparently
             remoteClient.SendMapBlock(blocks, flags);
->>>>>>> 8a5f6dc7
         }
 
 //        private Scene GetClientScene(IClientAPI client)
