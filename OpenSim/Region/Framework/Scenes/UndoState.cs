--- conflicted
+++ resolved
@@ -131,23 +131,8 @@
                 {
                     if (ForGroup)
                         part.ParentGroup.AbsolutePosition = Position;
-<<<<<<< HEAD
-                    part.RotationOffset = Rotation;
-                    if (Scale != Vector3.Zero)
-                        part.Resize(Scale);
-                    //part.ParentGroup.ScheduleGroupForTerseUpdate();
-                    //DSG SYNC
-                    List<SceneObjectPartSyncProperties> updatedProperties = new List<SceneObjectPartSyncProperties>();
-                    updatedProperties.Add(SceneObjectPartSyncProperties.RotationOffset);
-                    if (Position != Vector3.Zero)
-                        updatedProperties.Add(SceneObjectPartSyncProperties.Position);
-                    if (Scale != Vector3.Zero)
-                        updatedProperties.Add(SceneObjectPartSyncProperties.Scale);
-                    part.ParentGroup.ScheduleGroupForTerseUpdate(updatedProperties);
-=======
                     else
                         part.ParentGroup.UpdateRootPosition(Position);
->>>>>>> 19678da2
                 }
 
 //                    m_log.DebugFormat(
@@ -161,21 +146,6 @@
 
                 if (Scale != Vector3.Zero)
                 {
-<<<<<<< HEAD
-                    if (Position != Vector3.Zero)
-                        part.OffsetPosition = Position;
-                    part.UpdateRotation(Rotation);
-                    if (Scale != Vector3.Zero)
-                        part.Resize(Scale); //part.ScheduleTerseUpdate();
-                    //DSG SYNC
-                    List<SceneObjectPartSyncProperties> updatedProperties = new List<SceneObjectPartSyncProperties>();
-                    updatedProperties.Add(SceneObjectPartSyncProperties.RotationOffset);
-                    if (Position != Vector3.Zero)
-                        updatedProperties.Add(SceneObjectPartSyncProperties.OffsetPosition);
-                    if (Scale != Vector3.Zero)
-                        updatedProperties.Add(SceneObjectPartSyncProperties.Scale);
-                    part.ScheduleTerseUpdate(updatedProperties);
-=======
 //                        m_log.DebugFormat(
 //                            "[UNDO STATE]: Undoing scale {0} to {1} for root part {2} {3}",
 //                            part.Shape.Scale, Scale, part.Name, part.LocalId);
@@ -184,10 +154,15 @@
                         part.ParentGroup.GroupResize(Scale);
                     else
                         part.Resize(Scale);
->>>>>>> 19678da2
-                }
-
-                part.ParentGroup.ScheduleGroupForTerseUpdate();
+                }
+
+                List<SceneObjectPartSyncProperties> updatedProperties = new List<SceneObjectPartSyncProperties>();
+                updatedProperties.Add(SceneObjectPartSyncProperties.RotationOffset);
+                updatedProperties.Add(SceneObjectPartSyncProperties.OffsetPosition);
+                updatedProperties.Add(SceneObjectPartSyncProperties.Scale);
+                updatedProperties.Add(SceneObjectPartSyncProperties.AbsolutePosition);
+                part.ParentGroup.ScheduleGroupForTerseUpdate(updatedProperties);
+                //part.ParentGroup.ScheduleGroupForTerseUpdate();
             }
             else
             {
@@ -215,7 +190,13 @@
                     part.Resize(Scale);
                 }
 
-                part.ScheduleTerseUpdate();
+                List<SceneObjectPartSyncProperties> updatedProperties = new List<SceneObjectPartSyncProperties>();
+                updatedProperties.Add(SceneObjectPartSyncProperties.RotationOffset);
+                updatedProperties.Add(SceneObjectPartSyncProperties.OffsetPosition);
+                updatedProperties.Add(SceneObjectPartSyncProperties.Scale);
+                updatedProperties.Add(SceneObjectPartSyncProperties.AbsolutePosition);
+                part.ScheduleTerseUpdate(updatedProperties);
+                //part.ScheduleTerseUpdate();
             }
 
             part.Undoing = false;
@@ -230,55 +211,24 @@
                 if (Position != Vector3.Zero)
                     part.ParentGroup.AbsolutePosition = Position;
 
-<<<<<<< HEAD
-                if (part.ParentID == 0)
-                {
-                    if (Position != Vector3.Zero)
-                        part.ParentGroup.AbsolutePosition = Position;
-                    if (Rotation != Quaternion.Identity)
-                        part.UpdateRotation(Rotation);
-                    if (Scale != Vector3.Zero)
-                        part.Resize(Scale);
-                    //part.ParentGroup.ScheduleGroupForTerseUpdate();
-                    //DSG SYNC
-                    List<SceneObjectPartSyncProperties> updatedProperties = new List<SceneObjectPartSyncProperties>();
-                    if (Rotation != Quaternion.Identity)
-                        updatedProperties.Add(SceneObjectPartSyncProperties.RotationOffset);
-                    if (Position != Vector3.Zero)
-                        updatedProperties.Add(SceneObjectPartSyncProperties.Position);
-                    if (Scale != Vector3.Zero)
-                        updatedProperties.Add(SceneObjectPartSyncProperties.Scale);
-                    part.ParentGroup.ScheduleGroupForTerseUpdate(updatedProperties);
-                }
-                else
-=======
                 if (Rotation != Quaternion.Identity)
                     part.UpdateRotation(Rotation);
 
                 if (Scale != Vector3.Zero)
->>>>>>> 19678da2
                 {
                     if (ForGroup)
                         part.ParentGroup.GroupResize(Scale);
                     else
                         part.Resize(Scale);
-<<<<<<< HEAD
-                    //part.ScheduleTerseUpdate();
-                    //DSG SYNC
-                    List<SceneObjectPartSyncProperties> updatedProperties = new List<SceneObjectPartSyncProperties>();
-                    if (Rotation != Quaternion.Identity)
-                        updatedProperties.Add(SceneObjectPartSyncProperties.RotationOffset);
-                    if (Position != Vector3.Zero)
-                        updatedProperties.Add(SceneObjectPartSyncProperties.Position);
-                    if (Scale != Vector3.Zero)
-                        updatedProperties.Add(SceneObjectPartSyncProperties.Scale);
-                    part.ScheduleTerseUpdate(updatedProperties);
-
-=======
->>>>>>> 19678da2
-                }
-
-                part.ParentGroup.ScheduleGroupForTerseUpdate();
+                }
+
+                List<SceneObjectPartSyncProperties> updatedProperties = new List<SceneObjectPartSyncProperties>();
+                updatedProperties.Add(SceneObjectPartSyncProperties.RotationOffset);
+                updatedProperties.Add(SceneObjectPartSyncProperties.OffsetPosition);
+                updatedProperties.Add(SceneObjectPartSyncProperties.Scale);
+                updatedProperties.Add(SceneObjectPartSyncProperties.AbsolutePosition);
+                part.ParentGroup.ScheduleGroupForTerseUpdate(updatedProperties);
+                //part.ParentGroup.ScheduleGroupForTerseUpdate();
             }
             else
             {
@@ -291,7 +241,13 @@
                 if (Scale != Vector3.Zero)
                     part.Resize(Scale);
 
-                part.ScheduleTerseUpdate();
+                List<SceneObjectPartSyncProperties> updatedProperties = new List<SceneObjectPartSyncProperties>();
+                updatedProperties.Add(SceneObjectPartSyncProperties.RotationOffset);
+                updatedProperties.Add(SceneObjectPartSyncProperties.OffsetPosition);
+                updatedProperties.Add(SceneObjectPartSyncProperties.Scale);
+                updatedProperties.Add(SceneObjectPartSyncProperties.AbsolutePosition);
+                part.ScheduleTerseUpdate(updatedProperties);
+                //part.ScheduleTerseUpdate();
             }
 
             part.Undoing = false;
