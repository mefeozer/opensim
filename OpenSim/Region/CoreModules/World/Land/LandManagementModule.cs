/*
 * Copyright (c) Contributors, http://opensimulator.org/
 * See CONTRIBUTORS.TXT for a full list of copyright holders.
 *
 * Redistribution and use in source and binary forms, with or without
 * modification, are permitted provided that the following conditions are met:
 *     * Redistributions of source code must retain the above copyright
 *       notice, this list of conditions and the following disclaimer.
 *     * Redistributions in binary form must reproduce the above copyright
 *       notice, this list of conditions and the following disclaimer in the
 *       documentation and/or other materials provided with the distribution.
 *     * Neither the name of the OpenSimulator Project nor the
 *       names of its contributors may be used to endorse or promote products
 *       derived from this software without specific prior written permission.
 *
 * THIS SOFTWARE IS PROVIDED BY THE DEVELOPERS ``AS IS'' AND ANY
 * EXPRESS OR IMPLIED WARRANTIES, INCLUDING, BUT NOT LIMITED TO, THE IMPLIED
 * WARRANTIES OF MERCHANTABILITY AND FITNESS FOR A PARTICULAR PURPOSE ARE
 * DISCLAIMED. IN NO EVENT SHALL THE CONTRIBUTORS BE LIABLE FOR ANY
 * DIRECT, INDIRECT, INCIDENTAL, SPECIAL, EXEMPLARY, OR CONSEQUENTIAL DAMAGES
 * (INCLUDING, BUT NOT LIMITED TO, PROCUREMENT OF SUBSTITUTE GOODS OR SERVICES;
 * LOSS OF USE, DATA, OR PROFITS; OR BUSINESS INTERRUPTION) HOWEVER CAUSED AND
 * ON ANY THEORY OF LIABILITY, WHETHER IN CONTRACT, STRICT LIABILITY, OR TORT
 * (INCLUDING NEGLIGENCE OR OTHERWISE) ARISING IN ANY WAY OUT OF THE USE OF THIS
 * SOFTWARE, EVEN IF ADVISED OF THE POSSIBILITY OF SUCH DAMAGE.
 */

using System;
using System.Collections;
using System.Collections.Generic;
using System.Diagnostics;
using System.Reflection;
using System.Text;
using log4net;
using Nini.Config;
using OpenMetaverse;
using OpenMetaverse.StructuredData;
using OpenMetaverse.Messages.Linden;
using OpenSim.Framework;
using OpenSim.Framework.Capabilities;
using OpenSim.Framework.Console;
using OpenSim.Framework.Servers;
using OpenSim.Framework.Servers.HttpServer;
using OpenSim.Region.CoreModules.Framework.InterfaceCommander;
using OpenSim.Region.Framework.Interfaces;
using OpenSim.Region.Framework.Scenes;
using OpenSim.Region.Physics.Manager;
using OpenSim.Services.Interfaces;
using Caps = OpenSim.Framework.Capabilities.Caps;
using GridRegion = OpenSim.Services.Interfaces.GridRegion;

namespace OpenSim.Region.CoreModules.World.Land
{
    // used for caching
    internal class ExtendedLandData 
    {
        public LandData LandData;
        public ulong RegionHandle;
        public uint X, Y;
        public byte RegionAccess;
    }

    public class LandManagementModule : INonSharedRegionModule
    {
        private static readonly ILog m_log = LogManager.GetLogger(MethodBase.GetCurrentMethod().DeclaringType);

        private static readonly string remoteParcelRequestPath = "0009/";

        private LandChannel landChannel;
        private Scene m_scene;
        protected Commander m_commander = new Commander("land");
        
        protected IUserManagement m_userManager;
        protected IPrimCountModule m_primCountModule;

        // Minimum for parcels to work is 64m even if we don't actually use them.
        #pragma warning disable 0429
        private const int landArrayMax = ((int)((int)Constants.RegionSize / 4) >= 64) ? (int)((int)Constants.RegionSize / 4) : 64;
        #pragma warning restore 0429

        /// <value>
        /// Local land ids at specified region co-ordinates (region size / 4)
        /// </value>
        private readonly int[,] m_landIDList = new int[landArrayMax, landArrayMax];

        /// <value>
        /// Land objects keyed by local id
        /// </value>
        private readonly Dictionary<int, ILandObject> m_landList = new Dictionary<int, ILandObject>();

        private int m_lastLandLocalID = LandChannel.START_LAND_LOCAL_ID - 1;

        private bool m_allowedForcefulBans = true;
        private UUID DefaultGodParcelGroup;
        private string DefaultGodParcelName;

        // caches ExtendedLandData
        private Cache parcelInfoCache;

        #region INonSharedRegionModule Members

        public Type ReplaceableInterface
        {
            get { return null; }
        }

        public void Initialise(IConfigSource source)
        {
            IConfig cnf = source.Configs["LandManagement"];
            if (cnf != null)
            {
                DefaultGodParcelGroup = new UUID(cnf.GetString("DefaultAdministratorGroupUUID", UUID.Zero.ToString()));
                DefaultGodParcelName = cnf.GetString("DefaultAdministratorParcelName", "Default Parcel");
            }
        }

        public void AddRegion(Scene scene)
        {
            m_scene = scene;
            m_landIDList.Initialize();
            landChannel = new LandChannel(scene, this);

            parcelInfoCache = new Cache();
            parcelInfoCache.Size = 30; // the number of different parcel requests in this region to cache
            parcelInfoCache.DefaultTTL = new TimeSpan(0, 5, 0);

            m_scene.EventManager.OnParcelPrimCountAdd += EventManagerOnParcelPrimCountAdd;
            m_scene.EventManager.OnParcelPrimCountUpdate += EventManagerOnParcelPrimCountUpdate;
            m_scene.EventManager.OnObjectBeingRemovedFromScene += EventManagerOnObjectBeingRemovedFromScene;            
            m_scene.EventManager.OnRequestParcelPrimCountUpdate += EventManagerOnRequestParcelPrimCountUpdate;
            
            m_scene.EventManager.OnAvatarEnteringNewParcel += EventManagerOnAvatarEnteringNewParcel;
            m_scene.EventManager.OnClientMovement += EventManagerOnClientMovement;
            m_scene.EventManager.OnValidateLandBuy += EventManagerOnValidateLandBuy;
            m_scene.EventManager.OnLandBuy += EventManagerOnLandBuy;
            m_scene.EventManager.OnNewClient += EventManagerOnNewClient;
            m_scene.EventManager.OnSignificantClientMovement += EventManagerOnSignificantClientMovement;
            m_scene.EventManager.OnNoticeNoLandDataFromStorage += EventManagerOnNoLandDataFromStorage;
            m_scene.EventManager.OnIncomingLandDataFromStorage += EventManagerOnIncomingLandDataFromStorage;
            m_scene.EventManager.OnSetAllowForcefulBan += EventManagerOnSetAllowedForcefulBan;            
            m_scene.EventManager.OnRegisterCaps += EventManagerOnRegisterCaps;
            m_scene.EventManager.OnPluginConsole += EventManagerOnPluginConsole;

            lock (m_scene)
            {
                m_scene.LandChannel = (ILandChannel)landChannel;
            }
            
            InstallInterfaces();
        }

        public void RegionLoaded(Scene scene)
        {
             m_userManager = m_scene.RequestModuleInterface<IUserManagement>();         
             m_primCountModule = m_scene.RequestModuleInterface<IPrimCountModule>();
        }

        public void RemoveRegion(Scene scene)
        {            
            // TODO: Also release other event manager listeners here
            
            m_scene.EventManager.OnPluginConsole -= EventManagerOnPluginConsole;
            m_scene.UnregisterModuleCommander(m_commander.Name);            
        }

        /// <summary>
        /// Processes commandline input. Do not call directly.
        /// </summary>
        /// <param name="args">Commandline arguments</param>
        protected void EventManagerOnPluginConsole(string[] args)
        {
            if (args[0] == "land")
            {
                if (args.Length == 1)
                {
                    m_commander.ProcessConsoleCommand("help", new string[0]);
                    return;
                }

                string[] tmpArgs = new string[args.Length - 2];
                int i;
                for (i = 2; i < args.Length; i++)
                    tmpArgs[i - 2] = args[i];

                m_commander.ProcessConsoleCommand(args[1], tmpArgs);
            }
        }        

        void EventManagerOnNewClient(IClientAPI client)
        {
            //Register some client events
            client.OnParcelPropertiesRequest += ClientOnParcelPropertiesRequest;
            client.OnParcelDivideRequest += ClientOnParcelDivideRequest;
            client.OnParcelJoinRequest += ClientOnParcelJoinRequest;
            client.OnParcelPropertiesUpdateRequest += ClientOnParcelPropertiesUpdateRequest;
            client.OnParcelSelectObjects += ClientOnParcelSelectObjects;
            client.OnParcelObjectOwnerRequest += ClientOnParcelObjectOwnerRequest;
            client.OnParcelAccessListRequest += ClientOnParcelAccessListRequest;
            client.OnParcelAccessListUpdateRequest += ClientOnParcelAccessListUpdateRequest;
            client.OnParcelAbandonRequest += ClientOnParcelAbandonRequest;
            client.OnParcelGodForceOwner += ClientOnParcelGodForceOwner;
            client.OnParcelReclaim += ClientOnParcelReclaim;
            client.OnParcelInfoRequest += ClientOnParcelInfoRequest;
            client.OnParcelDeedToGroup += ClientOnParcelDeedToGroup;
            client.OnPreAgentUpdate += ClientOnPreAgentUpdate;

            EntityBase presenceEntity;
            if (m_scene.Entities.TryGetValue(client.AgentId, out presenceEntity) && presenceEntity is ScenePresence)
            {
                SendLandUpdate((ScenePresence)presenceEntity, true);
                SendParcelOverlay(client);
            }
        }

        void ClientOnPreAgentUpdate(IClientAPI remoteClient, AgentUpdateArgs agentData)
        {
        }

        public void Close()
        {
        }

        public string Name
        {
            get { return "LandManagementModule"; }
        }

        #endregion

        #region Parcel Add/Remove/Get/Create

        public void EventManagerOnSetAllowedForcefulBan(bool forceful)
        {
            AllowedForcefulBans = forceful;
        }

        public void UpdateLandObject(int local_id, LandData data)
        {
            LandData newData = data.Copy();
            newData.LocalID = local_id;

            lock (m_landList)
            {
                if (m_landList.ContainsKey(local_id))
                {
                    m_landList[local_id].LandData = newData;
                    m_scene.EventManager.TriggerLandObjectUpdated((uint)local_id, m_landList[local_id]);
                }
            }
        }

        public bool AllowedForcefulBans
        {
            get { return m_allowedForcefulBans; }
            set { m_allowedForcefulBans = value; }
        }

        /// <summary>
        /// Resets the sim to the default land object (full sim piece of land owned by the default user)
        /// </summary>
        public void ResetSimLandObjects()
        {
            //Remove all the land objects in the sim and add a blank, full sim land object set to public
            lock (m_landList)
            {
                m_landList.Clear();
                m_lastLandLocalID = LandChannel.START_LAND_LOCAL_ID - 1;
                m_landIDList.Initialize();
            }
        }
        
        /// <summary>
        /// Create a default parcel that spans the entire region and is owned by the estate owner.
        /// </summary>
        /// <returns>The parcel created.</returns>
        protected ILandObject CreateDefaultParcel()
        {
            m_log.DebugFormat(
                "[LAND MANAGEMENT MODULE]: Creating default parcel for region {0}", m_scene.RegionInfo.RegionName);
            
            ILandObject fullSimParcel = new LandObject(UUID.Zero, false, m_scene);                                                
            fullSimParcel.SetLandBitmap(fullSimParcel.GetSquareLandBitmap(0, 0, (int)Constants.RegionSize, (int)Constants.RegionSize));
            fullSimParcel.LandData.OwnerID = m_scene.RegionInfo.EstateSettings.EstateOwner;
            fullSimParcel.LandData.ClaimDate = Util.UnixTimeSinceEpoch();
            
            return AddLandObject(fullSimParcel);            
        }

        public List<ILandObject> AllParcels()
        {
            lock (m_landList)
            {
                return new List<ILandObject>(m_landList.Values);
            }
        }

        public List<ILandObject> ParcelsNearPoint(Vector3 position)
        {
            List<ILandObject> parcelsNear = new List<ILandObject>();
            for (int x = -4; x <= 4; x += 4)
            {
                for (int y = -4; y <= 4; y += 4)
                {
                    ILandObject check = GetLandObject(position.X + x, position.Y + y);
                    if (check != null)
                    {
                        if (!parcelsNear.Contains(check))
                        {
                            parcelsNear.Add(check);
                        }
                    }
                }
            }

            return parcelsNear;
        }

        public void SendYouAreBannedNotice(ScenePresence avatar)
        {
            if (AllowedForcefulBans)
            {
                avatar.ControllingClient.SendAlertMessage(
                    "You are not allowed on this parcel because you are banned. Please go away.");
            }
            else
            {
                avatar.ControllingClient.SendAlertMessage(
                    "You are not allowed on this parcel because you are banned; however, the grid administrator has disabled ban lines globally. Please obey the land owner's requests or you can be banned from the entire sim!");
            }
        }

        private void ForceAvatarToPosition(ScenePresence avatar, Vector3? position)
        {
            if (m_scene.Permissions.IsGod(avatar.UUID)) return;

            if (!position.HasValue)
                return;

            bool isFlying = avatar.PhysicsActor.Flying;
            avatar.RemoveFromPhysicalScene();

            avatar.AbsolutePosition = (Vector3)position;

            avatar.AddToPhysicalScene(isFlying);
        }

        public void SendYouAreRestrictedNotice(ScenePresence avatar)
        {
            avatar.ControllingClient.SendAlertMessage(
                "You are not allowed on this parcel because the land owner has restricted access.");
        }

        public void EventManagerOnAvatarEnteringNewParcel(ScenePresence avatar, int localLandID, UUID regionID)
        {
            if (m_scene.RegionInfo.RegionID == regionID)
            {
                ILandObject parcelAvatarIsEntering;
                lock (m_landList)
                {
                    parcelAvatarIsEntering = m_landList[localLandID];
                }

                if (parcelAvatarIsEntering != null)
                    EnforceBans(parcelAvatarIsEntering, avatar);
            }
        }

        public void SendOutNearestBanLine(IClientAPI client)
        {
            ScenePresence sp = m_scene.GetScenePresence(client.AgentId);
            if (sp == null || sp.IsChildAgent)
                return;

            List<ILandObject> checkLandParcels = ParcelsNearPoint(sp.AbsolutePosition);
            foreach (ILandObject checkBan in checkLandParcels)
            {
                if (checkBan.IsBannedFromLand(client.AgentId))
                {
                    checkBan.SendLandProperties((int)ParcelPropertiesStatus.CollisionBanned, false, (int)ParcelResult.Single, client);
                    return; //Only send one
                }
                if (checkBan.IsRestrictedFromLand(client.AgentId))
                {
                    checkBan.SendLandProperties((int)ParcelPropertiesStatus.CollisionNotOnAccessList, false, (int)ParcelResult.Single, client);
                    return; //Only send one
                }
            }
            return;
        }

        public void SendLandUpdate(ScenePresence avatar, bool force)
        {
            ILandObject over = GetLandObject((int)Math.Min(((int)Constants.RegionSize - 1), Math.Max(0, Math.Round(avatar.AbsolutePosition.X))),
                                             (int)Math.Min(((int)Constants.RegionSize - 1), Math.Max(0, Math.Round(avatar.AbsolutePosition.Y))));

            if (over != null)
            {
                if (force)
                {
                    if (!avatar.IsChildAgent)
                    {
                        over.SendLandUpdateToClient(avatar.ControllingClient);
                        m_scene.EventManager.TriggerAvatarEnteringNewParcel(avatar, over.LandData.LocalID,
                                                                            m_scene.RegionInfo.RegionID);
                    }
                }

                if (avatar.currentParcelUUID != over.LandData.GlobalID)
                {
                    if (!avatar.IsChildAgent)
                    {
                        over.SendLandUpdateToClient(avatar.ControllingClient);
                        avatar.currentParcelUUID = over.LandData.GlobalID;
                        m_scene.EventManager.TriggerAvatarEnteringNewParcel(avatar, over.LandData.LocalID,
                                                                            m_scene.RegionInfo.RegionID);
                    }
                }
            }
        }

        public void SendLandUpdate(ScenePresence avatar)
        {
            SendLandUpdate(avatar, false);
        }

        public void EventManagerOnSignificantClientMovement(ScenePresence clientAvatar)
        {
            SendLandUpdate(clientAvatar);
            SendOutNearestBanLine(clientAvatar.ControllingClient);
            ILandObject parcel = GetLandObject(clientAvatar.AbsolutePosition.X, clientAvatar.AbsolutePosition.Y);
            if (parcel != null)
            {
<<<<<<< HEAD
                SendLandUpdate(clientAvatar);
                SendOutNearestBanLine(remote_client);
                ILandObject parcel = GetLandObject(clientAvatar.AbsolutePosition.X, clientAvatar.AbsolutePosition.Y);
                if (parcel != null)
                    EnforceBans(parcel, clientAvatar);
=======
                if (clientAvatar.AbsolutePosition.Z < LandChannel.BAN_LINE_SAFETY_HIEGHT &&
                    clientAvatar.sentMessageAboutRestrictedParcelFlyingDown)
                {
                    EventManagerOnAvatarEnteringNewParcel(clientAvatar, parcel.LandData.LocalID,
                                                          m_scene.RegionInfo.RegionID);
                    //They are going under the safety line!
                    if (!parcel.IsBannedFromLand(clientAvatar.UUID))
                    {
                        clientAvatar.sentMessageAboutRestrictedParcelFlyingDown = false;
                    }
                }
                else if (clientAvatar.AbsolutePosition.Z < LandChannel.BAN_LINE_SAFETY_HIEGHT &&
                         parcel.IsBannedFromLand(clientAvatar.UUID))
                {
                    //once we've sent the message once, keep going toward the target until we are done
                    if (forcedPosition.ContainsKey(clientAvatar.ControllingClient.AgentId))
                    {
                        SendYouAreBannedNotice(clientAvatar);
                        ForceAvatarToPosition(clientAvatar, m_scene.GetNearestAllowedPosition(clientAvatar));
                    }
                }
                else if (parcel.IsRestrictedFromLand(clientAvatar.UUID))
                {
                    //once we've sent the message once, keep going toward the target until we are done
                    if (forcedPosition.ContainsKey(clientAvatar.ControllingClient.AgentId))
                    {
                        SendYouAreRestrictedNotice(clientAvatar);
                        ForceAvatarToPosition(clientAvatar, m_scene.GetNearestAllowedPosition(clientAvatar));
                    }
                }
                else
                {
                    //when we are finally in a safe place, lets release the forced position lock
                    forcedPosition.Remove(clientAvatar.ControllingClient.AgentId);
                }
>>>>>>> 9f75eaf5
            }
        }

        /// <summary>
        /// Like handleEventManagerOnSignificantClientMovement, but called with an AgentUpdate regardless of distance.
        /// </summary>
        /// <param name="avatar"></param>
        public void EventManagerOnClientMovement(ScenePresence avatar)
        //
        {
            ILandObject over = GetLandObject(avatar.AbsolutePosition.X, avatar.AbsolutePosition.Y);
            if (over != null)
            {
                if (!over.IsRestrictedFromLand(avatar.UUID) && (!over.IsBannedFromLand(avatar.UUID) || avatar.AbsolutePosition.Z >= LandChannel.BAN_LINE_SAFETY_HIEGHT))
                {
                    avatar.lastKnownAllowedPosition =
                        new Vector3(avatar.AbsolutePosition.X, avatar.AbsolutePosition.Y, avatar.AbsolutePosition.Z);
                }
            }
        }

        public void ClientOnParcelAccessListRequest(UUID agentID, UUID sessionID, uint flags, int sequenceID,
                                                    int landLocalID, IClientAPI remote_client)
        {
            ILandObject land;
            lock (m_landList)
            {
                m_landList.TryGetValue(landLocalID, out land);
            }

            if (land != null)
            {
                land.SendAccessList(agentID, sessionID, flags, sequenceID, remote_client);
            }
        }

        public void ClientOnParcelAccessListUpdateRequest(UUID agentID,
                uint flags, int landLocalID, UUID transactionID, int sequenceID,
                int sections, List<ParcelManager.ParcelAccessEntry> entries,
                IClientAPI remote_client)
        {
            // Flags is the list to update, it can mean either the ban or
            // the access list (WTH is a pass list? Mentioned in ParcelFlags)
            //
            // There may be multiple packets, because these can get LONG.
            // Use transactionID to determine a new chain of packets since
            // packets may have come in out of sequence and that would be
            // a big mess if using the sequenceID
            ILandObject land;
            lock (m_landList)
            {
                m_landList.TryGetValue(landLocalID, out land);
            }

            if (land != null)
            {
                GroupPowers requiredPowers = GroupPowers.LandManageAllowed;
                if (flags == (uint)AccessList.Ban)
                    requiredPowers = GroupPowers.LandManageBanned;

                if (m_scene.Permissions.CanEditParcelProperties(agentID,
                        land, requiredPowers))
                {
                    land.UpdateAccessList(flags, transactionID, sequenceID,
                            sections, entries, remote_client);
                }
            }
            else
            {
                m_log.WarnFormat("[LAND MANAGEMENT MODULE]: Invalid local land ID {0}", landLocalID);
            }
        }

        /// <summary>
        /// Adds a land object to the stored list and adds them to the landIDList to what they own
        /// </summary>
        /// <param name="new_land">The land object being added</param>
        public ILandObject AddLandObject(ILandObject land)
        {
            ILandObject new_land = land.Copy();
            
            // Only now can we add the prim counts to the land object - we rely on the global ID which is generated
            // as a random UUID inside LandData initialization
            if (m_primCountModule != null)
                new_land.PrimCounts = m_primCountModule.GetPrimCounts(new_land.LandData.GlobalID);            

            lock (m_landList)
            {
                int newLandLocalID = ++m_lastLandLocalID;
                new_land.LandData.LocalID = newLandLocalID;

                bool[,] landBitmap = new_land.GetLandBitmap();
                for (int x = 0; x < landArrayMax; x++)
                {
                    for (int y = 0; y < landArrayMax; y++)
                    {
                        if (landBitmap[x, y])
                        {
//                            m_log.DebugFormat(
//                                "[LAND MANAGEMENT MODULE]: Registering parcel {0} for land co-ord ({1}, {2}) on {3}", 
//                                new_land.LandData.Name, x, y, m_scene.RegionInfo.RegionName);
                            
                            m_landIDList[x, y] = newLandLocalID;
                        }
                    }
                }

                m_landList.Add(newLandLocalID, new_land);
            }

            new_land.ForceUpdateLandInfo();
            m_scene.EventManager.TriggerLandObjectAdded(new_land);
            return new_land;
        }

        /// <summary>
        /// Removes a land object from the list. Will not remove if local_id is still owning an area in landIDList
        /// </summary>
        /// <param name="local_id">Land.localID of the peice of land to remove.</param>
        public void removeLandObject(int local_id)
        {
            lock (m_landList)
            {
                for (int x = 0; x < 64; x++)
                {
                    for (int y = 0; y < 64; y++)
                    {
                        if (m_landIDList[x, y] == local_id)
                        {
                            m_log.WarnFormat("[LAND MANAGEMENT MODULE]: Not removing land object {0}; still being used at {1}, {2}",
                                             local_id, x, y);
                            return;
                            //throw new Exception("Could not remove land object. Still being used at " + x + ", " + y);
                        }
                    }
                }

                m_scene.EventManager.TriggerLandObjectRemoved(m_landList[local_id].LandData.GlobalID);
                m_landList.Remove(local_id);
            }
        }
        
        /// <summary>
        /// Clear the scene of all parcels
        /// </summary>        
        public void Clear(bool setupDefaultParcel)
        {
            lock (m_landList)
            {
                foreach (ILandObject lo in m_landList.Values)
                {
                    //m_scene.SimulationDataService.RemoveLandObject(lo.LandData.GlobalID);
                    m_scene.EventManager.TriggerLandObjectRemoved(lo.LandData.GlobalID);
                }

                m_landList.Clear();

                ResetSimLandObjects();

                if (setupDefaultParcel)
                    CreateDefaultParcel();
            }
        }

        private void performFinalLandJoin(ILandObject master, ILandObject slave)
        {
            bool[,] landBitmapSlave = slave.GetLandBitmap();
            lock (m_landList)
            {
                for (int x = 0; x < 64; x++)
                {
                    for (int y = 0; y < 64; y++)
                    {
                        if (landBitmapSlave[x, y])
                        {
                            m_landIDList[x, y] = master.LandData.LocalID;
                        }
                    }
                }
            }

            removeLandObject(slave.LandData.LocalID);
            UpdateLandObject(master.LandData.LocalID, master.LandData);
        }

        public ILandObject GetLandObject(int parcelLocalID)
        {
            lock (m_landList)
            {
                if (m_landList.ContainsKey(parcelLocalID))
                {
                    return m_landList[parcelLocalID];
                }
            }
            return null;
        }

        /// <summary>
        /// Get the land object at the specified point
        /// </summary>
        /// <param name="x_float">Value between 0 - 256 on the x axis of the point</param>
        /// <param name="y_float">Value between 0 - 256 on the y axis of the point</param>
        /// <returns>Land object at the point supplied</returns>
        public ILandObject GetLandObject(float x_float, float y_float)
        {
            int x;
            int y;

            if (x_float > Constants.RegionSize || x_float < 0 || y_float > Constants.RegionSize || y_float < 0)
                return null;

            try
            {
                x = Convert.ToInt32(Math.Floor(Convert.ToDouble(x_float) / 4.0));
                y = Convert.ToInt32(Math.Floor(Convert.ToDouble(y_float) / 4.0));
            }
            catch (OverflowException)
            {
                return null;
            }

            if (x >= 64 || y >= 64 || x < 0 || y < 0)
            {
                return null;
            }

            lock (m_landList)
            {
                // Corner case. If an autoreturn happens during sim startup
                // we will come here with the list uninitialized
                //
//                int landId = m_landIDList[x, y];
                
//                if (landId == 0)
//                    m_log.DebugFormat(
//                        "[LAND MANAGEMENT MODULE]: No land object found at ({0}, {1}) on {2}", 
//                        x, y, m_scene.RegionInfo.RegionName);
                
                if (m_landList.ContainsKey(m_landIDList[x, y]))
                    return m_landList[m_landIDList[x, y]];
                
                return null;
            }
        }

        public ILandObject GetLandObject(int x, int y)
        {
            if (x >= Convert.ToInt32(Constants.RegionSize) || y >= Convert.ToInt32(Constants.RegionSize) || x < 0 || y < 0)
            {
                // These exceptions here will cause a lot of complaints from the users specifically because
                // they happen every time at border crossings
                throw new Exception("Error: Parcel not found at point " + x + ", " + y);
            }

            lock (m_landIDList)
            {
                try
                {
                    //if (m_landList.ContainsKey(m_landIDList[x / 4, y / 4]))
                        return m_landList[m_landIDList[x / 4, y / 4]];
                    //else
                    //    return null;
                }
                catch (IndexOutOfRangeException)
                {
                    return null;
                }
            }
        }

        #endregion

        #region Parcel Modification

        public void ResetOverMeRecords()
        {
            lock (m_landList)
            {
                foreach (LandObject p in m_landList.Values)
                {
                    p.ResetOverMeRecord();
                }
            }
        }

        public void EventManagerOnParcelPrimCountAdd(SceneObjectGroup obj)
        {
            Vector3 position = obj.AbsolutePosition;
            ILandObject landUnderPrim = GetLandObject(position.X, position.Y);
            if (landUnderPrim != null)
            {
                ((LandObject)landUnderPrim).AddPrimOverMe(obj);
            }
        }

        public void EventManagerOnObjectBeingRemovedFromScene(SceneObjectGroup obj)
        {
            lock (m_landList)
            {
                foreach (LandObject p in m_landList.Values)
                {
                    p.RemovePrimFromOverMe(obj);
                }
            }
        }

        public void FinalizeLandPrimCountUpdate()
        {
            //Get Simwide prim count for owner
            Dictionary<UUID, List<LandObject>> landOwnersAndParcels = new Dictionary<UUID, List<LandObject>>();
            lock (m_landList)
            {
                foreach (LandObject p in m_landList.Values)
                {
                    if (!landOwnersAndParcels.ContainsKey(p.LandData.OwnerID))
                    {
                        List<LandObject> tempList = new List<LandObject>();
                        tempList.Add(p);
                        landOwnersAndParcels.Add(p.LandData.OwnerID, tempList);
                    }
                    else
                    {
                        landOwnersAndParcels[p.LandData.OwnerID].Add(p);
                    }
                }
            }

            foreach (UUID owner in landOwnersAndParcels.Keys)
            {
                int simArea = 0;
                int simPrims = 0;
                foreach (LandObject p in landOwnersAndParcels[owner])
                {
                    simArea += p.LandData.Area;
                    simPrims += p.PrimCounts.Total;
                }

                foreach (LandObject p in landOwnersAndParcels[owner])
                {
                    p.LandData.SimwideArea = simArea;
                    p.LandData.SimwidePrims = simPrims;
                }
            }
        }

        public void EventManagerOnParcelPrimCountUpdate()
        {
//            m_log.DebugFormat(
//                "[LAND MANAGEMENT MODULE]: Triggered EventManagerOnParcelPrimCountUpdate() for {0}", 
//                m_scene.RegionInfo.RegionName);
            
            ResetOverMeRecords();
            EntityBase[] entities = m_scene.Entities.GetEntities();
            foreach (EntityBase obj in entities)
            {
                if (obj != null)
                {
                    if ((obj is SceneObjectGroup) && !obj.IsDeleted && !((SceneObjectGroup) obj).IsAttachment)
                    {
                        m_scene.EventManager.TriggerParcelPrimCountAdd((SceneObjectGroup) obj);
                    }
                }
            }
            FinalizeLandPrimCountUpdate();
        }

        public void EventManagerOnRequestParcelPrimCountUpdate()
        {
            ResetOverMeRecords();
            m_scene.EventManager.TriggerParcelPrimCountUpdate();
            FinalizeLandPrimCountUpdate();
        }

        /// <summary>
        /// Subdivides a piece of land
        /// </summary>
        /// <param name="start_x">West Point</param>
        /// <param name="start_y">South Point</param>
        /// <param name="end_x">East Point</param>
        /// <param name="end_y">North Point</param>
        /// <param name="attempting_user_id">UUID of user who is trying to subdivide</param>
        /// <returns>Returns true if successful</returns>
        private void subdivide(int start_x, int start_y, int end_x, int end_y, UUID attempting_user_id)
        {
            //First, lets loop through the points and make sure they are all in the same peice of land
            //Get the land object at start

            ILandObject startLandObject = GetLandObject(start_x, start_y);

            if (startLandObject == null) return;

            //Loop through the points
            try
            {
                int totalX = end_x - start_x;
                int totalY = end_y - start_y;
                for (int y = 0; y < totalY; y++)
                {
                    for (int x = 0; x < totalX; x++)
                    {
                        ILandObject tempLandObject = GetLandObject(start_x + x, start_y + y);
                        if (tempLandObject == null) return;
                        if (tempLandObject != startLandObject) return;
                    }
                }
            }
            catch (Exception)
            {
                return;
            }

            //If we are still here, then they are subdividing within one piece of land
            //Check owner
            if (!m_scene.Permissions.CanEditParcelProperties(attempting_user_id, startLandObject, GroupPowers.LandDivideJoin))
            {
                return;
            }

            //Lets create a new land object with bitmap activated at that point (keeping the old land objects info)
            ILandObject newLand = startLandObject.Copy();
            newLand.LandData.Name = newLand.LandData.Name;
            newLand.LandData.GlobalID = UUID.Random();

            newLand.SetLandBitmap(newLand.GetSquareLandBitmap(start_x, start_y, end_x, end_y));

            //Now, lets set the subdivision area of the original to false
            int startLandObjectIndex = startLandObject.LandData.LocalID;
            lock (m_landList)
            {
                m_landList[startLandObjectIndex].SetLandBitmap(
                    newLand.ModifyLandBitmapSquare(startLandObject.GetLandBitmap(), start_x, start_y, end_x, end_y, false));
                m_landList[startLandObjectIndex].ForceUpdateLandInfo();
            }

            //Now add the new land object
            ILandObject result = AddLandObject(newLand);
            UpdateLandObject(startLandObject.LandData.LocalID, startLandObject.LandData);
            result.SendLandUpdateToAvatarsOverMe();
        }

        /// <summary>
        /// Join 2 land objects together
        /// </summary>
        /// <param name="start_x">x value in first piece of land</param>
        /// <param name="start_y">y value in first piece of land</param>
        /// <param name="end_x">x value in second peice of land</param>
        /// <param name="end_y">y value in second peice of land</param>
        /// <param name="attempting_user_id">UUID of the avatar trying to join the land objects</param>
        /// <returns>Returns true if successful</returns>
        private void join(int start_x, int start_y, int end_x, int end_y, UUID attempting_user_id)
        {
            end_x -= 4;
            end_y -= 4;

            List<ILandObject> selectedLandObjects = new List<ILandObject>();
            int stepYSelected;
            for (stepYSelected = start_y; stepYSelected <= end_y; stepYSelected += 4)
            {
                int stepXSelected;
                for (stepXSelected = start_x; stepXSelected <= end_x; stepXSelected += 4)
                {
                    ILandObject p = GetLandObject(stepXSelected, stepYSelected);

                    if (p != null)
                    {
                        if (!selectedLandObjects.Contains(p))
                        {
                            selectedLandObjects.Add(p);
                        }
                    }
                }
            }
            ILandObject masterLandObject = selectedLandObjects[0];
            selectedLandObjects.RemoveAt(0);

            if (selectedLandObjects.Count < 1)
            {
                return;
            }
            if (!m_scene.Permissions.CanEditParcelProperties(attempting_user_id, masterLandObject, GroupPowers.LandDivideJoin))
            {
                return;
            }
            foreach (ILandObject p in selectedLandObjects)
            {
                if (p.LandData.OwnerID != masterLandObject.LandData.OwnerID)
                {
                    return;
                }
            }

            lock (m_landList)
            {
                foreach (ILandObject slaveLandObject in selectedLandObjects)
                {
                    m_landList[masterLandObject.LandData.LocalID].SetLandBitmap(
                        slaveLandObject.MergeLandBitmaps(masterLandObject.GetLandBitmap(), slaveLandObject.GetLandBitmap()));
                    performFinalLandJoin(masterLandObject, slaveLandObject);
                }
            }

            masterLandObject.SendLandUpdateToAvatarsOverMe();
        }

        public void Join(int start_x, int start_y, int end_x, int end_y, UUID attempting_user_id)
        {
            join(start_x, start_y, end_x, end_y, attempting_user_id);
        }

        public void Subdivide(int start_x, int start_y, int end_x, int end_y, UUID attempting_user_id)
        {
            subdivide(start_x, start_y, end_x, end_y, attempting_user_id);
        }

        #endregion

        #region Parcel Updating

        /// <summary>
        /// Where we send the ParcelOverlay packet to the client
        /// </summary>
        /// <param name="remote_client">The object representing the client</param>
        public void SendParcelOverlay(IClientAPI remote_client)
        {
            const int LAND_BLOCKS_PER_PACKET = 1024;

            byte[] byteArray = new byte[LAND_BLOCKS_PER_PACKET];
            int byteArrayCount = 0;
            int sequenceID = 0;
            int blockmeters = 4 * (int) Constants.RegionSize/(int)Constants.TerrainPatchSize;


            for (int y = 0; y < blockmeters; y++)
            {
                for (int x = 0; x < blockmeters; x++)
                {
                    byte tempByte = 0; //This represents the byte for the current 4x4

                    ILandObject currentParcelBlock = GetLandObject(x * 4, y * 4);

                    if (currentParcelBlock != null)
                    {
                        if (currentParcelBlock.LandData.OwnerID == remote_client.AgentId)
                        {
                            //Owner Flag
                            tempByte = Convert.ToByte(tempByte | LandChannel.LAND_TYPE_OWNED_BY_REQUESTER);
                        }
                        else if (currentParcelBlock.LandData.IsGroupOwned && remote_client.IsGroupMember(currentParcelBlock.LandData.GroupID))
                        {
                            tempByte = Convert.ToByte(tempByte | LandChannel.LAND_TYPE_OWNED_BY_GROUP);
                        }
                        else if (currentParcelBlock.LandData.SalePrice > 0 &&
                                 (currentParcelBlock.LandData.AuthBuyerID == UUID.Zero ||
                                  currentParcelBlock.LandData.AuthBuyerID == remote_client.AgentId))
                        {
                            //Sale Flag
                            tempByte = Convert.ToByte(tempByte | LandChannel.LAND_TYPE_IS_FOR_SALE);
                        }
                        else if (currentParcelBlock.LandData.OwnerID == UUID.Zero)
                        {
                            //Public Flag
                            tempByte = Convert.ToByte(tempByte | LandChannel.LAND_TYPE_PUBLIC);
                        }
                        else
                        {
                            //Other Flag
                            tempByte = Convert.ToByte(tempByte | LandChannel.LAND_TYPE_OWNED_BY_OTHER);
                        }

                        //Now for border control

                        ILandObject westParcel = null;
                        ILandObject southParcel = null;
                        if (x > 0)
                        {
                            westParcel = GetLandObject((x - 1) * 4, y * 4);
                        }
                        if (y > 0)
                        {
                            southParcel = GetLandObject(x * 4, (y - 1) * 4);
                        }

                        if (x == 0)
                        {
                            tempByte = Convert.ToByte(tempByte | LandChannel.LAND_FLAG_PROPERTY_BORDER_WEST);
                        }
                        else if (westParcel != null && westParcel != currentParcelBlock)
                        {
                            tempByte = Convert.ToByte(tempByte | LandChannel.LAND_FLAG_PROPERTY_BORDER_WEST);
                        }

                        if (y == 0)
                        {
                            tempByte = Convert.ToByte(tempByte | LandChannel.LAND_FLAG_PROPERTY_BORDER_SOUTH);
                        }
                        else if (southParcel != null && southParcel != currentParcelBlock)
                        {
                            tempByte = Convert.ToByte(tempByte | LandChannel.LAND_FLAG_PROPERTY_BORDER_SOUTH);
                        }

                        byteArray[byteArrayCount] = tempByte;
                        byteArrayCount++;
                        if (byteArrayCount >= LAND_BLOCKS_PER_PACKET)
                        {
                            remote_client.SendLandParcelOverlay(byteArray, sequenceID);
                            byteArrayCount = 0;
                            sequenceID++;
                            byteArray = new byte[LAND_BLOCKS_PER_PACKET];
                        }
                    }
                }
            }
        }

        public void ClientOnParcelPropertiesRequest(int start_x, int start_y, int end_x, int end_y, int sequence_id,
                                                    bool snap_selection, IClientAPI remote_client)
        {
            //Get the land objects within the bounds
            List<ILandObject> temp = new List<ILandObject>();
            int inc_x = end_x - start_x;
            int inc_y = end_y - start_y;
            for (int x = 0; x < inc_x; x++)
            {
                for (int y = 0; y < inc_y; y++)
                {
                    ILandObject currentParcel = GetLandObject(start_x + x, start_y + y);

                    if (currentParcel != null)
                    {
                        if (!temp.Contains(currentParcel))
                        {
                            currentParcel.ForceUpdateLandInfo();
                            temp.Add(currentParcel);
                        }
                    }
                }
            }

            int requestResult = LandChannel.LAND_RESULT_SINGLE;
            if (temp.Count > 1)
            {
                requestResult = LandChannel.LAND_RESULT_MULTIPLE;
            }

            for (int i = 0; i < temp.Count; i++)
            {
                temp[i].SendLandProperties(sequence_id, snap_selection, requestResult, remote_client);
            }

            SendParcelOverlay(remote_client);
        }

        public void ClientOnParcelPropertiesUpdateRequest(LandUpdateArgs args, int localID, IClientAPI remote_client)
        {
            ILandObject land;
            lock (m_landList)
            {
                m_landList.TryGetValue(localID, out land);
            }

            if (land != null)
            {
                land.UpdateLandProperties(args, remote_client);
                m_scene.EventManager.TriggerOnParcelPropertiesUpdateRequest(args, localID, remote_client);
            }
        }

        public void ClientOnParcelDivideRequest(int west, int south, int east, int north, IClientAPI remote_client)
        {
            subdivide(west, south, east, north, remote_client.AgentId);
        }

        public void ClientOnParcelJoinRequest(int west, int south, int east, int north, IClientAPI remote_client)
        {
            join(west, south, east, north, remote_client.AgentId);
        }

        public void ClientOnParcelSelectObjects(int local_id, int request_type,
                                                List<UUID> returnIDs, IClientAPI remote_client)
        {
            m_landList[local_id].SendForceObjectSelect(local_id, request_type, returnIDs, remote_client);
        }

        public void ClientOnParcelObjectOwnerRequest(int local_id, IClientAPI remote_client)
        {
            ILandObject land;
            lock (m_landList)
            {
                m_landList.TryGetValue(local_id, out land);
            }

            if (land != null)
            {
                m_scene.EventManager.TriggerParcelPrimCountUpdate();
                m_landList[local_id].SendLandObjectOwners(remote_client);
            }
            else
            {
                m_log.WarnFormat("[LAND MANAGEMENT MODULE]: Invalid land object {0} passed for parcel object owner request", local_id);
            }
        }

        public void ClientOnParcelGodForceOwner(int local_id, UUID ownerID, IClientAPI remote_client)
        {
            ILandObject land;
            lock (m_landList)
            {
                m_landList.TryGetValue(local_id, out land);
            }

            if (land != null)
            {
                if (m_scene.Permissions.IsGod(remote_client.AgentId))
                {
                    land.LandData.OwnerID = ownerID;
                    land.LandData.GroupID = UUID.Zero;
                    land.LandData.IsGroupOwned = false;
                    land.LandData.Flags &= ~(uint) (ParcelFlags.ForSale | ParcelFlags.ForSaleObjects | ParcelFlags.SellParcelObjects | ParcelFlags.ShowDirectory);

                    m_scene.ForEachClient(SendParcelOverlay);
                    land.SendLandUpdateToClient(true, remote_client);
                }
            }
        }

        public void ClientOnParcelAbandonRequest(int local_id, IClientAPI remote_client)
        {
            ILandObject land;
            lock (m_landList)
            {
                m_landList.TryGetValue(local_id, out land);
            }

            if (land != null)
            {
                if (m_scene.Permissions.CanAbandonParcel(remote_client.AgentId, land))
                {
                    land.LandData.OwnerID = m_scene.RegionInfo.EstateSettings.EstateOwner;
                    land.LandData.GroupID = UUID.Zero;
                    land.LandData.IsGroupOwned = false;
                    land.LandData.Flags &= ~(uint) (ParcelFlags.ForSale | ParcelFlags.ForSaleObjects | ParcelFlags.SellParcelObjects | ParcelFlags.ShowDirectory);
                    m_scene.ForEachClient(SendParcelOverlay);
                    land.SendLandUpdateToClient(true, remote_client);
                }
            }
        }

        public void ClientOnParcelReclaim(int local_id, IClientAPI remote_client)
        {
            ILandObject land;
            lock (m_landList)
            {
                m_landList.TryGetValue(local_id, out land);
            }

            if (land != null)
            {
                if (m_scene.Permissions.CanReclaimParcel(remote_client.AgentId, land))
                {
                    land.LandData.OwnerID = m_scene.RegionInfo.EstateSettings.EstateOwner;
                    land.LandData.ClaimDate = Util.UnixTimeSinceEpoch();
                    land.LandData.GroupID = UUID.Zero;
                    land.LandData.IsGroupOwned = false;
                    land.LandData.SalePrice = 0;
                    land.LandData.AuthBuyerID = UUID.Zero;
                    land.LandData.Flags &= ~(uint) (ParcelFlags.ForSale | ParcelFlags.ForSaleObjects | ParcelFlags.SellParcelObjects | ParcelFlags.ShowDirectory);

                    m_scene.ForEachClient(SendParcelOverlay);
                    land.SendLandUpdateToClient(true, remote_client);
                }
            }
        }
        #endregion

        // If the economy has been validated by the economy module,
        // and land has been validated as well, this method transfers
        // the land ownership

        public void EventManagerOnLandBuy(Object o, EventManager.LandBuyArgs e)
        {
            if (e.economyValidated && e.landValidated)
            {
                ILandObject land;
                lock (m_landList)
                {
                    m_landList.TryGetValue(e.parcelLocalID, out land);
                }

                if (land != null)
                {
                    land.UpdateLandSold(e.agentId, e.groupId, e.groupOwned, (uint)e.transactionID, e.parcelPrice, e.parcelArea);
                }
            }
        }

        // After receiving a land buy packet, first the data needs to
        // be validated. This method validates the right to buy the
        // parcel

        public void EventManagerOnValidateLandBuy(Object o, EventManager.LandBuyArgs e)
        {
            if (e.landValidated == false)
            {
                ILandObject lob = null;
                lock (m_landList)
                {
                    m_landList.TryGetValue(e.parcelLocalID, out lob);
                }

                if (lob != null)
                {
                    UUID AuthorizedID = lob.LandData.AuthBuyerID;
                    int saleprice = lob.LandData.SalePrice;
                    UUID pOwnerID = lob.LandData.OwnerID;

                    bool landforsale = ((lob.LandData.Flags &
                                         (uint)(ParcelFlags.ForSale | ParcelFlags.ForSaleObjects | ParcelFlags.SellParcelObjects)) != 0);
                    if ((AuthorizedID == UUID.Zero || AuthorizedID == e.agentId) && e.parcelPrice >= saleprice && landforsale)
                    {
                        // TODO I don't think we have to lock it here, no?
                        //lock (e)
                        //{
                            e.parcelOwnerID = pOwnerID;
                            e.landValidated = true;
                        //}
                    }
                }
            }
        }

        void ClientOnParcelDeedToGroup(int parcelLocalID, UUID groupID, IClientAPI remote_client)
        {
            ILandObject land;
            lock (m_landList)
            {
                m_landList.TryGetValue(parcelLocalID, out land);
            }

            if (!m_scene.Permissions.CanDeedParcel(remote_client.AgentId, land))
                return;

            if (land != null)
            {
                land.DeedToGroup(groupID);
            }
        }

        #region Land Object From Storage Functions

        public void EventManagerOnIncomingLandDataFromStorage(List<LandData> data)
        {
            lock (m_landList)
            {
                //Remove all the land objects in the sim and then process our new data
                foreach (int n in m_landList.Keys)
                {
                    m_scene.EventManager.TriggerLandObjectRemoved(m_landList[n].LandData.GlobalID);
                }
                m_landIDList.Initialize();
                m_landList.Clear();

                for (int i = 0; i < data.Count; i++)
                {
                    IncomingLandObjectFromStorage(data[i]);
                }
            }
        }

        public void IncomingLandObjectFromStorage(LandData data)
        {

            ILandObject new_land = new LandObject(data.OwnerID, data.IsGroupOwned, m_scene);
            new_land.LandData = data.Copy();
            new_land.SetLandBitmapFromByteArray();            
            AddLandObject(new_land);
            new_land.SendLandUpdateToAvatarsOverMe();
        }

        public void ReturnObjectsInParcel(int localID, uint returnType, UUID[] agentIDs, UUID[] taskIDs, IClientAPI remoteClient)
        {
            ILandObject selectedParcel = null;
            lock (m_landList)
            {
                m_landList.TryGetValue(localID, out selectedParcel);
            }

            if (selectedParcel == null) return;

            selectedParcel.ReturnLandObjects(returnType, agentIDs, taskIDs, remoteClient);
        }

        public void EventManagerOnNoLandDataFromStorage()
        {
            lock (m_landList)
            {
                ResetSimLandObjects();
                CreateDefaultParcel();
            }
        }

        #endregion

        public void setParcelObjectMaxOverride(overrideParcelMaxPrimCountDelegate overrideDel)
        {
            lock (m_landList)
            {
                foreach (LandObject obj in m_landList.Values)
                {
                    obj.SetParcelObjectMaxOverride(overrideDel);
                }
            }
        }

        public void setSimulatorObjectMaxOverride(overrideSimulatorMaxPrimCountDelegate overrideDel)
        {
        }

        #region CAPS handler

        private void EventManagerOnRegisterCaps(UUID agentID, Caps caps)
        {
            string capsBase = "/CAPS/" + caps.CapsObjectPath;
            caps.RegisterHandler("RemoteParcelRequest",
                                 new RestStreamHandler("POST", capsBase + remoteParcelRequestPath,
                                                       delegate(string request, string path, string param,
                                                                OSHttpRequest httpRequest, OSHttpResponse httpResponse)
                                                           {
                                                               return RemoteParcelRequest(request, path, param, agentID, caps);
                                                           }));
            UUID parcelCapID = UUID.Random();
            caps.RegisterHandler("ParcelPropertiesUpdate",
                                 new RestStreamHandler("POST", "/CAPS/" + parcelCapID,
                                                       delegate(string request, string path, string param,
                                                                OSHttpRequest httpRequest, OSHttpResponse httpResponse)
                                                           {
                                                               return ProcessPropertiesUpdate(request, path, param, agentID, caps);
                                                           }));
        }
        private string ProcessPropertiesUpdate(string request, string path, string param, UUID agentID, Caps caps)
        {
            IClientAPI client;
            if (!m_scene.TryGetClient(agentID, out client)) 
            {
                m_log.WarnFormat("[LAND MANAGEMENT MODULE]: Unable to retrieve IClientAPI for {0}", agentID);
                return LLSDHelpers.SerialiseLLSDReply(new LLSDEmpty());
            }

            ParcelPropertiesUpdateMessage properties = new ParcelPropertiesUpdateMessage();
            OpenMetaverse.StructuredData.OSDMap args = (OpenMetaverse.StructuredData.OSDMap) OSDParser.DeserializeLLSDXml(request);

            properties.Deserialize(args);

            LandUpdateArgs land_update = new LandUpdateArgs();
            int parcelID = properties.LocalID;
            land_update.AuthBuyerID = properties.AuthBuyerID;
            land_update.Category = properties.Category;
            land_update.Desc = properties.Desc;
            land_update.GroupID = properties.GroupID;
            land_update.LandingType = (byte) properties.Landing;
            land_update.MediaAutoScale = (byte) Convert.ToInt32(properties.MediaAutoScale);
            land_update.MediaID = properties.MediaID;
            land_update.MediaURL = properties.MediaURL;
            land_update.MusicURL = properties.MusicURL;
            land_update.Name = properties.Name;
            land_update.ParcelFlags = (uint) properties.ParcelFlags;
            land_update.PassHours = (int) properties.PassHours;
            land_update.PassPrice = (int) properties.PassPrice;
            land_update.SalePrice = (int) properties.SalePrice;
            land_update.SnapshotID = properties.SnapshotID;
            land_update.UserLocation = properties.UserLocation;
            land_update.UserLookAt = properties.UserLookAt;
            land_update.MediaDescription = properties.MediaDesc;
            land_update.MediaType = properties.MediaType;
            land_update.MediaWidth = properties.MediaWidth;
            land_update.MediaHeight = properties.MediaHeight;
            land_update.MediaLoop = properties.MediaLoop;
            land_update.ObscureMusic = properties.ObscureMusic;
            land_update.ObscureMedia = properties.ObscureMedia;

            ILandObject land;
            lock (m_landList)
            {
                m_landList.TryGetValue(parcelID, out land);
            }

            if (land != null)
            {
                land.UpdateLandProperties(land_update, client);
                m_scene.EventManager.TriggerOnParcelPropertiesUpdateRequest(land_update, parcelID, client);
            }
            else
            {
                m_log.WarnFormat("[LAND MANAGEMENT MODULE]: Unable to find parcelID {0}", parcelID);
            }
            return LLSDHelpers.SerialiseLLSDReply(new LLSDEmpty());
        }
        // we cheat here: As we don't have (and want) a grid-global parcel-store, we can't return the
        // "real" parcelID, because we wouldn't be able to map that to the region the parcel belongs to.
        // So, we create a "fake" parcelID by using the regionHandle (64 bit), and the local (integer) x
        // and y coordinate (each 8 bit), encoded in a UUID (128 bit).
        //
        // Request format:
        // <llsd>
        //   <map>
        //     <key>location</key>
        //     <array>
        //       <real>1.23</real>
        //       <real>45..6</real>
        //       <real>78.9</real>
        //     </array>
        //     <key>region_id</key>
        //     <uuid>xxxxxxxx-xxxx-xxxx-xxxx-xxxxxxxxxxxx</uuid>
        //   </map>
        // </llsd>
        private string RemoteParcelRequest(string request, string path, string param, UUID agentID, Caps caps)
        {
            UUID parcelID = UUID.Zero;
            try
            {
                Hashtable hash = new Hashtable();
                hash = (Hashtable)LLSD.LLSDDeserialize(Utils.StringToBytes(request));
                if (hash.ContainsKey("region_id") && hash.ContainsKey("location"))
                {
                    UUID regionID = (UUID)hash["region_id"];
                    ArrayList list = (ArrayList)hash["location"];
                    uint x = (uint)(double)list[0];
                    uint y = (uint)(double)list[1];
                    if (hash.ContainsKey("region_handle"))
                    {
                        // if you do a "About Landmark" on a landmark a second time, the viewer sends the
                        // region_handle it got earlier via RegionHandleRequest
                        ulong regionHandle = Util.BytesToUInt64Big((byte[])hash["region_handle"]);
                        parcelID = Util.BuildFakeParcelID(regionHandle, x, y);
                    }
                    else if (regionID == m_scene.RegionInfo.RegionID)
                    {
                        // a parcel request for a local parcel => no need to query the grid
                        parcelID = Util.BuildFakeParcelID(m_scene.RegionInfo.RegionHandle, x, y);
                    }
                    else
                    {
                        // a parcel request for a parcel in another region. Ask the grid about the region
                        GridRegion info = m_scene.GridService.GetRegionByUUID(UUID.Zero, regionID);
                        if (info != null)
                            parcelID = Util.BuildFakeParcelID(info.RegionHandle, x, y);
                    }
                }
            }
            catch (LLSD.LLSDParseException e)
            {
                m_log.ErrorFormat("[LAND MANAGEMENT MODULE]: Fetch error: {0}", e.Message);
                m_log.ErrorFormat("[LAND MANAGEMENT MODULE]: ... in request {0}", request);
            }
            catch (InvalidCastException)
            {
                m_log.ErrorFormat("[LAND MANAGEMENT MODULE]: Wrong type in request {0}", request);
            }

            LLSDRemoteParcelResponse response = new LLSDRemoteParcelResponse();
            response.parcel_id = parcelID;
            m_log.DebugFormat("[LAND MANAGEMENT MODULE]: Got parcelID {0}", parcelID);

            return LLSDHelpers.SerialiseLLSDReply(response);
        }

        #endregion

        private void ClientOnParcelInfoRequest(IClientAPI remoteClient, UUID parcelID)
        {
            if (parcelID == UUID.Zero)
                return;

            ExtendedLandData data = (ExtendedLandData)parcelInfoCache.Get(parcelID.ToString(),
                    delegate(string id)
                    {
                        UUID parcel = UUID.Zero;
                        UUID.TryParse(id, out parcel);
                        // assume we've got the parcelID we just computed in RemoteParcelRequest
                        ExtendedLandData extLandData = new ExtendedLandData();
                        Util.ParseFakeParcelID(parcel, out extLandData.RegionHandle,
                                               out extLandData.X, out extLandData.Y);
                        m_log.DebugFormat("[LAND MANAGEMENT MODULE]: Got parcelinfo request for regionHandle {0}, x/y {1}/{2}",
                                          extLandData.RegionHandle, extLandData.X, extLandData.Y);

                        // for this region or for somewhere else?
                        if (extLandData.RegionHandle == m_scene.RegionInfo.RegionHandle)
                        {
                            extLandData.LandData = this.GetLandObject(extLandData.X, extLandData.Y).LandData;
                            extLandData.RegionAccess = m_scene.RegionInfo.AccessLevel;
                        }
                        else
                        {
                            ILandService landService = m_scene.RequestModuleInterface<ILandService>();
                            extLandData.LandData = landService.GetLandData(m_scene.RegionInfo.ScopeID,
                                    extLandData.RegionHandle,
                                    extLandData.X,
                                    extLandData.Y,
                                    out extLandData.RegionAccess);
                            if (extLandData.LandData == null)
                            {
                                // we didn't find the region/land => don't cache
                                return null;
                            }
                        }
                        return extLandData;
                    });

            if (data != null)  // if we found some data, send it
            {
                GridRegion info;
                if (data.RegionHandle == m_scene.RegionInfo.RegionHandle)
                {
                    info = new GridRegion(m_scene.RegionInfo);
                }
                else
                {
                    // most likely still cached from building the extLandData entry
                    uint x = 0, y = 0;
                    Utils.LongToUInts(data.RegionHandle, out x, out y);
                    info = m_scene.GridService.GetRegionByPosition(m_scene.RegionInfo.ScopeID, (int)x, (int)y);
                }
                // we need to transfer the fake parcelID, not the one in landData, so the viewer can match it to the landmark.
                m_log.DebugFormat("[LAND MANAGEMENT MODULE]: got parcelinfo for parcel {0} in region {1}; sending...",
                                  data.LandData.Name, data.RegionHandle);
                // HACK for now
                RegionInfo r = new RegionInfo();
                r.RegionName = info.RegionName;
                r.RegionLocX = (uint)info.RegionLocX;
                r.RegionLocY = (uint)info.RegionLocY;
                r.RegionSettings.Maturity = (int)Util.ConvertAccessLevelToMaturity(data.RegionAccess);
                remoteClient.SendParcelInfo(r, data.LandData, parcelID, data.X, data.Y);
            }
            else
                m_log.Debug("[LAND MANAGEMENT MODULE]: got no parcelinfo; not sending");
        }

        public void setParcelOtherCleanTime(IClientAPI remoteClient, int localID, int otherCleanTime)
        {
            ILandObject land;
            lock (m_landList)
            {
                m_landList.TryGetValue(localID, out land);
            }

            if (land == null) return;

            if (!m_scene.Permissions.CanEditParcelProperties(remoteClient.AgentId, land, GroupPowers.LandOptions))
                return;

            land.LandData.OtherCleanTime = otherCleanTime;

            UpdateLandObject(localID, land.LandData);
        }

        public void ClientOnParcelGodMark(IClientAPI client, UUID god, int landID)
        {
            ILandObject land = null;
            List<ILandObject> Land = ((Scene)client.Scene).LandChannel.AllParcels();
            foreach (ILandObject landObject in Land)
            {
                if (landObject.LandData.LocalID == landID)
                {
                    land = landObject;
                }
            }
            land.DeedToGroup(DefaultGodParcelGroup);
            land.LandData.Name = DefaultGodParcelName;
            land.SendLandUpdateToAvatarsOverMe();
        }

        private void ClientOnSimWideDeletes(IClientAPI client, UUID agentID, int flags, UUID targetID)
        {
            ScenePresence SP;
            ((Scene)client.Scene).TryGetScenePresence(client.AgentId, out SP);
            List<SceneObjectGroup> returns = new List<SceneObjectGroup>();
            if (SP.UserLevel != 0)
            {
                if (flags == 0) //All parcels, scripted or not
                {
                    ((Scene)client.Scene).ForEachSOG(delegate(SceneObjectGroup e)
                    {
                        if (e.OwnerID == targetID)
                        {
                            returns.Add(e);
                        }
                    }
                                                    );
                }
                if (flags == 4) //All parcels, scripted object
                {
                    ((Scene)client.Scene).ForEachSOG(delegate(SceneObjectGroup e)
                    {
                        if (e.OwnerID == targetID)
                        {
                            if (e.scriptScore >= 0.01)
                            {
                                returns.Add(e);
                            }
                        }
                    }
                                                    );
                }
                if (flags == 4) //not target parcel, scripted object
                {
                    ((Scene)client.Scene).ForEachSOG(delegate(SceneObjectGroup e)
                    {
                        if (e.OwnerID == targetID)
                        {
                            ILandObject landobject = ((Scene)client.Scene).LandChannel.GetLandObject(e.AbsolutePosition.X, e.AbsolutePosition.Y);
                            if (landobject.LandData.OwnerID != e.OwnerID)
                            {
                                if (e.scriptScore >= 0.01)
                                {
                                    returns.Add(e);
                                }
                            }
                        }
                    }
                                                    );
                }
                foreach (SceneObjectGroup ol in returns)
                {
                    ReturnObject(ol, client);
                }
            }
        }
        public void ReturnObject(SceneObjectGroup obj, IClientAPI client)
        {
            SceneObjectGroup[] objs = new SceneObjectGroup[1];
            objs[0] = obj;
            ((Scene)client.Scene).returnObjects(objs, client.AgentId);
        }

        Dictionary<UUID, System.Threading.Timer> Timers = new Dictionary<UUID, System.Threading.Timer>();

        public void ClientOnParcelFreezeUser(IClientAPI client, UUID parcelowner, uint flags, UUID target)
        {
            ScenePresence targetAvatar = null;
            ((Scene)client.Scene).TryGetScenePresence(target, out targetAvatar);
            ScenePresence parcelManager = null;
            ((Scene)client.Scene).TryGetScenePresence(client.AgentId, out parcelManager);
            System.Threading.Timer Timer;

            if (targetAvatar.UserLevel == 0)
            {
                ILandObject land = ((Scene)client.Scene).LandChannel.GetLandObject(targetAvatar.AbsolutePosition.X, targetAvatar.AbsolutePosition.Y);
                if (!((Scene)client.Scene).Permissions.CanEditParcelProperties(client.AgentId, land, GroupPowers.LandEjectAndFreeze))
                    return;
                if (flags == 0)
                {
                    targetAvatar.AllowMovement = false;
                    targetAvatar.ControllingClient.SendAlertMessage(parcelManager.Firstname + " " + parcelManager.Lastname + " has frozen you for 30 seconds.  You cannot move or interact with the world.");
                    parcelManager.ControllingClient.SendAlertMessage("Avatar Frozen.");
                    System.Threading.TimerCallback timeCB = new System.Threading.TimerCallback(OnEndParcelFrozen);
                    Timer = new System.Threading.Timer(timeCB, targetAvatar, 30000, 0);
                    Timers.Add(targetAvatar.UUID, Timer);
                }
                else
                {
                    targetAvatar.AllowMovement = true;
                    targetAvatar.ControllingClient.SendAlertMessage(parcelManager.Firstname + " " + parcelManager.Lastname + " has unfrozen you.");
                    parcelManager.ControllingClient.SendAlertMessage("Avatar Unfrozen.");
                    Timers.TryGetValue(targetAvatar.UUID, out Timer);
                    Timers.Remove(targetAvatar.UUID);
                    Timer.Dispose();
                }
            }
        }
        private void OnEndParcelFrozen(object avatar)
        {
            ScenePresence targetAvatar = (ScenePresence)avatar;
            targetAvatar.AllowMovement = true;
            System.Threading.Timer Timer;
            Timers.TryGetValue(targetAvatar.UUID, out Timer);
            Timers.Remove(targetAvatar.UUID);
            targetAvatar.ControllingClient.SendAgentAlertMessage("The freeze has worn off; you may go about your business.", false);
        }


        public void ClientOnParcelEjectUser(IClientAPI client, UUID parcelowner, uint flags, UUID target)
        {
            ScenePresence targetAvatar = null;
            ((Scene)client.Scene).TryGetScenePresence(target, out targetAvatar);
            ScenePresence parcelManager = null;
            ((Scene)client.Scene).TryGetScenePresence(client.AgentId, out parcelManager);
            //Just eject
            if (flags == 0)
            {
                if (targetAvatar.UserLevel == 0)
                {
                    ILandObject land = ((Scene)client.Scene).LandChannel.GetLandObject(targetAvatar.AbsolutePosition.X, targetAvatar.AbsolutePosition.Y);
                    if (!((Scene)client.Scene).Permissions.CanEditParcelProperties(client.AgentId, land, GroupPowers.LandEjectAndFreeze))
                        return;

                    Vector3 position = new Vector3(0, 0, 0);
                    List<ILandObject> allParcels = new List<ILandObject>();
                    allParcels = AllParcels();
                    if (allParcels.Count != 1)
                    {
                        foreach (ILandObject parcel in allParcels)
                        {
                            if (parcel.LandData.GlobalID != land.LandData.GlobalID)
                            {
                                if (parcel.IsEitherBannedOrRestricted(targetAvatar.UUID) != true)
                                {
                                    for (int x = 1; x <= Constants.RegionSize; x += 2)
                                    {
                                        for (int y = 1; y <= Constants.RegionSize; y += 2)
                                        {
                                            if (parcel.ContainsPoint(x, y))
                                            {
                                                position = new Vector3(x, y, targetAvatar.AbsolutePosition.Z);
                                                targetAvatar.TeleportWithMomentum(position);
                                                targetAvatar.ControllingClient.SendAlertMessage("You have been ejected by " + parcelManager.Firstname + " " + parcelManager.Lastname);
                                                parcelManager.ControllingClient.SendAlertMessage("Avatar Ejected.");
                                                return;
                                            }
                                        }
                                    }
                                }
                            }
                        }
                    }
                    Vector3 targetVector;
                    if (targetAvatar.AbsolutePosition.X > targetAvatar.AbsolutePosition.Y)
                    {
                        if (targetAvatar.AbsolutePosition.X > .5 * Constants.RegionSize)
                        {
                            targetVector = new Vector3(Constants.RegionSize, targetAvatar.AbsolutePosition.Y, targetAvatar.AbsolutePosition.Z); ;
                            targetAvatar.TeleportWithMomentum(targetVector);
                            targetAvatar.ControllingClient.SendAlertMessage("You have been ejected by " + parcelManager.Firstname + " " + parcelManager.Lastname);
                            parcelManager.ControllingClient.SendAlertMessage("Avatar Ejected.");
                            return;
                        }
                        else
                        {
                            targetVector = new Vector3(0, targetAvatar.AbsolutePosition.Y, targetAvatar.AbsolutePosition.Z); ;
                            targetAvatar.TeleportWithMomentum(targetVector);
                            targetAvatar.ControllingClient.SendAlertMessage("You have been ejected by " + parcelManager.Firstname + " " + parcelManager.Lastname);
                            parcelManager.ControllingClient.SendAlertMessage("Avatar Ejected.");
                            return;
                        }
                    }
                    else
                    {
                        if (targetAvatar.AbsolutePosition.Y > .5 * Constants.RegionSize)
                        {
                            targetVector = new Vector3(targetAvatar.AbsolutePosition.X, Constants.RegionSize, targetAvatar.AbsolutePosition.Z); ;
                            targetAvatar.TeleportWithMomentum(targetVector);
                            targetAvatar.ControllingClient.SendAlertMessage("You have been ejected by " + parcelManager.Firstname + " " + parcelManager.Lastname);
                            parcelManager.ControllingClient.SendAlertMessage("Avatar Ejected.");
                            return;
                        }
                        else
                        {
                            targetVector = new Vector3(targetAvatar.AbsolutePosition.X, 0, targetAvatar.AbsolutePosition.Z); ;
                            targetAvatar.TeleportWithMomentum(targetVector);
                            targetAvatar.ControllingClient.SendAlertMessage("You have been ejected by " + parcelManager.Firstname + " " + parcelManager.Lastname);
                            parcelManager.ControllingClient.SendAlertMessage("Avatar Ejected.");
                            return;
                        }
                    }
                }
            }
            //Eject and ban
            if (flags == 1)
            {
                if (targetAvatar.UserLevel == 0)
                {
                    ILandObject land = ((Scene)client.Scene).LandChannel.GetLandObject(targetAvatar.AbsolutePosition.X, targetAvatar.AbsolutePosition.Y);
                    if (!((Scene)client.Scene).Permissions.CanEditParcelProperties(client.AgentId, land, GroupPowers.LandEjectAndFreeze))
                        return;

                    Vector3 position = new Vector3(0, 0, 0);
                    List<ILandObject> allParcels = new List<ILandObject>();
                    allParcels = AllParcels();
                    if (allParcels.Count != 1)
                    {
                        foreach (ILandObject parcel in allParcels)
                        {
                            if (parcel.LandData.GlobalID != land.LandData.GlobalID)
                            {
                                if (parcel.IsEitherBannedOrRestricted(targetAvatar.UUID) != true)
                                {
                                    for (int x = 1; x <= Constants.RegionSize; x += 2)
                                    {
                                        for (int y = 1; y <= Constants.RegionSize; y += 2)
                                        {
                                            if (parcel.ContainsPoint(x, y))
                                            {
                                                position = new Vector3(x, y, targetAvatar.AbsolutePosition.Z);
                                                targetAvatar.TeleportWithMomentum(position);
                                                targetAvatar.ControllingClient.SendAlertMessage("You have been ejected and banned by " + parcelManager.Firstname + " " + parcelManager.Lastname);
                                                parcelManager.ControllingClient.SendAlertMessage("Avatar Ejected and Banned.");
                                                ParcelManager.ParcelAccessEntry entry = new ParcelManager.ParcelAccessEntry();
                                                entry.AgentID = targetAvatar.UUID;
                                                entry.Flags = AccessList.Ban;
                                                entry.Time = new DateTime();
                                                land.LandData.ParcelAccessList.Add(entry);
                                                return;
                                            }
                                        }
                                    }
                                }
                            }
                        }
                    }
                    Vector3 targetVector;
                    if (targetAvatar.AbsolutePosition.X > targetAvatar.AbsolutePosition.Y)
                    {
                        if (targetAvatar.AbsolutePosition.X > .5 * Constants.RegionSize)
                        {
                            targetVector = new Vector3(Constants.RegionSize, targetAvatar.AbsolutePosition.Y, targetAvatar.AbsolutePosition.Z); ;
                            targetAvatar.TeleportWithMomentum(targetVector);
                            targetAvatar.ControllingClient.SendAlertMessage("You have been ejected and banned by " + parcelManager.Firstname + " " + parcelManager.Lastname);
                            parcelManager.ControllingClient.SendAlertMessage("Avatar Ejected and Banned.");
                            ParcelManager.ParcelAccessEntry entry = new ParcelManager.ParcelAccessEntry();
                            entry.AgentID = targetAvatar.UUID;
                            entry.Flags = AccessList.Ban;
                            entry.Time = new DateTime();
                            land.LandData.ParcelAccessList.Add(entry);
                            return;
                        }
                        else
                        {
                            targetVector = new Vector3(0, targetAvatar.AbsolutePosition.Y, targetAvatar.AbsolutePosition.Z); ;
                            targetAvatar.TeleportWithMomentum(targetVector);
                            targetAvatar.ControllingClient.SendAlertMessage("You have been ejected and banned by " + parcelManager.Firstname + " " + parcelManager.Lastname);
                            parcelManager.ControllingClient.SendAlertMessage("Avatar Ejected and Banned.");
                            ParcelManager.ParcelAccessEntry entry = new ParcelManager.ParcelAccessEntry();
                            entry.AgentID = targetAvatar.UUID;
                            entry.Flags = AccessList.Ban;
                            entry.Time = new DateTime();
                            land.LandData.ParcelAccessList.Add(entry);
                            return;
                        }
                    }
                    else
                    {
                        if (targetAvatar.AbsolutePosition.Y > .5 * Constants.RegionSize)
                        {
                            targetVector = new Vector3(targetAvatar.AbsolutePosition.X, Constants.RegionSize, targetAvatar.AbsolutePosition.Z); ;
                            targetAvatar.TeleportWithMomentum(targetVector);
                            targetAvatar.ControllingClient.SendAlertMessage("You have been ejected and banned by " + parcelManager.Firstname + " " + parcelManager.Lastname);
                            parcelManager.ControllingClient.SendAlertMessage("Avatar Ejected and Banned.");
                            ParcelManager.ParcelAccessEntry entry = new ParcelManager.ParcelAccessEntry();
                            entry.AgentID = targetAvatar.UUID;
                            entry.Flags = AccessList.Ban;
                            entry.Time = new DateTime();
                            land.LandData.ParcelAccessList.Add(entry);
                            return;
                        }
                        else
                        {
                            targetVector = new Vector3(targetAvatar.AbsolutePosition.X, 0, targetAvatar.AbsolutePosition.Z); ;
                            targetAvatar.TeleportWithMomentum(targetVector);
                            targetAvatar.ControllingClient.SendAlertMessage("You have been ejected and banned by " + parcelManager.Firstname + " " + parcelManager.Lastname);
                            parcelManager.ControllingClient.SendAlertMessage("Avatar Ejected and Banned.");
                            ParcelManager.ParcelAccessEntry entry = new ParcelManager.ParcelAccessEntry();
                            entry.AgentID = targetAvatar.UUID;
                            entry.Flags = AccessList.Ban;
                            entry.Time = new DateTime();
                            land.LandData.ParcelAccessList.Add(entry);
                            return;
                        }
                    }
                }
            }
        }
        
        protected void InstallInterfaces()
        {
            Command clearCommand
                = new Command("clear", CommandIntentions.COMMAND_HAZARDOUS, ClearCommand, "Clears all the parcels from the region.");
            Command showCommand 
                = new Command("show", CommandIntentions.COMMAND_STATISTICAL, ShowParcelsCommand, "Shows all parcels on the region.");

            m_commander.RegisterCommand("clear", clearCommand);
            m_commander.RegisterCommand("show", showCommand);

            // Add this to our scene so scripts can call these functions
            m_scene.RegisterModuleCommander(m_commander);
        }    
        
        protected void ClearCommand(Object[] args)
        {
            string response = MainConsole.Instance.CmdPrompt(
                string.Format(
                    "Are you sure that you want to clear all land parcels from {0} (y or n)", 
                    m_scene.RegionInfo.RegionName), 
                "n");
            
            if (response.ToLower() == "y")
            {
                Clear(true);
                MainConsole.Instance.OutputFormat("Cleared all parcels from {0}", m_scene.RegionInfo.RegionName);
            }
            else
            {
                MainConsole.Instance.OutputFormat("Aborting clear of all parcels from {0}", m_scene.RegionInfo.RegionName);
            }
        }        
        
        protected void ShowParcelsCommand(Object[] args)
        {
            StringBuilder report = new StringBuilder();  
            
            report.AppendFormat("Land information for {0}\n", m_scene.RegionInfo.RegionName);            
            report.AppendFormat(
                "{0,-20} {1,-10} {2,-9} {3,-18} {4,-18} {5,-20}\n",
                "Parcel Name",
                "Local ID",
                "Area",
                "Starts",
                "Ends",
                "Owner");
            
            lock (m_landList)
            {
                foreach (ILandObject lo in m_landList.Values)
                {
                    LandData ld = lo.LandData;
                    
                    report.AppendFormat(
                        "{0,-20} {1,-10} {2,-9} {3,-18} {4,-18} {5,-20}\n", 
                        ld.Name, ld.LocalID, ld.Area, lo.StartPoint, lo.EndPoint, m_userManager.GetUserName(ld.OwnerID));
                }
            }
            
            MainConsole.Instance.Output(report.ToString());
        }         

        public void EnforceBans(ILandObject land, ScenePresence avatar)
        {
            if (avatar.AbsolutePosition.Z > LandChannel.BAN_LINE_SAFETY_HIEGHT)
                return;

            if (land.IsEitherBannedOrRestricted(avatar.UUID))
            {
                if (land.ContainsPoint(Convert.ToInt32(avatar.lastKnownAllowedPosition.X), Convert.ToInt32(avatar.lastKnownAllowedPosition.Y)))
                {
                    Vector3? pos = m_scene.GetNearestAllowedPosition(avatar);
                    if (pos == null)
                        m_scene.TeleportClientHome(avatar.UUID, avatar.ControllingClient);
                    else
                        ForceAvatarToPosition(avatar, (Vector3)pos);
                }
                else
                {
                    ForceAvatarToPosition(avatar, avatar.lastKnownAllowedPosition);
                }
            }
        }
    }
}<|MERGE_RESOLUTION|>--- conflicted
+++ resolved
@@ -430,13 +430,6 @@
             ILandObject parcel = GetLandObject(clientAvatar.AbsolutePosition.X, clientAvatar.AbsolutePosition.Y);
             if (parcel != null)
             {
-<<<<<<< HEAD
-                SendLandUpdate(clientAvatar);
-                SendOutNearestBanLine(remote_client);
-                ILandObject parcel = GetLandObject(clientAvatar.AbsolutePosition.X, clientAvatar.AbsolutePosition.Y);
-                if (parcel != null)
-                    EnforceBans(parcel, clientAvatar);
-=======
                 if (clientAvatar.AbsolutePosition.Z < LandChannel.BAN_LINE_SAFETY_HIEGHT &&
                     clientAvatar.sentMessageAboutRestrictedParcelFlyingDown)
                 {
@@ -472,7 +465,7 @@
                     //when we are finally in a safe place, lets release the forced position lock
                     forcedPosition.Remove(clientAvatar.ControllingClient.AgentId);
                 }
->>>>>>> 9f75eaf5
+				EnforceBans(parcel, clientAvatar);
             }
         }
 
