/*
 * Copyright (c) Contributors, http://opensimulator.org/
 * See CONTRIBUTORS.TXT for a full list of copyright holders.
 *
 * Redistribution and use in source and binary forms, with or without
 * modification, are permitted provided that the following conditions are met:
 *     * Redistributions of source code must retain the above copyright
 *       notice, this list of conditions and the following disclaimer.
 *     * Redistributions in binary form must reproduce the above copyright
 *       notice, this list of conditions and the following disclaimer in the
 *       documentation and/or other materials provided with the distribution.
 *     * Neither the name of the OpenSimulator Project nor the
 *       names of its contributors may be used to endorse or promote products
 *       derived from this software without specific prior written permission.
 *
 * THIS SOFTWARE IS PROVIDED BY THE DEVELOPERS ``AS IS'' AND ANY
 * EXPRESS OR IMPLIED WARRANTIES, INCLUDING, BUT NOT LIMITED TO, THE IMPLIED
 * WARRANTIES OF MERCHANTABILITY AND FITNESS FOR A PARTICULAR PURPOSE ARE
 * DISCLAIMED. IN NO EVENT SHALL THE CONTRIBUTORS BE LIABLE FOR ANY
 * DIRECT, INDIRECT, INCIDENTAL, SPECIAL, EXEMPLARY, OR CONSEQUENTIAL DAMAGES
 * (INCLUDING, BUT NOT LIMITED TO, PROCUREMENT OF SUBSTITUTE GOODS OR SERVICES;
 * LOSS OF USE, DATA, OR PROFITS; OR BUSINESS INTERRUPTION) HOWEVER CAUSED AND
 * ON ANY THEORY OF LIABILITY, WHETHER IN CONTRACT, STRICT LIABILITY, OR TORT
 * (INCLUDING NEGLIGENCE OR OTHERWISE) ARISING IN ANY WAY OUT OF THE USE OF THIS
 * SOFTWARE, EVEN IF ADVISED OF THE POSSIBILITY OF SUCH DAMAGE.
 */

using System;
using System.Collections;
using System.Collections.Generic;
using System.Diagnostics;
using System.Reflection;
using System.Text;
using log4net;
using Nini.Config;
using OpenMetaverse;
using OpenMetaverse.StructuredData;
using OpenMetaverse.Messages.Linden;
using Mono.Addins;
using OpenSim.Framework;
using OpenSim.Framework.Capabilities;
using OpenSim.Framework.Console;
using OpenSim.Framework.Servers;
using OpenSim.Framework.Servers.HttpServer;
using OpenSim.Region.CoreModules.Framework.InterfaceCommander;
using OpenSim.Region.Framework.Interfaces;
using OpenSim.Region.Framework.Scenes;
using OpenSim.Region.Physics.Manager;
using OpenSim.Services.Interfaces;
using Caps = OpenSim.Framework.Capabilities.Caps;
using GridRegion = OpenSim.Services.Interfaces.GridRegion;

namespace OpenSim.Region.CoreModules.World.Land
{
    // used for caching
    internal class ExtendedLandData 
    {
        public LandData LandData;
        public ulong RegionHandle;
        public uint X, Y;
        public byte RegionAccess;
    }

    [Extension(Path = "/OpenSim/RegionModules", NodeName = "RegionModule", Id = "LandManagementModule")]
    public class LandManagementModule : INonSharedRegionModule
    {
        private static readonly ILog m_log = LogManager.GetLogger(MethodBase.GetCurrentMethod().DeclaringType);

        private static readonly string remoteParcelRequestPath = "0009/";

        private LandChannel landChannel;
        private Scene m_scene;
        protected Commander m_commander = new Commander("land");
        
        protected IUserManagement m_userManager;
        protected IPrimCountModule m_primCountModule;
        protected IDialogModule m_Dialog;

        // Minimum for parcels to work is 64m even if we don't actually use them.
        #pragma warning disable 0429
        private const int landArrayMax = ((int)((int)Constants.RegionSize / 4) >= 64) ? (int)((int)Constants.RegionSize / 4) : 64;
        #pragma warning restore 0429

        /// <value>
        /// Local land ids at specified region co-ordinates (region size / 4)
        /// </value>
        private readonly int[,] m_landIDList = new int[landArrayMax, landArrayMax];

        /// <value>
        /// Land objects keyed by local id
        /// </value>
//        private readonly Dictionary<int, ILandObject> m_landList = new Dictionary<int, ILandObject>();

        //ubit: removed the readonly so i can move it around
        private Dictionary<int, ILandObject> m_landList = new Dictionary<int, ILandObject>();

        private int m_lastLandLocalID = LandChannel.START_LAND_LOCAL_ID - 1;

        private bool m_allowedForcefulBans = true;
        private UUID DefaultGodParcelGroup;
        private string DefaultGodParcelName;

        // caches ExtendedLandData
        private Cache parcelInfoCache;
        private Dictionary<UUID, Vector3> forcedPosition =
                new Dictionary<UUID, Vector3>();

        #region INonSharedRegionModule Members

        public Type ReplaceableInterface
        {
            get { return null; }
        }

        public void Initialise(IConfigSource source)
        {
            IConfig cnf = source.Configs["LandManagement"];
            if (cnf != null)
            {
                DefaultGodParcelGroup = new UUID(cnf.GetString("DefaultAdministratorGroupUUID", UUID.Zero.ToString()));
                DefaultGodParcelName = cnf.GetString("DefaultAdministratorParcelName", "Default Parcel");
            }
        }

        public void AddRegion(Scene scene)
        {
            m_scene = scene;
            m_landIDList.Initialize();
            landChannel = new LandChannel(scene, this);

            parcelInfoCache = new Cache();
            parcelInfoCache.Size = 30; // the number of different parcel requests in this region to cache
            parcelInfoCache.DefaultTTL = new TimeSpan(0, 5, 0);

            m_scene.EventManager.OnParcelPrimCountAdd += EventManagerOnParcelPrimCountAdd;
            m_scene.EventManager.OnParcelPrimCountUpdate += EventManagerOnParcelPrimCountUpdate;
            m_scene.EventManager.OnObjectBeingRemovedFromScene += EventManagerOnObjectBeingRemovedFromScene;            
            m_scene.EventManager.OnRequestParcelPrimCountUpdate += EventManagerOnRequestParcelPrimCountUpdate;
            
            m_scene.EventManager.OnAvatarEnteringNewParcel += EventManagerOnAvatarEnteringNewParcel;
            m_scene.EventManager.OnClientMovement += EventManagerOnClientMovement;
            m_scene.EventManager.OnValidateLandBuy += EventManagerOnValidateLandBuy;
            m_scene.EventManager.OnLandBuy += EventManagerOnLandBuy;
            m_scene.EventManager.OnNewClient += EventManagerOnNewClient;
            m_scene.EventManager.OnMakeChildAgent += EventMakeChildAgent;
            m_scene.EventManager.OnSignificantClientMovement += EventManagerOnSignificantClientMovement;
            m_scene.EventManager.OnNoticeNoLandDataFromStorage += EventManagerOnNoLandDataFromStorage;
            m_scene.EventManager.OnIncomingLandDataFromStorage += EventManagerOnIncomingLandDataFromStorage;
            m_scene.EventManager.OnSetAllowForcefulBan += EventManagerOnSetAllowedForcefulBan;            
            m_scene.EventManager.OnRegisterCaps += EventManagerOnRegisterCaps;
            m_scene.EventManager.OnPluginConsole += EventManagerOnPluginConsole;

            lock (m_scene)
            {
                m_scene.LandChannel = (ILandChannel)landChannel;
            }
            
            InstallInterfaces();
        }

        public void RegionLoaded(Scene scene)
        {
             m_userManager = m_scene.RequestModuleInterface<IUserManagement>();         
             m_primCountModule = m_scene.RequestModuleInterface<IPrimCountModule>();
             m_Dialog = m_scene.RequestModuleInterface<IDialogModule>();
        }

        public void RemoveRegion(Scene scene)
        {            
            // TODO: Also release other event manager listeners here
            
            m_scene.EventManager.OnPluginConsole -= EventManagerOnPluginConsole;
            m_scene.UnregisterModuleCommander(m_commander.Name);            
        }

        /// <summary>
        /// Processes commandline input. Do not call directly.
        /// </summary>
        /// <param name="args">Commandline arguments</param>
        protected void EventManagerOnPluginConsole(string[] args)
        {
            if (args[0] == "land")
            {
                if (args.Length == 1)
                {
                    m_commander.ProcessConsoleCommand("help", new string[0]);
                    return;
                }

                string[] tmpArgs = new string[args.Length - 2];
                int i;
                for (i = 2; i < args.Length; i++)
                    tmpArgs[i - 2] = args[i];

                m_commander.ProcessConsoleCommand(args[1], tmpArgs);
            }
        }        

        void EventManagerOnNewClient(IClientAPI client)
        {
            //Register some client events
            client.OnParcelPropertiesRequest += ClientOnParcelPropertiesRequest;
            client.OnParcelDivideRequest += ClientOnParcelDivideRequest;
            client.OnParcelJoinRequest += ClientOnParcelJoinRequest;
            client.OnParcelPropertiesUpdateRequest += ClientOnParcelPropertiesUpdateRequest;
            client.OnParcelSelectObjects += ClientOnParcelSelectObjects;
            client.OnParcelObjectOwnerRequest += ClientOnParcelObjectOwnerRequest;
            client.OnParcelAccessListRequest += ClientOnParcelAccessListRequest;
            client.OnParcelAccessListUpdateRequest += ClientOnParcelAccessListUpdateRequest;
            client.OnParcelAbandonRequest += ClientOnParcelAbandonRequest;
            client.OnParcelGodForceOwner += ClientOnParcelGodForceOwner;
            client.OnParcelReclaim += ClientOnParcelReclaim;
            client.OnParcelInfoRequest += ClientOnParcelInfoRequest;
            client.OnParcelDeedToGroup += ClientOnParcelDeedToGroup;
            client.OnPreAgentUpdate += ClientOnPreAgentUpdate;
            client.OnParcelEjectUser += ClientOnParcelEjectUser;
            client.OnParcelFreezeUser += ClientOnParcelFreezeUser;
            client.OnSetStartLocationRequest += ClientOnSetHome;

            EntityBase presenceEntity;
            if (m_scene.Entities.TryGetValue(client.AgentId, out presenceEntity) && presenceEntity is ScenePresence)
            {
                SendLandUpdate((ScenePresence)presenceEntity, true);
                SendParcelOverlay(client);
            }
        }

        public void EventMakeChildAgent(ScenePresence avatar)
        {
            avatar.currentParcelUUID = UUID.Zero;
        }

        void ClientOnPreAgentUpdate(IClientAPI remoteClient, AgentUpdateArgs agentData)
        {
        }

        public void Close()
        {
        }

        public string Name
        {
            get { return "LandManagementModule"; }
        }

        #endregion

        #region Parcel Add/Remove/Get/Create

        public void EventManagerOnSetAllowedForcefulBan(bool forceful)
        {
            AllowedForcefulBans = forceful;
        }

        public void UpdateLandObject(int local_id, LandData data)
        {
            LandData newData = data.Copy();
            newData.LocalID = local_id;
            ILandObject landobj = null;        

            ILandObject land;
            lock (m_landList)
            {
                if (m_landList.TryGetValue(local_id, out land))
                    land.LandData = newData;
            }

            if (land != null)
                m_scene.EventManager.TriggerLandObjectUpdated((uint)local_id, land);
        }

        public bool AllowedForcefulBans
        {
            get { return m_allowedForcefulBans; }
            set { m_allowedForcefulBans = value; }
        }

        /// <summary>
        /// Resets the sim to the default land object (full sim piece of land owned by the default user)
        /// </summary>
        public void ResetSimLandObjects()
        {
            //Remove all the land objects in the sim and add a blank, full sim land object set to public
            lock (m_landList)
            {
                m_landList.Clear();
                m_lastLandLocalID = LandChannel.START_LAND_LOCAL_ID - 1;
                m_landIDList.Initialize();
            }
        }
        
        /// <summary>
        /// Create a default parcel that spans the entire region and is owned by the estate owner.
        /// </summary>
        /// <returns>The parcel created.</returns>
        protected ILandObject CreateDefaultParcel()
        {
            m_log.DebugFormat(
                    "[LAND MANAGEMENT MODULE]: Creating default parcel for region {0}", m_scene.RegionInfo.RegionName);

            ILandObject fullSimParcel = new LandObject(UUID.Zero, false, m_scene);
            fullSimParcel.SetLandBitmap(fullSimParcel.GetSquareLandBitmap(0, 0, (int)Constants.RegionSize, (int)Constants.RegionSize));
            fullSimParcel.LandData.OwnerID = m_scene.RegionInfo.EstateSettings.EstateOwner;
            fullSimParcel.LandData.ClaimDate = Util.UnixTimeSinceEpoch();

            return AddLandObject(fullSimParcel);
        }

        public List<ILandObject> AllParcels()
        {
            lock (m_landList)
            {
                return new List<ILandObject>(m_landList.Values);
            }
        }

        public List<ILandObject> ParcelsNearPoint(Vector3 position)
        {
            List<ILandObject> parcelsNear = new List<ILandObject>();
            for (int x = -4; x <= 4; x += 4)
            {
                for (int y = -4; y <= 4; y += 4)
                {
                    ILandObject check = GetLandObject(position.X + x, position.Y + y);
                    if (check != null)
                    {
                        if (!parcelsNear.Contains(check))
                        {
                            parcelsNear.Add(check);
                        }
                    }
                }
            }

            return parcelsNear;
        }

        public void SendYouAreBannedNotice(ScenePresence avatar)
        {
            if (AllowedForcefulBans)
            {
                avatar.ControllingClient.SendAlertMessage(
                    "You are not allowed on this parcel because you are banned. Please go away.");
            }
            else
            {
                avatar.ControllingClient.SendAlertMessage(
                    "You are not allowed on this parcel because you are banned; however, the grid administrator has disabled ban lines globally. Please obey the land owner's requests or you can be banned from the entire sim!");
            }
        }

        private void ForceAvatarToPosition(ScenePresence avatar, Vector3? position)
        {
            if (m_scene.Permissions.IsGod(avatar.UUID)) return;

            if (!position.HasValue)
                return;

            bool isFlying = avatar.PhysicsActor.Flying;
            avatar.RemoveFromPhysicalScene();

            avatar.AbsolutePosition = (Vector3)position;

            avatar.AddToPhysicalScene(isFlying);
        }

        public void SendYouAreRestrictedNotice(ScenePresence avatar)
        {
            avatar.ControllingClient.SendAlertMessage(
                "You are not allowed on this parcel because the land owner has restricted access.");
        }

        public void EventManagerOnAvatarEnteringNewParcel(ScenePresence avatar, int localLandID, UUID regionID)
        {
            if (m_scene.RegionInfo.RegionID == regionID)
            {
                ILandObject parcelAvatarIsEntering;
                lock (m_landList)
                {
                    parcelAvatarIsEntering = m_landList[localLandID];
                }

                if (parcelAvatarIsEntering != null)
                    EnforceBans(parcelAvatarIsEntering, avatar);
            }
        }

        public void SendOutNearestBanLine(IClientAPI client)
        {
            ScenePresence sp = m_scene.GetScenePresence(client.AgentId);
            if (sp == null || sp.IsChildAgent)
                return;

            List<ILandObject> checkLandParcels = ParcelsNearPoint(sp.AbsolutePosition);
            foreach (ILandObject checkBan in checkLandParcels)
            {
                if (checkBan.IsBannedFromLand(client.AgentId))
                {
                    checkBan.SendLandProperties((int)ParcelPropertiesStatus.CollisionBanned, false, (int)ParcelResult.Single, client);
                    return; //Only send one
                }
                if (checkBan.IsRestrictedFromLand(client.AgentId))
                {
                    checkBan.SendLandProperties((int)ParcelPropertiesStatus.CollisionNotOnAccessList, false, (int)ParcelResult.Single, client);
                    return; //Only send one
                }
            }
            return;
        }

        public void SendLandUpdate(ScenePresence avatar, bool force)
        {

            /* stop sendind same data twice
                        ILandObject over = GetLandObject((int)Math.Min(((int)Constants.RegionSize - 1), Math.Max(0, Math.Round(avatar.AbsolutePosition.X))),
                                                         (int)Math.Min(((int)Constants.RegionSize - 1), Math.Max(0, Math.Round(avatar.AbsolutePosition.Y))));

                        if (over != null)
                        {

                            if (force)
                            {
                                if (!avatar.IsChildAgent)
                                {
                                    over.SendLandUpdateToClient(avatar.ControllingClient);
                                    m_scene.EventManager.TriggerAvatarEnteringNewParcel(avatar, over.LandData.LocalID,
                                                                                        m_scene.RegionInfo.RegionID);
                                }
                            }

                            if (avatar.currentParcelUUID != over.LandData.GlobalID)
                            {
                                if (!avatar.IsChildAgent)
                                {
                                    over.SendLandUpdateToClient(avatar.ControllingClient);
                                    avatar.currentParcelUUID = over.LandData.GlobalID;
                                    m_scene.EventManager.TriggerAvatarEnteringNewParcel(avatar, over.LandData.LocalID,
                                                                                        m_scene.RegionInfo.RegionID);
                                }
                            }
             */
            if (avatar.IsChildAgent)
                return;

            ILandObject over = GetLandObject((int)Math.Min(((int)Constants.RegionSize - 1), Math.Max(0, Math.Round(avatar.AbsolutePosition.X))),
                                                         (int)Math.Min(((int)Constants.RegionSize - 1), Math.Max(0, Math.Round(avatar.AbsolutePosition.Y))));

            if (over != null)
            {
                bool NotsameID = (avatar.currentParcelUUID != over.LandData.GlobalID);
                if (force || NotsameID)
                {
                    over.SendLandUpdateToClient(avatar.ControllingClient);
                    if (NotsameID)
                        avatar.currentParcelUUID = over.LandData.GlobalID;
                    m_scene.EventManager.TriggerAvatarEnteringNewParcel(avatar, over.LandData.LocalID,
                                                                        m_scene.RegionInfo.RegionID);
                }
            }
        }

        public void SendLandUpdate(ScenePresence avatar)
        {
            SendLandUpdate(avatar, false);
        }

        public void EventManagerOnSignificantClientMovement(ScenePresence clientAvatar)
        {
            SendLandUpdate(clientAvatar);
            SendOutNearestBanLine(clientAvatar.ControllingClient);
            ILandObject parcel = GetLandObject(clientAvatar.AbsolutePosition.X, clientAvatar.AbsolutePosition.Y);
            if (parcel != null)
            {
                if (clientAvatar.AbsolutePosition.Z < LandChannel.BAN_LINE_SAFETY_HIEGHT &&
                    clientAvatar.sentMessageAboutRestrictedParcelFlyingDown)
                {
                    EventManagerOnAvatarEnteringNewParcel(clientAvatar, parcel.LandData.LocalID,
                                                          m_scene.RegionInfo.RegionID);
                    //They are going under the safety line!
                    if (!parcel.IsBannedFromLand(clientAvatar.UUID))
                    {
                        clientAvatar.sentMessageAboutRestrictedParcelFlyingDown = false;
                    }
                }
                else if (clientAvatar.AbsolutePosition.Z < LandChannel.BAN_LINE_SAFETY_HIEGHT &&
                         parcel.IsBannedFromLand(clientAvatar.UUID))
                {
                    //once we've sent the message once, keep going toward the target until we are done
                    if (forcedPosition.ContainsKey(clientAvatar.ControllingClient.AgentId))
                    {
                        SendYouAreBannedNotice(clientAvatar);
                        ForceAvatarToPosition(clientAvatar, m_scene.GetNearestAllowedPosition(clientAvatar));
                    }
                }
                else if (parcel.IsRestrictedFromLand(clientAvatar.UUID))
                {
                    //once we've sent the message once, keep going toward the target until we are done
                    if (forcedPosition.ContainsKey(clientAvatar.ControllingClient.AgentId))
                    {
                        SendYouAreRestrictedNotice(clientAvatar);
                        ForceAvatarToPosition(clientAvatar, m_scene.GetNearestAllowedPosition(clientAvatar));
                    }
                }
                else
                {
                    //when we are finally in a safe place, lets release the forced position lock
                    forcedPosition.Remove(clientAvatar.ControllingClient.AgentId);
                }
				EnforceBans(parcel, clientAvatar);
            }
        }

        /// <summary>
        /// Like handleEventManagerOnSignificantClientMovement, but called with an AgentUpdate regardless of distance.
        /// </summary>
        /// <param name="avatar"></param>
        public void EventManagerOnClientMovement(ScenePresence avatar)
        //
        {
            ILandObject over = GetLandObject(avatar.AbsolutePosition.X, avatar.AbsolutePosition.Y);
            if (over != null)
            {
                if (!over.IsRestrictedFromLand(avatar.UUID) && (!over.IsBannedFromLand(avatar.UUID) || avatar.AbsolutePosition.Z >= LandChannel.BAN_LINE_SAFETY_HIEGHT))
                {
                    avatar.lastKnownAllowedPosition =
                        new Vector3(avatar.AbsolutePosition.X, avatar.AbsolutePosition.Y, avatar.AbsolutePosition.Z);
                }
            }
        }

        public void ClientOnParcelAccessListRequest(UUID agentID, UUID sessionID, uint flags, int sequenceID,
                                                    int landLocalID, IClientAPI remote_client)
        {
            ILandObject land;
            lock (m_landList)
            {
                m_landList.TryGetValue(landLocalID, out land);
            }

            if (land != null)
            {
                land.SendAccessList(agentID, sessionID, flags, sequenceID, remote_client);
            }
        }

        public void ClientOnParcelAccessListUpdateRequest(UUID agentID,
                uint flags, int landLocalID, UUID transactionID, int sequenceID,
                int sections, List<LandAccessEntry> entries,
                IClientAPI remote_client)
        {
            // Flags is the list to update, it can mean either the ban or
            // the access list (WTH is a pass list? Mentioned in ParcelFlags)
            //
            // There may be multiple packets, because these can get LONG.
            // Use transactionID to determine a new chain of packets since
            // packets may have come in out of sequence and that would be
            // a big mess if using the sequenceID
            ILandObject land;
            lock (m_landList)
            {
                m_landList.TryGetValue(landLocalID, out land);
            }

            if (land != null)
            {
                GroupPowers requiredPowers = GroupPowers.LandManageAllowed;
                if (flags == (uint)AccessList.Ban)
                    requiredPowers = GroupPowers.LandManageBanned;

                if (m_scene.Permissions.CanEditParcelProperties(agentID,
                        land, requiredPowers))
                {
                    land.UpdateAccessList(flags, transactionID, sequenceID,
                            sections, entries, remote_client);
                }
            }
            else
            {
                m_log.WarnFormat("[LAND MANAGEMENT MODULE]: Invalid local land ID {0}", landLocalID);
            }
        }

        /// <summary>
        /// Adds a land object to the stored list and adds them to the landIDList to what they own
        /// </summary>
        /// <param name="new_land">The land object being added</param>
        public ILandObject AddLandObject(ILandObject land)
        {
            ILandObject new_land = land.Copy();
            
            // Only now can we add the prim counts to the land object - we rely on the global ID which is generated
            // as a random UUID inside LandData initialization
            if (m_primCountModule != null)
                new_land.PrimCounts = m_primCountModule.GetPrimCounts(new_land.LandData.GlobalID);

            lock (m_landList)
            {
                int newLandLocalID = ++m_lastLandLocalID;
                new_land.LandData.LocalID = newLandLocalID;

                bool[,] landBitmap = new_land.GetLandBitmap();
                for (int x = 0; x < landArrayMax; x++)
                {
                    for (int y = 0; y < landArrayMax; y++)
                    {
                        if (landBitmap[x, y])
                        {
//                            m_log.DebugFormat(
//                                "[LAND MANAGEMENT MODULE]: Registering parcel {0} for land co-ord ({1}, {2}) on {3}", 
//                                new_land.LandData.Name, x, y, m_scene.RegionInfo.RegionName);
                            
                            m_landIDList[x, y] = newLandLocalID;
                        }
                    }
                }

                m_landList.Add(newLandLocalID, new_land);
            }

            new_land.ForceUpdateLandInfo();
            m_scene.EventManager.TriggerLandObjectAdded(new_land);
            return new_land;
        }

        /// <summary>
        /// Removes a land object from the list. Will not remove if local_id is still owning an area in landIDList
        /// </summary>
        /// <param name="local_id">Land.localID of the peice of land to remove.</param>
        public void removeLandObject(int local_id)
        {
            ILandObject land;
            lock (m_landList)
            {
                for (int x = 0; x < 64; x++)
                {
                    for (int y = 0; y < 64; y++)
                    {
                        if (m_landIDList[x, y] == local_id)
                        {
                            m_log.WarnFormat("[LAND MANAGEMENT MODULE]: Not removing land object {0}; still being used at {1}, {2}",
                                             local_id, x, y);
                            return;
                            //throw new Exception("Could not remove land object. Still being used at " + x + ", " + y);
                        }
                    }
                }

                land = m_landList[local_id];
                m_landList.Remove(local_id);
            }

            m_scene.EventManager.TriggerLandObjectRemoved(land.LandData.GlobalID);
        }
        
        /// <summary>
        /// Clear the scene of all parcels
        /// </summary>        
        public void Clear(bool setupDefaultParcel)
        {
            Dictionary<int, ILandObject> landworkList;
            // move to work pointer since we are deleting it all
            lock (m_landList)
            {
                landworkList = m_landList;
                m_landList = new Dictionary<int, ILandObject>();
            }

            // this 2 methods have locks (now)
            ResetSimLandObjects();

            if (setupDefaultParcel)
                CreateDefaultParcel();

            // fire outside events unlocked
            foreach (ILandObject lo in landworkList.Values)
            {
                //m_scene.SimulationDataService.RemoveLandObject(lo.LandData.GlobalID);
                m_scene.EventManager.TriggerLandObjectRemoved(lo.LandData.GlobalID);
            }
            landworkList.Clear();

        }

        private void performFinalLandJoin(ILandObject master, ILandObject slave)
        {
            bool[,] landBitmapSlave = slave.GetLandBitmap();
            lock (m_landList)
            {
                for (int x = 0; x < 64; x++)
                {
                    for (int y = 0; y < 64; y++)
                    {
                        if (landBitmapSlave[x, y])
                        {
                            m_landIDList[x, y] = master.LandData.LocalID;
                        }
                    }
                }
            }

            removeLandObject(slave.LandData.LocalID);
            UpdateLandObject(master.LandData.LocalID, master.LandData);
        }

        public ILandObject GetLandObject(int parcelLocalID)
        {
            lock (m_landList)
            {
                if (m_landList.ContainsKey(parcelLocalID))
                {
                    return m_landList[parcelLocalID];
                }
            }
            return null;
        }

        /// <summary>
        /// Get the land object at the specified point
        /// </summary>
        /// <param name="x_float">Value between 0 - 256 on the x axis of the point</param>
        /// <param name="y_float">Value between 0 - 256 on the y axis of the point</param>
        /// <returns>Land object at the point supplied</returns>
        public ILandObject GetLandObject(float x_float, float y_float)
        {
            int x;
            int y;

            if (x_float > Constants.RegionSize || x_float < 0 || y_float > Constants.RegionSize || y_float < 0)
                return null;

            try
            {
                x = Convert.ToInt32(Math.Floor(Convert.ToDouble(x_float) / 4.0));
                y = Convert.ToInt32(Math.Floor(Convert.ToDouble(y_float) / 4.0));
            }
            catch (OverflowException)
            {
                return null;
            }

            if (x >= 64 || y >= 64 || x < 0 || y < 0)
            {
                return null;
            }

            lock (m_landList)
            {
                // Corner case. If an autoreturn happens during sim startup
                // we will come here with the list uninitialized
                //
//                int landId = m_landIDList[x, y];
                
//                if (landId == 0)
//                    m_log.DebugFormat(
//                        "[LAND MANAGEMENT MODULE]: No land object found at ({0}, {1}) on {2}", 
//                        x, y, m_scene.RegionInfo.RegionName);
                
                if (m_landList.ContainsKey(m_landIDList[x, y]))
                    return m_landList[m_landIDList[x, y]];
                
                return null;
            }
        }

        public ILandObject GetLandObject(int x, int y)
        {
            if (x >= Convert.ToInt32(Constants.RegionSize) || y >= Convert.ToInt32(Constants.RegionSize) || x < 0 || y < 0)
            {
                // These exceptions here will cause a lot of complaints from the users specifically because
                // they happen every time at border crossings
                throw new Exception("Error: Parcel not found at point " + x + ", " + y);
            }

            lock (m_landIDList)
            {
                try
                {
                    //if (m_landList.ContainsKey(m_landIDList[x / 4, y / 4]))
                        return m_landList[m_landIDList[x / 4, y / 4]];
                    //else
                    //    return null;
                }
                catch (IndexOutOfRangeException)
                {
                    return null;
                }
            }
        }

        #endregion

        #region Parcel Modification

        public void ResetOverMeRecords()
        {
            lock (m_landList)
            {
                foreach (LandObject p in m_landList.Values)
                {
                    p.ResetOverMeRecord();
                }
            }
        }

        public void EventManagerOnParcelPrimCountAdd(SceneObjectGroup obj)
        {
            Vector3 position = obj.AbsolutePosition;
            ILandObject landUnderPrim = GetLandObject(position.X, position.Y);
            if (landUnderPrim != null)
            {
                ((LandObject)landUnderPrim).AddPrimOverMe(obj);
            }
        }

        public void EventManagerOnObjectBeingRemovedFromScene(SceneObjectGroup obj)
        {
            lock (m_landList)
            {
                foreach (LandObject p in m_landList.Values)
                {
                    p.RemovePrimFromOverMe(obj);
                }
            }
        }

        public void FinalizeLandPrimCountUpdate()
        {
            //Get Simwide prim count for owner
            Dictionary<UUID, List<LandObject>> landOwnersAndParcels = new Dictionary<UUID, List<LandObject>>();
            lock (m_landList)
            {
                foreach (LandObject p in m_landList.Values)
                {
                    if (!landOwnersAndParcels.ContainsKey(p.LandData.OwnerID))
                    {
                        List<LandObject> tempList = new List<LandObject>();
                        tempList.Add(p);
                        landOwnersAndParcels.Add(p.LandData.OwnerID, tempList);
                    }
                    else
                    {
                        landOwnersAndParcels[p.LandData.OwnerID].Add(p);
                    }
                }
            }

            foreach (UUID owner in landOwnersAndParcels.Keys)
            {
                int simArea = 0;
                int simPrims = 0;
                foreach (LandObject p in landOwnersAndParcels[owner])
                {
                    simArea += p.LandData.Area;
                    simPrims += p.PrimCounts.Total;
                }

                foreach (LandObject p in landOwnersAndParcels[owner])
                {
                    p.LandData.SimwideArea = simArea;
                    p.LandData.SimwidePrims = simPrims;
                }
            }
        }

        public void EventManagerOnParcelPrimCountUpdate()
        {
//            m_log.DebugFormat(
//                "[LAND MANAGEMENT MODULE]: Triggered EventManagerOnParcelPrimCountUpdate() for {0}", 
//                m_scene.RegionInfo.RegionName);
            
            ResetOverMeRecords();
            EntityBase[] entities = m_scene.Entities.GetEntities();
            foreach (EntityBase obj in entities)
            {
                if (obj != null)
                {
                    if ((obj is SceneObjectGroup) && !obj.IsDeleted && !((SceneObjectGroup) obj).IsAttachment)
                    {
                        m_scene.EventManager.TriggerParcelPrimCountAdd((SceneObjectGroup) obj);
                    }
                }
            }
            FinalizeLandPrimCountUpdate();
        }

        public void EventManagerOnRequestParcelPrimCountUpdate()
        {
            ResetOverMeRecords();
            m_scene.EventManager.TriggerParcelPrimCountUpdate();
            FinalizeLandPrimCountUpdate();
        }

        /// <summary>
        /// Subdivides a piece of land
        /// </summary>
        /// <param name="start_x">West Point</param>
        /// <param name="start_y">South Point</param>
        /// <param name="end_x">East Point</param>
        /// <param name="end_y">North Point</param>
        /// <param name="attempting_user_id">UUID of user who is trying to subdivide</param>
        /// <returns>Returns true if successful</returns>
        private void subdivide(int start_x, int start_y, int end_x, int end_y, UUID attempting_user_id)
        {
            //First, lets loop through the points and make sure they are all in the same peice of land
            //Get the land object at start

            ILandObject startLandObject = GetLandObject(start_x, start_y);

            if (startLandObject == null) return;

            //Loop through the points
            try
            {
                int totalX = end_x - start_x;
                int totalY = end_y - start_y;
                for (int y = 0; y < totalY; y++)
                {
                    for (int x = 0; x < totalX; x++)
                    {
                        ILandObject tempLandObject = GetLandObject(start_x + x, start_y + y);
                        if (tempLandObject == null) return;
                        if (tempLandObject != startLandObject) return;
                    }
                }
            }
            catch (Exception)
            {
                return;
            }

            //If we are still here, then they are subdividing within one piece of land
            //Check owner
            if (!m_scene.Permissions.CanEditParcelProperties(attempting_user_id, startLandObject, GroupPowers.LandDivideJoin))
            {
                return;
            }

            //Lets create a new land object with bitmap activated at that point (keeping the old land objects info)
            ILandObject newLand = startLandObject.Copy();
            newLand.LandData.Name = newLand.LandData.Name;
            newLand.LandData.GlobalID = UUID.Random();
            newLand.LandData.Dwell = 0;

            newLand.SetLandBitmap(newLand.GetSquareLandBitmap(start_x, start_y, end_x, end_y));

            //Now, lets set the subdivision area of the original to false
            int startLandObjectIndex = startLandObject.LandData.LocalID;
            lock (m_landList)
            {
                m_landList[startLandObjectIndex].SetLandBitmap(
                    newLand.ModifyLandBitmapSquare(startLandObject.GetLandBitmap(), start_x, start_y, end_x, end_y, false));
                m_landList[startLandObjectIndex].ForceUpdateLandInfo();
            }

            //Now add the new land object
            ILandObject result = AddLandObject(newLand);
            UpdateLandObject(startLandObject.LandData.LocalID, startLandObject.LandData);
            result.SendLandUpdateToAvatarsOverMe();
        }

        /// <summary>
        /// Join 2 land objects together
        /// </summary>
        /// <param name="start_x">x value in first piece of land</param>
        /// <param name="start_y">y value in first piece of land</param>
        /// <param name="end_x">x value in second peice of land</param>
        /// <param name="end_y">y value in second peice of land</param>
        /// <param name="attempting_user_id">UUID of the avatar trying to join the land objects</param>
        /// <returns>Returns true if successful</returns>
        private void join(int start_x, int start_y, int end_x, int end_y, UUID attempting_user_id)
        {
            end_x -= 4;
            end_y -= 4;

            List<ILandObject> selectedLandObjects = new List<ILandObject>();
            int stepYSelected;
            for (stepYSelected = start_y; stepYSelected <= end_y; stepYSelected += 4)
            {
                int stepXSelected;
                for (stepXSelected = start_x; stepXSelected <= end_x; stepXSelected += 4)
                {
                    ILandObject p = GetLandObject(stepXSelected, stepYSelected);

                    if (p != null)
                    {
                        if (!selectedLandObjects.Contains(p))
                        {
                            selectedLandObjects.Add(p);
                        }
                    }
                }
            }
            ILandObject masterLandObject = selectedLandObjects[0];
            selectedLandObjects.RemoveAt(0);

            if (selectedLandObjects.Count < 1)
            {
                return;
            }
            if (!m_scene.Permissions.CanEditParcelProperties(attempting_user_id, masterLandObject, GroupPowers.LandDivideJoin))
            {
                return;
            }
            foreach (ILandObject p in selectedLandObjects)
            {
                if (p.LandData.OwnerID != masterLandObject.LandData.OwnerID)
                {
                    return;
                }
            }

            lock (m_landList)
            {
                foreach (ILandObject slaveLandObject in selectedLandObjects)
                {
                    m_landList[masterLandObject.LandData.LocalID].SetLandBitmap(
                        slaveLandObject.MergeLandBitmaps(masterLandObject.GetLandBitmap(), slaveLandObject.GetLandBitmap()));
                    performFinalLandJoin(masterLandObject, slaveLandObject);
                }
            }

            masterLandObject.SendLandUpdateToAvatarsOverMe();
        }

        public void Join(int start_x, int start_y, int end_x, int end_y, UUID attempting_user_id)
        {
            join(start_x, start_y, end_x, end_y, attempting_user_id);
        }

        public void Subdivide(int start_x, int start_y, int end_x, int end_y, UUID attempting_user_id)
        {
            subdivide(start_x, start_y, end_x, end_y, attempting_user_id);
        }

        #endregion

        #region Parcel Updating

        /// <summary>
        /// Where we send the ParcelOverlay packet to the client
        /// </summary>
        /// <param name="remote_client">The object representing the client</param>
        public void SendParcelOverlay(IClientAPI remote_client)
        {
            const int LAND_BLOCKS_PER_PACKET = 1024;

            byte[] byteArray = new byte[LAND_BLOCKS_PER_PACKET];
            int byteArrayCount = 0;
            int sequenceID = 0;
            int blockmeters = 4 * (int) Constants.RegionSize/(int)Constants.TerrainPatchSize;


            for (int y = 0; y < blockmeters; y++)
            {
                for (int x = 0; x < blockmeters; x++)
                {
                    byte tempByte = 0; //This represents the byte for the current 4x4

                    ILandObject currentParcelBlock = GetLandObject(x * 4, y * 4);

                    if (currentParcelBlock != null)
                    {
                        if (currentParcelBlock.LandData.OwnerID == remote_client.AgentId)
                        {
                            //Owner Flag
                            tempByte = Convert.ToByte(tempByte | LandChannel.LAND_TYPE_OWNED_BY_REQUESTER);
                        }
                        else if (currentParcelBlock.LandData.IsGroupOwned && remote_client.IsGroupMember(currentParcelBlock.LandData.GroupID))
                        {
                            tempByte = Convert.ToByte(tempByte | LandChannel.LAND_TYPE_OWNED_BY_GROUP);
                        }
                        else if (currentParcelBlock.LandData.SalePrice > 0 &&
                                 (currentParcelBlock.LandData.AuthBuyerID == UUID.Zero ||
                                  currentParcelBlock.LandData.AuthBuyerID == remote_client.AgentId))
                        {
                            //Sale Flag
                            tempByte = Convert.ToByte(tempByte | LandChannel.LAND_TYPE_IS_FOR_SALE);
                        }
                        else if (currentParcelBlock.LandData.OwnerID == UUID.Zero)
                        {
                            //Public Flag
                            tempByte = Convert.ToByte(tempByte | LandChannel.LAND_TYPE_PUBLIC);
                        }
                        else
                        {
                            //Other Flag
                            tempByte = Convert.ToByte(tempByte | LandChannel.LAND_TYPE_OWNED_BY_OTHER);
                        }

                        //Now for border control

                        ILandObject westParcel = null;
                        ILandObject southParcel = null;
                        if (x > 0)
                        {
                            westParcel = GetLandObject((x - 1) * 4, y * 4);
                        }
                        if (y > 0)
                        {
                            southParcel = GetLandObject(x * 4, (y - 1) * 4);
                        }

                        if (x == 0)
                        {
                            tempByte = Convert.ToByte(tempByte | LandChannel.LAND_FLAG_PROPERTY_BORDER_WEST);
                        }
                        else if (westParcel != null && westParcel != currentParcelBlock)
                        {
                            tempByte = Convert.ToByte(tempByte | LandChannel.LAND_FLAG_PROPERTY_BORDER_WEST);
                        }

                        if (y == 0)
                        {
                            tempByte = Convert.ToByte(tempByte | LandChannel.LAND_FLAG_PROPERTY_BORDER_SOUTH);
                        }
                        else if (southParcel != null && southParcel != currentParcelBlock)
                        {
                            tempByte = Convert.ToByte(tempByte | LandChannel.LAND_FLAG_PROPERTY_BORDER_SOUTH);
                        }

                        byteArray[byteArrayCount] = tempByte;
                        byteArrayCount++;
                        if (byteArrayCount >= LAND_BLOCKS_PER_PACKET)
                        {
                            remote_client.SendLandParcelOverlay(byteArray, sequenceID);
                            byteArrayCount = 0;
                            sequenceID++;
                            byteArray = new byte[LAND_BLOCKS_PER_PACKET];
                        }
                    }
                }
            }
        }

        public void ClientOnParcelPropertiesRequest(int start_x, int start_y, int end_x, int end_y, int sequence_id,
                                                    bool snap_selection, IClientAPI remote_client)
        {
            //Get the land objects within the bounds
            List<ILandObject> temp = new List<ILandObject>();
            int inc_x = end_x - start_x;
            int inc_y = end_y - start_y;
            for (int x = 0; x < inc_x; x++)
            {
                for (int y = 0; y < inc_y; y++)
                {
                    ILandObject currentParcel = GetLandObject(start_x + x, start_y + y);

                    if (currentParcel != null)
                    {
                        if (!temp.Contains(currentParcel))
                        {
                            if (!currentParcel.IsEitherBannedOrRestricted(remote_client.AgentId))
                            {
                                currentParcel.ForceUpdateLandInfo();
                                temp.Add(currentParcel);
                            }
                        }
                    }
                }
            }

            int requestResult = LandChannel.LAND_RESULT_SINGLE;
            if (temp.Count > 1)
            {
                requestResult = LandChannel.LAND_RESULT_MULTIPLE;
            }

            for (int i = 0; i < temp.Count; i++)
            {
                temp[i].SendLandProperties(sequence_id, snap_selection, requestResult, remote_client);
            }

            SendParcelOverlay(remote_client);
        }

        public void ClientOnParcelPropertiesUpdateRequest(LandUpdateArgs args, int localID, IClientAPI remote_client)
        {
            ILandObject land;
            lock (m_landList)
            {
                m_landList.TryGetValue(localID, out land);
            }

            if (land != null)
            {
                land.UpdateLandProperties(args, remote_client);
                m_scene.EventManager.TriggerOnParcelPropertiesUpdateRequest(args, localID, remote_client);
            }
        }

        public void ClientOnParcelDivideRequest(int west, int south, int east, int north, IClientAPI remote_client)
        {
            subdivide(west, south, east, north, remote_client.AgentId);
        }

        public void ClientOnParcelJoinRequest(int west, int south, int east, int north, IClientAPI remote_client)
        {
            join(west, south, east, north, remote_client.AgentId);
        }

        public void ClientOnParcelSelectObjects(int local_id, int request_type,
                                                List<UUID> returnIDs, IClientAPI remote_client)
        {
            m_landList[local_id].SendForceObjectSelect(local_id, request_type, returnIDs, remote_client);
        }

        public void ClientOnParcelObjectOwnerRequest(int local_id, IClientAPI remote_client)
        {
            ILandObject land;
            lock (m_landList)
            {
                m_landList.TryGetValue(local_id, out land);
            }

            if (land != null)
            {
                m_scene.EventManager.TriggerParcelPrimCountUpdate();
                m_landList[local_id].SendLandObjectOwners(remote_client);
            }
            else
            {
                m_log.WarnFormat("[LAND MANAGEMENT MODULE]: Invalid land object {0} passed for parcel object owner request", local_id);
            }
        }

        public void ClientOnParcelGodForceOwner(int local_id, UUID ownerID, IClientAPI remote_client)
        {
            ILandObject land;
            lock (m_landList)
            {
                m_landList.TryGetValue(local_id, out land);
            }

            if (land != null)
            {
                if (m_scene.Permissions.IsGod(remote_client.AgentId))
                {
                    land.LandData.OwnerID = ownerID;
                    land.LandData.GroupID = UUID.Zero;
                    land.LandData.IsGroupOwned = false;
                    land.LandData.Flags &= ~(uint) (ParcelFlags.ForSale | ParcelFlags.ForSaleObjects | ParcelFlags.SellParcelObjects | ParcelFlags.ShowDirectory);

                    m_scene.ForEachClient(SendParcelOverlay);
                    land.SendLandUpdateToClient(true, remote_client);
                }
            }
        }

        public void ClientOnParcelAbandonRequest(int local_id, IClientAPI remote_client)
        {
            ILandObject land;
            lock (m_landList)
            {
                m_landList.TryGetValue(local_id, out land);
            }

            if (land != null)
            {
                if (m_scene.Permissions.CanAbandonParcel(remote_client.AgentId, land))
                {
                    land.LandData.OwnerID = m_scene.RegionInfo.EstateSettings.EstateOwner;
                    land.LandData.GroupID = UUID.Zero;
                    land.LandData.IsGroupOwned = false;
                    land.LandData.Flags &= ~(uint) (ParcelFlags.ForSale | ParcelFlags.ForSaleObjects | ParcelFlags.SellParcelObjects | ParcelFlags.ShowDirectory);
                    m_scene.ForEachClient(SendParcelOverlay);
                    land.SendLandUpdateToClient(true, remote_client);
                }
            }
        }

        public void ClientOnParcelReclaim(int local_id, IClientAPI remote_client)
        {
            ILandObject land;
            lock (m_landList)
            {
                m_landList.TryGetValue(local_id, out land);
            }

            if (land != null)
            {
                if (m_scene.Permissions.CanReclaimParcel(remote_client.AgentId, land))
                {
                    land.LandData.OwnerID = m_scene.RegionInfo.EstateSettings.EstateOwner;
                    land.LandData.ClaimDate = Util.UnixTimeSinceEpoch();
                    land.LandData.GroupID = UUID.Zero;
                    land.LandData.IsGroupOwned = false;
                    land.LandData.SalePrice = 0;
                    land.LandData.AuthBuyerID = UUID.Zero;
                    land.LandData.Flags &= ~(uint) (ParcelFlags.ForSale | ParcelFlags.ForSaleObjects | ParcelFlags.SellParcelObjects | ParcelFlags.ShowDirectory);

                    m_scene.ForEachClient(SendParcelOverlay);
                    land.SendLandUpdateToClient(true, remote_client);
                }
            }
        }
        #endregion

        // If the economy has been validated by the economy module,
        // and land has been validated as well, this method transfers
        // the land ownership

        public void EventManagerOnLandBuy(Object o, EventManager.LandBuyArgs e)
        {
            if (e.economyValidated && e.landValidated)
            {
                ILandObject land;
                lock (m_landList)
                {
                    m_landList.TryGetValue(e.parcelLocalID, out land);
                }

                if (land != null)
                {
                    land.UpdateLandSold(e.agentId, e.groupId, e.groupOwned, (uint)e.transactionID, e.parcelPrice, e.parcelArea);
                }
            }
        }

        // After receiving a land buy packet, first the data needs to
        // be validated. This method validates the right to buy the
        // parcel

        public void EventManagerOnValidateLandBuy(Object o, EventManager.LandBuyArgs e)
        {
            if (e.landValidated == false)
            {
                ILandObject lob = null;
                lock (m_landList)
                {
                    m_landList.TryGetValue(e.parcelLocalID, out lob);
                }

                if (lob != null)
                {
                    UUID AuthorizedID = lob.LandData.AuthBuyerID;
                    int saleprice = lob.LandData.SalePrice;
                    UUID pOwnerID = lob.LandData.OwnerID;

                    bool landforsale = ((lob.LandData.Flags &
                                         (uint)(ParcelFlags.ForSale | ParcelFlags.ForSaleObjects | ParcelFlags.SellParcelObjects)) != 0);
                    if ((AuthorizedID == UUID.Zero || AuthorizedID == e.agentId) && e.parcelPrice >= saleprice && landforsale)
                    {
                        // TODO I don't think we have to lock it here, no?
                        //lock (e)
                        //{
                            e.parcelOwnerID = pOwnerID;
                            e.landValidated = true;
                        //}
                    }
                }
            }
        }

        void ClientOnParcelDeedToGroup(int parcelLocalID, UUID groupID, IClientAPI remote_client)
        {
            ILandObject land;
            lock (m_landList)
            {
                m_landList.TryGetValue(parcelLocalID, out land);
            }

            if (!m_scene.Permissions.CanDeedParcel(remote_client.AgentId, land))
                return;

            if (land != null)
            {
                land.DeedToGroup(groupID);
            }
        }

        #region Land Object From Storage Functions

        public void EventManagerOnIncomingLandDataFromStorage(List<LandData> data)
        {
            Dictionary<int, ILandObject> landworkList;
            // move to work pointer since we are deleting it all
            lock (m_landList)
            {
                landworkList = m_landList;
                m_landList = new Dictionary<int, ILandObject>();
            }

            //Remove all the land objects in the sim and then process our new data
            foreach (int n in landworkList.Keys)
            {
                m_scene.EventManager.TriggerLandObjectRemoved(landworkList[n].LandData.GlobalID);
            }
            landworkList.Clear();

            lock (m_landList)
            {
                m_landIDList.Initialize();
                m_landList.Clear();
            }

            for (int i = 0; i < data.Count; i++)
                IncomingLandObjectFromStorage(data[i]);
        }

        public void IncomingLandObjectFromStorage(LandData data)
        {

            ILandObject new_land = new LandObject(data.OwnerID, data.IsGroupOwned, m_scene);
            new_land.LandData = data.Copy();
            new_land.SetLandBitmapFromByteArray();            
            AddLandObject(new_land);
            new_land.SendLandUpdateToAvatarsOverMe();
        }

        public void ReturnObjectsInParcel(int localID, uint returnType, UUID[] agentIDs, UUID[] taskIDs, IClientAPI remoteClient)
        {
            if (localID != -1)
            {
                ILandObject selectedParcel = null;
                lock (m_landList)
                {
                    m_landList.TryGetValue(localID, out selectedParcel);
                }

                if (selectedParcel == null) 
                    return;

                selectedParcel.ReturnLandObjects(returnType, agentIDs, taskIDs, remoteClient);
            }
            else
            {
                if (returnType != 1)
                {
                    m_log.WarnFormat("[LAND MANAGEMENT MODULE]: ReturnObjectsInParcel: unknown return type {0}", returnType);
                    return;
                }

                // We get here when the user returns objects from the list of Top Colliders or Top Scripts.
                // In that case we receive specific object UUID's, but no parcel ID.

                Dictionary<UUID, HashSet<SceneObjectGroup>> returns = new Dictionary<UUID, HashSet<SceneObjectGroup>>();

                foreach (UUID groupID in taskIDs)
                {
                    SceneObjectGroup obj = m_scene.GetSceneObjectGroup(groupID);
                    if (obj != null)
                    {
                        if (!returns.ContainsKey(obj.OwnerID))
                            returns[obj.OwnerID] = new HashSet<SceneObjectGroup>();
                        returns[obj.OwnerID].Add(obj);
                    }
                    else
                    {
                        m_log.WarnFormat("[LAND MANAGEMENT MODULE]: ReturnObjectsInParcel: unknown object {0}", groupID);
                    }
                }

                int num = 0;
                foreach (HashSet<SceneObjectGroup> objs in returns.Values)
                    num += objs.Count;
                m_log.DebugFormat("[LAND MANAGEMENT MODULE]: Returning {0} specific object(s)", num);

                foreach (HashSet<SceneObjectGroup> objs in returns.Values)
                {
                    List<SceneObjectGroup> objs2 = new List<SceneObjectGroup>(objs);
                    if (m_scene.Permissions.CanReturnObjects(null, remoteClient.AgentId, objs2))
                    {
                        m_scene.returnObjects(objs2.ToArray(), remoteClient.AgentId);
                    }
                    else
                    {
                        m_log.WarnFormat("[LAND MANAGEMENT MODULE]: ReturnObjectsInParcel: not permitted to return {0} object(s) belonging to user {1}",
                            objs2.Count, objs2[0].OwnerID);
                    }
                }
            }
        }

        public void EventManagerOnNoLandDataFromStorage()
        {
            ResetSimLandObjects();
            CreateDefaultParcel();
        }

        #endregion

        public void setParcelObjectMaxOverride(overrideParcelMaxPrimCountDelegate overrideDel)
        {
            lock (m_landList)
            {
                foreach (LandObject obj in m_landList.Values)
                {
                    obj.SetParcelObjectMaxOverride(overrideDel);
                }
            }
        }

        public void setSimulatorObjectMaxOverride(overrideSimulatorMaxPrimCountDelegate overrideDel)
        {
        }

        #region CAPS handler

        private void EventManagerOnRegisterCaps(UUID agentID, Caps caps)
        {
            string capsBase = "/CAPS/" + caps.CapsObjectPath;
            caps.RegisterHandler(
                "RemoteParcelRequest",
                new RestStreamHandler(
                    "POST",
                    capsBase + remoteParcelRequestPath,
                    (request, path, param, httpRequest, httpResponse)
                        => RemoteParcelRequest(request, path, param, agentID, caps),
                    "RemoteParcelRequest",
                    agentID.ToString()));

            UUID parcelCapID = UUID.Random();
            caps.RegisterHandler(
                "ParcelPropertiesUpdate",
                new RestStreamHandler(
                    "POST",
                    "/CAPS/" + parcelCapID,
                        (request, path, param, httpRequest, httpResponse)
                            => ProcessPropertiesUpdate(request, path, param, agentID, caps),
                    "ParcelPropertiesUpdate",
                    agentID.ToString()));
        }
        private string ProcessPropertiesUpdate(string request, string path, string param, UUID agentID, Caps caps)
        {
            IClientAPI client;
            if (!m_scene.TryGetClient(agentID, out client)) 
            {
                m_log.WarnFormat("[LAND MANAGEMENT MODULE]: Unable to retrieve IClientAPI for {0}", agentID);
                return LLSDHelpers.SerialiseLLSDReply(new LLSDEmpty());
            }

            ParcelPropertiesUpdateMessage properties = new ParcelPropertiesUpdateMessage();
            OpenMetaverse.StructuredData.OSDMap args = (OpenMetaverse.StructuredData.OSDMap) OSDParser.DeserializeLLSDXml(request);

            properties.Deserialize(args);

            LandUpdateArgs land_update = new LandUpdateArgs();
            int parcelID = properties.LocalID;
            land_update.AuthBuyerID = properties.AuthBuyerID;
            land_update.Category = properties.Category;
            land_update.Desc = properties.Desc;
            land_update.GroupID = properties.GroupID;
            land_update.LandingType = (byte) properties.Landing;
            land_update.MediaAutoScale = (byte) Convert.ToInt32(properties.MediaAutoScale);
            land_update.MediaID = properties.MediaID;
            land_update.MediaURL = properties.MediaURL;
            land_update.MusicURL = properties.MusicURL;
            land_update.Name = properties.Name;
            land_update.ParcelFlags = (uint) properties.ParcelFlags;
            land_update.PassHours = (int) properties.PassHours;
            land_update.PassPrice = (int) properties.PassPrice;
            land_update.SalePrice = (int) properties.SalePrice;
            land_update.SnapshotID = properties.SnapshotID;
            land_update.UserLocation = properties.UserLocation;
            land_update.UserLookAt = properties.UserLookAt;
            land_update.MediaDescription = properties.MediaDesc;
            land_update.MediaType = properties.MediaType;
            land_update.MediaWidth = properties.MediaWidth;
            land_update.MediaHeight = properties.MediaHeight;
            land_update.MediaLoop = properties.MediaLoop;
            land_update.ObscureMusic = properties.ObscureMusic;
            land_update.ObscureMedia = properties.ObscureMedia;

            ILandObject land;
            lock (m_landList)
            {
                m_landList.TryGetValue(parcelID, out land);
            }

            if (land != null)
            {
                land.UpdateLandProperties(land_update, client);
                m_scene.EventManager.TriggerOnParcelPropertiesUpdateRequest(land_update, parcelID, client);
            }
            else
            {
                m_log.WarnFormat("[LAND MANAGEMENT MODULE]: Unable to find parcelID {0}", parcelID);
            }
            return LLSDHelpers.SerialiseLLSDReply(new LLSDEmpty());
        }
        // we cheat here: As we don't have (and want) a grid-global parcel-store, we can't return the
        // "real" parcelID, because we wouldn't be able to map that to the region the parcel belongs to.
        // So, we create a "fake" parcelID by using the regionHandle (64 bit), and the local (integer) x
        // and y coordinate (each 8 bit), encoded in a UUID (128 bit).
        //
        // Request format:
        // <llsd>
        //   <map>
        //     <key>location</key>
        //     <array>
        //       <real>1.23</real>
        //       <real>45..6</real>
        //       <real>78.9</real>
        //     </array>
        //     <key>region_id</key>
        //     <uuid>xxxxxxxx-xxxx-xxxx-xxxx-xxxxxxxxxxxx</uuid>
        //   </map>
        // </llsd>
        private string RemoteParcelRequest(string request, string path, string param, UUID agentID, Caps caps)
        {
            UUID parcelID = UUID.Zero;
            try
            {
                Hashtable hash = new Hashtable();
                hash = (Hashtable)LLSD.LLSDDeserialize(Utils.StringToBytes(request));
                if (hash.ContainsKey("region_id") && hash.ContainsKey("location"))
                {
                    UUID regionID = (UUID)hash["region_id"];
                    ArrayList list = (ArrayList)hash["location"];
                    uint x = (uint)(double)list[0];
                    uint y = (uint)(double)list[1];
                    if (hash.ContainsKey("region_handle"))
                    {
                        // if you do a "About Landmark" on a landmark a second time, the viewer sends the
                        // region_handle it got earlier via RegionHandleRequest
                        ulong regionHandle = Util.BytesToUInt64Big((byte[])hash["region_handle"]);
                        parcelID = Util.BuildFakeParcelID(regionHandle, x, y);
                    }
                    else if (regionID == m_scene.RegionInfo.RegionID)
                    {
                        // a parcel request for a local parcel => no need to query the grid
                        parcelID = Util.BuildFakeParcelID(m_scene.RegionInfo.RegionHandle, x, y);
                    }
                    else
                    {
                        // a parcel request for a parcel in another region. Ask the grid about the region
                        GridRegion info = m_scene.GridService.GetRegionByUUID(UUID.Zero, regionID);
                        if (info != null)
                            parcelID = Util.BuildFakeParcelID(info.RegionHandle, x, y);
                    }
                }
            }
            catch (LLSD.LLSDParseException e)
            {
                m_log.ErrorFormat("[LAND MANAGEMENT MODULE]: Fetch error: {0}", e.Message);
                m_log.ErrorFormat("[LAND MANAGEMENT MODULE]: ... in request {0}", request);
            }
            catch (InvalidCastException)
            {
                m_log.ErrorFormat("[LAND MANAGEMENT MODULE]: Wrong type in request {0}", request);
            }

            LLSDRemoteParcelResponse response = new LLSDRemoteParcelResponse();
            response.parcel_id = parcelID;
            m_log.DebugFormat("[LAND MANAGEMENT MODULE]: Got parcelID {0}", parcelID);

            return LLSDHelpers.SerialiseLLSDReply(response);
        }

        #endregion

        private void ClientOnParcelInfoRequest(IClientAPI remoteClient, UUID parcelID)
        {
            if (parcelID == UUID.Zero)
                return;

            ExtendedLandData data = (ExtendedLandData)parcelInfoCache.Get(parcelID.ToString(),
                    delegate(string id)
                    {
                        UUID parcel = UUID.Zero;
                        UUID.TryParse(id, out parcel);
                        // assume we've got the parcelID we just computed in RemoteParcelRequest
                        ExtendedLandData extLandData = new ExtendedLandData();
                        Util.ParseFakeParcelID(parcel, out extLandData.RegionHandle,
                                               out extLandData.X, out extLandData.Y);
                        m_log.DebugFormat("[LAND MANAGEMENT MODULE]: Got parcelinfo request for regionHandle {0}, x/y {1}/{2}",
                                          extLandData.RegionHandle, extLandData.X, extLandData.Y);

                        // for this region or for somewhere else?
                        if (extLandData.RegionHandle == m_scene.RegionInfo.RegionHandle)
                        {
                            extLandData.LandData = this.GetLandObject(extLandData.X, extLandData.Y).LandData;
                            extLandData.RegionAccess = m_scene.RegionInfo.AccessLevel;
                        }
                        else
                        {
                            ILandService landService = m_scene.RequestModuleInterface<ILandService>();
                            extLandData.LandData = landService.GetLandData(m_scene.RegionInfo.ScopeID,
                                    extLandData.RegionHandle,
                                    extLandData.X,
                                    extLandData.Y,
                                    out extLandData.RegionAccess);
                            if (extLandData.LandData == null)
                            {
                                // we didn't find the region/land => don't cache
                                return null;
                            }
                        }
                        return extLandData;
                    });

            if (data != null)  // if we found some data, send it
            {
                GridRegion info;
                if (data.RegionHandle == m_scene.RegionInfo.RegionHandle)
                {
                    info = new GridRegion(m_scene.RegionInfo);
                }
                else
                {
                    // most likely still cached from building the extLandData entry
                    uint x = 0, y = 0;
                    Utils.LongToUInts(data.RegionHandle, out x, out y);
                    info = m_scene.GridService.GetRegionByPosition(m_scene.RegionInfo.ScopeID, (int)x, (int)y);
                }
                // we need to transfer the fake parcelID, not the one in landData, so the viewer can match it to the landmark.
                m_log.DebugFormat("[LAND MANAGEMENT MODULE]: got parcelinfo for parcel {0} in region {1}; sending...",
                                  data.LandData.Name, data.RegionHandle);
                // HACK for now
                RegionInfo r = new RegionInfo();
                r.RegionName = info.RegionName;
                r.RegionLocX = (uint)info.RegionLocX;
                r.RegionLocY = (uint)info.RegionLocY;
                r.RegionSettings.Maturity = (int)Util.ConvertAccessLevelToMaturity(data.RegionAccess);
                remoteClient.SendParcelInfo(r, data.LandData, parcelID, data.X, data.Y);
            }
            else
                m_log.Debug("[LAND MANAGEMENT MODULE]: got no parcelinfo; not sending");
        }

        public void setParcelOtherCleanTime(IClientAPI remoteClient, int localID, int otherCleanTime)
        {
            ILandObject land;
            lock (m_landList)
            {
                m_landList.TryGetValue(localID, out land);
            }

            if (land == null) return;

            if (!m_scene.Permissions.CanEditParcelProperties(remoteClient.AgentId, land, GroupPowers.LandOptions))
                return;

            land.LandData.OtherCleanTime = otherCleanTime;

            UpdateLandObject(localID, land.LandData);
        }

        public void ClientOnParcelGodMark(IClientAPI client, UUID god, int landID)
        {
            ILandObject land = null;
            List<ILandObject> Land = ((Scene)client.Scene).LandChannel.AllParcels();
            foreach (ILandObject landObject in Land)
            {
                if (landObject.LandData.LocalID == landID)
                {
                    land = landObject;
                }
            }
            land.DeedToGroup(DefaultGodParcelGroup);
            land.LandData.Name = DefaultGodParcelName;
            land.SendLandUpdateToAvatarsOverMe();
        }

        private void ClientOnSimWideDeletes(IClientAPI client, UUID agentID, int flags, UUID targetID)
        {
            ScenePresence SP;
            ((Scene)client.Scene).TryGetScenePresence(client.AgentId, out SP);
            List<SceneObjectGroup> returns = new List<SceneObjectGroup>();
            if (SP.UserLevel != 0)
            {
                if (flags == 0) //All parcels, scripted or not
                {
                    ((Scene)client.Scene).ForEachSOG(delegate(SceneObjectGroup e)
                    {
                        if (e.OwnerID == targetID)
                        {
                            returns.Add(e);
                        }
                    }
                                                    );
                }
                if (flags == 4) //All parcels, scripted object
                {
                    ((Scene)client.Scene).ForEachSOG(delegate(SceneObjectGroup e)
                    {
                        if (e.OwnerID == targetID)
                        {
                            if (e.ContainsScripts())
                            {
                                returns.Add(e);
                            }
                        }
                    }
                                                    );
                }
                if (flags == 4) //not target parcel, scripted object
                {
                    ((Scene)client.Scene).ForEachSOG(delegate(SceneObjectGroup e)
                    {
                        if (e.OwnerID == targetID)
                        {
                            ILandObject landobject = ((Scene)client.Scene).LandChannel.GetLandObject(e.AbsolutePosition.X, e.AbsolutePosition.Y);
                            if (landobject.LandData.OwnerID != e.OwnerID)
                            {
                                if (e.ContainsScripts())
                                {
                                    returns.Add(e);
                                }
                            }
                        }
                    }
                                                    );
                }
                foreach (SceneObjectGroup ol in returns)
                {
                    ReturnObject(ol, client);
                }
            }
        }
        public void ReturnObject(SceneObjectGroup obj, IClientAPI client)
        {
            SceneObjectGroup[] objs = new SceneObjectGroup[1];
            objs[0] = obj;
            ((Scene)client.Scene).returnObjects(objs, client.AgentId);
        }

        Dictionary<UUID, System.Threading.Timer> Timers = new Dictionary<UUID, System.Threading.Timer>();

        public void ClientOnParcelFreezeUser(IClientAPI client, UUID parcelowner, uint flags, UUID target)
        {
            ScenePresence targetAvatar = null;
            ((Scene)client.Scene).TryGetScenePresence(target, out targetAvatar);
            ScenePresence parcelManager = null;
            ((Scene)client.Scene).TryGetScenePresence(client.AgentId, out parcelManager);
            System.Threading.Timer Timer;

            if (targetAvatar.UserLevel == 0)
            {
                ILandObject land = ((Scene)client.Scene).LandChannel.GetLandObject(targetAvatar.AbsolutePosition.X, targetAvatar.AbsolutePosition.Y);
                if (!((Scene)client.Scene).Permissions.CanEditParcelProperties(client.AgentId, land, GroupPowers.LandEjectAndFreeze))
                    return;
                if (flags == 0)
                {
                    targetAvatar.AllowMovement = false;
                    targetAvatar.ControllingClient.SendAlertMessage(parcelManager.Firstname + " " + parcelManager.Lastname + " has frozen you for 30 seconds.  You cannot move or interact with the world.");
                    parcelManager.ControllingClient.SendAlertMessage("Avatar Frozen.");
                    System.Threading.TimerCallback timeCB = new System.Threading.TimerCallback(OnEndParcelFrozen);
                    Timer = new System.Threading.Timer(timeCB, targetAvatar, 30000, 0);
                    Timers.Add(targetAvatar.UUID, Timer);
                }
                else
                {
                    targetAvatar.AllowMovement = true;
                    targetAvatar.ControllingClient.SendAlertMessage(parcelManager.Firstname + " " + parcelManager.Lastname + " has unfrozen you.");
                    parcelManager.ControllingClient.SendAlertMessage("Avatar Unfrozen.");
                    Timers.TryGetValue(targetAvatar.UUID, out Timer);
                    Timers.Remove(targetAvatar.UUID);
                    Timer.Dispose();
                }
            }
        }
        private void OnEndParcelFrozen(object avatar)
        {
            ScenePresence targetAvatar = (ScenePresence)avatar;
            targetAvatar.AllowMovement = true;
            System.Threading.Timer Timer;
            Timers.TryGetValue(targetAvatar.UUID, out Timer);
            Timers.Remove(targetAvatar.UUID);
            targetAvatar.ControllingClient.SendAgentAlertMessage("The freeze has worn off; you may go about your business.", false);
        }


        public void ClientOnParcelEjectUser(IClientAPI client, UUID parcelowner, uint flags, UUID target)
        {
            ScenePresence targetAvatar = null;
            ScenePresence parcelManager = null;

            // Must have presences
            if (!m_scene.TryGetScenePresence(target, out targetAvatar) ||
                !m_scene.TryGetScenePresence(client.AgentId, out parcelManager))
                return;

            // Cannot eject estate managers or gods
            if (m_scene.Permissions.IsAdministrator(target))
                return;

            // Check if you even have permission to do this
            ILandObject land = m_scene.LandChannel.GetLandObject(targetAvatar.AbsolutePosition.X, targetAvatar.AbsolutePosition.Y);
            if (!m_scene.Permissions.CanEditParcelProperties(client.AgentId, land, GroupPowers.LandEjectAndFreeze) &&
                !m_scene.Permissions.IsAdministrator(client.AgentId))
                return;

            Vector3 pos = m_scene.GetNearestAllowedPosition(targetAvatar, land);

            targetAvatar.TeleportWithMomentum(pos, null);
            targetAvatar.ControllingClient.SendAlertMessage("You have been ejected by " + parcelManager.Firstname + " " + parcelManager.Lastname);
            parcelManager.ControllingClient.SendAlertMessage("Avatar Ejected.");
            
            if ((flags & 1) != 0) // Ban TODO: Remove magic number
            {
                LandAccessEntry entry = new LandAccessEntry();
                entry.AgentID = targetAvatar.UUID;
                entry.Flags = AccessList.Ban;
                entry.Expires = 0; // Perm

                land.LandData.ParcelAccessList.Add(entry);
            }
        }
<<<<<<< HEAD
        
=======

        /// <summary>
        /// Sets the Home Point.   The LoginService uses this to know where to put a user when they log-in
        /// </summary>
        /// <param name="remoteClient"></param>
        /// <param name="regionHandle"></param>
        /// <param name="position"></param>
        /// <param name="lookAt"></param>
        /// <param name="flags"></param>
        public virtual void ClientOnSetHome(IClientAPI remoteClient, ulong regionHandle, Vector3 position, Vector3 lookAt, uint flags)
        {
            // Let's find the parcel in question
            ILandObject land = landChannel.GetLandObject(position);
            if (land == null || m_scene.GridUserService == null)
            {
                m_Dialog.SendAlertToUser(remoteClient, "Set Home request failed.");
                return;
            }

            // Gather some data
            ulong gpowers = remoteClient.GetGroupPowers(land.LandData.GroupID);
            SceneObjectGroup telehub = null;
            if (m_scene.RegionInfo.RegionSettings.TelehubObject != UUID.Zero)
                // Does the telehub exist in the scene?
                telehub = m_scene.GetSceneObjectGroup(m_scene.RegionInfo.RegionSettings.TelehubObject);

            // Can the user set home here?
            if (// (a) gods and land managers can set home
                m_scene.Permissions.IsAdministrator(remoteClient.AgentId) || 
                m_scene.Permissions.IsGod(remoteClient.AgentId) ||
                // (b) land owners can set home
                remoteClient.AgentId == land.LandData.OwnerID ||
                // (c) members of the land-associated group in roles that can set home
                ((gpowers & (ulong)GroupPowers.AllowSetHome) == (ulong)GroupPowers.AllowSetHome) ||
                // (d) parcels with telehubs can be the home of anyone
                (telehub != null && land.ContainsPoint((int)telehub.AbsolutePosition.X, (int)telehub.AbsolutePosition.Y)))
            {
                if (m_scene.GridUserService.SetHome(remoteClient.AgentId.ToString(), land.RegionUUID, position, lookAt))
                    // FUBAR ALERT: this needs to be "Home position set." so the viewer saves a home-screenshot.
                    m_Dialog.SendAlertToUser(remoteClient, "Home position set.");
                else
                    m_Dialog.SendAlertToUser(remoteClient, "Set Home request failed.");
            }
            else
                m_Dialog.SendAlertToUser(remoteClient, "You are not allowed to set your home location in this parcel.");
        }


>>>>>>> a4431381
        protected void InstallInterfaces()
        {
            Command clearCommand
                = new Command("clear", CommandIntentions.COMMAND_HAZARDOUS, ClearCommand, "Clears all the parcels from the region.");
            Command showCommand 
                = new Command("show", CommandIntentions.COMMAND_STATISTICAL, ShowParcelsCommand, "Shows all parcels on the region.");

            m_commander.RegisterCommand("clear", clearCommand);
            m_commander.RegisterCommand("show", showCommand);

            // Add this to our scene so scripts can call these functions
            m_scene.RegisterModuleCommander(m_commander);
        }    
        
        protected void ClearCommand(Object[] args)
        {
            string response = MainConsole.Instance.CmdPrompt(
                string.Format(
                    "Are you sure that you want to clear all land parcels from {0} (y or n)", 
                    m_scene.RegionInfo.RegionName), 
                "n");
            
            if (response.ToLower() == "y")
            {
                Clear(true);
                MainConsole.Instance.OutputFormat("Cleared all parcels from {0}", m_scene.RegionInfo.RegionName);
            }
            else
            {
                MainConsole.Instance.OutputFormat("Aborting clear of all parcels from {0}", m_scene.RegionInfo.RegionName);
            }
        }        
        
        protected void ShowParcelsCommand(Object[] args)
        {
            StringBuilder report = new StringBuilder();  
            
            report.AppendFormat("Land information for {0}\n", m_scene.RegionInfo.RegionName);            
            report.AppendFormat(
                "{0,-20} {1,-10} {2,-9} {3,-18} {4,-18} {5,-20}\n",
                "Parcel Name",
                "Local ID",
                "Area",
                "Starts",
                "Ends",
                "Owner");
            
            lock (m_landList)
            {
                foreach (ILandObject lo in m_landList.Values)
                {
                    LandData ld = lo.LandData;
                    
                    report.AppendFormat(
                        "{0,-20} {1,-10} {2,-9} {3,-18} {4,-18} {5,-20}\n", 
                        ld.Name, ld.LocalID, ld.Area, lo.StartPoint, lo.EndPoint, m_userManager.GetUserName(ld.OwnerID));
                }
            }
            
            MainConsole.Instance.Output(report.ToString());
        }         

        public void EnforceBans(ILandObject land, ScenePresence avatar)
        {
            if (avatar.AbsolutePosition.Z > LandChannel.BAN_LINE_SAFETY_HIEGHT)
                return;

            if (land.IsEitherBannedOrRestricted(avatar.UUID))
            {
                if (land.ContainsPoint(Convert.ToInt32(avatar.lastKnownAllowedPosition.X), Convert.ToInt32(avatar.lastKnownAllowedPosition.Y)))
                {
                    Vector3? pos = m_scene.GetNearestAllowedPosition(avatar);
                    if (pos == null)
                        m_scene.TeleportClientHome(avatar.UUID, avatar.ControllingClient);
                    else
                        ForceAvatarToPosition(avatar, (Vector3)pos);
                }
                else
                {
                    ForceAvatarToPosition(avatar, avatar.lastKnownAllowedPosition);
                }
            }
        }
    }
}<|MERGE_RESOLUTION|>--- conflicted
+++ resolved
@@ -1897,9 +1897,6 @@
                 land.LandData.ParcelAccessList.Add(entry);
             }
         }
-<<<<<<< HEAD
-        
-=======
 
         /// <summary>
         /// Sets the Home Point.   The LoginService uses this to know where to put a user when they log-in
@@ -1947,8 +1944,6 @@
                 m_Dialog.SendAlertToUser(remoteClient, "You are not allowed to set your home location in this parcel.");
         }
 
-
->>>>>>> a4431381
         protected void InstallInterfaces()
         {
             Command clearCommand
