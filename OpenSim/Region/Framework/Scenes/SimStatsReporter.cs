--- conflicted
+++ resolved
@@ -90,22 +90,6 @@
             OutPacketsPerSecond = 18,
             PendingDownloads = 19,
             PendingUploads = 20,
-<<<<<<< HEAD
-            VirtualSizeKB = 21,
-            ResidentSizeKB = 22,
-            PendingLocalUploads = 23,
-            UnAckedBytes = 24,
-            PhysicsPinnedTasks = 25,
-            PhysicsLODTasks = 26,
-            PhysicsStepMS = 27,
-            PhysicsShapeMS = 28,
-            PhysicsOtherMS = 29,
-            PhysicsMemory = 30,
-            ScriptEPS = 31,
-            SimSpareTime = 32,
-            SimSleepTime = 33,
-            IOPumpTime = 34
-=======
             VirtualSizeKb = 21,
             ResidentSizeKb = 22,
             PendingLocalUploads = 23,
@@ -120,7 +104,6 @@
             SimSpareMs = 32,
             SimSleepMs = 33,
             SimIoPumpTime = 34
->>>>>>> 514dd851
         }
 
         /// <summary>
@@ -180,15 +163,9 @@
         private float m_reportedFpsCorrectionFactor = 5;
 
         // saved last reported value so there is something available for llGetRegionFPS 
-<<<<<<< HEAD
-        private float lastReportedSimFPS = 0;
-        private float[] lastReportedSimStats = new float[23];
-        private float m_pfps = 0;
-=======
         private float lastReportedSimFPS;
         private float[] lastReportedSimStats = new float[22];
         private float m_pfps;
->>>>>>> 514dd851
 
         /// <summary>
         /// Number of agent updates requested in this stats cycle
@@ -200,16 +177,6 @@
         /// </summary>
         private int m_objectUpdates;
 
-<<<<<<< HEAD
-        private int m_frameMS = 0;
-        private int m_netMS = 0;
-        private int m_agentMS = 0;
-        private int m_physicsMS = 0;
-        private int m_imageMS = 0;
-        private int m_otherMS = 0;
-        private int m_sleeptimeMS = 0;
-
-=======
         private int m_frameMS;
         private int m_spareMS;
         private int m_netMS;
@@ -217,7 +184,6 @@
         private int m_physicsMS;
         private int m_imageMS;
         private int m_otherMS;
->>>>>>> 514dd851
 
 //Ckrinke: (3-21-08) Comment out to remove a compiler warning. Bring back into play when needed.
 //Ckrinke        private int m_scriptMS = 0;
@@ -294,11 +260,7 @@
 
         private void statsHeartBeat(object sender, EventArgs e)
         {
-<<<<<<< HEAD
-            SimStatsPacket.StatBlock[] sb = new SimStatsPacket.StatBlock[23];
-=======
             SimStatsPacket.StatBlock[] sb = new SimStatsPacket.StatBlock[22];
->>>>>>> 514dd851
             SimStatsPacket.RegionBlock rb = new SimStatsPacket.RegionBlock();
             
             // Know what's not thread safe in Mono... modifying timers.
@@ -336,7 +298,6 @@
                     physfps = 0;
 
 #endregion
-                float factor = 1 / statsUpdateFactor;
                 if (reportedFPS <= 0)
                     reportedFPS = 1;
 
@@ -347,21 +308,9 @@
                 float targetframetime = 1100.0f / (float)m_nominalReportedFps;
 
                 float sparetime;
-                float sleeptime;
                 if (TotalFrameTime > targetframetime)
                 {
                     sparetime = 0;
-                    sleeptime = 0;
-                }
-                else
-                {
-                    sparetime = m_frameMS - m_physicsMS - m_agentMS;
-                    sparetime *= perframe;
-                    if (sparetime < 0)
-                        sparetime = 0;
-                    else if (sparetime > TotalFrameTime)
-                        sparetime = TotalFrameTime;
-                    sleeptime = m_sleeptimeMS * perframe;
                 }
 
                 m_rootAgents = m_scene.SceneGraph.GetRootAgentCount();
@@ -378,13 +327,10 @@
                 //                m_otherMS = m_frameMS - m_physicsMS - m_imageMS - m_netMS - m_agentMS;
                 // m_imageMS  m_netMS are not included in m_frameMS
 
-                m_otherMS = m_frameMS - m_physicsMS -  m_agentMS - m_sleeptimeMS;
+                m_otherMS = m_frameMS - m_physicsMS -  m_agentMS;
                 if (m_otherMS < 0)
                     m_otherMS = 0;
 
-<<<<<<< HEAD
-                for (int i = 0; i < 23; i++)
-=======
                 uint thisFrame = m_scene.Frame;
                 float framesUpdated = (float)(thisFrame - m_lastUpdateFrame) * m_reportedFpsCorrectionFactor;
                 m_lastUpdateFrame = thisFrame;
@@ -394,7 +340,6 @@
                     framesUpdated = 1;
 
                 for (int i = 0; i < 22; i++)
->>>>>>> 514dd851
                 {
                     sb[i] = new SimStatsPacket.StatBlock();
                 }
@@ -424,27 +369,6 @@
                 sb[7].StatValue = m_activePrim;
 
                 sb[8].StatID = (uint)Stats.FrameMS;
-<<<<<<< HEAD
-                //                sb[8].StatValue = m_frameMS / statsUpdateFactor;
-                sb[8].StatValue = TotalFrameTime;
-
-                sb[9].StatID = (uint)Stats.NetMS;
-                //                sb[9].StatValue = m_netMS / statsUpdateFactor;
-                sb[9].StatValue = m_netMS * perframe;
-
-                sb[10].StatID = (uint)Stats.PhysicsMS;
-                //                sb[10].StatValue = m_physicsMS / statsUpdateFactor;
-                sb[10].StatValue = m_physicsMS * perframe;
-
-                sb[11].StatID = (uint)Stats.ImageMS ;
-                //                sb[11].StatValue = m_imageMS / statsUpdateFactor;
-                sb[11].StatValue = m_imageMS * perframe;
-
-                sb[12].StatID = (uint)Stats.OtherMS;
-                //                sb[12].StatValue = m_otherMS / statsUpdateFactor;
-                sb[12].StatValue = m_otherMS * perframe;
-
-=======
                 sb[8].StatValue = m_frameMS / framesUpdated;
 
                 sb[9].StatID = (uint)Stats.NetMS;
@@ -458,7 +382,6 @@
 
                 sb[12].StatID = (uint)Stats.OtherMS;
                 sb[12].StatValue = m_otherMS / framesUpdated;
->>>>>>> 514dd851
 
                 sb[13].StatID = (uint)Stats.InPacketsPerSecond;
                 sb[13].StatValue = (m_inPacketsPerSecond / m_statsUpdateFactor);
@@ -470,12 +393,7 @@
                 sb[15].StatValue = m_unAckedBytes;
 
                 sb[16].StatID = (uint)Stats.AgentMS;
-<<<<<<< HEAD
-//                sb[16].StatValue = m_agentMS / statsUpdateFactor;
-                sb[16].StatValue = m_agentMS * perframe;
-=======
                 sb[16].StatValue = m_agentMS / framesUpdated;
->>>>>>> 514dd851
 
                 sb[17].StatID = (uint)Stats.PendingDownloads;
                 sb[17].StatValue = m_pendingDownloads;
@@ -487,24 +405,12 @@
                 sb[19].StatValue = m_activeScripts;
 
                 sb[20].StatID = (uint)Stats.ScriptLinesPerSecond;
-<<<<<<< HEAD
-                sb[20].StatValue = m_scriptLinesPerSecond / statsUpdateFactor;
-
-                sb[21].StatID = (uint)Stats.SimSpareTime;
-                sb[21].StatValue = sparetime;
-
-                sb[22].StatID = (uint)Stats.SimSleepTime;
-                sb[22].StatValue = sleeptime;
-               
-                for (int i = 0; i < 23; i++)
-=======
                 sb[20].StatValue = m_scriptLinesPerSecond / m_statsUpdateFactor;
 
                 sb[21].StatID = (uint)Stats.SimSpareMs;
                 sb[21].StatValue = m_spareMS / framesUpdated;
 
                 for (int i = 0; i < 22; i++)
->>>>>>> 514dd851
                 {
                     lastReportedSimStats[i] = sb[i].StatValue;
                 }
@@ -564,11 +470,7 @@
             m_physicsMS = 0;
             m_imageMS = 0;
             m_otherMS = 0;
-<<<<<<< HEAD
-            m_sleeptimeMS = 0;
-=======
             m_spareMS = 0;
->>>>>>> 514dd851
 
 //Ckrinke This variable is not used, so comment to remove compiler warning until it is used.
 //Ckrinke            m_scriptMS = 0;
@@ -677,11 +579,6 @@
             m_otherMS += ms;
         }
 
-        public void addSleepMS(int ms)
-        {
-            m_sleeptimeMS += ms;
-        }
-
         public void AddPendingDownloads(int count)
         {
             m_pendingDownloads += count;
