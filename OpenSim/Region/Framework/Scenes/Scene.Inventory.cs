/*
 * Copyright (c) Contributors, http://opensimulator.org/
 * See CONTRIBUTORS.TXT for a full list of copyright holders.
 *
 * Redistribution and use in source and binary forms, with or without
 * modification, are permitted provided that the following conditions are met:
 *     * Redistributions of source code must retain the above copyright
 *       notice, this list of conditions and the following disclaimer.
 *     * Redistributions in binary form must reproduce the above copyright
 *       notice, this list of conditions and the following disclaimer in the
 *       documentation and/or other materials provided with the distribution.
 *     * Neither the name of the OpenSimulator Project nor the
 *       names of its contributors may be used to endorse or promote products
 *       derived from this software without specific prior written permission.
 *
 * THIS SOFTWARE IS PROVIDED BY THE DEVELOPERS ``AS IS'' AND ANY
 * EXPRESS OR IMPLIED WARRANTIES, INCLUDING, BUT NOT LIMITED TO, THE IMPLIED
 * WARRANTIES OF MERCHANTABILITY AND FITNESS FOR A PARTICULAR PURPOSE ARE
 * DISCLAIMED. IN NO EVENT SHALL THE CONTRIBUTORS BE LIABLE FOR ANY
 * DIRECT, INDIRECT, INCIDENTAL, SPECIAL, EXEMPLARY, OR CONSEQUENTIAL DAMAGES
 * (INCLUDING, BUT NOT LIMITED TO, PROCUREMENT OF SUBSTITUTE GOODS OR SERVICES;
 * LOSS OF USE, DATA, OR PROFITS; OR BUSINESS INTERRUPTION) HOWEVER CAUSED AND
 * ON ANY THEORY OF LIABILITY, WHETHER IN CONTRACT, STRICT LIABILITY, OR TORT
 * (INCLUDING NEGLIGENCE OR OTHERWISE) ARISING IN ANY WAY OUT OF THE USE OF THIS
 * SOFTWARE, EVEN IF ADVISED OF THE POSSIBILITY OF SUCH DAMAGE.
 */

using System;
using System.Collections.Generic;
using System.Collections;
using System.Reflection;
using System.Text;
using System.Timers;
using OpenMetaverse;
using OpenMetaverse.Packets;
using log4net;
using OpenSim.Framework;
using OpenSim.Region.Framework;
using OpenSim.Region.Framework.Interfaces;
using OpenSim.Region.Framework.Scenes.Serialization;

namespace OpenSim.Region.Framework.Scenes
{
    public partial class Scene
    {
        private static readonly ILog m_log
            = LogManager.GetLogger(MethodBase.GetCurrentMethod().DeclaringType);

        /// <summary>
        /// Allows asynchronous derezzing of objects from the scene into a client's inventory.
        /// </summary>
        protected AsyncSceneObjectGroupDeleter m_asyncSceneObjectDeleter;

        /// <summary>
        /// Allows inventory details to be sent to clients asynchronously
        /// </summary>
        protected AsyncInventorySender m_asyncInventorySender;

        /// <summary>
        /// Creates all the scripts in the scene which should be started.
        /// </summary>
        public void CreateScriptInstances()
        {
            m_log.Info("[PRIM INVENTORY]: Creating scripts in scene");

            EntityBase[] entities = Entities.GetEntities();
            foreach (EntityBase group in entities)
            {
                if (group is SceneObjectGroup)
                {
                    ((SceneObjectGroup) group).CreateScriptInstances(0, false, DefaultScriptEngine, 0);
                    ((SceneObjectGroup) group).ResumeScripts();
                }
            }
        }

        /// <summary>
        /// Lets the script engines start processing scripts.
        /// </summary>
        public void StartScripts()
        {
            m_log.Info("[PRIM INVENTORY]: Starting scripts in scene");

            IScriptModule[] engines = RequestModuleInterfaces<IScriptModule>();

            foreach (IScriptModule engine in engines)
                engine.StartProcessing();
        }

        public void AddUploadedInventoryItem(UUID agentID, InventoryItemBase item)
        {
            IMoneyModule money = RequestModuleInterface<IMoneyModule>();
            if (money != null)
            {
                money.ApplyUploadCharge(agentID, money.UploadCharge, "Asset upload");
            }

            AddInventoryItem(item);
        }

        public bool AddInventoryItemReturned(UUID AgentId, InventoryItemBase item)
        {
            if (AddInventoryItem(item))
                return true;
            else
            {
                m_log.WarnFormat(
                    "[AGENT INVENTORY]: Unable to add item {1} to agent {2} inventory", item.Name, AgentId);

                return false;
            }
        }

        /// <summary>
        /// Add the given inventory item to a user's inventory.
        /// </summary>
        /// <param name="item"></param>
        public bool AddInventoryItem(InventoryItemBase item)
        {
            InventoryFolderBase folder;

            if (item.Folder == UUID.Zero)
            {
                folder = InventoryService.GetFolderForType(item.Owner, (AssetType)item.AssetType);
                if (folder == null)
                {
                    folder = InventoryService.GetRootFolder(item.Owner);

                    if (folder == null)
                        return false;
                }

                item.Folder = folder.ID;
            }

            if (InventoryService.AddItem(item))
            {
                int userlevel = 0;
                if (Permissions.IsGod(item.Owner))
                {
                    userlevel = 1;
                }
                EventManager.TriggerOnNewInventoryItemUploadComplete(item.Owner, item.AssetID, item.Name, userlevel);
                
                return true;
            }
            else
            {
                m_log.WarnFormat(
                    "[AGENT INVENTORY]: Agent {0} could not add item {1} {2}",
                    item.Owner, item.Name, item.ID);

                return false;
            }
        }
        
        /// <summary>
        /// Add the given inventory item to a user's inventory.
        /// </summary>
        /// <param name="AgentID">
        /// A <see cref="UUID"/>
        /// </param>
        /// <param name="item">
        /// A <see cref="InventoryItemBase"/>
        /// </param>
        [Obsolete("Use AddInventoryItem(InventoryItemBase item) instead.  This was deprecated in OpenSim 0.7.1")]
        public void AddInventoryItem(UUID AgentID, InventoryItemBase item)
        {
            AddInventoryItem(item);
        }

        /// <summary>
        /// Add an inventory item to an avatar's inventory.
        /// </summary>
        /// <param name="remoteClient">The remote client controlling the avatar</param>
        /// <param name="item">The item.  This structure contains all the item metadata, including the folder
        /// in which the item is to be placed.</param>
        public void AddInventoryItem(IClientAPI remoteClient, InventoryItemBase item)
        {
            AddInventoryItem(item);
            remoteClient.SendInventoryItemCreateUpdate(item, 0);
        }

        /// <summary>
        /// <see>CapsUpdatedInventoryItemAsset(IClientAPI, UUID, byte[])</see>
        /// </summary>
        public UUID CapsUpdateInventoryItemAsset(UUID avatarId, UUID itemID, byte[] data)
        {
            ScenePresence avatar;

            if (TryGetScenePresence(avatarId, out avatar))
            {
                IInventoryAccessModule invAccess = RequestModuleInterface<IInventoryAccessModule>();
                if (invAccess != null)
                    return invAccess.CapsUpdateInventoryItemAsset(avatar.ControllingClient, itemID, data);
            }
            else
            {
                m_log.ErrorFormat(
                    "[AGENT INVENTORY]: " +
                    "Avatar {0} cannot be found to update its inventory item asset",
                    avatarId);
            }

            return UUID.Zero;
        }

        /// <summary>
        /// Capability originating call to update the asset of a script in a prim's (task's) inventory
        /// </summary>
        /// <param name="remoteClient"></param>
        /// <param name="itemID"></param>
        /// <param name="primID">The prim which contains the item to update</param>
        /// <param name="isScriptRunning">Indicates whether the script to update is currently running</param>
        /// <param name="data"></param>
        public ArrayList CapsUpdateTaskInventoryScriptAsset(IClientAPI remoteClient, UUID itemId,
                                                       UUID primId, bool isScriptRunning, byte[] data)
        {
            if (!Permissions.CanEditScript(itemId, primId, remoteClient.AgentId))
            {
                remoteClient.SendAgentAlertMessage("Insufficient permissions to edit script", false);
                return new ArrayList();
            }

            // Retrieve group
            SceneObjectPart part = GetSceneObjectPart(primId);
            if (part == null)
                return new ArrayList();

            SceneObjectGroup group = part.ParentGroup;

            // Retrieve item
            TaskInventoryItem item = group.GetInventoryItem(part.LocalId, itemId);

            if (null == item)
            {
                m_log.ErrorFormat(
                    "[PRIM INVENTORY]: Tried to retrieve item ID {0} from prim {1}, {2} for caps script update "
                        + " but the item does not exist in this inventory",
                    itemId, part.Name, part.UUID);

                return new ArrayList();
            }

            AssetBase asset = CreateAsset(item.Name, item.Description, (sbyte)AssetType.LSLText, data, remoteClient.AgentId);
            AssetService.Store(asset);

            if (isScriptRunning)
            {
                part.Inventory.RemoveScriptInstance(item.ItemID, false);
            }

            // Update item with new asset
            item.AssetID = asset.FullID;
            group.UpdateInventoryItem(item);
            
            part.SendPropertiesToClient(remoteClient);

            // Trigger rerunning of script (use TriggerRezScript event, see RezScript)
            ArrayList errors = new ArrayList();

            if (isScriptRunning)
            {
                // Needs to determine which engine was running it and use that
                //
                errors = part.Inventory.CreateScriptInstanceEr(item.ItemID, 0, false, DefaultScriptEngine, 0);
            }
            part.ParentGroup.ResumeScripts();
            return errors;
        }

        /// <summary>
        /// <see>CapsUpdateTaskInventoryScriptAsset(IClientAPI, UUID, UUID, bool, byte[])</see>
        /// </summary>
        public ArrayList CapsUpdateTaskInventoryScriptAsset(UUID avatarId, UUID itemId,
                                                        UUID primId, bool isScriptRunning, byte[] data)
        {
            ScenePresence avatar;

            if (TryGetScenePresence(avatarId, out avatar))
            {
                return CapsUpdateTaskInventoryScriptAsset(
                    avatar.ControllingClient, itemId, primId, isScriptRunning, data);
            }
            else
            {
                m_log.ErrorFormat(
                    "[PRIM INVENTORY]: " +
                    "Avatar {0} cannot be found to update its prim item asset",
                    avatarId);
                return new ArrayList();
            }
        }

        /// <summary>
        /// Update an item which is either already in the client's inventory or is within
        /// a transaction
        /// </summary>
        /// <param name="remoteClient"></param>
        /// <param name="transactionID">The transaction ID.  If this is UUID.Zero we will
        /// assume that we are not in a transaction</param>
        /// <param name="itemID">The ID of the updated item</param>
        /// <param name="name">The name of the updated item</param>
        /// <param name="description">The description of the updated item</param>
        /// <param name="nextOwnerMask">The permissions of the updated item</param>
/*        public void UpdateInventoryItemAsset(IClientAPI remoteClient, UUID transactionID,
                                             UUID itemID, string name, string description,
                                             uint nextOwnerMask)*/
        public void UpdateInventoryItemAsset(IClientAPI remoteClient, UUID transactionID,
                                             UUID itemID, InventoryItemBase itemUpd)
        {
//            m_log.DebugFormat(
//                "[USER INVENTORY]: Updating asset for item {0} {1}, transaction ID {2} for {3}",
//                itemID, itemUpd.Name, transactionID, remoteClient.Name);

            // This one will let people set next perms on items in agent
            // inventory. Rut-Roh. Whatever. Make this secure. Yeah.
            //
            // Passing something to another avatar or a an object will already
            InventoryItemBase item = new InventoryItemBase(itemID, remoteClient.AgentId);
            item = InventoryService.GetItem(item);

            if (item != null)
            {
                if (item.Owner != remoteClient.AgentId)
                    return;

                if (UUID.Zero == transactionID)
                {
                    item.Flags = (item.Flags & ~(uint)255) | (itemUpd.Flags & (uint)255);
                    item.Name = itemUpd.Name;
                    item.Description = itemUpd.Description;
                    if (item.NextPermissions != (itemUpd.NextPermissions & item.BasePermissions))
                        item.Flags |= (uint)InventoryItemFlags.ObjectOverwriteNextOwner;
                    item.NextPermissions = itemUpd.NextPermissions & item.BasePermissions;
                    if (item.EveryOnePermissions != (itemUpd.EveryOnePermissions & item.BasePermissions))
                        item.Flags |= (uint)InventoryItemFlags.ObjectOverwriteEveryone;
                    item.EveryOnePermissions = itemUpd.EveryOnePermissions & item.BasePermissions;
                    if (item.GroupPermissions != (itemUpd.GroupPermissions & item.BasePermissions))
                        item.Flags |= (uint)InventoryItemFlags.ObjectOverwriteGroup;
                    item.GroupPermissions = itemUpd.GroupPermissions & item.BasePermissions;
                    item.GroupID = itemUpd.GroupID;
                    item.GroupOwned = itemUpd.GroupOwned;
                    item.CreationDate = itemUpd.CreationDate;
                    // The client sends zero if its newly created?

                    if (itemUpd.CreationDate == 0)
                        item.CreationDate = Util.UnixTimeSinceEpoch();
                    else
                        item.CreationDate = itemUpd.CreationDate;

                    // TODO: Check if folder changed and move item
                    //item.NextPermissions = itemUpd.Folder;
                    item.InvType = itemUpd.InvType;

                    if (item.SalePrice != itemUpd.SalePrice ||
                        item.SaleType != itemUpd.SaleType)
                        item.Flags |= (uint)InventoryItemFlags.ObjectSlamSale;
                    item.SalePrice = itemUpd.SalePrice;
                    item.SaleType = itemUpd.SaleType;

                    InventoryService.UpdateItem(item);
                }
                else
                {
                    IAgentAssetTransactions agentTransactions = this.RequestModuleInterface<IAgentAssetTransactions>();
                    if (agentTransactions != null)
                    {
                        agentTransactions.HandleItemUpdateFromTransaction(remoteClient, transactionID, item);
                    }
                }
            }
            else
            {
                m_log.ErrorFormat(
                    "[AGENTINVENTORY]: Item id {0} not found for an inventory item update for {1}.",
                    itemID, remoteClient.Name);
            }
        }

        /// <summary>
        /// Give an inventory item from one user to another
        /// </summary>
        /// <param name="recipientClient"></param>
        /// <param name="senderId">ID of the sender of the item</param>
        /// <param name="itemId"></param>
        public virtual void GiveInventoryItem(IClientAPI recipientClient, UUID senderId, UUID itemId)
        {
            InventoryItemBase itemCopy = GiveInventoryItem(recipientClient.AgentId, senderId, itemId);

            if (itemCopy != null)
                recipientClient.SendBulkUpdateInventory(itemCopy);
        }

        /// <summary>
        /// Give an inventory item from one user to another
        /// </summary>
        /// <param name="recipient"></param>
        /// <param name="senderId">ID of the sender of the item</param>
        /// <param name="itemId"></param>
        /// <returns>The inventory item copy given, null if the give was unsuccessful</returns>
        public virtual InventoryItemBase GiveInventoryItem(UUID recipient, UUID senderId, UUID itemId)
        {
            return GiveInventoryItem(recipient, senderId, itemId, UUID.Zero);
        }

        /// <summary>
        /// Give an inventory item from one user to another
        /// </summary>
        /// <param name="recipient"></param>
        /// <param name="senderId">ID of the sender of the item</param>
        /// <param name="itemId"></param>
        /// <param name="recipientFolderId">
        /// The id of the folder in which the copy item should go.  If UUID.Zero then the item is placed in the most
        /// appropriate default folder.
        /// </param>
        /// <returns>
        /// The inventory item copy given, null if the give was unsuccessful
        /// </returns>
        public virtual InventoryItemBase GiveInventoryItem(
            UUID recipient, UUID senderId, UUID itemId, UUID recipientFolderId)
        {
            //Console.WriteLine("Scene.Inventory.cs: GiveInventoryItem");

            InventoryItemBase item = new InventoryItemBase(itemId, senderId);
            item = InventoryService.GetItem(item);

            if (item == null)
            {
                m_log.WarnFormat(
                    "[AGENT INVENTORY]: Failed to find item {0} sent by {1} to {2}", itemId, senderId, recipient);
                return null;
            }

            if (item.Owner != senderId)
            {
                m_log.WarnFormat(
                    "[AGENT INVENTORY]: Attempt to send item {0} {1} to {2} failed because sender {3} did not match item owner {4}",
                    item.Name, item.ID, recipient, senderId, item.Owner);
                return null;
            }

            IUserManagement uman = RequestModuleInterface<IUserManagement>();
            if (uman != null)
                uman.AddUser(item.CreatorIdAsUuid, item.CreatorData);

            if (!Permissions.BypassPermissions())
            {
                if ((item.CurrentPermissions & (uint)PermissionMask.Transfer) == 0)
                    return null;
            }

            // Insert a copy of the item into the recipient
            InventoryItemBase itemCopy = new InventoryItemBase();
            itemCopy.Owner = recipient;
            itemCopy.CreatorId = item.CreatorId;
            itemCopy.CreatorData = item.CreatorData;
            itemCopy.ID = UUID.Random();
            itemCopy.AssetID = item.AssetID;
            itemCopy.Description = item.Description;
            itemCopy.Name = item.Name;
            itemCopy.AssetType = item.AssetType;
            itemCopy.InvType = item.InvType;
            itemCopy.Folder = recipientFolderId;

            if (Permissions.PropagatePermissions() && recipient != senderId)
            {
                // Trying to do this right this time. This is evil. If
                // you believe in Good, go elsewhere. Vampires and other
                // evil creatores only beyond this point. You have been
                // warned.

                // We're going to mask a lot of things by the next perms
                // Tweak the next perms to be nicer to our data
                //
                // In this mask, all the bits we do NOT want to mess
                // with are set. These are:
                //
                // Transfer
                // Copy
                // Modufy
                uint permsMask = ~ ((uint)PermissionMask.Copy |
                                    (uint)PermissionMask.Transfer |
                                    (uint)PermissionMask.Modify);

                // Now, reduce the next perms to the mask bits
                // relevant to the operation
                uint nextPerms = permsMask | (item.NextPermissions &
                                  ((uint)PermissionMask.Copy |
                                   (uint)PermissionMask.Transfer |
                                   (uint)PermissionMask.Modify));

                // nextPerms now has all bits set, except for the actual
                // next permission bits.

                // This checks for no mod, no copy, no trans.
                // This indicates an error or messed up item. Do it like
                // SL and assume trans
                if (nextPerms == permsMask)
                    nextPerms |= (uint)PermissionMask.Transfer;

                // Inventory owner perms are the logical AND of the
                // folded perms and the root prim perms, however, if
                // the root prim is mod, the inventory perms will be
                // mod. This happens on "take" and is of little concern
                // here, save for preventing escalation

                // This hack ensures that items previously permalocked
                // get unlocked when they're passed or rezzed
                uint basePerms = item.BasePermissions |
                                (uint)PermissionMask.Move;
                uint ownerPerms = item.CurrentPermissions;

                // If this is an object, root prim perms may be more
                // permissive than folded perms. Use folded perms as
                // a mask
                if (item.InvType == (int)InventoryType.Object)
                {
                    // Create a safe mask for the current perms
                    uint foldedPerms = (item.CurrentPermissions & 7) << 13;
                    foldedPerms |= permsMask;

                    bool isRootMod = (item.CurrentPermissions &
                                      (uint)PermissionMask.Modify) != 0 ?
                                      true : false;

                    // Mask the owner perms to the folded perms
                    ownerPerms &= foldedPerms;
                    basePerms &= foldedPerms;

                    // If the root was mod, let the mask reflect that
                    // We also need to adjust the base here, because
                    // we should be able to edit in-inventory perms
                    // for the root prim, if it's mod.
                    if (isRootMod)
                    {
                        ownerPerms |= (uint)PermissionMask.Modify;
                        basePerms |= (uint)PermissionMask.Modify;
                    }
                }

                // These will be applied to the root prim at next rez.
                // The slam bit (bit 3) and folded permission (bits 0-2)
                // are preserved due to the above mangling
                ownerPerms &= nextPerms;

                // Mask the base permissions. This is a conservative
                // approach altering only the three main perms
                basePerms &= nextPerms;

                // Assign to the actual item. Make sure the slam bit is
                // set, if it wasn't set before.
                itemCopy.BasePermissions = basePerms;
                itemCopy.CurrentPermissions = ownerPerms;
                itemCopy.Flags |= (uint)InventoryItemFlags.ObjectSlamPerm;

                itemCopy.NextPermissions = item.NextPermissions;

                // This preserves "everyone can move"
                itemCopy.EveryOnePermissions = item.EveryOnePermissions &
                                               nextPerms;

                // Intentionally killing "share with group" here, as
                // the recipient will not have the group this is
                // set to
                itemCopy.GroupPermissions = 0;
            }
            else
            {
                itemCopy.CurrentPermissions = item.CurrentPermissions;
                itemCopy.NextPermissions = item.NextPermissions;
                itemCopy.EveryOnePermissions = item.EveryOnePermissions & item.NextPermissions;
                itemCopy.GroupPermissions = item.GroupPermissions & item.NextPermissions;
                itemCopy.BasePermissions = item.BasePermissions;
            }
            
            if (itemCopy.Folder == UUID.Zero)
            {
                InventoryFolderBase folder = InventoryService.GetFolderForType(recipient, (AssetType)itemCopy.AssetType);

                if (folder != null)
                {
                    itemCopy.Folder = folder.ID;
                }
                else
                {
                    InventoryFolderBase root = InventoryService.GetRootFolder(recipient);

                    if (root != null)
                        itemCopy.Folder = root.ID;
                    else
                        return null; // No destination
                }
            }

            itemCopy.GroupID = UUID.Zero;
            itemCopy.GroupOwned = false;
            itemCopy.Flags = item.Flags;
            itemCopy.SalePrice = item.SalePrice;
            itemCopy.SaleType = item.SaleType;

            if (AddInventoryItem(itemCopy))
            {
                IInventoryAccessModule invAccess = RequestModuleInterface<IInventoryAccessModule>();
                if (invAccess != null)
                    invAccess.TransferInventoryAssets(itemCopy, senderId, recipient);
            }

            if (!Permissions.BypassPermissions())
            {
                if ((item.CurrentPermissions & (uint)PermissionMask.Copy) == 0)
                {
                    List<UUID> items = new List<UUID>();
                    items.Add(itemId);
                    InventoryService.DeleteItems(senderId, items);
                }
            }

            return itemCopy;
        }

        /// <summary>
        /// Give an entire inventory folder from one user to another.  The entire contents (including all descendent
        /// folders) is given.
        /// </summary>
        /// <param name="recipientId"></param>
        /// <param name="senderId">ID of the sender of the item</param>
        /// <param name="folderId"></param>
        /// <param name="recipientParentFolderId">
        /// The id of the receipient folder in which the send folder should be placed.  If UUID.Zero then the
        /// recipient folder is the root folder
        /// </param>
        /// <returns>
        /// The inventory folder copy given, null if the copy was unsuccessful
        /// </returns>
        public virtual InventoryFolderBase GiveInventoryFolder(
            UUID recipientId, UUID senderId, UUID folderId, UUID recipientParentFolderId)
        {
            //// Retrieve the folder from the sender
            InventoryFolderBase folder = InventoryService.GetFolder(new InventoryFolderBase(folderId));
            if (null == folder)
            {
                m_log.ErrorFormat(
                     "[AGENT INVENTORY]: Could not find inventory folder {0} to give", folderId);

                return null;
            }

            if (recipientParentFolderId == UUID.Zero)
            {
                InventoryFolderBase recipientRootFolder = InventoryService.GetRootFolder(recipientId);
                if (recipientRootFolder != null)
                    recipientParentFolderId = recipientRootFolder.ID;
                else
                {
                    m_log.WarnFormat("[AGENT INVENTORY]: Unable to find root folder for receiving agent");
                    return null;
                }
            }

            UUID newFolderId = UUID.Random();
            InventoryFolderBase newFolder 
                = new InventoryFolderBase(
                    newFolderId, folder.Name, recipientId, folder.Type, recipientParentFolderId, folder.Version);
            InventoryService.AddFolder(newFolder);

            // Give all the subfolders
            InventoryCollection contents = InventoryService.GetFolderContent(senderId, folderId);
            foreach (InventoryFolderBase childFolder in contents.Folders)
            {
                GiveInventoryFolder(recipientId, senderId, childFolder.ID, newFolder.ID);
            }

            // Give all the items
            foreach (InventoryItemBase item in contents.Items)
            {
                GiveInventoryItem(recipientId, senderId, item.ID, newFolder.ID);
            }

            return newFolder;
        }

        public void CopyInventoryItem(IClientAPI remoteClient, uint callbackID, UUID oldAgentID, UUID oldItemID,
                                      UUID newFolderID, string newName)
        {
            m_log.DebugFormat(
                "[AGENT INVENTORY]: CopyInventoryItem received by {0} with oldAgentID {1}, oldItemID {2}, new FolderID {3}, newName {4}",
                remoteClient.AgentId, oldAgentID, oldItemID, newFolderID, newName);

            InventoryItemBase item = null;
            if (LibraryService != null && LibraryService.LibraryRootFolder != null)
                item = LibraryService.LibraryRootFolder.FindItem(oldItemID);

            if (item == null)
            {
                item = new InventoryItemBase(oldItemID, remoteClient.AgentId);
                item = InventoryService.GetItem(item);

                if (item == null)
                {
                    m_log.Error("[AGENT INVENTORY]: Failed to find item " + oldItemID.ToString());
                    return;
                }

                if ((item.CurrentPermissions & (uint)PermissionMask.Copy) == 0)
                    return;
            }

            if (newName == null) newName = item.Name;

            AssetBase asset = AssetService.Get(item.AssetID.ToString());

            if (asset != null)
            {
                if (newName != String.Empty)
                {
                    asset.Name = newName;
                }
                else
                {
                    newName = item.Name;
                }

                if (remoteClient.AgentId == oldAgentID
                    || (LibraryService != null
                        && LibraryService.LibraryRootFolder != null
                        && oldAgentID == LibraryService.LibraryRootFolder.Owner))
                {
                    CreateNewInventoryItem(
                        remoteClient, item.CreatorId, item.CreatorData, newFolderID, newName, item.Flags, callbackID, asset, (sbyte)item.InvType,
                        item.BasePermissions, item.CurrentPermissions, item.EveryOnePermissions, item.NextPermissions, item.GroupPermissions, Util.UnixTimeSinceEpoch());
                }
                else
                {  
                    // If item is transfer or permissions are off or calling agent is allowed to copy item owner's inventory item.
                    if (((item.CurrentPermissions & (uint)PermissionMask.Transfer) != 0) && (m_permissions.BypassPermissions() || m_permissions.CanCopyUserInventory(remoteClient.AgentId, oldItemID)))
                    {
                        CreateNewInventoryItem(
                            remoteClient, item.CreatorId, item.CreatorData, newFolderID, newName, item.Flags, callbackID,
                            asset, (sbyte) item.InvType,
                            item.NextPermissions, item.NextPermissions, item.EveryOnePermissions & item.NextPermissions,
                            item.NextPermissions, item.GroupPermissions, Util.UnixTimeSinceEpoch());
                    }
                }
            }
            else
            {
                m_log.ErrorFormat(
                    "[AGENT INVENTORY]: Could not copy item {0} since asset {1} could not be found",
                    item.Name, item.AssetID);
            }
        }

        /// <summary>
        /// Create a new asset data structure.
        /// </summary>
        public AssetBase CreateAsset(string name, string description, sbyte assetType, byte[] data, UUID creatorID)
        {
            AssetBase asset = new AssetBase(UUID.Random(), name, assetType, creatorID.ToString());
            asset.Description = description;
            asset.Data = (data == null) ? new byte[1] : data;

            return asset;
        }

        /// <summary>
        /// Move an item within the agent's inventory, and leave a copy (used in making a new outfit)
        /// </summary>
        public void MoveInventoryItemsLeaveCopy(IClientAPI remoteClient, List<InventoryItemBase> items, UUID destfolder)
        {
            List<InventoryItemBase> moveitems = new List<InventoryItemBase>();
            foreach (InventoryItemBase b in items)
            {
                CopyInventoryItem(remoteClient, 0, remoteClient.AgentId, b.ID, b.Folder, null);
                InventoryItemBase n = InventoryService.GetItem(b);
                n.Folder = destfolder;
                moveitems.Add(n);
                remoteClient.SendInventoryItemCreateUpdate(n, 0);
            }
            
            MoveInventoryItem(remoteClient, moveitems);
        }

        /// <summary>
        /// Move an item within the agent's inventory.
        /// </summary>
        /// <param name="remoteClient"></param>
        /// <param name="folderID"></param>
        /// <param name="itemID"></param>
        /// <param name="length"></param>
        /// <param name="newName"></param>
        public void MoveInventoryItem(IClientAPI remoteClient, List<InventoryItemBase> items)
        {
            m_log.DebugFormat(
                "[AGENT INVENTORY]: Moving {0} items for user {1}", items.Count, remoteClient.AgentId);

            if (!InventoryService.MoveItems(remoteClient.AgentId, items))
                m_log.Warn("[AGENT INVENTORY]: Failed to move items for user " + remoteClient.AgentId);
        }

        /// <summary>
        /// Create a new inventory item.
        /// </summary>
        /// <param name="remoteClient"></param>
        /// <param name="folderID"></param>
        /// <param name="callbackID"></param>
        /// <param name="asset"></param>
        /// <param name="invType"></param>
        /// <param name="nextOwnerMask"></param>
        public void CreateNewInventoryItem(IClientAPI remoteClient, string creatorID, string creatorData, UUID folderID, string name, uint flags, uint callbackID,
                                            AssetBase asset, sbyte invType, uint nextOwnerMask, int creationDate)
        {
            CreateNewInventoryItem(
                remoteClient, creatorID, creatorData, folderID, name, flags, callbackID, asset, invType,
                (uint)PermissionMask.All, (uint)PermissionMask.All, 0, nextOwnerMask, 0, creationDate);
        }

        /// <summary>
        /// Create a new Inventory Item
        /// </summary>
        /// <param name="remoteClient"></param>
        /// <param name="folderID"></param>
        /// <param name="callbackID"></param>
        /// <param name="asset"></param>
        /// <param name="invType"></param>
        /// <param name="nextOwnerMask"></param>
        /// <param name="creationDate"></param>
        private void CreateNewInventoryItem(
            IClientAPI remoteClient, string creatorID, string creatorData, UUID folderID, string name, uint flags, uint callbackID, AssetBase asset, sbyte invType,
            uint baseMask, uint currentMask, uint everyoneMask, uint nextOwnerMask, uint groupMask, int creationDate)
        {
            InventoryItemBase item = new InventoryItemBase();
            item.Owner = remoteClient.AgentId;
            item.CreatorId = creatorID;
            item.CreatorData = creatorData;
            item.ID = UUID.Random();
            item.AssetID = asset.FullID;
            item.Description = asset.Description;
            item.Name = name;
            item.Flags = flags;
            item.AssetType = asset.Type;
            item.InvType = invType;
            item.Folder = folderID;
            item.CurrentPermissions = currentMask;
            item.NextPermissions = nextOwnerMask;
            item.EveryOnePermissions = everyoneMask;
            item.GroupPermissions = groupMask;
            item.BasePermissions = baseMask;
            item.CreationDate = creationDate;

            if (AddInventoryItem(item))
            {
                remoteClient.SendInventoryItemCreateUpdate(item, callbackID);
            }
            else
            {
                m_dialogModule.SendAlertToUser(remoteClient, "Failed to create item");
                m_log.WarnFormat(
                    "Failed to add item for {0} in CreateNewInventoryItem!",
                     remoteClient.Name);
            }
        }

        /// <summary>
        /// Link an inventory item to an existing item.
        /// </summary>
        /// <remarks>
        /// The linkee item id is placed in the asset id slot.  This appears to be what the viewer expects when
        /// it receives inventory information.
        /// </remarks>
        /// <param name="remoteClient"></param>
        /// <param name="transActionID"></param>
        /// <param name="folderID"></param>
        /// <param name="callbackID"></param>
        /// <param name="description"></param>
        /// <param name="name"></param>
        /// <param name="invType"></param>
        /// <param name="type">/param>
        /// <param name="olditemID"></param>
        private void HandleLinkInventoryItem(IClientAPI remoteClient, UUID transActionID, UUID folderID,
                                             uint callbackID, string description, string name,
                                             sbyte invType, sbyte type, UUID olditemID)
        {
//            m_log.DebugFormat(
//                "[AGENT INVENTORY]: Received request from {0} to create inventory item link {1} in folder {2} pointing to {3}",
//                remoteClient.Name, name, folderID, olditemID);

            if (!Permissions.CanCreateUserInventory(invType, remoteClient.AgentId))
                return;

            ScenePresence presence;
            if (TryGetScenePresence(remoteClient.AgentId, out presence))
            {
                // Disabled the check for duplicate links.
                //
                // When outfits are being adjusted, the viewer rapidly sends delete link messages followed by
                // create links.  However, since these are handled asynchronously, the deletes do not complete before
                // the creates are handled.  Therefore, we cannot enforce a duplicate link check.
//                InventoryItemBase existingLink = null;
//                List<InventoryItemBase> existingItems = InventoryService.GetFolderItems(remoteClient.AgentId, folderID);
//                foreach (InventoryItemBase item in existingItems)
//                    if (item.AssetID == olditemID)
//                        existingLink = item;
//
//                if (existingLink != null)
//                {
//                    m_log.WarnFormat(
//                        "[AGENT INVENTORY]: Ignoring request from {0} to create item link {1} in folder {2} pointing to {3} since a link named {4} with id {5} already exists",
//                        remoteClient.Name, name, folderID, olditemID, existingLink.Name, existingLink.ID);
//
//                    return;
//                }

                AssetBase asset = new AssetBase();
                asset.FullID = olditemID;
                asset.Type = type;
                asset.Name = name;
                asset.Description = description;
                
                CreateNewInventoryItem(
                    remoteClient, remoteClient.AgentId.ToString(), string.Empty, folderID, name, 0, callbackID, asset, invType, 
                    (uint)PermissionMask.All, (uint)PermissionMask.All, (uint)PermissionMask.All, 
                    (uint)PermissionMask.All, (uint)PermissionMask.All, Util.UnixTimeSinceEpoch());
            }
            else
            {
                m_log.ErrorFormat(
                    "ScenePresence for agent uuid {0} unexpectedly not found in HandleLinkInventoryItem",
                    remoteClient.AgentId);
            }
        }

        /// <summary>
        /// Remove an inventory item for the client's inventory
        /// </summary>
        /// <param name="remoteClient"></param>
        /// <param name="itemID"></param>
        private void RemoveInventoryItem(IClientAPI remoteClient, List<UUID> itemIDs)
        {
//            m_log.DebugFormat(
//                "[AGENT INVENTORY]: Removing inventory items {0} for {1}",
//                string.Join(",", itemIDs.ConvertAll<string>(uuid => uuid.ToString()).ToArray()),
//                remoteClient.Name);

            InventoryService.DeleteItems(remoteClient.AgentId, itemIDs);
        }

        /// <summary>
        /// Removes an inventory folder.  This packet is sent when the user
        /// right-clicks a folder that's already in trash and chooses "purge"
        /// </summary>
        /// <param name="remoteClient"></param>
        /// <param name="folderID"></param>
        private void RemoveInventoryFolder(IClientAPI remoteClient, List<UUID> folderIDs)
        {
            m_log.DebugFormat("[SCENE INVENTORY]: RemoveInventoryFolders count {0}", folderIDs.Count);
            InventoryService.DeleteFolders(remoteClient.AgentId, folderIDs);
        }

        /// <summary>
        /// Send the details of a prim's inventory to the client.
        /// </summary>
        /// <param name="remoteClient"></param>
        /// <param name="primLocalID"></param>
        public void RequestTaskInventory(IClientAPI remoteClient, uint primLocalID)
        {
            SceneObjectPart part = GetSceneObjectPart(primLocalID);
            if (part == null)
                return;

            if (XferManager != null)
                part.Inventory.RequestInventoryFile(remoteClient, XferManager);
        }

        /// <summary>
        /// Remove an item from a prim (task) inventory
        /// </summary>
        /// <param name="remoteClient">Unused at the moment but retained since the avatar ID might
        /// be necessary for a permissions check at some stage.</param>
        /// <param name="itemID"></param>
        /// <param name="localID"></param>
        public void RemoveTaskInventory(IClientAPI remoteClient, UUID itemID, uint localID)
        {
            SceneObjectPart part = GetSceneObjectPart(localID);
            SceneObjectGroup group = null;
            if (part != null)
            {
                group = part.ParentGroup;
            }
            if (part != null && group != null)
            {
                if (!Permissions.CanEditObjectInventory(part.UUID, remoteClient.AgentId))
                    return;

                TaskInventoryItem item = group.GetInventoryItem(localID, itemID);
                if (item == null)
                    return;

                InventoryFolderBase destFolder = InventoryService.GetFolderForType(remoteClient.AgentId, AssetType.TrashFolder);

                // Move the item to trash. If this is a copiable item, only
                // a copy will be moved and we will still need to delete
                // the item from the prim. If it was no copy, is will be
                // deleted by this method.
                MoveTaskInventoryItem(remoteClient, destFolder.ID, part, itemID);

                if (group.GetInventoryItem(localID, itemID) != null)
                {
                    if (item.Type == 10)
                    {
                        part.RemoveScriptEvents(itemID);
                        EventManager.TriggerRemoveScript(localID, itemID);
                    }

                    group.RemoveInventoryItem(localID, itemID);
                }
                part.SendPropertiesToClient(remoteClient);
            }
        }

        private InventoryItemBase CreateAgentInventoryItemFromTask(UUID destAgent, SceneObjectPart part, UUID itemId)
        {
            TaskInventoryItem taskItem = part.Inventory.GetInventoryItem(itemId);

            if (null == taskItem)
            {
                m_log.ErrorFormat(
                    "[PRIM INVENTORY]: Tried to retrieve item ID {0} from prim {1}, {2} for creating an avatar"
                        + " inventory item from a prim's inventory item "
                        + " but the required item does not exist in the prim's inventory",
                    itemId, part.Name, part.UUID);

                return null;
            }

            if ((destAgent != taskItem.OwnerID) && ((taskItem.CurrentPermissions & (uint)PermissionMask.Transfer) == 0))
            {
                return null;
            }

            InventoryItemBase agentItem = new InventoryItemBase();

            agentItem.ID = UUID.Random();
            agentItem.CreatorId = taskItem.CreatorID.ToString();
            agentItem.CreatorData = taskItem.CreatorData;
            agentItem.Owner = destAgent;
            agentItem.AssetID = taskItem.AssetID;
            agentItem.Description = taskItem.Description;
            agentItem.Name = taskItem.Name;
            agentItem.AssetType = taskItem.Type;
            agentItem.InvType = taskItem.InvType;
            agentItem.Flags = taskItem.Flags;

            if ((part.OwnerID != destAgent) && Permissions.PropagatePermissions())
            {
                agentItem.BasePermissions = taskItem.BasePermissions & (taskItem.NextPermissions | (uint)PermissionMask.Move);
                if (taskItem.InvType == (int)InventoryType.Object)
                    agentItem.CurrentPermissions = agentItem.BasePermissions & (((taskItem.CurrentPermissions & 7) << 13) | (taskItem.CurrentPermissions & (uint)PermissionMask.Move));
                else
                    agentItem.CurrentPermissions = agentItem.BasePermissions & taskItem.CurrentPermissions;

                agentItem.Flags |= (uint)InventoryItemFlags.ObjectSlamPerm;
                agentItem.NextPermissions = taskItem.NextPermissions;
                agentItem.EveryOnePermissions = taskItem.EveryonePermissions & (taskItem.NextPermissions | (uint)PermissionMask.Move);
                agentItem.GroupPermissions = taskItem.GroupPermissions & taskItem.NextPermissions;
            }
            else
            {
                agentItem.BasePermissions = taskItem.BasePermissions;
                agentItem.CurrentPermissions = taskItem.CurrentPermissions;
                agentItem.NextPermissions = taskItem.NextPermissions;
                agentItem.EveryOnePermissions = taskItem.EveryonePermissions;
                agentItem.GroupPermissions = taskItem.GroupPermissions;
            }

            if (!Permissions.BypassPermissions())
            {
                if ((taskItem.CurrentPermissions & (uint)PermissionMask.Copy) == 0)
                {
                    if (taskItem.Type == 10)
                    {
                        part.RemoveScriptEvents(itemId);
                        EventManager.TriggerRemoveScript(part.LocalId, itemId);
                    }

                    part.Inventory.RemoveInventoryItem(itemId);
                }
            }

            return agentItem;
        }

        /// <summary>
        /// Move the given item in the given prim to a folder in the client's inventory
        /// </summary>
        /// <param name="remoteClient"></param>
        /// <param name="folderID"></param>
        /// <param name="part"></param>
        /// <param name="itemID"></param>
        public InventoryItemBase MoveTaskInventoryItem(IClientAPI remoteClient, UUID folderId, SceneObjectPart part, UUID itemId)
        {
            m_log.DebugFormat(
                "[PRIM INVENTORY]: Adding item {0} from {1} to folder {2} for {3}", 
                itemId, part.Name, folderId, remoteClient.Name);
            
            InventoryItemBase agentItem = CreateAgentInventoryItemFromTask(remoteClient.AgentId, part, itemId);

            if (agentItem == null)
                return null;

            agentItem.Folder = folderId;
            AddInventoryItem(remoteClient, agentItem);
            return agentItem;
        }

        /// <summary>
        /// <see>ClientMoveTaskInventoryItem</see>
        /// </summary>
        /// <param name="remoteClient"></param>
        /// <param name="folderID"></param>
        /// <param name="primLocalID"></param>
        /// <param name="itemID"></param>
        public void ClientMoveTaskInventoryItem(IClientAPI remoteClient, UUID folderId, uint primLocalId, UUID itemId)
        {
            SceneObjectPart part = GetSceneObjectPart(primLocalId);

            // Can't move a null item
            if (itemId == UUID.Zero)
                return;

            if (null == part)
            {
                m_log.WarnFormat(
                    "[PRIM INVENTORY]: " +
                    "Move of inventory item {0} from prim with local id {1} failed because the prim could not be found",
                    itemId, primLocalId);

                return;
            }

            TaskInventoryItem taskItem = part.Inventory.GetInventoryItem(itemId);

            if (null == taskItem)
            {
                m_log.WarnFormat("[PRIM INVENTORY]: Move of inventory item {0} from prim with local id {1} failed"
                    + " because the inventory item could not be found",
                    itemId, primLocalId);

                return;
            }

            TaskInventoryItem item = part.Inventory.GetInventoryItem(itemId);
            if ((item.CurrentPermissions & (uint)PermissionMask.Copy) == 0)
            {
                // If the item to be moved is no copy, we need to be able to
                // edit the prim.
                if (!Permissions.CanEditObjectInventory(part.UUID, remoteClient.AgentId))
                    return;
            }
            else
            {
                // If the item is copiable, then we just need to have perms
                // on it. The delete check is a pure rights check
                if (!Permissions.CanDeleteObject(part.UUID, remoteClient.AgentId))
                    return;
            }

            MoveTaskInventoryItem(remoteClient, folderId, part, itemId);
        }

        /// <summary>
        /// <see>MoveTaskInventoryItem</see>
        /// </summary>
        /// <param name="remoteClient"></param>
        /// <param name="folderID">
        /// The user inventory folder to move (or copy) the item to.  If null, then the most
        /// suitable system folder is used (e.g. the Objects folder for objects).  If there is no suitable folder, then
        /// the item is placed in the user's root inventory folder
        /// </param>
        /// <param name="part"></param>
        /// <param name="itemID"></param>
        public InventoryItemBase MoveTaskInventoryItem(UUID avatarId, UUID folderId, SceneObjectPart part, UUID itemId)
        {
            ScenePresence avatar;

            if (TryGetScenePresence(avatarId, out avatar))
            {
                return MoveTaskInventoryItem(avatar.ControllingClient, folderId, part, itemId);
            }
            else
            {
                InventoryItemBase agentItem = CreateAgentInventoryItemFromTask(avatarId, part, itemId);

                if (agentItem == null)
                    return null;

                agentItem.Folder = folderId;

                AddInventoryItem(agentItem);

                return agentItem;
            }
        }

        /// <summary>
        /// Copy a task (prim) inventory item to another task (prim)
        /// </summary>
        /// <param name="destId"></param>
        /// <param name="part"></param>
        /// <param name="itemId"></param>
        public void MoveTaskInventoryItem(UUID destId, SceneObjectPart part, UUID itemId)
        {
            TaskInventoryItem srcTaskItem = part.Inventory.GetInventoryItem(itemId);

            if (srcTaskItem == null)
            {
                m_log.ErrorFormat(
                    "[PRIM INVENTORY]: Tried to retrieve item ID {0} from prim {1}, {2} for moving"
                        + " but the item does not exist in this inventory",
                    itemId, part.Name, part.UUID);

                return;
            }

            SceneObjectPart destPart = GetSceneObjectPart(destId);

            if (destPart == null)
            {
                m_log.ErrorFormat(
                        "[PRIM INVENTORY]: " +
                        "Could not find prim for ID {0}",
                        destId);
                return;
            }

            // Can't transfer this
            //
            if ((part.OwnerID != destPart.OwnerID) && ((srcTaskItem.CurrentPermissions & (uint)PermissionMask.Transfer) == 0))
                return;

            bool overrideNoMod = false;
            if ((part.GetEffectiveObjectFlags() & (uint)PrimFlags.AllowInventoryDrop) != 0)
                overrideNoMod = true;

            if (part.OwnerID != destPart.OwnerID && (part.GetEffectiveObjectFlags() & (uint)PrimFlags.AllowInventoryDrop) == 0)
            {
                // object cannot copy items to an object owned by a different owner
                // unless llAllowInventoryDrop has been called

                return;
            }

            // must have both move and modify permission to put an item in an object
            if (((part.OwnerMask & (uint)PermissionMask.Modify) == 0) && (!overrideNoMod))
            {
                return;
            }

            TaskInventoryItem destTaskItem = new TaskInventoryItem();

            destTaskItem.ItemID = UUID.Random();
            destTaskItem.CreatorID = srcTaskItem.CreatorID;
            destTaskItem.CreatorData = srcTaskItem.CreatorData;
            destTaskItem.AssetID = srcTaskItem.AssetID;
            destTaskItem.GroupID = destPart.GroupID;
            destTaskItem.OwnerID = destPart.OwnerID;
            destTaskItem.ParentID = destPart.UUID;
            destTaskItem.ParentPartID = destPart.UUID;

            destTaskItem.BasePermissions = srcTaskItem.BasePermissions;
            destTaskItem.EveryonePermissions = srcTaskItem.EveryonePermissions;
            destTaskItem.GroupPermissions = srcTaskItem.GroupPermissions;
            destTaskItem.CurrentPermissions = srcTaskItem.CurrentPermissions;
            destTaskItem.NextPermissions = srcTaskItem.NextPermissions;
            destTaskItem.Flags = srcTaskItem.Flags;

            if (destPart.OwnerID != part.OwnerID)
            {
                if (Permissions.PropagatePermissions())
                {
                    destTaskItem.CurrentPermissions = srcTaskItem.CurrentPermissions &
                            (srcTaskItem.NextPermissions | (uint)PermissionMask.Move);
                    destTaskItem.GroupPermissions = srcTaskItem.GroupPermissions &
                            (srcTaskItem.NextPermissions | (uint)PermissionMask.Move);
                    destTaskItem.EveryonePermissions = srcTaskItem.EveryonePermissions &
                            (srcTaskItem.NextPermissions | (uint)PermissionMask.Move);
                    destTaskItem.BasePermissions = srcTaskItem.BasePermissions &
                            (srcTaskItem.NextPermissions | (uint)PermissionMask.Move);
                    destTaskItem.Flags |= (uint)InventoryItemFlags.ObjectSlamPerm;
                }
            }

            destTaskItem.Description = srcTaskItem.Description;
            destTaskItem.Name = srcTaskItem.Name;
            destTaskItem.InvType = srcTaskItem.InvType;
            destTaskItem.Type = srcTaskItem.Type;

            destPart.Inventory.AddInventoryItem(destTaskItem, part.OwnerID != destPart.OwnerID);

            if ((srcTaskItem.CurrentPermissions & (uint)PermissionMask.Copy) == 0)
                part.Inventory.RemoveInventoryItem(itemId);

            ScenePresence avatar;

            if (TryGetScenePresence(srcTaskItem.OwnerID, out avatar))
            {
                destPart.SendPropertiesToClient(avatar.ControllingClient);
            }
        }

        public UUID MoveTaskInventoryItems(UUID destID, string category, SceneObjectPart host, List<UUID> items)
        {
            SceneObjectPart destPart = GetSceneObjectPart(destID);
            if (destPart != null) // Move into a prim
            {
                foreach(UUID itemID in items)
                    MoveTaskInventoryItem(destID, host, itemID);
                return destID; // Prim folder ID == prim ID
            }

            InventoryFolderBase rootFolder = InventoryService.GetRootFolder(destID);

            UUID newFolderID = UUID.Random();

            InventoryFolderBase newFolder = new InventoryFolderBase(newFolderID, category, destID, -1, rootFolder.ID, rootFolder.Version);
            InventoryService.AddFolder(newFolder);

            foreach (UUID itemID in items)
            {
                InventoryItemBase agentItem = CreateAgentInventoryItemFromTask(destID, host, itemID);

                if (agentItem != null)
                {
                    agentItem.Folder = newFolderID;

                    AddInventoryItem(agentItem);
                }
            }

            ScenePresence avatar = null;
            if (TryGetScenePresence(destID, out avatar))
            {
                //profile.SendInventoryDecendents(avatar.ControllingClient,
                //        profile.RootFolder.ID, true, false);
                //profile.SendInventoryDecendents(avatar.ControllingClient,
                //        newFolderID, false, true);

                SendInventoryUpdate(avatar.ControllingClient, rootFolder, true, false);
                SendInventoryUpdate(avatar.ControllingClient, newFolder, false, true);
            }

            return newFolderID;
        }

        private void SendInventoryUpdate(IClientAPI client, InventoryFolderBase folder, bool fetchFolders, bool fetchItems)
        {
            if (folder == null)
                return;

            // TODO: This code for looking in the folder for the library should be folded somewhere else
            // so that this class doesn't have to know the details (and so that multiple libraries, etc.
            // can be handled transparently).
            InventoryFolderImpl fold = null;
            if (LibraryService != null && LibraryService.LibraryRootFolder != null)
            {
                if ((fold = LibraryService.LibraryRootFolder.FindFolder(folder.ID)) != null)
                {
                    client.SendInventoryFolderDetails(
                        fold.Owner, folder.ID, fold.RequestListOfItems(),
                        fold.RequestListOfFolders(), fold.Version, fetchFolders, fetchItems);
                    return;
                }
            }

            // Fetch the folder contents
            InventoryCollection contents = InventoryService.GetFolderContent(client.AgentId, folder.ID);

            // Fetch the folder itself to get its current version
            InventoryFolderBase containingFolder = new InventoryFolderBase(folder.ID, client.AgentId);
            containingFolder = InventoryService.GetFolder(containingFolder);

//            m_log.DebugFormat("[AGENT INVENTORY]: Sending inventory folder contents ({0} nodes) for \"{1}\" to {2} {3}",
//                contents.Folders.Count + contents.Items.Count, containingFolder.Name, client.FirstName, client.LastName);

            if (containingFolder != null)
            {
                // If the folder requested contains links, then we need to send those folders first, otherwise the links
                // will be broken in the viewer.
                HashSet<UUID> linkedItemFolderIdsToSend = new HashSet<UUID>();
                foreach (InventoryItemBase item in contents.Items)
                {
                    if (item.AssetType == (int)AssetType.Link)
                    {
                        InventoryItemBase linkedItem = InventoryService.GetItem(new InventoryItemBase(item.AssetID));

                        // Take care of genuinely broken links where the target doesn't exist
                        // HACK: Also, don't follow up links that just point to other links.  In theory this is legitimate,
                        // but no viewer has been observed to set these up and this is the lazy way of avoiding cycles
                        // rather than having to keep track of every folder requested in the recursion.
                        if (linkedItem != null && linkedItem.AssetType != (int)AssetType.Link)
                        {
                            // We don't need to send the folder if source and destination of the link are in the same
                            // folder.
                            if (linkedItem.Folder != containingFolder.ID)
                                linkedItemFolderIdsToSend.Add(linkedItem.Folder);
                        }
                    }
                }

                foreach (UUID linkedItemFolderId in linkedItemFolderIdsToSend)
                    SendInventoryUpdate(client, new InventoryFolderBase(linkedItemFolderId), false, true);

                client.SendInventoryFolderDetails(
                    client.AgentId, folder.ID, contents.Items, contents.Folders,
                    containingFolder.Version, fetchFolders, fetchItems);
            }
        }

        /// <summary>
        /// Update an item in a prim (task) inventory.
        /// This method does not handle scripts, <see>RezScript(IClientAPI, UUID, unit)</see>
        /// </summary>
        /// <param name="remoteClient"></param>
        /// <param name="transactionID"></param>
        /// <param name="itemInfo"></param>
        /// <param name="primLocalID"></param>
        public void UpdateTaskInventory(IClientAPI remoteClient, UUID transactionID, TaskInventoryItem itemInfo,
                                        uint primLocalID)
        {
            UUID itemID = itemInfo.ItemID;

            // Find the prim we're dealing with
            SceneObjectPart part = GetSceneObjectPart(primLocalID);

            if (part != null)
            {
                TaskInventoryItem currentItem = part.Inventory.GetInventoryItem(itemID);
                bool allowInventoryDrop = (part.GetEffectiveObjectFlags()
                                           & (uint)PrimFlags.AllowInventoryDrop) != 0;

                // Explicity allow anyone to add to the inventory if the
                // AllowInventoryDrop flag has been set. Don't however let
                // them update an item unless they pass the external checks
                //
                if (!Permissions.CanEditObjectInventory(part.UUID, remoteClient.AgentId)
                    && (currentItem != null || !allowInventoryDrop))
                    return;

                if (currentItem == null)
                {
                    UUID copyID = UUID.Random();
                    if (itemID != UUID.Zero)
                    {
                        InventoryItemBase item = new InventoryItemBase(itemID, remoteClient.AgentId);
                        item = InventoryService.GetItem(item);

                        // Try library
                        if (null == item && LibraryService != null && LibraryService.LibraryRootFolder != null)
                        {
                            item = LibraryService.LibraryRootFolder.FindItem(itemID);
                        }

                        // If we've found the item in the user's inventory or in the library
                        if (item != null)
                        {
                            part.ParentGroup.AddInventoryItem(remoteClient.AgentId, primLocalID, item, copyID);
                            m_log.InfoFormat(
                                "[PRIM INVENTORY]: Update with item {0} requested of prim {1} for {2}",
                                item.Name, primLocalID, remoteClient.Name);
                            part.SendPropertiesToClient(remoteClient);
                            if (!Permissions.BypassPermissions())
                            {
                                if ((item.CurrentPermissions & (uint)PermissionMask.Copy) == 0)
                                {
                                    List<UUID> uuids = new List<UUID>();
                                    uuids.Add(itemID);
                                    RemoveInventoryItem(remoteClient, uuids);
                                }
                            }
                        }
                        else
                        {
                            m_log.ErrorFormat(
                                "[PRIM INVENTORY]: Could not find inventory item {0} to update for {1}!",
                                itemID, remoteClient.Name);
                        }
                    }
                }
                else // Updating existing item with new perms etc
                {
//                    m_log.DebugFormat(
//                        "[PRIM INVENTORY]: Updating item {0} in {1} for UpdateTaskInventory()", 
//                        currentItem.Name, part.Name);
                    
                    IAgentAssetTransactions agentTransactions = this.RequestModuleInterface<IAgentAssetTransactions>();
                    if (agentTransactions != null)
                    {
                        agentTransactions.HandleTaskItemUpdateFromTransaction(
                            remoteClient, part, transactionID, currentItem);
                    }

                    // Base ALWAYS has move
                    currentItem.BasePermissions |= (uint)PermissionMask.Move;

                    itemInfo.Flags = currentItem.Flags;

                    // Check if we're allowed to mess with permissions
                    if (!Permissions.IsGod(remoteClient.AgentId)) // Not a god
                    {
                        if (remoteClient.AgentId != part.OwnerID) // Not owner
                        {
                            // Friends and group members can't change any perms
                            itemInfo.BasePermissions = currentItem.BasePermissions;
                            itemInfo.EveryonePermissions = currentItem.EveryonePermissions;
                            itemInfo.GroupPermissions = currentItem.GroupPermissions;
                            itemInfo.NextPermissions = currentItem.NextPermissions;
                            itemInfo.CurrentPermissions = currentItem.CurrentPermissions;
                        }
                        else
                        {
                            // Owner can't change base, and can change other
                            // only up to base
                            itemInfo.BasePermissions = currentItem.BasePermissions;
                            if (itemInfo.EveryonePermissions != currentItem.EveryonePermissions)
                                itemInfo.Flags |= (uint)InventoryItemFlags.ObjectOverwriteEveryone;
                            if (itemInfo.GroupPermissions != currentItem.GroupPermissions)
                                itemInfo.Flags |= (uint)InventoryItemFlags.ObjectOverwriteGroup;
                            if (itemInfo.CurrentPermissions != currentItem.CurrentPermissions)
                                itemInfo.Flags |= (uint)InventoryItemFlags.ObjectOverwriteOwner;
                            if (itemInfo.NextPermissions != currentItem.NextPermissions)
                                itemInfo.Flags |= (uint)InventoryItemFlags.ObjectOverwriteNextOwner;
                            itemInfo.EveryonePermissions &= currentItem.BasePermissions;
                            itemInfo.GroupPermissions &= currentItem.BasePermissions;
                            itemInfo.CurrentPermissions &= currentItem.BasePermissions;
                            itemInfo.NextPermissions &= currentItem.BasePermissions;
                        }

                    }
                    else
                    {
                        if (itemInfo.BasePermissions != currentItem.BasePermissions)
                            itemInfo.Flags |= (uint)InventoryItemFlags.ObjectOverwriteBase;
                        if (itemInfo.EveryonePermissions != currentItem.EveryonePermissions)
                            itemInfo.Flags |= (uint)InventoryItemFlags.ObjectOverwriteEveryone;
                        if (itemInfo.GroupPermissions != currentItem.GroupPermissions)
                            itemInfo.Flags |= (uint)InventoryItemFlags.ObjectOverwriteGroup;
                        if (itemInfo.CurrentPermissions != currentItem.CurrentPermissions)
                            itemInfo.Flags |= (uint)InventoryItemFlags.ObjectOverwriteOwner;
                        if (itemInfo.NextPermissions != currentItem.NextPermissions)
                            itemInfo.Flags |= (uint)InventoryItemFlags.ObjectOverwriteNextOwner;
                    }

                    // Next ALWAYS has move
                    itemInfo.NextPermissions |= (uint)PermissionMask.Move;

                    if (part.Inventory.UpdateInventoryItem(itemInfo))
                    {
                        part.SendPropertiesToClient(remoteClient);
                    }
                }
            }
            else
            {
                m_log.WarnFormat(
                    "[PRIM INVENTORY]: " +
                    "Update with item {0} requested of prim {1} for {2} but this prim does not exist",
                    itemID, primLocalID, remoteClient.Name);
            }
        }

        /// <summary>
        /// Rez a script into a prim's inventory, either ex nihilo or from an existing avatar inventory
        /// </summary>
        /// <param name="remoteClient"></param>
        /// <param name="itemBase"> </param>
        /// <param name="transactionID"></param>
        /// <param name="localID"></param>
        public void RezScript(IClientAPI remoteClient, InventoryItemBase itemBase, UUID transactionID, uint localID)
        {
            SceneObjectPart partWhereRezzed;

            if (itemBase.ID != UUID.Zero)
                partWhereRezzed = RezScriptFromAgentInventory(remoteClient.AgentId, itemBase.ID, localID);
            else
                partWhereRezzed = RezNewScript(remoteClient.AgentId, itemBase);

            if (partWhereRezzed != null)
                partWhereRezzed.SendPropertiesToClient(remoteClient);
        }

        /// <summary>
        /// Rez a script into a prim from an agent inventory.
        /// </summary>
        /// <param name="agentID"></param>
        /// <param name="fromItemID"></param>
        /// <param name="localID"></param>
        /// <returns>The part where the script was rezzed if successful.  False otherwise.</returns>
        public SceneObjectPart RezScriptFromAgentInventory(UUID agentID, UUID fromItemID, uint localID)
        {
            UUID copyID = UUID.Random();
            InventoryItemBase item = new InventoryItemBase(fromItemID, agentID);
            item = InventoryService.GetItem(item);

            // Try library
            // XXX clumsy, possibly should be one call
            if (null == item && LibraryService != null && LibraryService.LibraryRootFolder != null)
            {
                item = LibraryService.LibraryRootFolder.FindItem(fromItemID);
            }

            if (item != null)
            {
                SceneObjectPart part = GetSceneObjectPart(localID);
                if (part != null)
                {
                    if (!Permissions.CanEditObjectInventory(part.UUID, agentID))
                        return null;

                    part.ParentGroup.AddInventoryItem(agentID, localID, item, copyID);
                    // TODO: switch to posting on_rez here when scripts
                    // have state in inventory
                    part.Inventory.CreateScriptInstance(copyID, 0, false, DefaultScriptEngine, 0);

                    //                        m_log.InfoFormat("[PRIMINVENTORY]: " +
                    //                                         "Rezzed script {0} into prim local ID {1} for user {2}",
                    //                                         item.inventoryName, localID, remoteClient.Name);
                    part.ParentGroup.ResumeScripts();

                    return part;
                }
                else
                {
                    m_log.ErrorFormat(
                        "[PRIM INVENTORY]: " +
                        "Could not rez script {0} into prim local ID {1} for user {2}"
                        + " because the prim could not be found in the region!",
                        item.Name, localID, agentID);
                }
            }
            else
            {
                m_log.ErrorFormat(
                    "[PRIM INVENTORY]: Could not find script inventory item {0} to rez for {1}!",
                    fromItemID, agentID);
            }

            return null;
        }

<<<<<<< HEAD
                AssetBase asset = CreateAsset(itemBase.Name, itemBase.Description, (sbyte)itemBase.AssetType,
                    Encoding.ASCII.GetBytes("default\n{\n    state_entry()\n    {\n        llSay(0, \"Script running\");\n    }\n\n    touch_start(integer num)\n    {\n    }\n}"),
                    remoteClient.AgentId);
                AssetService.Store(asset);

                TaskInventoryItem taskItem = new TaskInventoryItem();

                taskItem.ResetIDs(itemBase.Folder);
                taskItem.ParentID = itemBase.Folder;
                taskItem.CreationDate = (uint)itemBase.CreationDate;
                taskItem.Name = itemBase.Name;
                taskItem.Description = itemBase.Description;
                taskItem.Type = itemBase.AssetType;
                taskItem.InvType = itemBase.InvType;
                taskItem.OwnerID = itemBase.Owner;
                taskItem.CreatorID = itemBase.CreatorIdAsUuid;
                taskItem.BasePermissions = itemBase.BasePermissions;
                taskItem.CurrentPermissions = itemBase.CurrentPermissions;
                taskItem.EveryonePermissions = itemBase.EveryOnePermissions;
                taskItem.GroupPermissions = itemBase.GroupPermissions;
                taskItem.NextPermissions = itemBase.NextPermissions;
                taskItem.GroupID = itemBase.GroupID;
                taskItem.GroupPermissions = 0;
                taskItem.Flags = itemBase.Flags;
                taskItem.PermsGranter = UUID.Zero;
                taskItem.PermsMask = 0;
                taskItem.AssetID = asset.FullID;

                part.Inventory.AddInventoryItem(taskItem, false);
                part.SendPropertiesToClient(remoteClient);
=======
        /// <summary>
        /// Rez a new script from nothing.
        /// </summary>
        /// <param name="remoteClient"></param>
        /// <param name="itemBase"></param>
        /// <returns>The part where the script was rezzed if successful.  False otherwise.</returns>
        public SceneObjectPart RezNewScript(UUID agentID, InventoryItemBase itemBase)
        {
            // The part ID is the folder ID!
            SceneObjectPart part = GetSceneObjectPart(itemBase.Folder);
            if (part == null)
                return null;
>>>>>>> 55c6cbab

            if (!Permissions.CanCreateObjectInventory(itemBase.InvType, part.UUID, agentID))
                return null;

            AssetBase asset = CreateAsset(itemBase.Name, itemBase.Description, (sbyte)itemBase.AssetType,
                Encoding.ASCII.GetBytes("default\n{\n    state_entry()\n    {\n        llSay(0, \"Script running\");\n    }\n}"),
                agentID);
            AssetService.Store(asset);

            TaskInventoryItem taskItem = new TaskInventoryItem();

            taskItem.ResetIDs(itemBase.Folder);
            taskItem.ParentID = itemBase.Folder;
            taskItem.CreationDate = (uint)itemBase.CreationDate;
            taskItem.Name = itemBase.Name;
            taskItem.Description = itemBase.Description;
            taskItem.Type = itemBase.AssetType;
            taskItem.InvType = itemBase.InvType;
            taskItem.OwnerID = itemBase.Owner;
            taskItem.CreatorID = itemBase.CreatorIdAsUuid;
            taskItem.BasePermissions = itemBase.BasePermissions;
            taskItem.CurrentPermissions = itemBase.CurrentPermissions;
            taskItem.EveryonePermissions = itemBase.EveryOnePermissions;
            taskItem.GroupPermissions = itemBase.GroupPermissions;
            taskItem.NextPermissions = itemBase.NextPermissions;
            taskItem.GroupID = itemBase.GroupID;
            taskItem.GroupPermissions = 0;
            taskItem.Flags = itemBase.Flags;
            taskItem.PermsGranter = UUID.Zero;
            taskItem.PermsMask = 0;
            taskItem.AssetID = asset.FullID;

            part.Inventory.AddInventoryItem(taskItem, false);
            part.Inventory.CreateScriptInstance(taskItem, 0, false, DefaultScriptEngine, 0);
            part.ParentGroup.ResumeScripts();

            return part;
        }

        /// <summary>
        /// Rez a script into a prim's inventory from another prim
        /// </summary>
        /// <param name="remoteClient"></param>
        /// <param name="itemID"> </param>
        /// <param name="localID"></param>
        public void RezScriptFromPrim(UUID srcId, SceneObjectPart srcPart, UUID destId, int pin, int running, int start_param)
        {
            TaskInventoryItem srcTaskItem = srcPart.Inventory.GetInventoryItem(srcId);

            if (srcTaskItem == null)
            {
                m_log.ErrorFormat(
                    "[PRIM INVENTORY]: Tried to retrieve item ID {0} from prim {1}, {2} for rezzing a script but the "
                        + " item does not exist in this inventory",
                    srcId, srcPart.Name, srcPart.UUID);

                return;
            }

            SceneObjectPart destPart = GetSceneObjectPart(destId);

            if (destPart == null)
            {
                m_log.ErrorFormat(
                        "[PRIM INVENTORY]: " +
                        "Could not find script for ID {0}",
                        destId);
                return;
            }
        
            // Must own the object, and have modify rights
            if (srcPart.OwnerID != destPart.OwnerID)
            {
                // Group permissions
                if ((destPart.GroupID == UUID.Zero) || (destPart.GroupID != srcPart.GroupID) ||
                    ((destPart.GroupMask & (uint)PermissionMask.Modify) == 0))
                    return;
            } else {
                if ((destPart.OwnerMask & (uint)PermissionMask.Modify) == 0)
                    return;
            }

            if (destPart.ScriptAccessPin != pin)
            {
                m_log.WarnFormat(
                        "[PRIM INVENTORY]: " +
                        "Script in object {0} : {1}, attempted to load script {2} : {3} into object {4} : {5} with invalid pin {6}",
                        srcPart.Name, srcId, srcTaskItem.Name, srcTaskItem.ItemID, destPart.Name, destId, pin);
                // the LSL Wiki says we are supposed to shout on the DEBUG_CHANNEL -
                //   "Object: Task Object trying to illegally load script onto task Other_Object!"
                // How do we shout from in here?
                return;
            }

            TaskInventoryItem destTaskItem = new TaskInventoryItem();

            destTaskItem.ItemID = UUID.Random();
            destTaskItem.CreatorID = srcTaskItem.CreatorID;
            destTaskItem.CreatorData = srcTaskItem.CreatorData;
            destTaskItem.AssetID = srcTaskItem.AssetID;
            destTaskItem.GroupID = destPart.GroupID;
            destTaskItem.OwnerID = destPart.OwnerID;
            destTaskItem.ParentID = destPart.UUID;
            destTaskItem.ParentPartID = destPart.UUID;

            destTaskItem.BasePermissions = srcTaskItem.BasePermissions;
            destTaskItem.EveryonePermissions = srcTaskItem.EveryonePermissions;
            destTaskItem.GroupPermissions = srcTaskItem.GroupPermissions;
            destTaskItem.CurrentPermissions = srcTaskItem.CurrentPermissions;
            destTaskItem.NextPermissions = srcTaskItem.NextPermissions;
            destTaskItem.Flags = srcTaskItem.Flags;

            if (destPart.OwnerID != srcPart.OwnerID)
            {
                if (Permissions.PropagatePermissions())
                {
                    destTaskItem.CurrentPermissions = srcTaskItem.CurrentPermissions &
                            srcTaskItem.NextPermissions;
                    destTaskItem.GroupPermissions = srcTaskItem.GroupPermissions &
                            srcTaskItem.NextPermissions;
                    destTaskItem.EveryonePermissions = srcTaskItem.EveryonePermissions &
                            srcTaskItem.NextPermissions;
                    destTaskItem.BasePermissions = srcTaskItem.BasePermissions &
                            srcTaskItem.NextPermissions;
                    destTaskItem.Flags |= (uint)InventoryItemFlags.ObjectSlamPerm;
                }
            }

            destTaskItem.Description = srcTaskItem.Description;
            destTaskItem.Name = srcTaskItem.Name;
            destTaskItem.InvType = srcTaskItem.InvType;
            destTaskItem.Type = srcTaskItem.Type;

            destPart.Inventory.AddInventoryItemExclusive(destTaskItem, false);

            if (running > 0)
            {
                destPart.Inventory.CreateScriptInstance(destTaskItem, start_param, false, DefaultScriptEngine, 0);
            }

            destPart.ParentGroup.ResumeScripts();

            ScenePresence avatar;

            if (TryGetScenePresence(srcTaskItem.OwnerID, out avatar))
            {
                destPart.SendPropertiesToClient(avatar.ControllingClient);
            }
        }

        public virtual void DeRezObjects(IClientAPI remoteClient, List<uint> localIDs,
                UUID groupID, DeRezAction action, UUID destinationID)
        {
            // First, see of we can perform the requested action and
            // build a list of eligible objects
            List<uint> deleteIDs = new List<uint>();
            List<SceneObjectGroup> deleteGroups = new List<SceneObjectGroup>();
            List<SceneObjectGroup> takeGroups = new List<SceneObjectGroup>();

            foreach (uint localID in localIDs)
            {
                // Start with true for both, then remove the flags if objects
                // that we can't derez are part of the selection
                bool permissionToTake = true;
                bool permissionToTakeCopy = true;
                bool permissionToDelete = true;

                // Invalid id
                SceneObjectPart part = GetSceneObjectPart(localID);
                if (part == null)
                {
                    //Client still thinks the object exists, kill it
                    deleteIDs.Add(localID);
                    continue;
                }

                // Already deleted by someone else
                if (part.ParentGroup.IsDeleted)
                {
                    //Client still thinks the object exists, kill it
                    deleteIDs.Add(localID);
                    continue;
                }

                // Can't delete child prims
                if (part != part.ParentGroup.RootPart)
                    continue;

                SceneObjectGroup grp = part.ParentGroup;

                if (remoteClient == null)
                {
                    // Autoreturn has a null client. Nothing else does. So
                    // allow only returns
                    if (action != DeRezAction.Return)
                    {
                        m_log.WarnFormat(
                            "[AGENT INVENTORY]: Ignoring attempt to {0} {1} {2} without a client", 
                            action, grp.Name, grp.UUID);
                        return;
                    }

                    permissionToTakeCopy = false;
                }
                else
                {
                    if (action == DeRezAction.TakeCopy)
                    {
                        if (!Permissions.CanTakeCopyObject(grp.UUID, remoteClient.AgentId))
                            permissionToTakeCopy = false;
                    }
                    else
                    {
                        permissionToTakeCopy = false;
                    }
                    if (!Permissions.CanTakeObject(grp.UUID, remoteClient.AgentId))
                        permissionToTake = false;
                    
                    if (!Permissions.CanDeleteObject(grp.UUID, remoteClient.AgentId))
                        permissionToDelete = false;
                }

                // Handle god perms
                if ((remoteClient != null) && Permissions.IsGod(remoteClient.AgentId))
                {
                    permissionToTake = true;
                    permissionToTakeCopy = true;
                    permissionToDelete = true;
                }

                // If we're re-saving, we don't even want to delete
                if (action == DeRezAction.SaveToExistingUserInventoryItem)
                    permissionToDelete = false;

                // if we want to take a copy, we also don't want to delete
                // Note: after this point, the permissionToTakeCopy flag
                // becomes irrelevant. It already includes the permissionToTake
                // permission and after excluding no copy items here, we can
                // just use that.
                if (action == DeRezAction.TakeCopy)
                {
                    // If we don't have permission, stop right here
                    if (!permissionToTakeCopy)
                        return;

                    permissionToTake = true;
                    // Don't delete
                    permissionToDelete = false;
                }

                if (action == DeRezAction.Return)
                {
                    if (remoteClient != null)
                    {
                        if (Permissions.CanReturnObjects(
                                        null,
                                        remoteClient.AgentId,
                                        deleteGroups))
                        {
                            permissionToTake = true;
                            permissionToDelete = true;

                            AddReturn(grp.OwnerID, grp.Name, grp.AbsolutePosition, "parcel owner return");
                        }
                    }
                    else // Auto return passes through here with null agent
                    {
                        permissionToTake = true;
                        permissionToDelete = true;
                    }
                }

                if (permissionToTake && (!permissionToDelete))
                    takeGroups.Add(grp);

                if (permissionToDelete)
                {
                    if (permissionToTake)
                        deleteGroups.Add(grp);
                    deleteIDs.Add(grp.LocalId);
                }
            }

            SendKillObject(deleteIDs);

            if (deleteGroups.Count > 0)
            {
                foreach (SceneObjectGroup g in deleteGroups)
                    deleteIDs.Remove(g.LocalId);

                m_asyncSceneObjectDeleter.DeleteToInventory(
                        action, destinationID, deleteGroups, remoteClient,
                        true);
            }
            if (takeGroups.Count > 0)
            {
                m_asyncSceneObjectDeleter.DeleteToInventory(
                        action, destinationID, takeGroups, remoteClient,
                        false);
            }
            if (deleteIDs.Count > 0)
            {
                foreach (SceneObjectGroup g in deleteGroups)
                    DeleteSceneObject(g, true);
            }
        }

        public UUID attachObjectAssetStore(IClientAPI remoteClient, SceneObjectGroup grp, UUID AgentId, out UUID itemID)
        {
            itemID = UUID.Zero;
            if (grp != null)
            {
                Vector3 inventoryStoredPosition = new Vector3
                       (((grp.AbsolutePosition.X > (int)Constants.RegionSize)
                             ? 250
                             : grp.AbsolutePosition.X)
                        ,
                        (grp.AbsolutePosition.X > (int)Constants.RegionSize)
                            ? 250
                            : grp.AbsolutePosition.X,
                        grp.AbsolutePosition.Z);

                Vector3 originalPosition = grp.AbsolutePosition;

                grp.AbsolutePosition = inventoryStoredPosition;

                string sceneObjectXml = SceneObjectSerializer.ToOriginalXmlFormat(grp);

                grp.AbsolutePosition = originalPosition;

                AssetBase asset = CreateAsset(
                    grp.GetPartName(grp.LocalId),
                    grp.GetPartDescription(grp.LocalId),
                    (sbyte)AssetType.Object,
                    Utils.StringToBytes(sceneObjectXml),
                    remoteClient.AgentId);
                AssetService.Store(asset);

                InventoryItemBase item = new InventoryItemBase();
                item.CreatorId = grp.RootPart.CreatorID.ToString();
                item.CreatorData = grp.RootPart.CreatorData;
                item.Owner = remoteClient.AgentId;
                item.ID = UUID.Random();
                item.AssetID = asset.FullID;
                item.Description = asset.Description;
                item.Name = asset.Name;
                item.AssetType = asset.Type;
                item.InvType = (int)InventoryType.Object;

                InventoryFolderBase folder = InventoryService.GetFolderForType(remoteClient.AgentId, AssetType.Object);
                if (folder != null)
                    item.Folder = folder.ID;
                else // oopsies
                    item.Folder = UUID.Zero;

                // Set up base perms properly
                uint permsBase = (uint)(PermissionMask.Move | PermissionMask.Copy | PermissionMask.Transfer | PermissionMask.Modify);
                permsBase &= grp.RootPart.BaseMask;
                permsBase |= (uint)PermissionMask.Move;

                // Make sure we don't lock it
                grp.RootPart.NextOwnerMask |= (uint)PermissionMask.Move;

                if ((remoteClient.AgentId != grp.RootPart.OwnerID) && Permissions.PropagatePermissions())
                {
                    item.BasePermissions = permsBase & grp.RootPart.NextOwnerMask;
                    item.CurrentPermissions = permsBase & grp.RootPart.NextOwnerMask;
                    item.NextPermissions = permsBase & grp.RootPart.NextOwnerMask;
                    item.EveryOnePermissions = permsBase & grp.RootPart.EveryoneMask & grp.RootPart.NextOwnerMask;
                    item.GroupPermissions = permsBase & grp.RootPart.GroupMask & grp.RootPart.NextOwnerMask;
                }
                else
                {
                    item.BasePermissions = permsBase;
                    item.CurrentPermissions = permsBase & grp.RootPart.OwnerMask;
                    item.NextPermissions = permsBase & grp.RootPart.NextOwnerMask;
                    item.EveryOnePermissions = permsBase & grp.RootPart.EveryoneMask;
                    item.GroupPermissions = permsBase & grp.RootPart.GroupMask;
                }
                item.CreationDate = Util.UnixTimeSinceEpoch();

                // sets itemID so client can show item as 'attached' in inventory
                grp.SetFromItemID(item.ID);

                if (AddInventoryItem(item))
                    remoteClient.SendInventoryItemCreateUpdate(item, 0);
                else
                    m_dialogModule.SendAlertToUser(remoteClient, "Operation failed");

                itemID = item.ID;
                return item.AssetID;
            }
            return UUID.Zero;
        }

        /// <summary>
        /// Event Handler Rez an object into a scene
        /// Calls the non-void event handler
        /// </summary>
        /// <param name="remoteClient"></param>
        /// <param name="itemID"></param>
        /// <param name="RayEnd"></param>
        /// <param name="RayStart"></param>
        /// <param name="RayTargetID"></param>
        /// <param name="BypassRayCast"></param>
        /// <param name="RayEndIsIntersection"></param>
        /// <param name="EveryoneMask"></param>
        /// <param name="GroupMask"></param>
        /// <param name="RezSelected"></param>
        /// <param name="RemoveItem"></param>
        /// <param name="fromTaskID"></param>
        public virtual void RezObject(IClientAPI remoteClient, UUID itemID, Vector3 RayEnd, Vector3 RayStart,
                                    UUID RayTargetID, byte BypassRayCast, bool RayEndIsIntersection,
                                    bool RezSelected, bool RemoveItem, UUID fromTaskID)
        {
//            m_log.DebugFormat(
//                "[PRIM INVENTORY]: RezObject from {0} for item {1} from task id {2}", 
//                remoteClient.Name, itemID, fromTaskID);
            
            if (fromTaskID == UUID.Zero)
            {
                IInventoryAccessModule invAccess = RequestModuleInterface<IInventoryAccessModule>();
                if (invAccess != null)
                    invAccess.RezObject(
                        remoteClient, itemID, RayEnd, RayStart, RayTargetID, BypassRayCast, RayEndIsIntersection,
                        RezSelected, RemoveItem, fromTaskID, false);
            }
            else
            {            
                SceneObjectPart part = GetSceneObjectPart(fromTaskID);
                if (part == null)
                {
                    m_log.ErrorFormat(                                     
                        "[TASK INVENTORY]: {0} tried to rez item id {1} from object id {2} but there is no such scene object", 
                        remoteClient.Name, itemID, fromTaskID);
                    
                    return;
                }
                
                TaskInventoryItem item = part.Inventory.GetInventoryItem(itemID);
                if (item == null)
                {
                    m_log.ErrorFormat(                                     
                        "[TASK INVENTORY]: {0} tried to rez item id {1} from object id {2} but there is no such item", 
                        remoteClient.Name, itemID, fromTaskID);
                    
                    return;
                }                
                               
                byte bRayEndIsIntersection = (byte)(RayEndIsIntersection ? 1 : 0);
                Vector3 scale = new Vector3(0.5f, 0.5f, 0.5f);
                Vector3 pos 
                    = GetNewRezLocation(
                        RayStart, RayEnd, RayTargetID, Quaternion.Identity,
                        BypassRayCast, bRayEndIsIntersection, true, scale, false);            
                
                RezObject(part, item, pos, null, Vector3.Zero, 0);
            }
        }
        
        /// <summary>
        /// Rez an object into the scene from a prim's inventory.
        /// </summary>
        /// <param name="sourcePart"></param>
        /// <param name="item"></param>
        /// <param name="pos">The position of the rezzed object.</param>
        /// <param name="rot">The rotation of the rezzed object.  If null, then the rotation stored with the object
        /// will be used if it exists.</param>
        /// <param name="vel">The velocity of the rezzed object.</param>
        /// <param name="param"></param>
        /// <returns>The SceneObjectGroup rezzed or null if rez was unsuccessful</returns>
        public virtual SceneObjectGroup RezObject(
            SceneObjectPart sourcePart, TaskInventoryItem item, Vector3 pos, Quaternion? rot, Vector3 vel, int param)
        {
            if (null == item)
                return null;
            
            SceneObjectGroup group = sourcePart.Inventory.GetRezReadySceneObject(item);
            
            if (null == group)
                return null;
            
            if (!Permissions.CanRezObject(group.PrimCount, item.OwnerID, pos))
                return null;

            if (!Permissions.BypassPermissions())
            {
                if ((item.CurrentPermissions & (uint)PermissionMask.Copy) == 0)
                    sourcePart.Inventory.RemoveInventoryItem(item.ItemID);
            }
                                    
            AddNewSceneObject(group, true, pos, rot, vel);
            
            // We can only call this after adding the scene object, since the scene object references the scene
            // to find out if scripts should be activated at all.
            group.CreateScriptInstances(param, true, DefaultScriptEngine, 3);
            
            group.ScheduleGroupForFullUpdate();
        
            return group;
        }

        public virtual bool returnObjects(SceneObjectGroup[] returnobjects,
                UUID AgentId)
        {
            List<uint> localIDs = new List<uint>();

            foreach (SceneObjectGroup grp in returnobjects)
            {
                AddReturn(grp.OwnerID, grp.Name, grp.AbsolutePosition,
                        "parcel owner return");
                localIDs.Add(grp.RootPart.LocalId);
            }
            DeRezObjects(null, localIDs, UUID.Zero, DeRezAction.Return,
                    UUID.Zero);

            return true;
        }

        public void SetScriptRunning(IClientAPI controllingClient, UUID objectID, UUID itemID, bool running)
        {
            if (!Permissions.CanEditScript(itemID, objectID, controllingClient.AgentId))
                return;

            SceneObjectPart part = GetSceneObjectPart(objectID);
            if (part == null)
                return;

            if (running)
                EventManager.TriggerStartScript(part.LocalId, itemID);
            else
                EventManager.TriggerStopScript(part.LocalId, itemID);
        }

        public void GetScriptRunning(IClientAPI controllingClient, UUID objectID, UUID itemID)
        {
            EventManager.TriggerGetScriptRunning(controllingClient, objectID, itemID);
        }

        void ObjectOwner(IClientAPI remoteClient, UUID ownerID, UUID groupID, List<uint> localIDs)
        {
            if (!Permissions.IsGod(remoteClient.AgentId))
            {
                if (ownerID != UUID.Zero)
                    return;
                
                if (!Permissions.CanDeedObject(remoteClient.AgentId, groupID))
                    return;
            }

            List<SceneObjectGroup> groups = new List<SceneObjectGroup>();

            foreach (uint localID in localIDs)
            {
                SceneObjectPart part = GetSceneObjectPart(localID);
	            if (part == null)
	                continue;

                if (!groups.Contains(part.ParentGroup))
                    groups.Add(part.ParentGroup);
            }

            foreach (SceneObjectGroup sog in groups)
            {
                if (ownerID != UUID.Zero)
                {
                    sog.SetOwnerId(ownerID);
                    sog.SetGroup(groupID, remoteClient);
                    sog.ScheduleGroupForFullUpdate();

                    SceneObjectPart[] partList = sog.Parts;
                    
                    foreach (SceneObjectPart child in partList)
                    {
                        child.Inventory.ChangeInventoryOwner(ownerID);
                        child.TriggerScriptChangedEvent(Changed.OWNER);
                    }
                }
                else
                {
                    if (!Permissions.CanEditObject(sog.UUID, remoteClient.AgentId))
                        continue;

                    if (sog.GroupID != groupID)
                        continue;
                    
                    SceneObjectPart[] partList = sog.Parts;

                    foreach (SceneObjectPart child in partList)
                    {
                        child.LastOwnerID = child.OwnerID;
                        child.Inventory.ChangeInventoryOwner(groupID);
                        child.TriggerScriptChangedEvent(Changed.OWNER);
                    }

                    sog.SetOwnerId(groupID);
                    sog.ApplyNextOwnerPermissions();
                }
            }

            foreach (uint localID in localIDs)
            {
                SceneObjectPart part = GetSceneObjectPart(localID);
	            if (part == null)
	                continue;
                part.SendPropertiesToClient(remoteClient);
            }
        }

        public void DelinkObjects(List<uint> primIds, IClientAPI client)
        {
            List<SceneObjectPart> parts = new List<SceneObjectPart>();

            foreach (uint localID in primIds)
            {
                SceneObjectPart part = GetSceneObjectPart(localID);

                if (part == null)
                    continue;

                if (Permissions.CanDelinkObject(client.AgentId, part.ParentGroup.RootPart.UUID))
                    parts.Add(part);
            }

            m_sceneGraph.DelinkObjects(parts);
        }

        public void LinkObjects(IClientAPI client, uint parentPrimId, List<uint> childPrimIds)
        {
            List<UUID> owners = new List<UUID>();

            List<SceneObjectPart> children = new List<SceneObjectPart>();
            SceneObjectPart root = GetSceneObjectPart(parentPrimId);

            if (root == null)
            {
                m_log.DebugFormat("[LINK]: Can't find linkset root prim {0}", parentPrimId);
                return;
            }

            if (!Permissions.CanLinkObject(client.AgentId, root.ParentGroup.RootPart.UUID))
            {
                m_log.DebugFormat("[LINK]: Refusing link. No permissions on root prim");
                return;
            }

            foreach (uint localID in childPrimIds)
            {
                SceneObjectPart part = GetSceneObjectPart(localID);

                if (part == null)
                    continue;

                if (!owners.Contains(part.OwnerID))
                    owners.Add(part.OwnerID);

                if (Permissions.CanLinkObject(client.AgentId, part.ParentGroup.RootPart.UUID))
                    children.Add(part);
            }

            // Must be all one owner
            //
            if (owners.Count > 1)
            {
                m_log.DebugFormat("[LINK]: Refusing link. Too many owners");
                return;
            }

            if (children.Count == 0)
            {
                m_log.DebugFormat("[LINK]: Refusing link. No permissions to link any of the children");
                return;
            }

            m_sceneGraph.LinkObjects(root, children);
        }

        private string PermissionString(uint permissions)
        {
            PermissionMask perms = (PermissionMask)permissions &
                    (PermissionMask.Move |
                     PermissionMask.Copy |
                     PermissionMask.Transfer |
                     PermissionMask.Modify);
            return perms.ToString();
        }
    }
}<|MERGE_RESOLUTION|>--- conflicted
+++ resolved
@@ -1647,38 +1647,6 @@
             return null;
         }
 
-<<<<<<< HEAD
-                AssetBase asset = CreateAsset(itemBase.Name, itemBase.Description, (sbyte)itemBase.AssetType,
-                    Encoding.ASCII.GetBytes("default\n{\n    state_entry()\n    {\n        llSay(0, \"Script running\");\n    }\n\n    touch_start(integer num)\n    {\n    }\n}"),
-                    remoteClient.AgentId);
-                AssetService.Store(asset);
-
-                TaskInventoryItem taskItem = new TaskInventoryItem();
-
-                taskItem.ResetIDs(itemBase.Folder);
-                taskItem.ParentID = itemBase.Folder;
-                taskItem.CreationDate = (uint)itemBase.CreationDate;
-                taskItem.Name = itemBase.Name;
-                taskItem.Description = itemBase.Description;
-                taskItem.Type = itemBase.AssetType;
-                taskItem.InvType = itemBase.InvType;
-                taskItem.OwnerID = itemBase.Owner;
-                taskItem.CreatorID = itemBase.CreatorIdAsUuid;
-                taskItem.BasePermissions = itemBase.BasePermissions;
-                taskItem.CurrentPermissions = itemBase.CurrentPermissions;
-                taskItem.EveryonePermissions = itemBase.EveryOnePermissions;
-                taskItem.GroupPermissions = itemBase.GroupPermissions;
-                taskItem.NextPermissions = itemBase.NextPermissions;
-                taskItem.GroupID = itemBase.GroupID;
-                taskItem.GroupPermissions = 0;
-                taskItem.Flags = itemBase.Flags;
-                taskItem.PermsGranter = UUID.Zero;
-                taskItem.PermsMask = 0;
-                taskItem.AssetID = asset.FullID;
-
-                part.Inventory.AddInventoryItem(taskItem, false);
-                part.SendPropertiesToClient(remoteClient);
-=======
         /// <summary>
         /// Rez a new script from nothing.
         /// </summary>
@@ -1691,13 +1659,12 @@
             SceneObjectPart part = GetSceneObjectPart(itemBase.Folder);
             if (part == null)
                 return null;
->>>>>>> 55c6cbab
 
             if (!Permissions.CanCreateObjectInventory(itemBase.InvType, part.UUID, agentID))
                 return null;
 
             AssetBase asset = CreateAsset(itemBase.Name, itemBase.Description, (sbyte)itemBase.AssetType,
-                Encoding.ASCII.GetBytes("default\n{\n    state_entry()\n    {\n        llSay(0, \"Script running\");\n    }\n}"),
+                Encoding.ASCII.GetBytes("default\n{\n    state_entry()\n    {\n        llSay(0, \"Script running\");\n    }\n\n    touch_start(integer num)\n    {\n    }\n}"),
                 agentID);
             AssetService.Store(asset);
 
