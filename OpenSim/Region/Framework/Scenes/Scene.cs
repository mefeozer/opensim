/*
 * Copyright (c) Contributors, http://opensimulator.org/
 * See CONTRIBUTORS.TXT for a full list of copyright holders.
 *
 * Redistribution and use in source and binary forms, with or without
 * modification, are permitted provided that the following conditions are met:
 *     * Redistributions of source code must retain the above copyright
 *       notice, this list of conditions and the following disclaimer.
 *     * Redistributions in binary form must reproduce the above copyrightD
 *       notice, this list of conditions and the following disclaimer in the
 *       documentation and/or other materials provided with the distribution.
 *     * Neither the name of the OpenSimulator Project nor the
 *       names of its contributors may be used to endorse or promote products
 *       derived from this software without specific prior written permission.
 *
 * THIS SOFTWARE IS PROVIDED BY THE DEVELOPERS ``AS IS'' AND ANY
 * EXPRESS OR IMPLIED WARRANTIES, INCLUDING, BUT NOT LIMITED TO, THE IMPLIED
 * WARRANTIES OF MERCHANTABILITY AND FITNESS FOR A PARTICULAR PURPOSE ARE
 * DISCLAIMED. IN NO EVENT SHALL THE CONTRIBUTORS BE LIABLE FOR ANY
 * DIRECT, INDIRECT, INCIDENTAL, SPECIAL, EXEMPLARY, OR CONSEQUENTIAL DAMAGES
 * (INCLUDING, BUT NOT LIMITED TO, PROCUREMENT OF SUBSTITUTE GOODS OR SERVICES;
 * LOSS OF USE, DATA, OR PROFITS; OR BUSINESS INTERRUPTION) HOWEVER CAUSED AND
 * ON ANY THEORY OF LIABILITY, WHETHER IN CONTRACT, STRICT LIABILITY, OR TORT
 * (INCLUDING NEGLIGENCE OR OTHERWISE) ARISING IN ANY WAY OUT OF THE USE OF THIS
 * SOFTWARE, EVEN IF ADVISED OF THE POSSIBILITY OF SUCH DAMAGE.
 */

using System;
using System.Collections.Generic;
using System.Diagnostics;
using System.Drawing;
using System.Drawing.Imaging;
using System.IO;
using System.Text;
using System.Threading;
using System.Timers;
using System.Xml;
using Nini.Config;
using OpenMetaverse;
using OpenMetaverse.Packets;
using OpenMetaverse.Imaging;
using OpenSim.Framework;
using OpenSim.Framework.Monitoring;
using OpenSim.Services.Interfaces;
using OpenSim.Framework.Communications;
using OpenSim.Framework.Console;
using OpenSim.Region.Framework.Interfaces;
using OpenSim.Region.Framework.Scenes.Scripting;
using OpenSim.Region.Framework.Scenes.Serialization;
using OpenSim.Region.Physics.Manager;
using Timer=System.Timers.Timer;
using TPFlags = OpenSim.Framework.Constants.TeleportFlags;
using GridRegion = OpenSim.Services.Interfaces.GridRegion;
using PermissionMask = OpenSim.Framework.PermissionMask;

namespace OpenSim.Region.Framework.Scenes
{
    public delegate bool FilterAvatarList(ScenePresence avatar);

    public partial class Scene : SceneBase
    {
        private const long DEFAULT_MIN_TIME_FOR_PERSISTENCE = 60L;
        private const long DEFAULT_MAX_TIME_FOR_PERSISTENCE = 600L;

        public delegate void SynchronizeSceneHandler(Scene scene);

        #region Fields

        public bool EmergencyMonitoring = false;

        /// <summary>
        /// Show debug information about animations.
        /// </summary>
        public bool DebugAnimations { get; set; }

        /// <summary>
        /// Show debug information about teleports.
        /// </summary>
        public bool DebugTeleporting { get; set; }

        /// <summary>
        /// Show debug information about the scene loop.
        /// </summary>
        public bool DebugUpdates { get; set; }

        /// <summary>
        /// If true then the scene is saved to persistent storage periodically, every m_update_backup frames and
        /// if objects meet required conditions (m_dontPersistBefore and m_dontPersistAfter).
        /// </summary>
        /// <remarks>
        /// Even if false, the scene will still be saved on clean shutdown.
        /// FIXME: Currently, setting this to false will mean that objects are not periodically returned from parcels.  
        /// This needs to be fixed.
        /// </remarks>
        public bool PeriodicBackup { get; set; }

        /// <summary>
        /// If false then the scene is never saved to persistence storage even if PeriodicBackup == true and even
        /// if the scene is being shut down for the final time.
        /// </summary>
        public bool UseBackup { get; set; }

        /// <summary>
        /// If false then physical objects are disabled, though collisions will continue as normal.
        /// </summary>
        public bool PhysicsEnabled { get; set; }

        /// <summary>
        /// If false then scripts are not enabled on the smiulator
        /// </summary>
        public bool ScriptsEnabled 
        { 
            get { return m_scripts_enabled; }
            set 
            {
                if (m_scripts_enabled != value)
                {
                    if (!value)
                    {
                        m_log.Info("Stopping all Scripts in Scene");

                        EntityBase[] entities = Entities.GetEntities();
                        foreach (EntityBase ent in entities)
                        {
                            if (ent is SceneObjectGroup)
                                ((SceneObjectGroup)ent).RemoveScriptInstances(false);
                        }
                    }
                    else
                    {
                        m_log.Info("Starting all Scripts in Scene");
    
                        EntityBase[] entities = Entities.GetEntities();
                        foreach (EntityBase ent in entities)
                        {
                            if (ent is SceneObjectGroup)
                            {
                                SceneObjectGroup sog = (SceneObjectGroup)ent;
                                sog.CreateScriptInstances(0, false, DefaultScriptEngine, 0);
                                sog.ResumeScripts();
                            }
                        }
                    }

                    m_scripts_enabled = value;
                }
            }
        }
        private bool m_scripts_enabled;

        public SynchronizeSceneHandler SynchronizeScene;

        /// <summary>
        /// Used to prevent simultaneous calls to RemoveClient() for the same agent from interfering with each other.
        /// </summary>
        private object m_removeClientLock = new object();

        /// <summary>
        /// Statistical information for this scene.
        /// </summary>
        public SimStatsReporter StatsReporter { get; private set; }

        public List<Border> NorthBorders = new List<Border>();
        public List<Border> EastBorders = new List<Border>();
        public List<Border> SouthBorders = new List<Border>();
        public List<Border> WestBorders = new List<Border>();

        /// <summary>
        /// Controls whether physics can be applied to prims.  Even if false, prims still have entries in a
        /// PhysicsScene in order to perform collision detection
        /// </summary>
        public bool PhysicalPrims { get; private set; }

        /// <summary>
        /// Controls whether prims can be collided with.
        /// </summary>
        /// <remarks>
        /// If this is set to false then prims cannot be subject to physics either.
        /// </summary>
        public bool CollidablePrims { get; private set; }

        /// <summary>
        /// Minimum value of the size of a non-physical prim in each axis
        /// </summary>
        public float m_minNonphys = 0.001f;

        /// <summary>
        /// Maximum value of the size of a non-physical prim in each axis
        /// </summary>
        public float m_maxNonphys = 256;

        /// <summary>
        /// Minimum value of the size of a physical prim in each axis
        /// </summary>
        public float m_minPhys = 0.01f;

        /// <summary>
        /// Maximum value of the size of a physical prim in each axis
        /// </summary>
        public float m_maxPhys = 10;

        /// <summary>
        /// Max prims an object will hold
        /// </summary>
        public int m_linksetCapacity = 0;

        public bool m_clampPrimSize;
        public bool m_trustBinaries;
        public bool m_allowScriptCrossings;
        public bool m_useFlySlow;
        public bool m_useTrashOnDelete = true;

        /// <summary>
        /// Temporarily setting to trigger appearance resends at 60 second intervals.
        /// </summary>
        public bool SendPeriodicAppearanceUpdates { get; set; }

        protected float m_defaultDrawDistance = 255.0f;
        public float DefaultDrawDistance 
        {
            get { return m_defaultDrawDistance; }
        }

        private List<string> m_AllowedViewers = new List<string>();
        private List<string> m_BannedViewers = new List<string>();
        
        // TODO: need to figure out how allow client agents but deny
        // root agents when ACL denies access to root agent
        public bool m_strictAccessControl = true;
        public bool m_seeIntoBannedRegion = false;
        public int MaxUndoCount = 5;

        // Using this for RegionReady module to prevent LoginsDisabled from changing under our feet;
        public bool LoginLock = false;

        public bool StartDisabled = false;
        public bool LoadingPrims;
        public IXfer XferManager;

        // the minimum time that must elapse before a changed object will be considered for persisted
        public long m_dontPersistBefore = DEFAULT_MIN_TIME_FOR_PERSISTENCE * 10000000L;
        // the maximum time that must elapse before a changed object will be considered for persisted
        public long m_persistAfter = DEFAULT_MAX_TIME_FOR_PERSISTENCE * 10000000L;

        protected int m_splitRegionID;
        protected Timer m_restartWaitTimer = new Timer();
        protected Timer m_timerWatchdog = new Timer();
        protected List<RegionInfo> m_regionRestartNotifyList = new List<RegionInfo>();
        protected List<RegionInfo> m_neighbours = new List<RegionInfo>();
        protected string m_simulatorVersion = "OpenSimulator Server";
        protected AgentCircuitManager m_authenticateHandler;
        protected SceneCommunicationService m_sceneGridService;
        protected ISnmpModule m_snmpService = null;

        protected ISimulationDataService m_SimulationDataService;
        protected IEstateDataService m_EstateDataService;
        protected IAssetService m_AssetService;
        protected IAuthorizationService m_AuthorizationService;
        protected IInventoryService m_InventoryService;
        protected IGridService m_GridService;
        protected ILibraryService m_LibraryService;
        protected ISimulationService m_simulationService;
        protected IAuthenticationService m_AuthenticationService;
        protected IPresenceService m_PresenceService;
        protected IUserAccountService m_UserAccountService;
        protected IAvatarService m_AvatarService;
        protected IGridUserService m_GridUserService;

        protected IXMLRPC m_xmlrpcModule;
        protected IWorldComm m_worldCommModule;
        protected IAvatarFactoryModule m_AvatarFactory;
        protected IConfigSource m_config;
        protected IRegionSerialiserModule m_serialiser;
        protected IDialogModule m_dialogModule;
        protected ICapabilitiesModule m_capsModule;
        protected IGroupsModule m_groupsModule;

        private Dictionary<string, string> m_extraSettings;

        /// <summary>
        /// Current scene frame number
        /// </summary>
        public uint Frame
        {
            get;
            protected set;
        }

        /// <summary>
        /// Current maintenance run number
        /// </summary>
        public uint MaintenanceRun { get; private set; }

        /// <summary>
        /// The minimum length of time in seconds that will be taken for a scene frame.  If the frame takes less time then we
        /// will sleep for the remaining period.
        /// </summary>
        /// <remarks>
        /// One can tweak this number to experiment.  One current effect of reducing it is to make avatar animations
        /// occur too quickly (viewer 1) or with even more slide (viewer 2).
        /// </remarks>
        public float MinFrameTime { get; private set; }

        /// <summary>
        /// The minimum length of time in seconds that will be taken for a maintenance run.
        /// </summary>
        public float MinMaintenanceTime { get; private set; }

        private int m_update_physics = 1;
        private int m_update_entitymovement = 1;
        private int m_update_objects = 1;
        private int m_update_temp_cleaning = 1000;
        private int m_update_presences = 1; // Update scene presence movements
        private int m_update_events = 1;
        private int m_update_backup = 200;
        private int m_update_terrain = 1000;
        private int m_update_land = 10;
        private int m_update_coarse_locations = 50;

        private int agentMS;
        private int frameMS;
        private int physicsMS2;
        private int physicsMS;
        private int otherMS;
        private int tempOnRezMS;
        private int eventMS;
        private int backupMS;
        private int terrainMS;
        private int landMS;

        /// <summary>
        /// Tick at which the last frame was processed.
        /// </summary>
        private int m_lastFrameTick;

        public bool CombineRegions = false;
        /// <summary>
        /// Tick at which the last maintenance run occurred.
        /// </summary>
        private int m_lastMaintenanceTick;

        /// <summary>
        /// Signals whether temporary objects are currently being cleaned up.  Needed because this is launched
        /// asynchronously from the update loop.
        /// </summary>
        private bool m_cleaningTemps = false;

//        private Object m_heartbeatLock = new Object();

        // TODO: Possibly stop other classes being able to manipulate this directly.
        private SceneGraph m_sceneGraph;
        private volatile int m_bordersLocked;
        private readonly Timer m_restartTimer = new Timer(15000); // Wait before firing
        private volatile bool m_backingup;
        private Dictionary<UUID, ReturnInfo> m_returns = new Dictionary<UUID, ReturnInfo>();
        private Dictionary<UUID, int> m_groupsWithTargets = new Dictionary<UUID, int>();

        private string m_defaultScriptEngine;

        /// <summary>
        /// Tick at which the last login occurred.
        /// </summary>
        private int m_LastLogin;

        private int m_lastIncoming;
        private int m_lastOutgoing;
        private int m_hbRestarts = 0;


        /// <summary>
        /// Thread that runs the scene loop.
        /// </summary>
        private Thread m_heartbeatThread;

        /// <summary>
        /// True if these scene is in the process of shutting down or is shutdown.
        /// </summary>
        public bool ShuttingDown
        {
            get { return m_shuttingDown; }
        }
        private volatile bool m_shuttingDown;

        /// <summary>
        /// Is the scene active?
        /// </summary>
        /// <remarks>
        /// If false, maintenance and update loops are not being run.  Updates can still be triggered manually if
        /// the scene is not active.
        /// </remarks>
        public bool Active
        {
            get { return m_active; }
            set
            {
                if (value)
                {
                    if (!m_active)
                        Start(false);
                }
                else
                {
                    // This appears assymetric with Start() above but is not - setting m_active = false stops the loops
                    // XXX: Possibly this should be in an explicit Stop() method for symmetry.
                    m_active = false;
                }
            }
        }
        private volatile bool m_active;

//        private int m_lastUpdate;
        private bool m_firstHeartbeat = true;
        
        private UpdatePrioritizationSchemes m_priorityScheme = UpdatePrioritizationSchemes.Time;
        private bool m_reprioritizationEnabled = true;
        private double m_reprioritizationInterval = 5000.0;
        private double m_rootReprioritizationDistance = 10.0;
        private double m_childReprioritizationDistance = 20.0;

        private Timer m_mapGenerationTimer = new Timer();
        private bool m_generateMaptiles;

        #endregion Fields

        #region Properties

        /* Used by the loadbalancer plugin on GForge */
        public int SplitRegionID
        {
            get { return m_splitRegionID; }
            set { m_splitRegionID = value; }
        }

        public bool BordersLocked
        {
            get { return m_bordersLocked == 1; }
            set
            {
                if (value == true)
                    m_bordersLocked = 1;
                else
                    m_bordersLocked = 0;
            }
        }
        
        public new float TimeDilation
        {
            get { return m_sceneGraph.PhysicsScene.TimeDilation; }
        }

        public SceneCommunicationService SceneGridService
        {
            get { return m_sceneGridService; }
        }

        public ISnmpModule SnmpService
        {
            get
            {
                if (m_snmpService == null)
                {
                    m_snmpService = RequestModuleInterface<ISnmpModule>();
                }

                return m_snmpService;
            }
        }

        public ISimulationDataService SimulationDataService
        {
            get
            {
                if (m_SimulationDataService == null)
                {
                    m_SimulationDataService = RequestModuleInterface<ISimulationDataService>();

                    if (m_SimulationDataService == null)
                    {
                        throw new Exception("No ISimulationDataService available.");
                    }
                }

                return m_SimulationDataService;
            }
        }

        public IEstateDataService EstateDataService
        {
            get
            {
                if (m_EstateDataService == null)
                {
                    m_EstateDataService = RequestModuleInterface<IEstateDataService>();

                    if (m_EstateDataService == null)
                    {
                        throw new Exception("No IEstateDataService available.");
                    }
                }

                return m_EstateDataService;
            }
        }

        public IAssetService AssetService
        {
            get
            {
                if (m_AssetService == null)
                {
                    m_AssetService = RequestModuleInterface<IAssetService>();

                    if (m_AssetService == null)
                    {
                        throw new Exception("No IAssetService available.");
                    }
                }

                return m_AssetService;
            }
        }
        
        public IAuthorizationService AuthorizationService
        {
            get
            {
                if (m_AuthorizationService == null)
                {
                    m_AuthorizationService = RequestModuleInterface<IAuthorizationService>();

                    //if (m_AuthorizationService == null)
                    //{
                    //    // don't throw an exception if no authorization service is set for the time being
                    //     m_log.InfoFormat("[SCENE]: No Authorization service is configured");
                    //}
                }

                return m_AuthorizationService;
            }
        }

        public IInventoryService InventoryService
        {
            get
            {
                if (m_InventoryService == null)
                {
                    m_InventoryService = RequestModuleInterface<IInventoryService>();

                    if (m_InventoryService == null)
                    {
                        throw new Exception("No IInventoryService available. This could happen if the config_include folder doesn't exist or if the OpenSim.ini [Architecture] section isn't set.  Please also check that you have the correct version of your inventory service dll.  Sometimes old versions of this dll will still exist.  Do a clean checkout and re-create the opensim.ini from the opensim.ini.example.");
                    }
                }

                return m_InventoryService;
            }
        }

        public IGridService GridService
        {
            get
            {
                if (m_GridService == null)
                {
                    m_GridService = RequestModuleInterface<IGridService>();

                    if (m_GridService == null)
                    {
                        throw new Exception("No IGridService available. This could happen if the config_include folder doesn't exist or if the OpenSim.ini [Architecture] section isn't set.  Please also check that you have the correct version of your inventory service dll.  Sometimes old versions of this dll will still exist.  Do a clean checkout and re-create the opensim.ini from the opensim.ini.example.");
                    }
                }

                return m_GridService;
            }
        }

        public ILibraryService LibraryService
        {
            get
            {
                if (m_LibraryService == null)
                    m_LibraryService = RequestModuleInterface<ILibraryService>();

                return m_LibraryService;
            }
        }

        public ISimulationService SimulationService
        {
            get
            {
                if (m_simulationService == null)
                    m_simulationService = RequestModuleInterface<ISimulationService>();

                return m_simulationService;
            }
        }

        public IAuthenticationService AuthenticationService
        {
            get
            {
                if (m_AuthenticationService == null)
                    m_AuthenticationService = RequestModuleInterface<IAuthenticationService>();
                return m_AuthenticationService;
            }
        }

        public IPresenceService PresenceService
        {
            get
            {
                if (m_PresenceService == null)
                    m_PresenceService = RequestModuleInterface<IPresenceService>();
                return m_PresenceService;
            }
        }

        public IUserAccountService UserAccountService
        {
            get
            {
                if (m_UserAccountService == null)
                    m_UserAccountService = RequestModuleInterface<IUserAccountService>();
                return m_UserAccountService;
            }
        }

        public IAvatarService AvatarService
        {
            get
            {
                if (m_AvatarService == null)
                    m_AvatarService = RequestModuleInterface<IAvatarService>();
                return m_AvatarService;
            }
        }

        public IGridUserService GridUserService
        {
            get
            {
                if (m_GridUserService == null)
                    m_GridUserService = RequestModuleInterface<IGridUserService>();
                return m_GridUserService;
            }
        }

        public IAttachmentsModule AttachmentsModule { get; set; }
        public IEntityTransferModule EntityTransferModule { get; private set; }
        public IAgentAssetTransactions AgentTransactionsModule { get; private set; }
        public IUserManagement UserManagementModule { get; private set; }

        public IAvatarFactoryModule AvatarFactory
        {
            get { return m_AvatarFactory; }
        }
        
        public ICapabilitiesModule CapsModule
        {
            get { return m_capsModule; }
        }

        public int MonitorFrameTime { get { return frameMS; } }
        public int MonitorPhysicsUpdateTime { get { return physicsMS; } }
        public int MonitorPhysicsSyncTime { get { return physicsMS2; } }
        public int MonitorOtherTime { get { return otherMS; } }
        public int MonitorTempOnRezTime { get { return tempOnRezMS; } }
        public int MonitorEventTime { get { return eventMS; } } // This may need to be divided into each event?
        public int MonitorBackupTime { get { return backupMS; } }
        public int MonitorTerrainTime { get { return terrainMS; } }
        public int MonitorLandTime { get { return landMS; } }
        public int MonitorLastFrameTick { get { return m_lastFrameTick; } }

        public UpdatePrioritizationSchemes UpdatePrioritizationScheme { get { return m_priorityScheme; } }
        public bool IsReprioritizationEnabled { get { return m_reprioritizationEnabled; } }
        public double ReprioritizationInterval { get { return m_reprioritizationInterval; } }
        public double RootReprioritizationDistance { get { return m_rootReprioritizationDistance; } }
        public double ChildReprioritizationDistance { get { return m_childReprioritizationDistance; } }

        public AgentCircuitManager AuthenticateHandler
        {
            get { return m_authenticateHandler; }
        }

        // an instance to the physics plugin's Scene object.
        public PhysicsScene PhysicsScene
        {
            get { return m_sceneGraph.PhysicsScene; }
            set
            {
                // If we're not doing the initial set
                // Then we've got to remove the previous
                // event handler
                if (PhysicsScene != null && PhysicsScene.SupportsNINJAJoints)
                {
                    PhysicsScene.OnJointMoved -= jointMoved;
                    PhysicsScene.OnJointDeactivated -= jointDeactivated;
                    PhysicsScene.OnJointErrorMessage -= jointErrorMessage;
                }

                m_sceneGraph.PhysicsScene = value;

                if (PhysicsScene != null && m_sceneGraph.PhysicsScene.SupportsNINJAJoints)
                {
                    // register event handlers to respond to joint movement/deactivation
                    PhysicsScene.OnJointMoved += jointMoved;
                    PhysicsScene.OnJointDeactivated += jointDeactivated;
                    PhysicsScene.OnJointErrorMessage += jointErrorMessage;
                }
            }
        }

        public string DefaultScriptEngine
        {
            get { return m_defaultScriptEngine; }
        }

        public EntityManager Entities
        {
            get { return m_sceneGraph.Entities; }
        }

        
        // used in sequence see: SpawnPoint()
        private int m_SpawnPoint;
        // can be closest/random/sequence
        public string SpawnPointRouting
        {
            get; private set;
        }
        // allow landmarks to pass
        public bool TelehubAllowLandmarks
        {
            get; private set;
        }

        #endregion Properties

        #region Constructors

        public Scene(RegionInfo regInfo, AgentCircuitManager authen,
                     SceneCommunicationService sceneGridService,
                     ISimulationDataService simDataService, IEstateDataService estateDataService,
                     IConfigSource config, string simulatorVersion)
            : this(regInfo)
        {
            m_config = config;
            MinFrameTime = 0.089f;
            MinMaintenanceTime = 1;

            Random random = new Random();

            m_lastAllocatedLocalId = (uint)(random.NextDouble() * (double)(uint.MaxValue / 2)) + (uint)(uint.MaxValue / 4);
            m_authenticateHandler = authen;
            m_sceneGridService = sceneGridService;
            m_SimulationDataService = simDataService;
            m_EstateDataService = estateDataService;
            m_regionHandle = RegionInfo.RegionHandle;
            m_lastIncoming = 0;
            m_lastOutgoing = 0;

            m_asyncSceneObjectDeleter = new AsyncSceneObjectGroupDeleter(this);
            m_asyncSceneObjectDeleter.Enabled = true;

            m_asyncInventorySender = new AsyncInventorySender(this);

            #region Region Settings

            // Load region settings
            // LoadRegionSettings creates new region settings in persistence if they don't already exist for this region.
            // However, in this case, the default textures are not set in memory properly, so we need to do it here and
            // resave.
            // FIXME: It shouldn't be up to the database plugins to create this data - we should do it when a new
            // region is set up and avoid these gyrations.
            RegionSettings rs = simDataService.LoadRegionSettings(RegionInfo.RegionID);
            m_extraSettings = simDataService.GetExtra(RegionInfo.RegionID);

            bool updatedTerrainTextures = false;
            if (rs.TerrainTexture1 == UUID.Zero)
            {
                rs.TerrainTexture1 = RegionSettings.DEFAULT_TERRAIN_TEXTURE_1;
                updatedTerrainTextures = true;
            }

            if (rs.TerrainTexture2 == UUID.Zero)
            {
                rs.TerrainTexture2 = RegionSettings.DEFAULT_TERRAIN_TEXTURE_2;
                updatedTerrainTextures = true;
            }

            if (rs.TerrainTexture3 == UUID.Zero)
            {
                rs.TerrainTexture3 = RegionSettings.DEFAULT_TERRAIN_TEXTURE_3;
                updatedTerrainTextures = true;
            }

            if (rs.TerrainTexture4 == UUID.Zero)
            {
                rs.TerrainTexture4 = RegionSettings.DEFAULT_TERRAIN_TEXTURE_4;
                updatedTerrainTextures = true;
            }

            if (updatedTerrainTextures)
                rs.Save();

            RegionInfo.RegionSettings = rs;

            if (estateDataService != null)
                RegionInfo.EstateSettings = estateDataService.LoadEstateSettings(RegionInfo.RegionID, false);

            #endregion Region Settings

            //Bind Storage Manager functions to some land manager functions for this scene
            EventManager.OnLandObjectAdded +=
                new EventManager.LandObjectAdded(simDataService.StoreLandObject);
            EventManager.OnLandObjectRemoved +=
                new EventManager.LandObjectRemoved(simDataService.RemoveLandObject);

            m_sceneGraph = new SceneGraph(this);

            // If the scene graph has an Unrecoverable error, restart this sim.
            // Currently the only thing that causes it to happen is two kinds of specific
            // Physics based crashes.
            //
            // Out of memory
            // Operating system has killed the plugin
            m_sceneGraph.UnRecoverableError 
                += () => 
                    { 
                        m_log.ErrorFormat("[SCENE]: Restarting region {0} due to unrecoverable physics crash", Name); 
                        RestartNow(); 
                    };

            RegisterDefaultSceneEvents();

            // XXX: Don't set the public property since we don't want to activate here.  This needs to be handled 
            // better in the future.
            m_scripts_enabled = !RegionInfo.RegionSettings.DisableScripts;

            PhysicsEnabled = !RegionInfo.RegionSettings.DisablePhysics;

            m_simulatorVersion = simulatorVersion + " (" + Util.GetRuntimeInformation() + ")";

            #region Region Config

            // Region config overrides global config
            //
            if (m_config.Configs["Startup"] != null)
            {
                IConfig startupConfig = m_config.Configs["Startup"];

                StartDisabled = startupConfig.GetBoolean("StartDisabled", false);

                m_defaultDrawDistance = startupConfig.GetFloat("DefaultDrawDistance",m_defaultDrawDistance);
                UseBackup = startupConfig.GetBoolean("UseSceneBackup", UseBackup);
                if (!UseBackup)
                    m_log.InfoFormat("[SCENE]: Backup has been disabled for {0}", RegionInfo.RegionName);
                
                //Animation states
                m_useFlySlow = startupConfig.GetBoolean("enableflyslow", false);

                PhysicalPrims = startupConfig.GetBoolean("physical_prim", true);
                CollidablePrims = startupConfig.GetBoolean("collidable_prim", true);

                m_minNonphys = startupConfig.GetFloat("NonPhysicalPrimMin", m_minNonphys);
                if (RegionInfo.NonphysPrimMin > 0)
                {
                    m_minNonphys = RegionInfo.NonphysPrimMin;
                }

                m_maxNonphys = startupConfig.GetFloat("NonPhysicalPrimMax", m_maxNonphys);
                if (RegionInfo.NonphysPrimMax > 0)
                {
                    m_maxNonphys = RegionInfo.NonphysPrimMax;
                }

                m_minPhys = startupConfig.GetFloat("PhysicalPrimMin", m_minPhys);
                if (RegionInfo.PhysPrimMin > 0)
                {
                    m_minPhys = RegionInfo.PhysPrimMin;
                }

                m_maxPhys = startupConfig.GetFloat("PhysicalPrimMax", m_maxPhys);

                if (RegionInfo.PhysPrimMax > 0)
                {
                    m_maxPhys = RegionInfo.PhysPrimMax;
                }

                m_linksetCapacity = startupConfig.GetInt("LinksetPrims", m_linksetCapacity);
                if (RegionInfo.LinksetCapacity > 0)
                {
                    m_linksetCapacity = RegionInfo.LinksetCapacity;
                }

                SpawnPointRouting = startupConfig.GetString("SpawnPointRouting", "closest");
                TelehubAllowLandmarks = startupConfig.GetBoolean("TelehubAllowLandmark", false);

                // Here, if clamping is requested in either global or
                // local config, it will be used
                //
                m_clampPrimSize = startupConfig.GetBoolean("ClampPrimSize", m_clampPrimSize);
                if (RegionInfo.ClampPrimSize)
                {
                    m_clampPrimSize = true;
                }

                m_useTrashOnDelete = startupConfig.GetBoolean("UseTrashOnDelete",m_useTrashOnDelete);
                m_trustBinaries = startupConfig.GetBoolean("TrustBinaries", m_trustBinaries);
                m_allowScriptCrossings = startupConfig.GetBoolean("AllowScriptCrossing", m_allowScriptCrossings);
                m_dontPersistBefore =
                  startupConfig.GetLong("MinimumTimeBeforePersistenceConsidered", DEFAULT_MIN_TIME_FOR_PERSISTENCE);
                m_dontPersistBefore *= 10000000;
                m_persistAfter =
                  startupConfig.GetLong("MaximumTimeBeforePersistenceConsidered", DEFAULT_MAX_TIME_FOR_PERSISTENCE);
                m_persistAfter *= 10000000;

                m_defaultScriptEngine = startupConfig.GetString("DefaultScriptEngine", "XEngine");
                m_log.InfoFormat("[SCENE]: Default script engine {0}", m_defaultScriptEngine);

                m_strictAccessControl = startupConfig.GetBoolean("StrictAccessControl", m_strictAccessControl);
                m_seeIntoBannedRegion = startupConfig.GetBoolean("SeeIntoBannedRegion", m_seeIntoBannedRegion);
                CombineRegions = startupConfig.GetBoolean("CombineContiguousRegions", false);

                string[] possibleMapConfigSections = new string[] { "Map", "Startup" };

                m_generateMaptiles 
                    = Util.GetConfigVarFromSections<bool>(config, "GenerateMaptiles", possibleMapConfigSections, true);

                if (m_generateMaptiles)
                {
                    int maptileRefresh = startupConfig.GetInt("MaptileRefresh", 0);
                    if (maptileRefresh != 0)
                    {
                        m_mapGenerationTimer.Interval = maptileRefresh * 1000;
                        m_mapGenerationTimer.Elapsed += RegenerateMaptileAndReregister;
                        m_mapGenerationTimer.AutoReset = true;
                        m_mapGenerationTimer.Start();
                    }
                }
                else
                {
                    string tile 
                        = Util.GetConfigVarFromSections<string>(
                            config, "MaptileStaticUUID", possibleMapConfigSections, UUID.Zero.ToString());

                    UUID tileID;

                    if (tile != UUID.Zero.ToString() && UUID.TryParse(tile, out tileID))
                    {
                        RegionInfo.RegionSettings.TerrainImageID = tileID;
                    }
                    else
                    {
                        RegionInfo.RegionSettings.TerrainImageID = RegionInfo.MaptileStaticUUID;
                        m_log.InfoFormat("[SCENE]: Region {0}, maptile set to {1}", RegionInfo.RegionName, RegionInfo.MaptileStaticUUID.ToString());
                    }
                }

                string[] possibleAccessControlConfigSections = new string[] { "AccessControl", "Startup" };

                string grant 
                    = Util.GetConfigVarFromSections<string>(
                        config, "AllowedClients", possibleAccessControlConfigSections, "");

                if (grant.Length > 0)
                {
                    foreach (string viewer in grant.Split(','))
                    {
                        m_AllowedViewers.Add(viewer.Trim().ToLower());
                    }
                }

                grant 
                    = Util.GetConfigVarFromSections<string>(
                        config, "BannedClients", possibleAccessControlConfigSections, "");

                if (grant.Length > 0)
                {
                    foreach (string viewer in grant.Split(','))
                    {
                        m_BannedViewers.Add(viewer.Trim().ToLower());
                    }
                }

                MinFrameTime              = startupConfig.GetFloat( "MinFrameTime",                      MinFrameTime);
                m_update_backup           = startupConfig.GetInt(   "UpdateStorageEveryNFrames",         m_update_backup);
                m_update_coarse_locations = startupConfig.GetInt(   "UpdateCoarseLocationsEveryNFrames", m_update_coarse_locations);
                m_update_entitymovement   = startupConfig.GetInt(   "UpdateEntityMovementEveryNFrames",  m_update_entitymovement);
                m_update_events           = startupConfig.GetInt(   "UpdateEventsEveryNFrames",          m_update_events);
                m_update_objects          = startupConfig.GetInt(   "UpdateObjectsEveryNFrames",         m_update_objects);
                m_update_physics          = startupConfig.GetInt(   "UpdatePhysicsEveryNFrames",         m_update_physics);
                m_update_presences        = startupConfig.GetInt(   "UpdateAgentsEveryNFrames",          m_update_presences);
                m_update_terrain          = startupConfig.GetInt(   "UpdateTerrainEveryNFrames",         m_update_terrain);
                m_update_temp_cleaning    = startupConfig.GetInt(   "UpdateTempCleaningEveryNFrames",    m_update_temp_cleaning);
            }

            // FIXME: Ultimately this should be in a module.
            SendPeriodicAppearanceUpdates = true;
            
            IConfig appearanceConfig = m_config.Configs["Appearance"];
            if (appearanceConfig != null)
            {
                SendPeriodicAppearanceUpdates
                    = appearanceConfig.GetBoolean("ResendAppearanceUpdates", SendPeriodicAppearanceUpdates);
            }

            #endregion Region Config

            #region Interest Management

            IConfig interestConfig = m_config.Configs["InterestManagement"];
            if (interestConfig != null)
            {
                string update_prioritization_scheme = interestConfig.GetString("UpdatePrioritizationScheme", "Time").Trim().ToLower();

                try
                {
                    m_priorityScheme = (UpdatePrioritizationSchemes)Enum.Parse(typeof(UpdatePrioritizationSchemes), update_prioritization_scheme, true);
                }
                catch (Exception)
                {
                    m_log.Warn("[PRIORITIZER]: UpdatePrioritizationScheme was not recognized, setting to default prioritizer Time");
                    m_priorityScheme = UpdatePrioritizationSchemes.Time;
                }

                m_reprioritizationEnabled = interestConfig.GetBoolean("ReprioritizationEnabled", true);
                m_reprioritizationInterval = interestConfig.GetDouble("ReprioritizationInterval", 5000.0);
                m_rootReprioritizationDistance = interestConfig.GetDouble("RootReprioritizationDistance", 10.0);
                m_childReprioritizationDistance = interestConfig.GetDouble("ChildReprioritizationDistance", 20.0);
            }

            m_log.DebugFormat("[SCENE]: Using the {0} prioritization scheme", m_priorityScheme);

            #endregion Interest Management

            StatsReporter = new SimStatsReporter(this);
            StatsReporter.OnSendStatsResult += SendSimStatsPackets;
            StatsReporter.OnStatsIncorrect += m_sceneGraph.RecalculateStats;

            MainConsole.Instance.Commands.AddCommand("scene", false, "gc collect", "gc collect", "gc collect", "Cause the garbage collector to make a single pass", HandleGcCollect);
        }

        public Scene(RegionInfo regInfo) : base(regInfo)
        {
            PhysicalPrims = true;
            CollidablePrims = true;
            PhysicsEnabled = true;

            PeriodicBackup = true;
            UseBackup = true;

            BordersLocked = true;
            Border northBorder = new Border();
            northBorder.BorderLine = new Vector3(float.MinValue, float.MaxValue, (int)Constants.RegionSize);  //<---
            northBorder.CrossDirection = Cardinals.N;
            NorthBorders.Add(northBorder);

            Border southBorder = new Border();
            southBorder.BorderLine = new Vector3(float.MinValue, float.MaxValue,0);    //--->
            southBorder.CrossDirection = Cardinals.S;
            SouthBorders.Add(southBorder);

            Border eastBorder = new Border();
            eastBorder.BorderLine = new Vector3(float.MinValue, float.MaxValue, (int)Constants.RegionSize);   //<---
            eastBorder.CrossDirection = Cardinals.E;
            EastBorders.Add(eastBorder);

            Border westBorder = new Border();
            westBorder.BorderLine = new Vector3(float.MinValue, float.MaxValue,0);     //--->
            westBorder.CrossDirection = Cardinals.W;
            WestBorders.Add(westBorder);
            BordersLocked = false;

            m_eventManager = new EventManager();

            m_permissions = new ScenePermissions(this);
        }

        #endregion

        #region Startup / Close Methods

        /// <value>
        /// The scene graph for this scene
        /// </value>
        /// TODO: Possibly stop other classes being able to manipulate this directly.
        public SceneGraph SceneGraph
        {
            get { return m_sceneGraph; }
        }

        protected virtual void RegisterDefaultSceneEvents()
        {
            IDialogModule dm = RequestModuleInterface<IDialogModule>();

            if (dm != null)
                m_eventManager.OnPermissionError += dm.SendAlertToUser;

            m_eventManager.OnSignificantClientMovement += HandleOnSignificantClientMovement;
        }

        public override string GetSimulatorVersion()
        {
            return m_simulatorVersion;
        }

        /// <summary>
        /// Process the fact that a neighbouring region has come up.
        /// </summary>
        /// <remarks>
        /// We only add it to the neighbor list if it's within 1 region from here.
        /// Agents may have draw distance values that cross two regions though, so
        /// we add it to the notify list regardless of distance. We'll check
        /// the agent's draw distance before notifying them though.
        /// </remarks>
        /// <param name="otherRegion">RegionInfo handle for the new region.</param>
        /// <returns>True after all operations complete, throws exceptions otherwise.</returns>
        public override void OtherRegionUp(GridRegion otherRegion)
        {
            uint xcell = (uint)((int)otherRegion.RegionLocX / (int)Constants.RegionSize);
            uint ycell = (uint)((int)otherRegion.RegionLocY / (int)Constants.RegionSize);
            //m_log.InfoFormat("[SCENE]: (on region {0}): Region {1} up in coords {2}-{3}", 
            //    RegionInfo.RegionName, otherRegion.RegionName, xcell, ycell);

            if (RegionInfo.RegionHandle != otherRegion.RegionHandle)
            {
                // If these are cast to INT because long + negative values + abs returns invalid data
                int resultX = Math.Abs((int)xcell - (int)RegionInfo.RegionLocX);
                int resultY = Math.Abs((int)ycell - (int)RegionInfo.RegionLocY);
                if (resultX <= 1 && resultY <= 1)
                {
                    // Let the grid service module know, so this can be cached
                    m_eventManager.TriggerOnRegionUp(otherRegion);

                    try
                    {
                        ForEachRootScenePresence(delegate(ScenePresence agent)
                        {
                            //agent.ControllingClient.new
                            //this.CommsManager.InterRegion.InformRegionOfChildAgent(otherRegion.RegionHandle, agent.ControllingClient.RequestClientInfo());

                            List<ulong> old = new List<ulong>();
                            old.Add(otherRegion.RegionHandle);
                            agent.DropOldNeighbours(old);
                            if (EntityTransferModule != null && agent.PresenceType != PresenceType.Npc)
                                EntityTransferModule.EnableChildAgent(agent, otherRegion);
                        });
                    }
                    catch (NullReferenceException)
                    {
                        // This means that we're not booted up completely yet.
                        // This shouldn't happen too often anymore.
                        m_log.Error("[SCENE]: Couldn't inform client of regionup because we got a null reference exception");
                    }
                }
                else
                {
                    m_log.InfoFormat(
                        "[SCENE]: Got notice about far away Region: {0} at ({1}, {2})",
                        otherRegion.RegionName, otherRegion.RegionLocX, otherRegion.RegionLocY);
                }
            }
        }

        public void AddNeighborRegion(RegionInfo region)
        {
            lock (m_neighbours)
            {
                if (!CheckNeighborRegion(region))
                {
                    m_neighbours.Add(region);
                }
            }
        }

        public bool CheckNeighborRegion(RegionInfo region)
        {
            bool found = false;
            lock (m_neighbours)
            {
                foreach (RegionInfo reg in m_neighbours)
                {
                    if (reg.RegionHandle == region.RegionHandle)
                    {
                        found = true;
                        break;
                    }
                }
            }
            return found;
        }

        /// <summary>
        /// Checks whether this region has a neighbour in the given direction.
        /// </summary>
        /// <param name="car"></param>
        /// <param name="fix"></param>
        /// <returns>
        /// An integer which represents a compass point.  N == 1, going clockwise until we reach NW == 8.
        /// Returns a positive integer if there is a region in that direction, a negative integer if not.
        /// </returns>
        public int HaveNeighbor(Cardinals car, ref int[] fix)
        {
            uint neighbourx = RegionInfo.RegionLocX;
            uint neighboury = RegionInfo.RegionLocY;

            int dir = (int)car;

            if (dir > 1 && dir < 5) //Heading East
                neighbourx++;
            else if (dir > 5) // Heading West
                neighbourx--;

            if (dir < 3 || dir == 8) // Heading North
                neighboury++;
            else if (dir > 3 && dir < 7) // Heading Sout
                neighboury--;

            int x = (int)(neighbourx * Constants.RegionSize);
            int y = (int)(neighboury * Constants.RegionSize);
            GridRegion neighbourRegion = GridService.GetRegionByPosition(RegionInfo.ScopeID, x, y);

            if (neighbourRegion == null)
            {
                fix[0] = (int)(RegionInfo.RegionLocX - neighbourx);
                fix[1] = (int)(RegionInfo.RegionLocY - neighboury);
                return dir * (-1);
            }
            else
                return dir;
        }

        // Alias IncomingHelloNeighbour OtherRegionUp, for now
        public GridRegion IncomingHelloNeighbour(RegionInfo neighbour)
        {
            OtherRegionUp(new GridRegion(neighbour));
            return new GridRegion(RegionInfo);
        }

        // This causes the region to restart immediatley.
        public void RestartNow()
        {
            IConfig startupConfig = m_config.Configs["Startup"];
            if (startupConfig != null)
            {
                if (startupConfig.GetBoolean("InworldRestartShutsDown", false))
                {
                    MainConsole.Instance.RunCommand("shutdown");
                    return;
                }
            }

            m_log.InfoFormat("[REGION]: Restarting region {0}", Name);

            Close();

            base.Restart();
        }

        // This is a helper function that notifies root agents in this region that a new sim near them has come up
        // This is in the form of a timer because when an instance of OpenSim.exe is started,
        // Even though the sims initialize, they don't listen until 'all of the sims are initialized'
        // If we tell an agent about a sim that's not listening yet, the agent will not be able to connect to it.
        // subsequently the agent will never see the region come back online.
        public void RestartNotifyWaitElapsed(object sender, ElapsedEventArgs e)
        {
            m_restartWaitTimer.Stop();
            lock (m_regionRestartNotifyList)
            {
                foreach (RegionInfo region in m_regionRestartNotifyList)
                {
                    GridRegion r = new GridRegion(region);
                    try
                    {
                        ForEachRootScenePresence(delegate(ScenePresence agent)
                        {
                            if (EntityTransferModule != null && agent.PresenceType != PresenceType.Npc)
                                EntityTransferModule.EnableChildAgent(agent, r);
                        });
                    }
                    catch (NullReferenceException)
                    {
                        // This means that we're not booted up completely yet.
                        // This shouldn't happen too often anymore.
                    }
                }

                // Reset list to nothing.
                m_regionRestartNotifyList.Clear();
            }
        }

        public int GetInaccurateNeighborCount()
        {
            return m_neighbours.Count;
        }

        // This is the method that shuts down the scene.
        public override void Close()
        {
            if (m_shuttingDown)
            {
                m_log.WarnFormat("[SCENE]: Ignoring close request because already closing {0}", Name);
                return;
            }

            m_log.InfoFormat("[SCENE]: Closing down the single simulator: {0}", RegionInfo.RegionName);

            StatsReporter.Close();

            m_restartTimer.Stop();
            m_restartTimer.Close();

            // Kick all ROOT agents with the message, 'The simulator is going down'
            ForEachScenePresence(delegate(ScenePresence avatar)
                                 {
                                     avatar.RemoveNeighbourRegion(RegionInfo.RegionHandle);

                                     if (!avatar.IsChildAgent)
                                         avatar.ControllingClient.Kick("The simulator is going down.");

                                     avatar.ControllingClient.SendShutdownConnectionNotice();
                                 });

            // Stop updating the scene objects and agents.
            m_shuttingDown = true;

            // Wait here, or the kick messages won't actually get to the agents before the scene terminates.
            // We also need to wait to avoid a race condition with the scene update loop which might not yet
            // have checked ShuttingDown.
            Thread.Sleep(500);

            // Stop all client threads.
            ForEachScenePresence(delegate(ScenePresence avatar) { avatar.ControllingClient.Close(); });

            m_log.Debug("[SCENE]: TriggerSceneShuttingDown");
            EventManager.TriggerSceneShuttingDown(this);

            m_log.Debug("[SCENE]: Persisting changed objects");

            Backup(false);
            m_sceneGraph.Close();

            if (!GridService.DeregisterRegion(RegionInfo.RegionID))
                m_log.WarnFormat("[SCENE]: Deregister from grid failed for region {0}", Name);

            base.Close();

            // XEngine currently listens to the EventManager.OnShutdown event to trigger script stop and persistence.
            // Therefore. we must dispose of the PhysicsScene after this to prevent a window where script code can
            // attempt to reference a null or disposed physics scene.
            if (PhysicsScene != null)
            {
                m_log.Debug("[SCENE]: Dispose Physics");
                PhysicsScene phys = PhysicsScene;
                // remove the physics engine from both Scene and SceneGraph
                PhysicsScene = null;
                phys.Dispose();
                phys = null;
            }
        }

        public override void Start()
        {
            Start(true);
        }

        /// <summary>
        /// Start the scene
        /// </summary>
        /// <param name='startScripts'>
        /// Start the scripts within the scene.
        /// </param> 
        public void Start(bool startScripts)
        {
            m_active = true;

//            m_log.DebugFormat("[SCENE]: Starting Heartbeat timer for {0}", RegionInfo.RegionName);

            //m_heartbeatTimer.Enabled = true;
            //m_heartbeatTimer.Interval = (int)(m_timespan * 1000);
            //m_heartbeatTimer.Elapsed += new ElapsedEventHandler(Heartbeat);
            if (m_heartbeatThread != null)
            {
                m_hbRestarts++;
                if(m_hbRestarts > 10)
                    Environment.Exit(1);
                m_log.ErrorFormat("[SCENE]: Restarting heartbeat thread because it hasn't reported in in region {0}", RegionInfo.RegionName);

//int pid = System.Diagnostics.Process.GetCurrentProcess().Id;
//System.Diagnostics.Process proc = new System.Diagnostics.Process();
//proc.EnableRaisingEvents=false; 
//proc.StartInfo.FileName = "/bin/kill";
//proc.StartInfo.Arguments = "-QUIT " + pid.ToString();
//proc.Start();
//proc.WaitForExit();
//Thread.Sleep(1000);
//Environment.Exit(1);
                m_heartbeatThread.Abort();
                Watchdog.AbortThread(m_heartbeatThread.ManagedThreadId);
                m_heartbeatThread = null;
            }
//            m_lastUpdate = Util.EnvironmentTickCount();

//            m_sceneGraph.PreparePhysicsSimulation();


            m_heartbeatThread
                = Watchdog.StartThread(
                    Heartbeat, string.Format("Heartbeat ({0})", RegionInfo.RegionName), ThreadPriority.Normal, false, false);

            StartScripts();
        }

        /// <summary>
        /// Sets up references to modules required by the scene
        /// </summary>
        public void SetModuleInterfaces()
        {
            m_xmlrpcModule = RequestModuleInterface<IXMLRPC>();
            m_worldCommModule = RequestModuleInterface<IWorldComm>();
            XferManager = RequestModuleInterface<IXfer>();
            m_AvatarFactory = RequestModuleInterface<IAvatarFactoryModule>();
            AttachmentsModule = RequestModuleInterface<IAttachmentsModule>();
            m_serialiser = RequestModuleInterface<IRegionSerialiserModule>();
            m_dialogModule = RequestModuleInterface<IDialogModule>();
            m_capsModule = RequestModuleInterface<ICapabilitiesModule>();
            EntityTransferModule = RequestModuleInterface<IEntityTransferModule>();
            m_groupsModule = RequestModuleInterface<IGroupsModule>();
            AgentTransactionsModule = RequestModuleInterface<IAgentAssetTransactions>();
            UserManagementModule = RequestModuleInterface<IUserManagement>();
        }

        #endregion

        #region Update Methods

        /// <summary>
        /// Activate the various loops necessary to continually update the scene.
        /// </summary>
        private void Heartbeat()
        {
//            if (!Monitor.TryEnter(m_heartbeatLock))
//            {
//                Watchdog.RemoveThread();
//                return;
//            }

//            try
//            {

            m_eventManager.TriggerOnRegionStarted(this);

            // The first frame can take a very long time due to physics actors being added on startup.  Therefore,
            // don't turn on the watchdog alarm for this thread until the second frame, in order to prevent false
            // alarms for scenes with many objects.
            Update(1);

            Watchdog.StartThread(
                    Maintenance, string.Format("Maintenance ({0})", RegionInfo.RegionName), ThreadPriority.Normal, false, true);

            Watchdog.GetCurrentThreadInfo().AlarmIfTimeout = true;
            Update(-1);

//                m_lastUpdate = Util.EnvironmentTickCount();
//                m_firstHeartbeat = false;
//            }
//            finally
//            {
//                Monitor.Pulse(m_heartbeatLock);
//                Monitor.Exit(m_heartbeatLock);
//            }

            Watchdog.RemoveThread();
        }

        private void Maintenance()
        {
            DoMaintenance(-1);

            Watchdog.RemoveThread();
        }

        public void DoMaintenance(int runs)
        {
            long? endRun = null;
            int runtc;
            int previousMaintenanceTick;

            if (runs >= 0)
                endRun = MaintenanceRun + runs;

            List<Vector3> coarseLocations;
            List<UUID> avatarUUIDs;

            while (!m_shuttingDown && ((endRun == null && Active) || MaintenanceRun < endRun))
            {
                runtc = Util.EnvironmentTickCount();
                ++MaintenanceRun;

                // Coarse locations relate to positions of green dots on the mini-map (on a SecondLife client)
                if (MaintenanceRun % (m_update_coarse_locations / 10) == 0)
                {
                    SceneGraph.GetCoarseLocations(out coarseLocations, out avatarUUIDs, 60);
                    // Send coarse locations to clients
                    ForEachScenePresence(delegate(ScenePresence presence)
                    {
                        presence.SendCoarseLocations(coarseLocations, avatarUUIDs);
                    });
                }

                if (SendPeriodicAppearanceUpdates && MaintenanceRun % 60 == 0)
                {
//                    m_log.DebugFormat("[SCENE]: Sending periodic appearance updates");

                    if (AvatarFactory != null)
                    {
                        ForEachRootScenePresence(sp => AvatarFactory.SendAppearance(sp.UUID));
                    }
                }

                Watchdog.UpdateThread();

                previousMaintenanceTick = m_lastMaintenanceTick;
                m_lastMaintenanceTick = Util.EnvironmentTickCount();
                runtc = Util.EnvironmentTickCountSubtract(m_lastMaintenanceTick, runtc);
                runtc = (int)(MinMaintenanceTime * 1000) - runtc;
    
                if (runtc > 0)
                    Thread.Sleep(runtc);
    
                // Optionally warn if a frame takes double the amount of time that it should.
                if (DebugUpdates
                    && Util.EnvironmentTickCountSubtract(
                        m_lastMaintenanceTick, previousMaintenanceTick) > (int)(MinMaintenanceTime * 1000 * 2))
                    m_log.WarnFormat(
                        "[SCENE]: Maintenance took {0} ms (desired max {1} ms) in {2}",
                        Util.EnvironmentTickCountSubtract(m_lastMaintenanceTick, previousMaintenanceTick),
                        MinMaintenanceTime * 1000,
                        RegionInfo.RegionName);
            }
        }

        public override void Update(int frames)
        {
            long? endFrame = null;

            if (frames >= 0)
                endFrame = Frame + frames;

            float physicsFPS = 0f;
            int tmpMS;
            int previousFrameTick;
            int maintc;
            int sleepMS;
            int framestart;

            while (!m_shuttingDown && ((endFrame == null && Active) || Frame < endFrame))
            {
                framestart = Util.EnvironmentTickCount();
                ++Frame;

//            m_log.DebugFormat("[SCENE]: Processing frame {0} in {1}", Frame, RegionInfo.RegionName);

                agentMS = tempOnRezMS = eventMS = backupMS = terrainMS = landMS = 0;

                try
                {
                    // Apply taints in terrain module to terrain in physics scene
                    if (Frame % m_update_terrain == 0)
                    {
                        tmpMS = Util.EnvironmentTickCount();
                        UpdateTerrain();
                        terrainMS = Util.EnvironmentTickCountSubtract(tmpMS);
                    }

                    tmpMS = Util.EnvironmentTickCount();
                    if (PhysicsEnabled && Frame % m_update_physics == 0)
                        m_sceneGraph.UpdatePreparePhysics();
                    physicsMS2 = Util.EnvironmentTickCountSubtract(tmpMS);
    
                    // Apply any pending avatar force input to the avatar's velocity
                    tmpMS = Util.EnvironmentTickCount();
                    if (Frame % m_update_entitymovement == 0)
                        m_sceneGraph.UpdateScenePresenceMovement();
                    agentMS = Util.EnvironmentTickCountSubtract(tmpMS);
    
                    // Perform the main physics update.  This will do the actual work of moving objects and avatars according to their
                    // velocity
                    tmpMS = Util.EnvironmentTickCount();
                    if (Frame % m_update_physics == 0)
                    {
                        if (PhysicsEnabled)
                            physicsFPS = m_sceneGraph.UpdatePhysics(MinFrameTime);
    
                        if (SynchronizeScene != null)
                            SynchronizeScene(this);
                    }
                    physicsMS = Util.EnvironmentTickCountSubtract(tmpMS);

                    tmpMS = Util.EnvironmentTickCount();
    
                    // Check if any objects have reached their targets
                    CheckAtTargets();
    
                    // Update SceneObjectGroups that have scheduled themselves for updates
                    // Objects queue their updates onto all scene presences
                    if (Frame % m_update_objects == 0)
                        m_sceneGraph.UpdateObjectGroups();
    
                    // Run through all ScenePresences looking for updates
                    // Presence updates and queued object updates for each presence are sent to clients
                    if (Frame % m_update_presences == 0)
                        m_sceneGraph.UpdatePresences();
    
                    agentMS += Util.EnvironmentTickCountSubtract(tmpMS);

    
                    // Delete temp-on-rez stuff
                    if (Frame % m_update_temp_cleaning == 0 && !m_cleaningTemps)
                    {
                        tmpMS = Util.EnvironmentTickCount();
                        m_cleaningTemps = true;
                        Util.FireAndForget(delegate { CleanTempObjects(); m_cleaningTemps = false;  });
                        tempOnRezMS = Util.EnvironmentTickCountSubtract(tmpMS);
                    }
    
                    if (Frame % m_update_events == 0)
                    {
                        tmpMS = Util.EnvironmentTickCount();
                        UpdateEvents();
                        eventMS = Util.EnvironmentTickCountSubtract(tmpMS);
                    }
    
                    if (PeriodicBackup && Frame % m_update_backup == 0)
                    {
                        tmpMS = Util.EnvironmentTickCount();
                        UpdateStorageBackup();
                        backupMS = Util.EnvironmentTickCountSubtract(tmpMS);
                    }
    
                    //if (Frame % m_update_land == 0)
                    //{
                    //    int ldMS = Util.EnvironmentTickCount();
                    //    UpdateLand();
                    //    landMS = Util.EnvironmentTickCountSubtract(ldMS);
                    //}
    
                    if (!LoginsEnabled && Frame == 20)
                    {
    //                    m_log.DebugFormat("{0} {1} {2}", LoginsDisabled, m_sceneGraph.GetActiveScriptsCount(), LoginLock);
    
                        // In 99.9% of cases it is a bad idea to manually force garbage collection. However,
                        // this is a rare case where we know we have just went through a long cycle of heap
                        // allocations, and there is no more work to be done until someone logs in
                        GC.Collect();

                        if (!LoginLock)
                        {
                            if (!StartDisabled)
                            {
                                m_log.InfoFormat("[REGION]: Enabling logins for {0}", RegionInfo.RegionName);
                                LoginsEnabled = true;
                            }

                            m_sceneGridService.InformNeighborsThatRegionisUp(
                                RequestModuleInterface<INeighbourService>(), RegionInfo);

                            // Region ready should always be set
                            Ready = true;
                        }
                        else
                        {
                            // This handles a case of a region having no scripts for the RegionReady module
                            if (m_sceneGraph.GetActiveScriptsCount() == 0)
                            {
                                // In this case, we leave it to the IRegionReadyModule to enable logins
                               
                                // LoginLock can currently only be set by a region module implementation.
                                // If somehow this hasn't been done then the quickest way to bugfix is to see the
                                // NullReferenceException
                                IRegionReadyModule rrm = RequestModuleInterface<IRegionReadyModule>();
                                rrm.TriggerRegionReady(this);
                            }
                        }
                    }
                }
                catch (Exception e)
                {
                    m_log.ErrorFormat(
                        "[SCENE]: Failed on region {0} with exception {1}{2}",
                        RegionInfo.RegionName, e.Message, e.StackTrace);
                }
    
                EventManager.TriggerRegionHeartbeatEnd(this);

                Watchdog.UpdateThread();

                otherMS = tempOnRezMS + eventMS + backupMS + terrainMS + landMS;

                StatsReporter.AddPhysicsFPS(physicsFPS);
                StatsReporter.AddTimeDilation(TimeDilation);
                StatsReporter.AddFPS(1);

                StatsReporter.addAgentMS(agentMS);
                StatsReporter.addPhysicsMS(physicsMS + physicsMS2);
                StatsReporter.addOtherMS(otherMS);
                StatsReporter.addScriptLines(m_sceneGraph.GetScriptLPS());

                previousFrameTick = m_lastFrameTick;
                m_lastFrameTick = Util.EnvironmentTickCount();
                tmpMS = Util.EnvironmentTickCountSubtract(m_lastFrameTick, framestart);
                tmpMS = (int)(MinFrameTime * 1000) - tmpMS;

                m_firstHeartbeat = false;

                sleepMS = Util.EnvironmentTickCount();

                if (tmpMS > 0)
                    Thread.Sleep(tmpMS);

                sleepMS = Util.EnvironmentTickCountSubtract(sleepMS);
                frameMS = Util.EnvironmentTickCountSubtract(framestart);
                StatsReporter.addSleepMS(sleepMS);
                StatsReporter.addFrameMS(frameMS);

                // if (Frame%m_update_avatars == 0)
                //   UpdateInWorldTime();


               // Optionally warn if a frame takes double the amount of time that it should.
                if (DebugUpdates
                    && Util.EnvironmentTickCountSubtract(
                        m_lastFrameTick, previousFrameTick) > (int)(MinFrameTime * 1000 * 2))
                    m_log.WarnFormat(
                        "[SCENE]: Frame took {0} ms (desired max {1} ms) in {2}",
                        Util.EnvironmentTickCountSubtract(m_lastFrameTick, previousFrameTick),
                        MinFrameTime * 1000,
                        RegionInfo.RegionName);
            }
        }        

        public void AddGroupTarget(SceneObjectGroup grp)
        {
            lock (m_groupsWithTargets)
                m_groupsWithTargets[grp.UUID] = 0;
        }

        public void RemoveGroupTarget(SceneObjectGroup grp)
        {
            lock (m_groupsWithTargets)
                m_groupsWithTargets.Remove(grp.UUID);
        }

        private void CheckAtTargets()
        {
            List<UUID> objs = null;

            lock (m_groupsWithTargets)
            {
                if (m_groupsWithTargets.Count != 0)
                    objs = new List<UUID>(m_groupsWithTargets.Keys);
            }

            if (objs != null)
            {
                foreach (UUID entry in objs)
                {
                    SceneObjectGroup grp = GetSceneObjectGroup(entry);
                    if (grp == null)
                        m_groupsWithTargets.Remove(entry);
                    else
                        grp.checkAtTargets();
                }
            }
        }

        /// <summary>
        /// Send out simstats data to all clients
        /// </summary>
        /// <param name="stats">Stats on the Simulator's performance</param>
        private void SendSimStatsPackets(SimStats stats)
        {
            ForEachRootClient(delegate(IClientAPI client)
            {
                client.SendSimStats(stats);
            });
        }

        /// <summary>
        /// Update the terrain if it needs to be updated.
        /// </summary>
        private void UpdateTerrain()
        {
            EventManager.TriggerTerrainTick();
        }

        /// <summary>
        /// Back up queued up changes
        /// </summary>
        private void UpdateStorageBackup()
        {
            if (!m_backingup)
            {
                m_backingup = true;
                Util.FireAndForget(BackupWaitCallback);
            }
        }

        /// <summary>
        /// Sends out the OnFrame event to the modules
        /// </summary>
        private void UpdateEvents()
        {
            m_eventManager.TriggerOnFrame();
        }

        /// <summary>
        /// Wrapper for Backup() that can be called with Util.FireAndForget()
        /// </summary>
        private void BackupWaitCallback(object o)
        {
            Backup(false);
        }
        
        /// <summary>
        /// Backup the scene.  This acts as the main method of the backup thread.
        /// </summary>
        /// <param name="forced">
        /// If true, then any changes that have not yet been persisted are persisted.  If false,
        /// then the persistence decision is left to the backup code (in some situations, such as object persistence,
        /// it's much more efficient to backup multiple changes at once rather than every single one).
        /// <returns></returns>
        public void Backup(bool forced)
        {
            lock (m_returns)
            {
                EventManager.TriggerOnBackup(SimulationDataService, forced);
                m_backingup = false;

                foreach (KeyValuePair<UUID, ReturnInfo> ret in m_returns)
                {
                    UUID transaction = UUID.Random();

                    GridInstantMessage msg = new GridInstantMessage();
                    msg.fromAgentID = new Guid(UUID.Zero.ToString()); // From server
                    msg.toAgentID = new Guid(ret.Key.ToString());
                    msg.imSessionID = new Guid(transaction.ToString());
                    msg.timestamp = (uint)Util.UnixTimeSinceEpoch();
                    msg.fromAgentName = "Server";
                    msg.dialog = (byte)19; // Object msg
                    msg.fromGroup = false;
                    msg.offline = (byte)1;
                    msg.ParentEstateID = RegionInfo.EstateSettings.ParentEstateID;
                    msg.Position = Vector3.Zero;
                    msg.RegionID = RegionInfo.RegionID.Guid;

                    // We must fill in a null-terminated 'empty' string here since bytes[0] will crash viewer 3.
                    msg.binaryBucket = Util.StringToBytes256("\0");
                    if (ret.Value.count > 1)
                        msg.message = string.Format("Your {0} objects were returned from {1} in region {2} due to {3}", ret.Value.count, ret.Value.location.ToString(), RegionInfo.RegionName, ret.Value.reason);
                    else
                        msg.message = string.Format("Your object {0} was returned from {1} in region {2} due to {3}", ret.Value.objectName, ret.Value.location.ToString(), RegionInfo.RegionName, ret.Value.reason);

                    IMessageTransferModule tr = RequestModuleInterface<IMessageTransferModule>();
                    if (tr != null)
                        tr.SendInstantMessage(msg, delegate(bool success) {});
                }
                m_returns.Clear();
            }
        }

        /// <summary>
        /// Synchronous force backup.  For deletes and links/unlinks
        /// </summary>
        /// <param name="group">Object to be backed up</param>
        public void ForceSceneObjectBackup(SceneObjectGroup group)
        {
            if (group != null)
            {
                group.ProcessBackup(SimulationDataService, true);
            }
        }

        /// <summary>
        /// Tell an agent that their object has been returned. 
        /// </summary>
        /// <remarks>
        /// The actual return is handled by the caller.
        /// </remarks>
        /// <param name="agentID">Avatar Unique Id</param>
        /// <param name="objectName">Name of object returned</param>
        /// <param name="location">Location of object returned</param>
        /// <param name="reason">Reasion for object return</param>
        public void AddReturn(UUID agentID, string objectName, Vector3 location, string reason)
        {
            lock (m_returns)
            {
                if (m_returns.ContainsKey(agentID))
                {
                    ReturnInfo info = m_returns[agentID];
                    info.count++;
                    m_returns[agentID] = info;
                }
                else
                {
                    ReturnInfo info = new ReturnInfo();
                    info.count = 1;
                    info.objectName = objectName;
                    info.location = location;
                    info.reason = reason;
                    m_returns[agentID] = info;
                }
            }
        }

        #endregion

        #region Load Terrain

        /// <summary>
        /// Store the terrain in the persistant data store
        /// </summary>
        public void SaveTerrain()
        {
            SimulationDataService.StoreTerrain(Heightmap.GetDoubles(), RegionInfo.RegionID);
        }

        public void StoreWindlightProfile(RegionLightShareData wl)
        {
            RegionInfo.WindlightSettings = wl;
            SimulationDataService.StoreRegionWindlightSettings(wl);
            m_eventManager.TriggerOnSaveNewWindlightProfile();
        }

        public void LoadWindlightProfile()
        {
            RegionInfo.WindlightSettings = SimulationDataService.LoadRegionWindlightSettings(RegionInfo.RegionID);
            m_eventManager.TriggerOnSaveNewWindlightProfile();
        }

        /// <summary>
        /// Loads the World heightmap
        /// </summary>
        public override void LoadWorldMap()
        {
            try
            {
                double[,] map = SimulationDataService.LoadTerrain(RegionInfo.RegionID);
                if (map == null)
                {
                    // This should be in the Terrain module, but it isn't because
                    // the heightmap is needed _way_ before the modules are initialized...
                    IConfig terrainConfig = m_config.Configs["Terrain"];
                    String m_InitialTerrain = "pinhead-island";
                    if (terrainConfig != null)
                        m_InitialTerrain = terrainConfig.GetString("InitialTerrain", m_InitialTerrain);

                    m_log.InfoFormat("[TERRAIN]: No default terrain. Generating a new terrain {0}.", m_InitialTerrain);
                    Heightmap = new TerrainChannel(m_InitialTerrain);

                    SimulationDataService.StoreTerrain(Heightmap.GetDoubles(), RegionInfo.RegionID);
                }
                else
                {
                    Heightmap = new TerrainChannel(map);
                }
            }
            catch (IOException e)
            {
                m_log.WarnFormat(
                    "[TERRAIN]: Scene.cs: LoadWorldMap() - Regenerating as failed with exception {0}{1}",
                    e.Message, e.StackTrace);
                
                // Non standard region size.    If there's an old terrain in the database, it might read past the buffer
                #pragma warning disable 0162
                if ((int)Constants.RegionSize != 256)
                {
                    Heightmap = new TerrainChannel();

                    SimulationDataService.StoreTerrain(Heightmap.GetDoubles(), RegionInfo.RegionID);
                }
            }
            catch (Exception e)
            {
                m_log.WarnFormat(
                    "[TERRAIN]: Scene.cs: LoadWorldMap() - Failed with exception {0}{1}", e.Message, e.StackTrace);
            }
        }

        /// <summary>
        /// Register this region with a grid service
        /// </summary>
        /// <exception cref="System.Exception">Thrown if registration of the region itself fails.</exception>
        public void RegisterRegionWithGrid()
        {
            m_sceneGridService.SetScene(this);

            //// Unfortunately this needs to be here and it can't be async.
            //// The map tile image is stored in RegionSettings, but it also needs to be
            //// stored in the GridService, because that's what the world map module uses
            //// to send the map image UUIDs (of other regions) to the viewer...
            if (m_generateMaptiles)
                RegenerateMaptile();

            GridRegion region = new GridRegion(RegionInfo);
            string error = GridService.RegisterRegion(RegionInfo.ScopeID, region);
            if (error != String.Empty)
                throw new Exception(error);
        }

        #endregion

        #region Load Land

        /// <summary>
        /// Loads all Parcel data from the datastore for region identified by regionID
        /// </summary>
        /// <param name="regionID">Unique Identifier of the Region to load parcel data for</param>
        public void loadAllLandObjectsFromStorage(UUID regionID)
        {
            m_log.Info("[SCENE]: Loading land objects from storage");
            List<LandData> landData = SimulationDataService.LoadLandObjects(regionID);

            if (LandChannel != null)
            {
                if (landData.Count == 0)
                {
                    EventManager.TriggerNoticeNoLandDataFromStorage();
                }
                else
                {
                    EventManager.TriggerIncomingLandDataFromStorage(landData);
                }
            }
            else
            {
                m_log.Error("[SCENE]: Land Channel is not defined. Cannot load from storage!");
            }
        }

        #endregion

        #region Primitives Methods

        /// <summary>
        /// Loads the World's objects
        /// </summary>
        /// <param name="regionID"></param>
        public virtual void LoadPrimsFromStorage(UUID regionID)
        {
            LoadingPrims = true;
            m_log.Info("[SCENE]: Loading objects from datastore");

            List<SceneObjectGroup> PrimsFromDB = SimulationDataService.LoadObjects(regionID);

            m_log.InfoFormat("[SCENE]: Loaded {0} objects from the datastore", PrimsFromDB.Count);

            foreach (SceneObjectGroup group in PrimsFromDB)
            {
                AddRestoredSceneObject(group, true, true);
                EventManager.TriggerOnSceneObjectLoaded(group);
                SceneObjectPart rootPart = group.GetPart(group.UUID);
                rootPart.Flags &= ~PrimFlags.Scripted;
                rootPart.TrimPermissions();

                // Don't do this here - it will get done later on when sculpt data is loaded.
//                group.CheckSculptAndLoad();
            }

            LoadingPrims = false;
            EventManager.TriggerPrimsLoaded(this);
        }

        public bool SupportsRayCastFiltered()
        {
            if (PhysicsScene == null)
                return false;
            return PhysicsScene.SupportsRaycastWorldFiltered();
        }

        public object RayCastFiltered(Vector3 position, Vector3 direction, float length, int Count, RayFilterFlags filter)      
        {
            if (PhysicsScene == null)
                return null;
            return PhysicsScene.RaycastWorld(position, direction, length, Count,filter);
        }

        /// <summary>
        /// Gets a new rez location based on the raycast and the size of the object that is being rezzed.
        /// </summary>
        /// <param name="RayStart"></param>
        /// <param name="RayEnd"></param>
        /// <param name="RayTargetID"></param>
        /// <param name="rot"></param>
        /// <param name="bypassRayCast"></param>
        /// <param name="RayEndIsIntersection"></param>
        /// <param name="frontFacesOnly"></param>
        /// <param name="scale"></param>
        /// <param name="FaceCenter"></param>
        /// <returns></returns>
        public Vector3 GetNewRezLocation(Vector3 RayStart, Vector3 RayEnd, UUID RayTargetID, Quaternion rot, byte bypassRayCast, byte RayEndIsIntersection, bool frontFacesOnly, Vector3 scale, bool FaceCenter)
        {
        
            float wheight = (float)RegionInfo.RegionSettings.WaterHeight;
            Vector3 wpos = Vector3.Zero;
            // Check for water surface intersection from above
            if ( (RayStart.Z > wheight) && (RayEnd.Z < wheight) )
            {
                float ratio = (RayStart.Z - wheight) / (RayStart.Z - RayEnd.Z);
                wpos.X = RayStart.X - (ratio * (RayStart.X - RayEnd.X));
                wpos.Y = RayStart.Y - (ratio * (RayStart.Y - RayEnd.Y));
                wpos.Z = wheight;
            }                
        
            Vector3 pos = Vector3.Zero;
            if (RayEndIsIntersection == (byte)1)
            {
                pos = RayEnd;
            }
            else if (RayTargetID != UUID.Zero)
            {
                SceneObjectPart target = GetSceneObjectPart(RayTargetID);

                Vector3 direction = Vector3.Normalize(RayEnd - RayStart);
                Vector3 AXOrigin = new Vector3(RayStart.X, RayStart.Y, RayStart.Z);
                Vector3 AXdirection = new Vector3(direction.X, direction.Y, direction.Z);

                if (target != null)
                {
                    pos = target.AbsolutePosition;
                    //m_log.Info("[OBJECT_REZ]: TargetPos: " + pos.ToString() + ", RayStart: " + RayStart.ToString() + ", RayEnd: " + RayEnd.ToString() + ", Volume: " + Util.GetDistanceTo(RayStart,RayEnd).ToString() + ", mag1: " + Util.GetMagnitude(RayStart).ToString() + ", mag2: " + Util.GetMagnitude(RayEnd).ToString());

                    // TODO: Raytrace better here

                    //EntityIntersection ei = m_sceneGraph.GetClosestIntersectingPrim(new Ray(AXOrigin, AXdirection));
                    Ray NewRay = new Ray(AXOrigin, AXdirection);

                    // Ray Trace against target here
                    EntityIntersection ei = target.TestIntersectionOBB(NewRay, Quaternion.Identity, frontFacesOnly, FaceCenter);

                    // Un-comment out the following line to Get Raytrace results printed to the console.
                    // m_log.Info("[RAYTRACERESULTS]: Hit:" + ei.HitTF.ToString() + " Point: " + ei.ipoint.ToString() + " Normal: " + ei.normal.ToString());
                    float ScaleOffset = 0.5f;

                    // If we hit something
                    if (ei.HitTF)
                    {
                        Vector3 scaleComponent = new Vector3(ei.AAfaceNormal.X, ei.AAfaceNormal.Y, ei.AAfaceNormal.Z);
                        if (scaleComponent.X != 0) ScaleOffset = scale.X;
                        if (scaleComponent.Y != 0) ScaleOffset = scale.Y;
                        if (scaleComponent.Z != 0) ScaleOffset = scale.Z;
                        ScaleOffset = Math.Abs(ScaleOffset);
                        Vector3 intersectionpoint = new Vector3(ei.ipoint.X, ei.ipoint.Y, ei.ipoint.Z);
                        Vector3 normal = new Vector3(ei.normal.X, ei.normal.Y, ei.normal.Z);
                        // Set the position to the intersection point
                        Vector3 offset = (normal * (ScaleOffset / 2f));
                        pos = (intersectionpoint + offset);

                        //Seems to make no sense to do this as this call is used for rezzing from inventory as well, and with inventory items their size is not always 0.5f
                        //And in cases when we weren't rezzing from inventory we were re-adding the 0.25 straight after calling this method
                        // Un-offset the prim (it gets offset later by the consumer method)
                        //pos.Z -= 0.25F; 
                       
                    }
                }
                else
                {
                    // We don't have a target here, so we're going to raytrace all the objects in the scene.
                    EntityIntersection ei = m_sceneGraph.GetClosestIntersectingPrim(new Ray(AXOrigin, AXdirection), true, false);

                    // Un-comment the following line to print the raytrace results to the console.
                    //m_log.Info("[RAYTRACERESULTS]: Hit:" + ei.HitTF.ToString() + " Point: " + ei.ipoint.ToString() + " Normal: " + ei.normal.ToString());

                    if (ei.HitTF)
                    {
                        pos = new Vector3(ei.ipoint.X, ei.ipoint.Y, ei.ipoint.Z);
                    } 
                    else
                    {
                        // fall back to our stupid functionality
                        pos = RayEnd;
                    }
                }
            }
            else
            {
                // fall back to our stupid functionality
                pos = RayEnd;

                //increase height so its above the ground.
                //should be getting the normal of the ground at the rez point and using that?
                pos.Z += scale.Z / 2f;
//                return pos;
            }
            
            // check against posible water intercept
            if (wpos.Z > pos.Z) pos = wpos;
            return pos;
        }


        /// <summary>
        /// Create a New SceneObjectGroup/Part by raycasting
        /// </summary>
        /// <param name="ownerID"></param>
        /// <param name="groupID"></param>
        /// <param name="RayEnd"></param>
        /// <param name="rot"></param>
        /// <param name="shape"></param>
        /// <param name="bypassRaycast"></param>
        /// <param name="RayStart"></param>
        /// <param name="RayTargetID"></param>
        /// <param name="RayEndIsIntersection"></param>
        public virtual void AddNewPrim(UUID ownerID, UUID groupID, Vector3 RayEnd, Quaternion rot, PrimitiveBaseShape shape,
                                       byte bypassRaycast, Vector3 RayStart, UUID RayTargetID,
                                       byte RayEndIsIntersection)
        {
            Vector3 pos = GetNewRezLocation(RayStart, RayEnd, RayTargetID, rot, bypassRaycast, RayEndIsIntersection, true, new Vector3(0.5f, 0.5f, 0.5f), false);

            if (Permissions.CanRezObject(1, ownerID, pos))
            {
                // rez ON the ground, not IN the ground
                // pos.Z += 0.25F; The rez point should now be correct so that its not in the ground

                AddNewPrim(ownerID, groupID, pos, rot, shape);
            }
            else
            {
                IClientAPI client = null;
                if (TryGetClient(ownerID, out client))
                    client.SendAlertMessage("You cannot create objects here.");
            }
        }

        public virtual SceneObjectGroup AddNewPrim(
            UUID ownerID, UUID groupID, Vector3 pos, Quaternion rot, PrimitiveBaseShape shape)
        {
            //m_log.DebugFormat(
            //    "[SCENE]: Scene.AddNewPrim() pcode {0} called for {1} in {2}", shape.PCode, ownerID, RegionInfo.RegionName);

            SceneObjectGroup sceneObject = null;
            
            // If an entity creator has been registered for this prim type then use that
            if (m_entityCreators.ContainsKey((PCode)shape.PCode))
            {
                sceneObject = m_entityCreators[(PCode)shape.PCode].CreateEntity(ownerID, groupID, pos, rot, shape);
            }
            else
            {
                // Otherwise, use this default creation code;
                sceneObject = new SceneObjectGroup(ownerID, pos, rot, shape);
                AddNewSceneObject(sceneObject, true);
                sceneObject.SetGroup(groupID, null);
            }

            if (UserManagementModule != null)
                sceneObject.RootPart.CreatorIdentification = UserManagementModule.GetUserUUI(ownerID);

            sceneObject.ScheduleGroupForFullUpdate();

            return sceneObject;
        }
        
        /// <summary>
        /// Add an object into the scene that has come from storage
        /// </summary>
        ///
        /// <param name="sceneObject"></param>
        /// <param name="attachToBackup">
        /// If true, changes to the object will be reflected in its persisted data
        /// If false, the persisted data will not be changed even if the object in the scene is changed
        /// </param>
        /// <param name="alreadyPersisted">
        /// If true, we won't persist this object until it changes
        /// If false, we'll persist this object immediately
        /// </param>
        /// <param name="sendClientUpdates">
        /// If true, we send updates to the client to tell it about this object
        /// If false, we leave it up to the caller to do this
        /// </param>
        /// <returns>
        /// true if the object was added, false if an object with the same uuid was already in the scene
        /// </returns>
        public bool AddRestoredSceneObject(
            SceneObjectGroup sceneObject, bool attachToBackup, bool alreadyPersisted, bool sendClientUpdates)
        {
            if (m_sceneGraph.AddRestoredSceneObject(sceneObject, attachToBackup, alreadyPersisted, sendClientUpdates))
            {
                sceneObject.IsDeleted = false;
                EventManager.TriggerObjectAddedToScene(sceneObject);
                return true;
            }

            return false;
        }
        
        /// <summary>
        /// Add an object into the scene that has come from storage
        /// </summary>
        ///
        /// <param name="sceneObject"></param>
        /// <param name="attachToBackup">
        /// If true, changes to the object will be reflected in its persisted data
        /// If false, the persisted data will not be changed even if the object in the scene is changed
        /// </param>
        /// <param name="alreadyPersisted">
        /// If true, we won't persist this object until it changes
        /// If false, we'll persist this object immediately
        /// </param>
        /// <returns>
        /// true if the object was added, false if an object with the same uuid was already in the scene
        /// </returns>
        public bool AddRestoredSceneObject(
            SceneObjectGroup sceneObject, bool attachToBackup, bool alreadyPersisted)
        {
            return AddRestoredSceneObject(sceneObject, attachToBackup, alreadyPersisted, true);
        }

        /// <summary>
        /// Add a newly created object to the scene.  Updates are also sent to viewers.
        /// </summary>
        /// <param name="sceneObject"></param>
        /// <param name="attachToBackup">
        /// If true, the object is made persistent into the scene.
        /// If false, the object will not persist over server restarts
        /// </param>
        /// <returns>true if the object was added.  false if not</returns>
        public bool AddNewSceneObject(SceneObjectGroup sceneObject, bool attachToBackup)
        {
            return AddNewSceneObject(sceneObject, attachToBackup, true);
        }
        
        /// <summary>
        /// Add a newly created object to the scene
        /// </summary>
        /// <param name="sceneObject"></param>
        /// <param name="attachToBackup">
        /// If true, the object is made persistent into the scene.
        /// If false, the object will not persist over server restarts
        /// </param>
        /// <param name="sendClientUpdates">
        /// If true, updates for the new scene object are sent to all viewers in range.
        /// If false, it is left to the caller to schedule the update
        /// </param>
        /// <returns>true if the object was added.  false if not</returns>
        public bool AddNewSceneObject(SceneObjectGroup sceneObject, bool attachToBackup, bool sendClientUpdates)
        {           
            if (m_sceneGraph.AddNewSceneObject(sceneObject, attachToBackup, sendClientUpdates))
            {
                EventManager.TriggerObjectAddedToScene(sceneObject);
                return true;       
            }
            
            return false;
        }
        
        /// <summary>
        /// Add a newly created object to the scene.
        /// </summary>
        /// <remarks>
        /// This method does not send updates to the client - callers need to handle this themselves.
        /// </remarks>
        /// <param name="sceneObject"></param>
        /// <param name="attachToBackup"></param>
        /// <param name="pos">Position of the object.  If null then the position stored in the object is used.</param>
        /// <param name="rot">Rotation of the object.  If null then the rotation stored in the object is used.</param>
        /// <param name="vel">Velocity of the object.  This parameter only has an effect if the object is physical</param>
        /// <returns></returns>
        public bool AddNewSceneObject(
            SceneObjectGroup sceneObject, bool attachToBackup, Vector3? pos, Quaternion? rot, Vector3 vel)
        {
            if (m_sceneGraph.AddNewSceneObject(sceneObject, attachToBackup, pos, rot, vel))
            {            
                EventManager.TriggerObjectAddedToScene(sceneObject);
                return true;
            }

            return false;
        }

        /// <summary>
        /// Delete every object from the scene.  This does not include attachments worn by avatars.
        /// </summary>
        public void DeleteAllSceneObjects()
        {
            DeleteAllSceneObjects(false);
        }

        /// <summary>
        /// Delete every object from the scene.  This does not include attachments worn by avatars.
        /// </summary>
        public void DeleteAllSceneObjects(bool exceptNoCopy)
        {
            List<SceneObjectGroup> toReturn = new List<SceneObjectGroup>();
            lock (Entities)
            {
                EntityBase[] entities = Entities.GetEntities();
                foreach (EntityBase e in entities)
                {
                    if (e is SceneObjectGroup)
                    {
                        SceneObjectGroup sog = (SceneObjectGroup)e;
                        if (sog != null && !sog.IsAttachment)
                        {
                            if (!exceptNoCopy || ((sog.GetEffectivePermissions() & (uint)PermissionMask.Copy) != 0))
                            {
                                DeleteSceneObject((SceneObjectGroup)e, false);
                            }
                            else
                            {
                                toReturn.Add((SceneObjectGroup)e);   
                            }
                        }
                    }
                }
            }
            if (toReturn.Count > 0)
            {
                returnObjects(toReturn.ToArray(), UUID.Zero);
            }
        }

        /// <summary>
        /// Synchronously delete the given object from the scene.
        /// </summary>
        /// <remarks>
        /// Scripts are also removed.
        /// </remarks>
        /// <param name="group">Object Id</param>
        /// <param name="silent">Suppress broadcasting changes to other clients.</param>
        public void DeleteSceneObject(SceneObjectGroup group, bool silent)
        {
            DeleteSceneObject(group, silent, true);
        }

        /// <summary>
        /// Synchronously delete the given object from the scene.
        /// </summary>
        /// <param name="group">Object Id</param>
        /// <param name="silent">Suppress broadcasting changes to other clients.</param>
        /// <param name="removeScripts">If true, then scripts are removed.  If false, then they are only stopped.</para>
        public void DeleteSceneObject(SceneObjectGroup group, bool silent, bool removeScripts)
        {            
//            m_log.DebugFormat("[SCENE]: Deleting scene object {0} {1}", group.Name, group.UUID);

            if (removeScripts)
                group.RemoveScriptInstances(true);
            else
                group.StopScriptInstances();

            SceneObjectPart[] partList = group.Parts;

            foreach (SceneObjectPart part in partList)
            {
                if (part.KeyframeMotion != null)
                {
                    part.KeyframeMotion.Delete();
                    part.KeyframeMotion = null;
                }

                if (part.IsJoint() && ((part.Flags & PrimFlags.Physics) != 0))
                {
                    PhysicsScene.RequestJointDeletion(part.Name); // FIXME: what if the name changed?
                }
                else if (part.PhysActor != null)
                {
                    part.RemoveFromPhysics();
                }
            }

            if (UnlinkSceneObject(group, false))
            {
                EventManager.TriggerObjectBeingRemovedFromScene(group);
                EventManager.TriggerParcelPrimCountTainted();
            }

            group.DeleteGroupFromScene(silent);
            if (!silent)
                SendKillObject(new List<uint>() { group.LocalId });

//            m_log.DebugFormat("[SCENE]: Exit DeleteSceneObject() for {0} {1}", group.Name, group.UUID);            
        }

        /// <summary>
        /// Unlink the given object from the scene.  Unlike delete, this just removes the record of the object - the
        /// object itself is not destroyed.
        /// </summary>
        /// <param name="so">The scene object.</param>
        /// <param name="softDelete">If true, only deletes from scene, but keeps the object in the database.</param>
        /// <returns>true if the object was in the scene, false if it was not</returns>
        public bool UnlinkSceneObject(SceneObjectGroup so, bool softDelete)
        {
            if (m_sceneGraph.DeleteSceneObject(so.UUID, softDelete))
            {
                if (!softDelete)
                {
                    // Force a database update so that the scene object group ID is accurate.  It's possible that the
                    // group has recently been delinked from another group but that this change has not been persisted
                    // to the DB.
                    // This is an expensive thing to do so only do it if absolutely necessary.
                    if (so.HasGroupChangedDueToDelink)
                        ForceSceneObjectBackup(so);                
                    
                    so.DetachFromBackup();
                    SimulationDataService.RemoveObject(so.UUID, RegionInfo.RegionID);
                }
                                    
                // We need to keep track of this state in case this group is still queued for further backup.
                so.IsDeleted = true;

                return true;
            }

            return false;
        }

        /// <summary>
        /// Move the given scene object into a new region depending on which region its absolute position has moved
        /// into.
        ///
        /// </summary>
        /// <param name="attemptedPosition">the attempted out of region position of the scene object</param>
        /// <param name="grp">the scene object that we're crossing</param>
        public void CrossPrimGroupIntoNewRegion(Vector3 attemptedPosition, SceneObjectGroup grp, bool silent)
        {
            if (grp == null)
                return;
            if (grp.IsDeleted)
                return;

            if (grp.RootPart.DIE_AT_EDGE)
            {
                // We remove the object here
                try
                {
                    DeleteSceneObject(grp, false);
                }
                catch (Exception)
                {
                    m_log.Warn("[SCENE]: exception when trying to remove the prim that crossed the border.");
                }
                return;
            }

            if (grp.RootPart.RETURN_AT_EDGE)
            {
                // We remove the object here
                try
                {
                    List<SceneObjectGroup> objects = new List<SceneObjectGroup>();
                    objects.Add(grp);
                    SceneObjectGroup[] objectsArray = objects.ToArray();
                    returnObjects(objectsArray, UUID.Zero);
                }
                catch (Exception)
                {
                    m_log.Warn("[SCENE]: exception when trying to return the prim that crossed the border.");
                }
                return;
            }

            if (EntityTransferModule != null)
                EntityTransferModule.Cross(grp, attemptedPosition, silent);
        }

        public Border GetCrossedBorder(Vector3 position, Cardinals gridline)
        {
            if (BordersLocked)
            {
                switch (gridline)
                {
                    case Cardinals.N:
                        lock (NorthBorders)
                        {
                            foreach (Border b in NorthBorders)
                            {
                                if (b.TestCross(position))
                                    return b;
                            }
                        }
                        break;
                    case Cardinals.S:
                        lock (SouthBorders)
                        {
                            foreach (Border b in SouthBorders)
                            {
                                if (b.TestCross(position))
                                    return b;
                            }
                        }

                        break;
                    case Cardinals.E:
                        lock (EastBorders)
                        {
                            foreach (Border b in EastBorders)
                            {
                                if (b.TestCross(position))
                                    return b;
                            }
                        }

                        break;
                    case Cardinals.W:

                        lock (WestBorders)
                        {
                            foreach (Border b in WestBorders)
                            {
                                if (b.TestCross(position))
                                    return b;
                            }
                        }
                        break;

                }
            }
            else
            {
                switch (gridline)
                {
                    case Cardinals.N:
                        foreach (Border b in NorthBorders)
                        {
                            if (b.TestCross(position))
                                return b;
                        }
                       
                        break;
                    case Cardinals.S:
                        foreach (Border b in SouthBorders)
                        {
                            if (b.TestCross(position))
                                return b;
                        }
                        break;
                    case Cardinals.E:
                        foreach (Border b in EastBorders)
                        {
                            if (b.TestCross(position))
                                return b;
                        }

                        break;
                    case Cardinals.W:
                        foreach (Border b in WestBorders)
                        {
                            if (b.TestCross(position))
                                return b;
                        }
                        break;

                }
            }

            return null;
        }

        public bool TestBorderCross(Vector3 position, Cardinals border)
        {
            if (BordersLocked)
            {
                switch (border)
                {
                    case Cardinals.N:
                        lock (NorthBorders)
                        {
                            foreach (Border b in NorthBorders)
                            {
                                if (b.TestCross(position))
                                    return true;
                            }
                        }
                        break;
                    case Cardinals.E:
                        lock (EastBorders)
                        {
                            foreach (Border b in EastBorders)
                            {
                                if (b.TestCross(position))
                                    return true;
                            }
                        }
                        break;
                    case Cardinals.S:
                        lock (SouthBorders)
                        {
                            foreach (Border b in SouthBorders)
                            {
                                if (b.TestCross(position))
                                    return true;
                            }
                        }
                        break;
                    case Cardinals.W:
                        lock (WestBorders)
                        {
                            foreach (Border b in WestBorders)
                            {
                                if (b.TestCross(position))
                                    return true;
                            }
                        }
                        break;
                }
            }
            else
            {
                switch (border)
                {
                    case Cardinals.N:
                        foreach (Border b in NorthBorders)
                        {
                            if (b.TestCross(position))
                                return true;
                        }
                        break;
                    case Cardinals.E:
                        foreach (Border b in EastBorders)
                        {
                            if (b.TestCross(position))
                                return true;
                        }
                        break;
                    case Cardinals.S:
                        foreach (Border b in SouthBorders)
                        {
                            if (b.TestCross(position))
                                return true;
                        }
                        break;
                    case Cardinals.W:
                        foreach (Border b in WestBorders)
                        {
                            if (b.TestCross(position))
                                return true;
                        }
                        break;
                }
            }
            return false;
        }


        /// <summary>
        /// Called when objects or attachments cross the border, or teleport, between regions.
        /// </summary>
        /// <param name="sog"></param>
        /// <returns></returns>
        public bool IncomingCreateObject(Vector3 newPosition, ISceneObject sog)
        {
            //m_log.DebugFormat(" >>> IncomingCreateObject(sog) <<< {0} deleted? {1} isAttach? {2}", ((SceneObjectGroup)sog).AbsolutePosition,
            //    ((SceneObjectGroup)sog).IsDeleted, ((SceneObjectGroup)sog).RootPart.IsAttachment);

            SceneObjectGroup newObject;
            try
            {
                newObject = (SceneObjectGroup)sog;
            }
            catch (Exception e)
            {
                m_log.WarnFormat("[INTERREGION]: Problem casting object, exception {0}{1}", e.Message, e.StackTrace);
                return false;
            }

            // If the user is banned, we won't let any of their objects
            // enter. Period.
            //
            if (RegionInfo.EstateSettings.IsBanned(newObject.OwnerID, 36))
            {
                m_log.InfoFormat("[INTERREGION]: Denied prim crossing for banned avatar {0}", newObject.OwnerID);
                return false;
            }

            if (newPosition != Vector3.Zero)
                newObject.RootPart.GroupPosition = newPosition;

            if (!AddSceneObject(newObject))
            {
                m_log.DebugFormat(
                    "[INTERREGION]: Problem adding scene object {0} in {1} ", newObject.UUID, RegionInfo.RegionName);
                return false;
            }

            if (!newObject.IsAttachment)
            {
                // FIXME: It would be better to never add the scene object at all rather than add it and then delete
                // it
                if (!Permissions.CanObjectEntry(newObject.UUID, true, newObject.AbsolutePosition))
                {
                    // Deny non attachments based on parcel settings
                    //
                    m_log.Info("[INTERREGION]: Denied prim crossing because of parcel settings");

                    DeleteSceneObject(newObject, false);

                    return false;
                }

                // For attachments, we need to wait until the agent is root
                // before we restart the scripts, or else some functions won't work.
                newObject.RootPart.ParentGroup.CreateScriptInstances(0, false, DefaultScriptEngine, GetStateSource(newObject));
                newObject.ResumeScripts();

                if (newObject.RootPart.KeyframeMotion != null)
                    newObject.RootPart.KeyframeMotion.UpdateSceneObject(newObject);
            }

            // Do this as late as possible so that listeners have full access to the incoming object
            EventManager.TriggerOnIncomingSceneObject(newObject);

            return true;
        }

        /// <summary>
        /// Adds a Scene Object group to the Scene.
        /// Verifies that the creator of the object is not banned from the simulator.
        /// Checks if the item is an Attachment
        /// </summary>
        /// <param name="sceneObject"></param>
        /// <returns>True if the SceneObjectGroup was added, False if it was not</returns>
        public bool AddSceneObject(SceneObjectGroup sceneObject)
        {
            if (sceneObject.OwnerID == UUID.Zero)
            {
                m_log.ErrorFormat("[SCENE]: Owner ID for {0} was zero", sceneObject.UUID);
                return false;
            }

            // If the user is banned, we won't let any of their objects
            // enter. Period.
            //
            int flags = GetUserFlags(sceneObject.OwnerID);
            if (RegionInfo.EstateSettings.IsBanned(sceneObject.OwnerID, flags))
            {
                m_log.InfoFormat("[INTERREGION]: Denied prim crossing for banned avatar {0}", sceneObject.OwnerID);

                return false;
            }

            // Force allocation of new LocalId
            //
            SceneObjectPart[] parts = sceneObject.Parts;
            for (int i = 0; i < parts.Length; i++)
                parts[i].LocalId = 0;

            if (sceneObject.IsAttachmentCheckFull()) // Attachment
            {
                sceneObject.RootPart.AddFlag(PrimFlags.TemporaryOnRez);
                sceneObject.RootPart.AddFlag(PrimFlags.Phantom);
                      
                // Don't sent a full update here because this will cause full updates to be sent twice for 
                // attachments on region crossings, resulting in viewer glitches.
                AddRestoredSceneObject(sceneObject, false, false, false);

                // Handle attachment special case
                SceneObjectPart RootPrim = sceneObject.RootPart;

                // Fix up attachment Parent Local ID
                ScenePresence sp = GetScenePresence(sceneObject.OwnerID);

                if (sp != null)
                {
                    SceneObjectGroup grp = sceneObject;

//                    m_log.DebugFormat(
//                        "[ATTACHMENT]: Received attachment {0}, inworld asset id {1}", grp.FromItemID, grp.UUID);
//                    m_log.DebugFormat(
//                        "[ATTACHMENT]: Attach to avatar {0} at position {1}", sp.UUID, grp.AbsolutePosition);

                    RootPrim.RemFlag(PrimFlags.TemporaryOnRez);

                    // We must currently not resume scripts at this stage since AttachmentsModule does not have the 
                    // information that this is due to a teleport/border cross rather than an ordinary attachment.
                    // We currently do this in Scene.MakeRootAgent() instead.
                    if (AttachmentsModule != null)
                        AttachmentsModule.AttachObject(sp, grp, 0, false, false, false, true);
                }
                else
                {
                    m_log.DebugFormat("[SCENE]: Attachment {0} arrived and scene presence was not found, setting to temp", sceneObject.UUID);
                    RootPrim.RemFlag(PrimFlags.TemporaryOnRez);
                    RootPrim.AddFlag(PrimFlags.TemporaryOnRez);
                }
                if (sceneObject.OwnerID == UUID.Zero)
                {
                    m_log.ErrorFormat("[SCENE]: Owner ID for {0} was zero after attachment processing. BUG!", sceneObject.UUID);
                    return false;
                }
            }
            else
            {
                if (sceneObject.OwnerID == UUID.Zero)
                {
                    m_log.ErrorFormat("[SCENE]: Owner ID for non-attachment {0} was zero", sceneObject.UUID);
                    return false;
                }
                AddRestoredSceneObject(sceneObject, true, false);
            }

            return true;
        }

        private int GetStateSource(SceneObjectGroup sog)
        {
            ScenePresence sp = GetScenePresence(sog.OwnerID);

            if (sp != null)
                return sp.GetStateSource();

            return 2; // StateSource.PrimCrossing
        }

        public int GetUserFlags(UUID user)
        {
            //Unfortunately the SP approach means that the value is cached until region is restarted
            /*
            ScenePresence sp;
            if (TryGetScenePresence(user, out sp))
            {
                return sp.UserFlags;
            }
            else
            {
             */
                UserAccount uac = UserAccountService.GetUserAccount(RegionInfo.ScopeID, user);
                if (uac == null)
                    return 0;
                return uac.UserFlags;
            //}
        }
        #endregion

        #region Add/Remove Avatar Methods

        public override ISceneAgent AddNewClient(IClientAPI client, PresenceType type)
        {
            ScenePresence sp;
            bool vialogin;

            // Validation occurs in LLUDPServer
            //
            // XXX: A race condition exists here where two simultaneous calls to AddNewClient can interfere with
            // each other.  In practice, this does not currently occur in the code.
            AgentCircuitData aCircuit = m_authenticateHandler.GetAgentCircuitData(client.CircuitCode);

            // We lock here on AgentCircuitData to prevent a race condition between the thread adding a new connection
            // and a simultaneous one that removes it (as can happen if the client is closed at a particular point
            // whilst connecting).
            //
            // It would be easier to lock across all NewUserConnection(), AddNewClient() and
            // RemoveClient() calls for all agents, but this would allow a slow call (e.g. because of slow service
            // response in some module listening to AddNewClient()) from holding up unrelated agent calls.
            //
            // In practice, the lock (this) in LLUDPServer.AddNewClient() currently lock across all
            // AddNewClient() operations (though not other ops).
            // In the future this can be relieved once locking per agent (not necessarily on AgentCircuitData) is improved.
            lock (aCircuit)
            {
                vialogin
                    = (aCircuit.teleportFlags & (uint)Constants.TeleportFlags.ViaHGLogin) != 0
                        || (aCircuit.teleportFlags & (uint)Constants.TeleportFlags.ViaLogin) != 0;
    
                CheckHeartbeat();
    
                sp = GetScenePresence(client.AgentId);

                // XXX: Not sure how good it is to add a new client if a scene presence already exists.  Possibly this
                // could occur if a viewer crashes and relogs before the old client is kicked out.  But this could cause
                // other problems, and possible the code calling AddNewClient() should ensure that no client is already
                // connected.
                if (sp == null)
                {
                    m_log.DebugFormat(
                        "[SCENE]: Adding new child scene presence {0} {1} to scene {2} at pos {3}",
                        client.Name, client.AgentId, RegionInfo.RegionName, client.StartPos);
    
                    m_clientManager.Add(client);
                    SubscribeToClientEvents(client);
    
                    sp = m_sceneGraph.CreateAndAddChildScenePresence(client, aCircuit.Appearance, type);
                    InventoryFolderBase cof = InventoryService.GetFolderForType(client.AgentId, (AssetType)46);
                    if (cof == null)
                        sp.COF = UUID.Zero;
                    else
                        sp.COF = cof.ID;

                    m_log.DebugFormat("[SCENE]: COF for {0} is {1}", client.AgentId, sp.COF);
                    m_eventManager.TriggerOnNewPresence(sp);
    
                    sp.TeleportFlags = (TPFlags)aCircuit.teleportFlags;
                }
                else
                {
                    m_log.WarnFormat(
                        "[SCENE]: Already found {0} scene presence for {1} in {2} when asked to add new scene presence",
                        sp.IsChildAgent ? "child" : "root", sp.Name, RegionInfo.RegionName);
                }
    
                // We must set this here so that TriggerOnNewClient and TriggerOnClientLogin can determine whether the
                // client is for a root or child agent.
                client.SceneAgent = sp;

                // Cache the user's name
                CacheUserName(sp, aCircuit);
    
                EventManager.TriggerOnNewClient(client);
                if (vialogin)
                    EventManager.TriggerOnClientLogin(client);
            }

            m_LastLogin = Util.EnvironmentTickCount();

            return sp;
        }

        /// <summary>
        /// Cache the user name for later use.
        /// </summary>
        /// <param name="sp"></param>
        /// <param name="aCircuit"></param>
        private void CacheUserName(ScenePresence sp, AgentCircuitData aCircuit)
        {
            if (UserManagementModule != null)
            {
                string first = aCircuit.firstname, last = aCircuit.lastname;

                if (sp.PresenceType == PresenceType.Npc)
                {
                    UserManagementModule.AddUser(aCircuit.AgentID, first, last);
                }
                else
                {
                    string homeURL = string.Empty;

                    if (aCircuit.ServiceURLs.ContainsKey("HomeURI"))
                        homeURL = aCircuit.ServiceURLs["HomeURI"].ToString();

                    if (aCircuit.lastname.StartsWith("@"))
                    {
                        string[] parts = aCircuit.firstname.Split('.');
                        if (parts.Length >= 2)
                        {
                            first = parts[0];
                            last = parts[1];
                        }
                    }

                    UserManagementModule.AddUser(aCircuit.AgentID, first, last, homeURL);
                }
            }
        }

        private bool VerifyClient(AgentCircuitData aCircuit, System.Net.IPEndPoint ep, out bool vialogin)
        {
            vialogin = false;
            
            // Do the verification here
            if ((aCircuit.teleportFlags & (uint)Constants.TeleportFlags.ViaHGLogin) != 0)
            {
                m_log.DebugFormat("[SCENE]: Incoming client {0} {1} in region {2} via HG login", aCircuit.firstname, aCircuit.lastname, RegionInfo.RegionName);
                vialogin = true;
                IUserAgentVerificationModule userVerification = RequestModuleInterface<IUserAgentVerificationModule>();
                if (userVerification != null && ep != null)
                {
                    if (!userVerification.VerifyClient(aCircuit, ep.Address.ToString()))
                    {
                        // uh-oh, this is fishy
                        m_log.DebugFormat("[SCENE]: User Client Verification for {0} {1} in {2} returned false", aCircuit.firstname, aCircuit.lastname, RegionInfo.RegionName);
                        return false;
                    }
                    else
                        m_log.DebugFormat("[SCENE]: User Client Verification for {0} {1} in {2} returned true", aCircuit.firstname, aCircuit.lastname, RegionInfo.RegionName);

                }
            }

            else if ((aCircuit.teleportFlags & (uint)Constants.TeleportFlags.ViaLogin) != 0)
            {
                m_log.DebugFormat("[SCENE]: Incoming client {0} {1} in region {2} via regular login. Client IP verification not performed.",
                    aCircuit.firstname, aCircuit.lastname, RegionInfo.RegionName);
                vialogin = true;
            }

            return true;
        }

        // Called by Caps, on the first HTTP contact from the client
        public override bool CheckClient(UUID agentID, System.Net.IPEndPoint ep)
        {
            AgentCircuitData aCircuit = m_authenticateHandler.GetAgentCircuitData(agentID);
            if (aCircuit != null)
            {
                bool vialogin = false;
                if (!VerifyClient(aCircuit, ep, out vialogin))
                {
                    // if it doesn't pass, we remove the agentcircuitdata altogether
                    // and the scene presence and the client, if they exist
                    try
                    {
                        ScenePresence sp = GetScenePresence(agentID);

                        if (sp != null)
                        {
                            PresenceService.LogoutAgent(sp.ControllingClient.SessionId);
                            sp.ControllingClient.Close();
                        }

                        // BANG! SLASH!
                        m_authenticateHandler.RemoveCircuit(agentID);

                        return false;
                    }
                    catch (Exception e)
                    {
                        m_log.DebugFormat("[SCENE]: Exception while closing aborted client: {0}", e.StackTrace);
                    }
                }
                else
                    return true;
            }

            return false;
        }

        /// <summary>
        /// Register for events from the client
        /// </summary>
        /// <param name="client">The IClientAPI of the connected client</param>
        public virtual void SubscribeToClientEvents(IClientAPI client)
        {
            SubscribeToClientTerrainEvents(client);
            SubscribeToClientPrimEvents(client);
            SubscribeToClientPrimRezEvents(client);
            SubscribeToClientInventoryEvents(client);
            SubscribeToClientTeleportEvents(client);
            SubscribeToClientScriptEvents(client);
            SubscribeToClientParcelEvents(client);
            SubscribeToClientGridEvents(client);
            SubscribeToClientNetworkEvents(client);
        }

        public virtual void SubscribeToClientTerrainEvents(IClientAPI client)
        {
            client.OnRegionHandShakeReply += SendLayerData;
        }
        
        public virtual void SubscribeToClientPrimEvents(IClientAPI client)
        {
            client.OnUpdatePrimGroupPosition += m_sceneGraph.UpdatePrimGroupPosition;
            client.OnUpdatePrimSinglePosition += m_sceneGraph.UpdatePrimSinglePosition;

            client.onClientChangeObject += m_sceneGraph.ClientChangeObject;

            client.OnUpdatePrimGroupRotation += m_sceneGraph.UpdatePrimGroupRotation;
            client.OnUpdatePrimGroupMouseRotation += m_sceneGraph.UpdatePrimGroupRotation;
            client.OnUpdatePrimSingleRotation += m_sceneGraph.UpdatePrimSingleRotation;
            client.OnUpdatePrimSingleRotationPosition += m_sceneGraph.UpdatePrimSingleRotationPosition;
            
            client.OnUpdatePrimScale += m_sceneGraph.UpdatePrimScale;
            client.OnUpdatePrimGroupScale += m_sceneGraph.UpdatePrimGroupScale;
            client.OnUpdateExtraParams += m_sceneGraph.UpdateExtraParam;
            client.OnUpdatePrimShape += m_sceneGraph.UpdatePrimShape;
            client.OnUpdatePrimTexture += m_sceneGraph.UpdatePrimTexture;
            client.OnObjectRequest += RequestPrim;
            client.OnObjectSelect += SelectPrim;
            client.OnObjectDeselect += DeselectPrim;
            client.OnGrabUpdate += m_sceneGraph.MoveObject;
            client.OnSpinStart += m_sceneGraph.SpinStart;
            client.OnSpinUpdate += m_sceneGraph.SpinObject;
            client.OnDeRezObject += DeRezObjects;
            
            client.OnObjectName += m_sceneGraph.PrimName;
            client.OnObjectClickAction += m_sceneGraph.PrimClickAction;
            client.OnObjectMaterial += m_sceneGraph.PrimMaterial;
            client.OnLinkObjects += LinkObjects;
            client.OnDelinkObjects += DelinkObjects;
            client.OnObjectDuplicate += DuplicateObject;
            client.OnObjectDuplicateOnRay += doObjectDuplicateOnRay;
            client.OnUpdatePrimFlags += m_sceneGraph.UpdatePrimFlags;
            client.OnRequestObjectPropertiesFamily += m_sceneGraph.RequestObjectPropertiesFamily;
            client.OnObjectPermissions += HandleObjectPermissionsUpdate;
            client.OnGrabObject += ProcessObjectGrab;
            client.OnGrabUpdate += ProcessObjectGrabUpdate; 
            client.OnDeGrabObject += ProcessObjectDeGrab;
            client.OnUndo += m_sceneGraph.HandleUndo;
            client.OnRedo += m_sceneGraph.HandleRedo;
            client.OnObjectDescription += m_sceneGraph.PrimDescription;
            client.OnObjectIncludeInSearch += m_sceneGraph.MakeObjectSearchable;
            client.OnObjectOwner += ObjectOwner;
            client.OnObjectGroupRequest += HandleObjectGroupUpdate;
        }

        public virtual void SubscribeToClientPrimRezEvents(IClientAPI client)
        {
            client.OnAddPrim += AddNewPrim;
            client.OnRezObject += RezObject;
        }

        public virtual void SubscribeToClientInventoryEvents(IClientAPI client)
        {
            client.OnLinkInventoryItem += HandleLinkInventoryItem;
            client.OnCreateNewInventoryFolder += HandleCreateInventoryFolder;
            client.OnUpdateInventoryFolder += HandleUpdateInventoryFolder;
            client.OnMoveInventoryFolder += HandleMoveInventoryFolder; // 2; //!!
            client.OnFetchInventoryDescendents += HandleFetchInventoryDescendents;
            client.OnPurgeInventoryDescendents += HandlePurgeInventoryDescendents; // 2; //!!
            client.OnFetchInventory += m_asyncInventorySender.HandleFetchInventory;
            client.OnUpdateInventoryItem += UpdateInventoryItemAsset;
            client.OnCopyInventoryItem += CopyInventoryItem;
            client.OnMoveItemsAndLeaveCopy += MoveInventoryItemsLeaveCopy;
            client.OnMoveInventoryItem += MoveInventoryItem;
            client.OnRemoveInventoryItem += RemoveInventoryItem;
            client.OnRemoveInventoryFolder += RemoveInventoryFolder;
            client.OnRezScript += RezScript;
            client.OnRequestTaskInventory += RequestTaskInventory;
            client.OnRemoveTaskItem += RemoveTaskInventory;
            client.OnUpdateTaskInventory += UpdateTaskInventory;
            client.OnMoveTaskItem += ClientMoveTaskInventoryItem;
        }

        public virtual void SubscribeToClientTeleportEvents(IClientAPI client)
        {
            client.OnTeleportLocationRequest += RequestTeleportLocation;
        }

        public virtual void SubscribeToClientScriptEvents(IClientAPI client)
        {
            client.OnScriptReset += ProcessScriptReset;
            client.OnGetScriptRunning += GetScriptRunning;
            client.OnSetScriptRunning += SetScriptRunning;
        }

        public virtual void SubscribeToClientParcelEvents(IClientAPI client)
        {
            client.OnParcelReturnObjectsRequest += LandChannel.ReturnObjectsInParcel;
            client.OnParcelSetOtherCleanTime += LandChannel.SetParcelOtherCleanTime;
            client.OnParcelBuy += ProcessParcelBuy;
        }

        public virtual void SubscribeToClientGridEvents(IClientAPI client)
        {
            //client.OnNameFromUUIDRequest += HandleUUIDNameRequest;
            client.OnMoneyTransferRequest += ProcessMoneyTransferRequest;
            client.OnSetStartLocationRequest += SetHomeRezPoint;
            client.OnRegionHandleRequest += RegionHandleRequest;
        }
        
        public virtual void SubscribeToClientNetworkEvents(IClientAPI client)
        {
            client.OnNetworkStatsUpdate += StatsReporter.AddPacketsStats;
            client.OnViewerEffect += ProcessViewerEffect;
        }

        /// <summary>
        /// Unsubscribe the client from events.
        /// </summary>
        /// FIXME: Not called anywhere!
        /// <param name="client">The IClientAPI of the client</param>
        public virtual void UnSubscribeToClientEvents(IClientAPI client)
        {
            UnSubscribeToClientTerrainEvents(client);
            UnSubscribeToClientPrimEvents(client);
            UnSubscribeToClientPrimRezEvents(client);
            UnSubscribeToClientInventoryEvents(client);
            UnSubscribeToClientTeleportEvents(client);
            UnSubscribeToClientScriptEvents(client);
            UnSubscribeToClientParcelEvents(client);
            UnSubscribeToClientGridEvents(client);
            UnSubscribeToClientNetworkEvents(client);
        }

        public virtual void UnSubscribeToClientTerrainEvents(IClientAPI client)
        {
            client.OnRegionHandShakeReply -= SendLayerData;
        }

        public virtual void UnSubscribeToClientPrimEvents(IClientAPI client)
        {
            client.OnUpdatePrimGroupPosition -= m_sceneGraph.UpdatePrimGroupPosition;
            client.OnUpdatePrimSinglePosition -= m_sceneGraph.UpdatePrimSinglePosition;

            client.onClientChangeObject -= m_sceneGraph.ClientChangeObject;

            client.OnUpdatePrimGroupRotation -= m_sceneGraph.UpdatePrimGroupRotation;
            client.OnUpdatePrimGroupMouseRotation -= m_sceneGraph.UpdatePrimGroupRotation;
            client.OnUpdatePrimSingleRotation -= m_sceneGraph.UpdatePrimSingleRotation;
            client.OnUpdatePrimSingleRotationPosition -= m_sceneGraph.UpdatePrimSingleRotationPosition;

            client.OnUpdatePrimScale -= m_sceneGraph.UpdatePrimScale;
            client.OnUpdatePrimGroupScale -= m_sceneGraph.UpdatePrimGroupScale;
            client.OnUpdateExtraParams -= m_sceneGraph.UpdateExtraParam;
            client.OnUpdatePrimShape -= m_sceneGraph.UpdatePrimShape;
            client.OnUpdatePrimTexture -= m_sceneGraph.UpdatePrimTexture;
            client.OnObjectRequest -= RequestPrim;
            client.OnObjectSelect -= SelectPrim;
            client.OnObjectDeselect -= DeselectPrim;
            client.OnGrabUpdate -= m_sceneGraph.MoveObject;
            client.OnSpinStart -= m_sceneGraph.SpinStart;
            client.OnSpinUpdate -= m_sceneGraph.SpinObject;
            client.OnDeRezObject -= DeRezObjects;
            client.OnObjectName -= m_sceneGraph.PrimName;
            client.OnObjectClickAction -= m_sceneGraph.PrimClickAction;
            client.OnObjectMaterial -= m_sceneGraph.PrimMaterial;
            client.OnLinkObjects -= LinkObjects;
            client.OnDelinkObjects -= DelinkObjects;
            client.OnObjectDuplicate -= DuplicateObject;
            client.OnObjectDuplicateOnRay -= doObjectDuplicateOnRay;
            client.OnUpdatePrimFlags -= m_sceneGraph.UpdatePrimFlags;
            client.OnRequestObjectPropertiesFamily -= m_sceneGraph.RequestObjectPropertiesFamily;
            client.OnObjectPermissions -= HandleObjectPermissionsUpdate;
            client.OnGrabObject -= ProcessObjectGrab;
            client.OnDeGrabObject -= ProcessObjectDeGrab;
            client.OnUndo -= m_sceneGraph.HandleUndo;
            client.OnRedo -= m_sceneGraph.HandleRedo;
            client.OnObjectDescription -= m_sceneGraph.PrimDescription;
            client.OnObjectIncludeInSearch -= m_sceneGraph.MakeObjectSearchable;
            client.OnObjectOwner -= ObjectOwner;
        }

        public virtual void UnSubscribeToClientPrimRezEvents(IClientAPI client)
        {
            client.OnAddPrim -= AddNewPrim;
            client.OnRezObject -= RezObject;
        }

        public virtual void UnSubscribeToClientInventoryEvents(IClientAPI client)
        {
            client.OnCreateNewInventoryFolder -= HandleCreateInventoryFolder;
            client.OnUpdateInventoryFolder -= HandleUpdateInventoryFolder;
            client.OnMoveInventoryFolder -= HandleMoveInventoryFolder; // 2; //!!
            client.OnFetchInventoryDescendents -= HandleFetchInventoryDescendents;
            client.OnPurgeInventoryDescendents -= HandlePurgeInventoryDescendents; // 2; //!!
            client.OnFetchInventory -= m_asyncInventorySender.HandleFetchInventory;
            client.OnUpdateInventoryItem -= UpdateInventoryItemAsset;
            client.OnCopyInventoryItem -= CopyInventoryItem;
            client.OnMoveInventoryItem -= MoveInventoryItem;
            client.OnRemoveInventoryItem -= RemoveInventoryItem;
            client.OnRemoveInventoryFolder -= RemoveInventoryFolder;
            client.OnRezScript -= RezScript;
            client.OnRequestTaskInventory -= RequestTaskInventory;
            client.OnRemoveTaskItem -= RemoveTaskInventory;
            client.OnUpdateTaskInventory -= UpdateTaskInventory;
            client.OnMoveTaskItem -= ClientMoveTaskInventoryItem;
        }

        public virtual void UnSubscribeToClientTeleportEvents(IClientAPI client)
        {
            client.OnTeleportLocationRequest -= RequestTeleportLocation;
            //client.OnTeleportLandmarkRequest -= RequestTeleportLandmark;
            //client.OnTeleportHomeRequest -= TeleportClientHome;
        }

        public virtual void UnSubscribeToClientScriptEvents(IClientAPI client)
        {
            client.OnScriptReset -= ProcessScriptReset;
            client.OnGetScriptRunning -= GetScriptRunning;
            client.OnSetScriptRunning -= SetScriptRunning;
        }

        public virtual void UnSubscribeToClientParcelEvents(IClientAPI client)
        {
            client.OnParcelReturnObjectsRequest -= LandChannel.ReturnObjectsInParcel;
            client.OnParcelSetOtherCleanTime -= LandChannel.SetParcelOtherCleanTime;
            client.OnParcelBuy -= ProcessParcelBuy;
        }

        public virtual void UnSubscribeToClientGridEvents(IClientAPI client)
        {
            //client.OnNameFromUUIDRequest -= HandleUUIDNameRequest;
            client.OnMoneyTransferRequest -= ProcessMoneyTransferRequest;
            client.OnSetStartLocationRequest -= SetHomeRezPoint;
            client.OnRegionHandleRequest -= RegionHandleRequest;
        }

        public virtual void UnSubscribeToClientNetworkEvents(IClientAPI client)
        {
            client.OnNetworkStatsUpdate -= StatsReporter.AddPacketsStats;
            client.OnViewerEffect -= ProcessViewerEffect;
        }

        /// <summary>
        /// Teleport an avatar to their home region
        /// </summary>
        /// <param name="agentId">The avatar's Unique ID</param>
        /// <param name="client">The IClientAPI for the client</param>
        public virtual bool TeleportClientHome(UUID agentId, IClientAPI client)
        {
            if (EntityTransferModule != null)
            {
                return EntityTransferModule.TeleportHome(agentId, client);
            }
            else
            {
                m_log.DebugFormat("[SCENE]: Unable to teleport user home: no AgentTransferModule is active");
                client.SendTeleportFailed("Unable to perform teleports on this simulator.");
            }
            return false;
        }

        /// <summary>
        /// Duplicates object specified by localID. This is the event handler for IClientAPI.
        /// </summary>
        /// <param name="originalPrim">ID of object to duplicate</param>
        /// <param name="offset"></param>
        /// <param name="flags"></param>
        /// <param name="AgentID">Agent doing the duplication</param>
        /// <param name="GroupID">Group of new object</param>
        public void DuplicateObject(uint originalPrim, Vector3 offset, uint flags, UUID AgentID, UUID GroupID)
        {
            SceneObjectGroup copy = SceneGraph.DuplicateObject(originalPrim, offset, flags, AgentID, GroupID, Quaternion.Identity);
            if (copy != null)
                EventManager.TriggerObjectAddedToScene(copy);
        }

        /// <summary>
        /// Duplicates object specified by localID at position raycasted against RayTargetObject using 
        /// RayEnd and RayStart to determine what the angle of the ray is
        /// </summary>
        /// <param name="localID">ID of object to duplicate</param>
        /// <param name="dupeFlags"></param>
        /// <param name="AgentID">Agent doing the duplication</param>
        /// <param name="GroupID">Group of new object</param>
        /// <param name="RayTargetObj">The target of the Ray</param>
        /// <param name="RayEnd">The ending of the ray (farthest away point)</param>
        /// <param name="RayStart">The Beginning of the ray (closest point)</param>
        /// <param name="BypassRaycast">Bool to bypass raycasting</param>
        /// <param name="RayEndIsIntersection">The End specified is the place to add the object</param>
        /// <param name="CopyCenters">Position the object at the center of the face that it's colliding with</param>
        /// <param name="CopyRotates">Rotate the object the same as the localID object</param>
        public void doObjectDuplicateOnRay(uint localID, uint dupeFlags, UUID AgentID, UUID GroupID,
                                           UUID RayTargetObj, Vector3 RayEnd, Vector3 RayStart,
                                           bool BypassRaycast, bool RayEndIsIntersection, bool CopyCenters, bool CopyRotates)
        {
            Vector3 pos;
            const bool frontFacesOnly = true;
            //m_log.Info("HITTARGET: " + RayTargetObj.ToString() + ", COPYTARGET: " + localID.ToString());
            SceneObjectPart target = GetSceneObjectPart(localID);
            SceneObjectPart target2 = GetSceneObjectPart(RayTargetObj);

            if (target != null && target2 != null)
            {
                Vector3 direction = Vector3.Normalize(RayEnd - RayStart);
                Vector3 AXOrigin = new Vector3(RayStart.X, RayStart.Y, RayStart.Z);
                Vector3 AXdirection = new Vector3(direction.X, direction.Y, direction.Z);

                pos = target2.AbsolutePosition;
                //m_log.Info("[OBJECT_REZ]: TargetPos: " + pos.ToString() + ", RayStart: " + RayStart.ToString() + ", RayEnd: " + RayEnd.ToString() + ", Volume: " + Util.GetDistanceTo(RayStart,RayEnd).ToString() + ", mag1: " + Util.GetMagnitude(RayStart).ToString() + ", mag2: " + Util.GetMagnitude(RayEnd).ToString());

                // TODO: Raytrace better here

                //EntityIntersection ei = m_sceneGraph.GetClosestIntersectingPrim(new Ray(AXOrigin, AXdirection));
                Ray NewRay = new Ray(AXOrigin, AXdirection);

                // Ray Trace against target here
                EntityIntersection ei = target2.TestIntersectionOBB(NewRay, Quaternion.Identity, frontFacesOnly, CopyCenters);

                // Un-comment out the following line to Get Raytrace results printed to the console.
                //m_log.Info("[RAYTRACERESULTS]: Hit:" + ei.HitTF.ToString() + " Point: " + ei.ipoint.ToString() + " Normal: " + ei.normal.ToString());
                float ScaleOffset = 0.5f;

                // If we hit something
                if (ei.HitTF)
                {
                    Vector3 scale = target.Scale;
                    Vector3 scaleComponent = new Vector3(ei.AAfaceNormal.X, ei.AAfaceNormal.Y, ei.AAfaceNormal.Z);
                    if (scaleComponent.X != 0) ScaleOffset = scale.X;
                    if (scaleComponent.Y != 0) ScaleOffset = scale.Y;
                    if (scaleComponent.Z != 0) ScaleOffset = scale.Z;
                    ScaleOffset = Math.Abs(ScaleOffset);
                    Vector3 intersectionpoint = new Vector3(ei.ipoint.X, ei.ipoint.Y, ei.ipoint.Z);
                    Vector3 normal = new Vector3(ei.normal.X, ei.normal.Y, ei.normal.Z);
                    Vector3 offset = normal * (ScaleOffset / 2f);
                    pos = intersectionpoint + offset;

                    // stick in offset format from the original prim
                    pos = pos - target.ParentGroup.AbsolutePosition;
                    SceneObjectGroup copy;
                    if (CopyRotates)
                    {
                        Quaternion worldRot = target2.GetWorldRotation();

                        // SceneObjectGroup obj = m_sceneGraph.DuplicateObject(localID, pos, target.GetEffectiveObjectFlags(), AgentID, GroupID, worldRot);
                        copy = m_sceneGraph.DuplicateObject(localID, pos, target.GetEffectiveObjectFlags(), AgentID, GroupID, worldRot);
                        //obj.Rotation = worldRot;
                        //obj.UpdateGroupRotationR(worldRot);
                    }
                    else
                    {
                        copy = m_sceneGraph.DuplicateObject(localID, pos, target.GetEffectiveObjectFlags(), AgentID, GroupID, Quaternion.Identity);
                    }
                    if (copy != null)
                        EventManager.TriggerObjectAddedToScene(copy);
                }
            }
        }

        /// <summary>
        /// Sets the Home Point.   The LoginService uses this to know where to put a user when they log-in
        /// </summary>
        /// <param name="remoteClient"></param>
        /// <param name="regionHandle"></param>
        /// <param name="position"></param>
        /// <param name="lookAt"></param>
        /// <param name="flags"></param>
        public virtual void SetHomeRezPoint(IClientAPI remoteClient, ulong regionHandle, Vector3 position, Vector3 lookAt, uint flags)
        {
            //Add half the avatar's height so that the user doesn't fall through prims
            ScenePresence presence;
            if (TryGetScenePresence(remoteClient.AgentId, out presence))
            {
                if (presence.Appearance != null)
                {
                    position.Z = position.Z + (presence.Appearance.AvatarHeight / 2);
                }
            }

            if (GridUserService != null && GridUserService.SetHome(remoteClient.AgentId.ToString(), RegionInfo.RegionID, position, lookAt))
                // FUBAR ALERT: this needs to be "Home position set." so the viewer saves a home-screenshot.
                m_dialogModule.SendAlertToUser(remoteClient, "Home position set.");
            else
                m_dialogModule.SendAlertToUser(remoteClient, "Set Home request Failed.");
        }

        /// <summary>
        /// Get the avatar apperance for the given client.
        /// </summary>
        /// <param name="client"></param>
        /// <param name="appearance"></param>
        public void GetAvatarAppearance(IClientAPI client, out AvatarAppearance appearance)
        {
            AgentCircuitData aCircuit = m_authenticateHandler.GetAgentCircuitData(client.CircuitCode);

            if (aCircuit == null)
            {
                m_log.DebugFormat("[APPEARANCE] Client did not supply a circuit. Non-Linden? Creating default appearance.");
                appearance = new AvatarAppearance();
                return;
            }

            appearance = aCircuit.Appearance;
            if (appearance == null)
            {
                m_log.DebugFormat("[APPEARANCE]: Appearance not found in {0}, returning default", RegionInfo.RegionName);
                appearance = new AvatarAppearance();
            }
        }

        public override void RemoveClient(UUID agentID, bool closeChildAgents)
        {
//            CheckHeartbeat();
            bool isChildAgent = false;
            AgentCircuitData acd;

            lock (m_removeClientLock)
            {
                acd = m_authenticateHandler.GetAgentCircuitData(agentID);

                if (acd == null)
                {
                    m_log.ErrorFormat("[SCENE]: No agent circuit found for {0}, aborting Scene.RemoveClient", agentID);
                    return;
                }
                else
                {
                    // We remove the acd up here to avoid later race conditions if two RemoveClient() calls occurred
                    // simultaneously.
                    // We also need to remove by agent ID since NPCs will have no circuit code.
                    m_authenticateHandler.RemoveCircuit(agentID);
                }
            }

            lock (acd)
            {
                ScenePresence avatar = GetScenePresence(agentID);
    
                if (avatar == null)
                {
                    m_log.WarnFormat(
                        "[SCENE]: Called RemoveClient() with agent ID {0} but no such presence is in the scene.", agentID);
    
                    return;
                }
    
                try
                {
                    isChildAgent = avatar.IsChildAgent;

                    m_log.DebugFormat(
                        "[SCENE]: Removing {0} agent {1} {2} from {3}",
                        (isChildAgent ? "child" : "root"), avatar.Name, agentID, RegionInfo.RegionName);
    
                    // Don't do this to root agents, it's not nice for the viewer
                    if (closeChildAgents && isChildAgent)
                    {
                        // Tell a single agent to disconnect from the region.
                        IEventQueue eq = RequestModuleInterface<IEventQueue>();
                        if (eq != null)
                        {
                            eq.DisableSimulator(RegionInfo.RegionHandle, avatar.UUID);
                        }
                        else
                        {
                            avatar.ControllingClient.SendShutdownConnectionNotice();
                        }
                    }
    
                    // Only applies to root agents.
                    if (avatar.ParentID != 0)
                    {
                        avatar.StandUp();
                    }
    
                    m_sceneGraph.removeUserCount(!isChildAgent);
    
                    // TODO: We shouldn't use closeChildAgents here - it's being used by the NPC module to stop
                    // unnecessary operations.  This should go away once NPCs have no accompanying IClientAPI
                    if (closeChildAgents && CapsModule != null)
                        CapsModule.RemoveCaps(agentID, avatar.ControllingClient.CircuitCode);
    
//                    // REFACTORING PROBLEM -- well not really a problem, but just to point out that whatever
//                    // this method is doing is HORRIBLE!!!
                    // Commented pending deletion since this method no longer appears to do anything at all
//                    avatar.Scene.NeedSceneCacheClear(avatar.UUID);
    
                    if (closeChildAgents && !isChildAgent)
                    {
                        List<ulong> regions = avatar.KnownRegionHandles;
                        regions.Remove(RegionInfo.RegionHandle);
                        m_sceneGridService.SendCloseChildAgentConnections(agentID, regions);
                    }
    
                    m_eventManager.TriggerClientClosed(agentID, this);
                    m_eventManager.TriggerOnRemovePresence(agentID);
    
                    if (!isChildAgent)
                    {
                        if (AttachmentsModule != null)
                        {
                            AttachmentsModule.DeRezAttachments(avatar);
                        }

                        ForEachClient(
                            delegate(IClientAPI client)
                            {
                                //We can safely ignore null reference exceptions.  It means the avatar is dead and cleaned up anyway
                                try { client.SendKillObject(new List<uint> { avatar.LocalId }); }
                                catch (NullReferenceException) { }
                            });
                    }
    
                    // It's possible for child agents to have transactions if changes are being made cross-border.
                    if (AgentTransactionsModule != null)
                        AgentTransactionsModule.RemoveAgentAssetTransactions(agentID);
                    m_log.Debug("[Scene] The avatar has left the building");
                }
                catch (Exception e)
                {
                    m_log.Error(
                        string.Format("[SCENE]: Exception removing {0} from {1}.  Cleaning up.  Exception ", avatar.Name, Name), e);
                }
                finally
                {
                    try
                    {
                        // Always clean these structures up so that any failure above doesn't cause them to remain in the
                        // scene with possibly bad effects (e.g. continually timing out on unacked packets and triggering
                        // the same cleanup exception continually.
                        m_sceneGraph.RemoveScenePresence(agentID);
                        m_clientManager.Remove(agentID);
        
                        avatar.Close();
                    }
                    catch (Exception e)
                    {
                        m_log.Error(
                            string.Format("[SCENE]: Exception in final clean up of {0} in {1}.  Exception ", avatar.Name, Name), e);
                    }
                }
            }

            //m_log.InfoFormat("[SCENE] Memory pre  GC {0}", System.GC.GetTotalMemory(false));
            //m_log.InfoFormat("[SCENE] Memory post GC {0}", System.GC.GetTotalMemory(true));
        }

        /// <summary>
        /// Removes region from an avatar's known region list.  This coincides with child agents.  For each child agent, there will be a known region entry.
        /// 
        /// </summary>
        /// <param name="avatarID"></param>
        /// <param name="regionslst"></param>
        public void HandleRemoveKnownRegionsFromAvatar(UUID avatarID, List<ulong> regionslst)
        {
            ScenePresence av = GetScenePresence(avatarID);
            if (av != null)
            {
                lock (av)
                {
                    for (int i = 0; i < regionslst.Count; i++)
                    {
                        av.RemoveNeighbourRegion(regionslst[i]);
                    }
                }
            }
        }

        #endregion

        #region Entities

        public void SendKillObject(List<uint> localIDs)
        {
            List<uint> deleteIDs = new List<uint>();

            foreach (uint localID in localIDs)
            {
                SceneObjectPart part = GetSceneObjectPart(localID);
                if (part != null) // It is a prim
                {
                    if (part.ParentGroup != null && !part.ParentGroup.IsDeleted) // Valid
                    {
                        if (part.ParentGroup.RootPart != part) // Child part
                            continue;
                    }
                }
                deleteIDs.Add(localID);
            }

            ForEachClient(c => c.SendKillObject(deleteIDs));
        }

        #endregion

        #region RegionComms

        /// <summary>
        /// Do the work necessary to initiate a new user connection for a particular scene.
        /// </summary>
        /// <param name="agent">CircuitData of the agent who is connecting</param>
        /// <param name="teleportFlags"></param>
        /// <param name="reason">Outputs the reason for the false response on this string</param>
        /// <returns>True if the region accepts this agent.  False if it does not.  False will 
        /// also return a reason.</returns>
        public bool NewUserConnection(AgentCircuitData agent, uint teleportFlags, out string reason)
        {
            return NewUserConnection(agent, teleportFlags, out reason, true);
        }

        /// <summary>
        /// Do the work necessary to initiate a new user connection for a particular scene.
        /// </summary>
        /// <remarks>
        /// The return bool should allow for connections to be refused, but as not all calling paths
        /// take proper notice of it yet, we still allowed banned users in.
        ///
        /// At the moment this method consists of setting up the caps infrastructure
        /// The return bool should allow for connections to be refused, but as not all calling paths
        /// take proper notice of it let, we allowed banned users in still.
        ///
        /// This method is called by the login service (in the case of login) or another simulator (in the case of region
        /// cross or teleport) to initiate the connection.  It is not triggered by the viewer itself - the connection
        /// is activated later when the viewer sends the initial UseCircuitCodePacket UDP packet (in the case of
        /// the LLUDP stack).
        /// </remarks>
        /// <param name="agent">CircuitData of the agent who is connecting</param>
        /// <param name="reason">Outputs the reason for the false response on this string</param>
        /// <param name="requirePresenceLookup">True for normal presence. False for NPC
        /// or other applications where a full grid/Hypergrid presence may not be required.</param>
        /// <returns>True if the region accepts this agent.  False if it does not.  False will 
        /// also return a reason.</returns>
        public bool NewUserConnection(AgentCircuitData agent, uint teleportFlags, out string reason, bool requirePresenceLookup)
        {
            bool vialogin = ((teleportFlags & (uint)TPFlags.ViaLogin) != 0 ||
                (teleportFlags & (uint)TPFlags.ViaHGLogin) != 0);
            bool viahome = ((teleportFlags & (uint)TPFlags.ViaHome) != 0);
            bool godlike = ((teleportFlags & (uint)TPFlags.Godlike) != 0);

            reason = String.Empty;

            //Teleport flags:
            //
            // TeleportFlags.ViaGodlikeLure - Border Crossing
            // TeleportFlags.ViaLogin - Login
            // TeleportFlags.TeleportFlags.ViaLure - Teleport request sent by another user
            // TeleportFlags.ViaLandmark | TeleportFlags.ViaLocation | TeleportFlags.ViaLandmark | TeleportFlags.Default - Regular Teleport

            // Don't disable this log message - it's too helpful
            m_log.DebugFormat(
                "[SCENE]: Region {0} told of incoming {1} agent {2} {3} {4} (circuit code {5}, IP {6}, viewer {7}, teleportflags ({8}), position {9})",
                RegionInfo.RegionName,
                (agent.child ? "child" : "root"),
                agent.firstname,
                agent.lastname,
                agent.AgentID,
                agent.circuitcode,
                agent.IPAddress,
                agent.Viewer,
                ((TPFlags)teleportFlags).ToString(),
                agent.startpos
            );

            if (!LoginsEnabled)
            {
                reason = "Logins Disabled";
                return false;
            }

            //Check if the viewer is banned or in the viewer access list
            //We check if the substring is listed for higher flexebility
            bool ViewerDenied = true;

            //Check if the specific viewer is listed in the allowed viewer list
            if (m_AllowedViewers.Count > 0)
            {
                foreach (string viewer in m_AllowedViewers)
                {
                    if (viewer == agent.Viewer.Substring(0, viewer.Length).Trim().ToLower())
                    {
                        ViewerDenied = false;
                        break;
                    }
                }
            }
            else
            {
                ViewerDenied = false;
            }

            //Check if the viewer is in the banned list
            if (m_BannedViewers.Count > 0)
            {
                foreach (string viewer in m_BannedViewers)
                {
                    if (viewer == agent.Viewer.Substring(0, viewer.Length).Trim().ToLower())
                    {
                        ViewerDenied = true;
                        break;
                    }
                }
            }

            if (ViewerDenied)
            {
                m_log.DebugFormat(
                    "[SCENE]: Access denied for {0} {1} using {2}",
                    agent.firstname, agent.lastname, agent.Viewer);
                reason = "Access denied, your viewer is banned by the region owner";
                return false;
            }           

            ScenePresence sp = GetScenePresence(agent.AgentID);

            // If we have noo presence here or if that presence is a zombie root
            // presence that will be kicled, we need a new CAPS object.
            if (sp == null || (sp != null && !sp.IsChildAgent))
            {
                if (CapsModule != null)
                {
                    lock (agent)
                    {
                        CapsModule.SetAgentCapsSeeds(agent);
                        CapsModule.CreateCaps(agent.AgentID, agent.circuitcode);
                    }
                }
            }

            if (sp != null)
            {
                if (!sp.IsChildAgent)
                {
                    // We have a zombie from a crashed session. 
                    // Or the same user is trying to be root twice here, won't work.
                    // Kill it.
                    m_log.WarnFormat(
                        "[SCENE]: Existing root scene presence detected for {0} {1} in {2} when connecting.  Removing existing presence.",
                        sp.Name, sp.UUID, RegionInfo.RegionName);

                    sp.ControllingClient.Close(true, true);
                    sp = null;
                }
            }

            lock (agent)
            {
                // Optimistic: add or update the circuit data with the new agent circuit data and teleport flags.
                // We need the circuit data here for some of the subsequent checks. (groups, for example)
                // If the checks fail, we remove the circuit.
                agent.teleportFlags = teleportFlags;
                m_authenticateHandler.AddNewCircuit(agent.circuitcode, agent);

                // On login test land permisions
                if (vialogin)
                {
                    IUserAccountCacheModule cache = RequestModuleInterface<IUserAccountCacheModule>();
                    if (cache != null)
                        cache.Remove(agent.firstname + " " + agent.lastname);
                    if (!TestLandRestrictions(agent.AgentID, out reason, ref agent.startpos.X, ref agent.startpos.Y))
                    {
                        m_log.DebugFormat("[CONNECTION BEGIN]: Denying access to {0} due to no land access", agent.AgentID.ToString());
                        m_authenticateHandler.RemoveCircuit(agent.circuitcode);
                        return false;
                    }
                }

                if (sp == null) // We don't have an [child] agent here already
                {
                    if (requirePresenceLookup)
                    {
                        try
                        {
                            if (!VerifyUserPresence(agent, out reason))
                            {
                                m_authenticateHandler.RemoveCircuit(agent.circuitcode);
                                return false;
                            }
                        }
                        catch (Exception e)
                        {
                            m_log.ErrorFormat(
                                "[SCENE]: Exception verifying presence {0}{1}", e.Message, e.StackTrace);

                            m_authenticateHandler.RemoveCircuit(agent.circuitcode);
                            return false;
                        }
                    }

                    try
                    {
                        // Always check estate if this is a login. Always
                        // check if banned regions are to be blacked out.
                        if (vialogin || (!m_seeIntoBannedRegion))
                        {
                            if (!AuthorizeUser(agent, out reason))
                            {
                                m_authenticateHandler.RemoveCircuit(agent.circuitcode);
                                return false;
                            }
                        }
                    }
                    catch (Exception e)
                    {
                        m_log.ErrorFormat(
                            "[SCENE]: Exception authorizing user {0}{1}", e.Message, e.StackTrace);

                        m_authenticateHandler.RemoveCircuit(agent.circuitcode);
                        return false;
                    }

                    m_log.InfoFormat(
                        "[SCENE]: Region {0} authenticated and authorized incoming {1} agent {2} {3} {4} (circuit code {5})",
                        RegionInfo.RegionName, (agent.child ? "child" : "root"), agent.firstname, agent.lastname,
                        agent.AgentID, agent.circuitcode);

                }
                else
                {
                    // Let the SP know how we got here. This has a lot of interesting
                    // uses down the line.
                    sp.TeleportFlags = (TPFlags)teleportFlags;

                    if (sp.IsChildAgent)
                    {
                        m_log.DebugFormat(
                            "[SCENE]: Adjusting known seeds for existing agent {0} in {1}",
                            agent.AgentID, RegionInfo.RegionName);

                        sp.AdjustKnownSeeds();

                        if (CapsModule != null)
                            CapsModule.SetAgentCapsSeeds(agent);
                    }
                }
            }


            if (CapsModule != null)
            {
                CapsModule.ActivateCaps(agent.circuitcode);
            }

            if (vialogin)
            {
//                CleanDroppedAttachments();

                if (TestBorderCross(agent.startpos, Cardinals.E))
                {
                    Border crossedBorder = GetCrossedBorder(agent.startpos, Cardinals.E);
                    agent.startpos.X = crossedBorder.BorderLine.Z - 1;
                }

                if (TestBorderCross(agent.startpos, Cardinals.N))
                {
                    Border crossedBorder = GetCrossedBorder(agent.startpos, Cardinals.N);
                    agent.startpos.Y = crossedBorder.BorderLine.Z - 1;
                }

                //Mitigate http://opensimulator.org/mantis/view.php?id=3522
                // Check if start position is outside of region
                // If it is, check the Z start position also..   if not, leave it alone.
                if (BordersLocked)
                {
                    lock (EastBorders)
                    {
                        if (agent.startpos.X > EastBorders[0].BorderLine.Z)
                        {
                            m_log.Warn("FIX AGENT POSITION");
                            agent.startpos.X = EastBorders[0].BorderLine.Z * 0.5f;
                            if (agent.startpos.Z > 720)
                                agent.startpos.Z = 720;
                        }
                    }
                    lock (NorthBorders)
                    {
                        if (agent.startpos.Y > NorthBorders[0].BorderLine.Z)
                        {
                            m_log.Warn("FIX Agent POSITION");
                            agent.startpos.Y = NorthBorders[0].BorderLine.Z * 0.5f;
                            if (agent.startpos.Z > 720)
                                agent.startpos.Z = 720;
                        }
                    }
                } else
                {
                    if (agent.startpos.X > EastBorders[0].BorderLine.Z)
                    {
                        m_log.Warn("FIX AGENT POSITION");
                        agent.startpos.X = EastBorders[0].BorderLine.Z * 0.5f;
                        if (agent.startpos.Z > 720)
                            agent.startpos.Z = 720;
                    }
                    if (agent.startpos.Y > NorthBorders[0].BorderLine.Z)
                    {
                        m_log.Warn("FIX Agent POSITION");
                        agent.startpos.Y = NorthBorders[0].BorderLine.Z * 0.5f;
                        if (agent.startpos.Z > 720)
                            agent.startpos.Z = 720;
                    }
                }

                // Honor Estate teleport routing via Telehubs excluding ViaHome and GodLike TeleportFlags
                if (RegionInfo.RegionSettings.TelehubObject != UUID.Zero &&
                    RegionInfo.EstateSettings.AllowDirectTeleport == false &&
                    !viahome && !godlike)
                {
                    SceneObjectGroup telehub = GetSceneObjectGroup(RegionInfo.RegionSettings.TelehubObject);
                    // Can have multiple SpawnPoints
                    List<SpawnPoint> spawnpoints = RegionInfo.RegionSettings.SpawnPoints();
                    if (spawnpoints.Count > 1)
                    {
                        // We have multiple SpawnPoints, Route the agent to a random or sequential one
                        if (SpawnPointRouting == "random")
                            agent.startpos = spawnpoints[Util.RandomClass.Next(spawnpoints.Count) - 1].GetLocation(
                                telehub.AbsolutePosition,
                                telehub.GroupRotation
                            );
                        else
                            agent.startpos = spawnpoints[SpawnPoint()].GetLocation(
                                telehub.AbsolutePosition,
                                telehub.GroupRotation
                            );
                    }
                    else
                    {
                        // We have a single SpawnPoint and will route the agent to it
                        agent.startpos = spawnpoints[0].GetLocation(telehub.AbsolutePosition, telehub.GroupRotation);
                    }

                    return true;
                }

                // Honor parcel landing type and position.
                /*
                ILandObject land = LandChannel.GetLandObject(agent.startpos.X, agent.startpos.Y);
                if (land != null)
                {
                    if (land.LandData.LandingType == (byte)1 && land.LandData.UserLocation != Vector3.Zero)
                    {
                        agent.startpos = land.LandData.UserLocation;
                    }
                }
                */// This is now handled properly in ScenePresence.MakeRootAgent
            }

            return true;
        }

        public bool TestLandRestrictions(UUID agentID, out string reason, ref float posX, ref float posY)
        {
            if (posX < 0)
                posX = 0;
            else if (posX >= 256)
                posX = 255.999f;
            if (posY < 0)
                posY = 0;
            else if (posY >= 256)
                posY = 255.999f;

            reason = String.Empty;
            if (Permissions.IsGod(agentID))
                return true;

            ILandObject land = LandChannel.GetLandObject(posX, posY);
            if (land == null)
                return false;

            bool banned = land.IsBannedFromLand(agentID);
            bool restricted = land.IsRestrictedFromLand(agentID);

            if (banned || restricted)
            {
                ILandObject nearestParcel = GetNearestAllowedParcel(agentID, posX, posY);
                if (nearestParcel != null)
                {
                    //Move agent to nearest allowed
                    Vector3 newPosition = GetParcelCenterAtGround(nearestParcel);
                    posX = newPosition.X;
                    posY = newPosition.Y;
                }
                else
                {
                    if (banned)
                    {
                        reason = "Cannot regioncross into banned parcel.";
                    }
                    else
                    {
                        reason = String.Format("Denied access to private region {0}: You are not on the access list for that region.",
                                   RegionInfo.RegionName);
                    }
                    return false;
                }
            }
            reason = "";
            return true;
        }

        /// <summary>
        /// Verifies that the user has a presence on the Grid
        /// </summary>
        /// <param name="agent">Circuit Data of the Agent we're verifying</param>
        /// <param name="reason">Outputs the reason for the false response on this string</param>
        /// <returns>True if the user has a session on the grid.  False if it does not.  False will 
        /// also return a reason.</returns>
        public virtual bool VerifyUserPresence(AgentCircuitData agent, out string reason)
        {
            reason = String.Empty;

            IPresenceService presence = RequestModuleInterface<IPresenceService>();
            if (presence == null)
            {
                reason = String.Format("Failed to verify user presence in the grid for {0} {1} in region {2}. Presence service does not exist.", agent.firstname, agent.lastname, RegionInfo.RegionName);
                return false;
            }

            OpenSim.Services.Interfaces.PresenceInfo pinfo = presence.GetAgent(agent.SessionID);

            if (pinfo == null)
            {
                reason = String.Format("Failed to verify user presence in the grid for {0} {1}, access denied to region {2}.", agent.firstname, agent.lastname, RegionInfo.RegionName);
                return false;
            }

            return true;
        }

        /// <summary>
        /// Verify if the user can connect to this region.  Checks the banlist and ensures that the region is set for public access
        /// </summary>
        /// <param name="agent">The circuit data for the agent</param>
        /// <param name="reason">outputs the reason to this string</param>
        /// <returns>True if the region accepts this agent.  False if it does not.  False will 
        /// also return a reason.</returns>
        protected virtual bool AuthorizeUser(AgentCircuitData agent, out string reason)
        {
            reason = String.Empty;

            if (!m_strictAccessControl) return true;
            if (Permissions.IsGod(agent.AgentID)) return true;

            if (AuthorizationService != null)
            {
                if (!AuthorizationService.IsAuthorizedForRegion(
                    agent.AgentID.ToString(), agent.firstname, agent.lastname, RegionInfo.RegionID.ToString(), out reason))
                {
                    m_log.WarnFormat("[CONNECTION BEGIN]: Denied access to: {0} ({1} {2}) at {3} because {4}",
                                     agent.AgentID, agent.firstname, agent.lastname, RegionInfo.RegionName, reason);
                    
                    return false;
                }
            }

            if (RegionInfo.EstateSettings != null)
            {
                if (RegionInfo.EstateSettings.IsBanned(agent.AgentID, 0))
                {
                    m_log.WarnFormat("[CONNECTION BEGIN]: Denied access to: {0} ({1} {2}) at {3} because the user is on the banlist",
                                     agent.AgentID, agent.firstname, agent.lastname, RegionInfo.RegionName);
                    reason = String.Format("Denied access to region {0}: You have been banned from that region.",
                                           RegionInfo.RegionName);
                    return false;
                }
            }
            else
            {
                m_log.ErrorFormat("[CONNECTION BEGIN]: Estate Settings is null!");
            }

            List<UUID> agentGroups = new List<UUID>();

            if (m_groupsModule != null)
            {
                GroupMembershipData[] GroupMembership = m_groupsModule.GetMembershipData(agent.AgentID);

                if (GroupMembership != null)
                {
                    for (int i = 0; i < GroupMembership.Length; i++)
                        agentGroups.Add(GroupMembership[i].GroupID);
                }
                else
                {
                    m_log.ErrorFormat("[CONNECTION BEGIN]: GroupMembership is null!");
                }
            }

            bool groupAccess = false;
            UUID[] estateGroups = RegionInfo.EstateSettings.EstateGroups;

            if (estateGroups != null)
            {
                foreach (UUID group in estateGroups)
                {
                    if (agentGroups.Contains(group))
                    {
                        groupAccess = true;
                        break;
                    }
                }
            }
            else
            {
                m_log.ErrorFormat("[CONNECTION BEGIN]: EstateGroups is null!");
            }

            if (!RegionInfo.EstateSettings.PublicAccess &&
                !RegionInfo.EstateSettings.HasAccess(agent.AgentID) &&
                !groupAccess)
            {
                m_log.WarnFormat("[CONNECTION BEGIN]: Denied access to: {0} ({1} {2}) at {3} because the user does not have access to the estate",
                                 agent.AgentID, agent.firstname, agent.lastname, RegionInfo.RegionName);
                reason = String.Format("Denied access to private region {0}: You are not on the access list for that region.",
                                       RegionInfo.RegionName);
                return false;
            }

            // TODO: estate/region settings are not properly hooked up
            // to ILandObject.isRestrictedFromLand()
            // if (null != LandChannel)
            // {
            //     // region seems to have local Id of 1
            //     ILandObject land = LandChannel.GetLandObject(1);
            //     if (null != land)
            //     {
            //         if (land.isBannedFromLand(agent.AgentID))
            //         {
            //             m_log.WarnFormat("[CONNECTION BEGIN]: Denied access to: {0} ({1} {2}) at {3} because the user has been banned from land",
            //                              agent.AgentID, agent.firstname, agent.lastname, RegionInfo.RegionName);
            //             reason = String.Format("Denied access to private region {0}: You are banned from that region.",
            //                                    RegionInfo.RegionName);
            //             return false;
            //         }

            //         if (land.isRestrictedFromLand(agent.AgentID))
            //         {
            //             m_log.WarnFormat("[CONNECTION BEGIN]: Denied access to: {0} ({1} {2}) at {3} because the user does not have access to the region",
            //                              agent.AgentID, agent.firstname, agent.lastname, RegionInfo.RegionName);
            //             reason = String.Format("Denied access to private region {0}: You are not on the access list for that region.",
            //                                    RegionInfo.RegionName);
            //             return false;
            //         }
            //     }
            // }

            return true;
        }

        /// <summary>
        /// Update an AgentCircuitData object with new information
        /// </summary>
        /// <param name="data">Information to update the AgentCircuitData with</param>
        public void UpdateCircuitData(AgentCircuitData data)
        {
            m_authenticateHandler.UpdateAgentData(data);
        }

        /// <summary>
        /// Change the Circuit Code for the user's Circuit Data
        /// </summary>
        /// <param name="oldcc">The old Circuit Code.  Must match a previous circuit code</param>
        /// <param name="newcc">The new Circuit Code.  Must not be an already existing circuit code</param>
        /// <returns>True if we successfully changed it.  False if we did not</returns>
        public bool ChangeCircuitCode(uint oldcc, uint newcc)
        {
            return m_authenticateHandler.TryChangeCiruitCode(oldcc, newcc);
        }

//        /// <summary>
//        /// The Grid has requested that we log-off a user.  Log them off.
//        /// </summary>
//        /// <param name="AvatarID">Unique ID of the avatar to log-off</param>
//        /// <param name="RegionSecret">SecureSessionID of the user, or the RegionSecret text when logging on to the grid</param>
//        /// <param name="message">message to display to the user.  Reason for being logged off</param>
//        public void HandleLogOffUserFromGrid(UUID AvatarID, UUID RegionSecret, string message)
//        {
//            ScenePresence loggingOffUser = GetScenePresence(AvatarID);
//            if (loggingOffUser != null)
//            {
//                UUID localRegionSecret = UUID.Zero;
//                bool parsedsecret = UUID.TryParse(RegionInfo.regionSecret, out localRegionSecret);
//
//                // Region Secret is used here in case a new sessionid overwrites an old one on the user server.
//                // Will update the user server in a few revisions to use it.
//
//                if (RegionSecret == loggingOffUser.ControllingClient.SecureSessionId || (parsedsecret && RegionSecret == localRegionSecret))
//                {
//                    m_sceneGridService.SendCloseChildAgentConnections(loggingOffUser.UUID, loggingOffUser.KnownRegionHandles);
//                    loggingOffUser.ControllingClient.Kick(message);
//                    // Give them a second to receive the message!
//                    Thread.Sleep(1000);
//                    loggingOffUser.ControllingClient.Close();
//                }
//                else
//                {
//                    m_log.Info("[USERLOGOFF]: System sending the LogOff user message failed to sucessfully authenticate");
//                }
//            }
//            else
//            {
//                m_log.InfoFormat("[USERLOGOFF]: Got a logoff request for {0} but the user isn't here.  The user might already have been logged out", AvatarID.ToString());
//            }
//        }

//        /// <summary>
//        /// Triggered when an agent crosses into this sim.  Also happens on initial login.
//        /// </summary>
//        /// <param name="agentID"></param>
//        /// <param name="position"></param>
//        /// <param name="isFlying"></param>
//        public virtual void AgentCrossing(UUID agentID, Vector3 position, bool isFlying)
//        {
//            ScenePresence presence = GetScenePresence(agentID);
//            if (presence != null)
//            {
//                try
//                {
//                    presence.MakeRootAgent(position, isFlying);
//                }
//                catch (Exception e)
//                {
//                    m_log.ErrorFormat("[SCENE]: Unable to do agent crossing, exception {0}{1}", e.Message, e.StackTrace);
//                }
//            }
//            else
//            {
//                m_log.ErrorFormat(
//                    "[SCENE]: Could not find presence for agent {0} crossing into scene {1}",
//                    agentID, RegionInfo.RegionName);
//            }
//        }

        /// <summary>
        /// We've got an update about an agent that sees into this region, 
        /// send it to ScenePresence for processing  It's the full data.
        /// </summary>
        /// <param name="cAgentData">Agent that contains all of the relevant things about an agent.
        /// Appearance, animations, position, etc.</param>
        /// <returns>true if we handled it.</returns>
        public virtual bool IncomingChildAgentDataUpdate(AgentData cAgentData)
        {
            m_log.DebugFormat(
                "[SCENE]: Incoming child agent update for {0} in {1}", cAgentData.AgentID, RegionInfo.RegionName);

<<<<<<< HEAD
            // XPTO: if this agent is not allowed here as root, always return false

            // We have to wait until the viewer contacts this region after receiving EAC.
            // That calls AddNewClient, which finally creates the ScenePresence
            int flags = GetUserFlags(cAgentData.AgentID);
            if (RegionInfo.EstateSettings.IsBanned(cAgentData.AgentID, flags))
            {
                m_log.DebugFormat("[SCENE]: Denying root agent entry to {0}: banned", cAgentData.AgentID);
                return false;
            }

=======
>>>>>>> 55c9bc15
            // TODO: This check should probably be in QueryAccess().
            ILandObject nearestParcel = GetNearestAllowedParcel(cAgentData.AgentID, Constants.RegionSize / 2, Constants.RegionSize / 2);
            if (nearestParcel == null)
            {
                m_log.DebugFormat(
                    "[SCENE]: Denying root agent entry to {0} in {1}: no allowed parcel",
                    cAgentData.AgentID, RegionInfo.RegionName);

                return false;
            }

            // We have to wait until the viewer contacts this region
            // after receiving the EnableSimulator HTTP Event Queue message.  This triggers the viewer to send
            // a UseCircuitCode packet which in turn calls AddNewClient which finally creates the ScenePresence.
            ScenePresence childAgentUpdate = WaitGetScenePresence(cAgentData.AgentID);

            if (childAgentUpdate != null)
            {
                childAgentUpdate.ChildAgentDataUpdate(cAgentData);
                return true;
            }

            return false;
        }

        /// <summary>
        /// We've got an update about an agent that sees into this region, 
        /// send it to ScenePresence for processing  It's only positional data
        /// </summary>
        /// <param name="cAgentData">AgentPosition that contains agent positional data so we can know what to send</param>
        /// <returns>true if we handled it.</returns>
        public virtual bool IncomingChildAgentDataUpdate(AgentPosition cAgentData)
        {
            //m_log.Debug(" XXX Scene IncomingChildAgentDataUpdate POSITION in " + RegionInfo.RegionName);
            ScenePresence childAgentUpdate = GetScenePresence(cAgentData.AgentID);
            if (childAgentUpdate != null)
            {
                // I can't imagine *yet* why we would get an update if the agent is a root agent..
                // however to avoid a race condition crossing borders..
                if (childAgentUpdate.IsChildAgent)
                {
                    uint rRegionX = (uint)(cAgentData.RegionHandle >> 40);
                    uint rRegionY = (((uint)(cAgentData.RegionHandle)) >> 8);
                    uint tRegionX = RegionInfo.RegionLocX;
                    uint tRegionY = RegionInfo.RegionLocY;
                    //Send Data to ScenePresence
                    childAgentUpdate.ChildAgentDataUpdate(cAgentData, tRegionX, tRegionY, rRegionX, rRegionY);
                    // Not Implemented:
                    //TODO: Do we need to pass the message on to one of our neighbors?
                }

                return true;
            }

            return false;
        }

        /// <summary>
        /// Poll until the requested ScenePresence appears or we timeout.
        /// </summary>
        /// <returns>The scene presence is found, else null.</returns>
        /// <param name='agentID'></param>
        protected virtual ScenePresence WaitGetScenePresence(UUID agentID)
        {
            int ntimes = 30;
            ScenePresence sp = null;
            while ((sp = GetScenePresence(agentID)) == null && (ntimes-- > 0))
                Thread.Sleep(1000);

            if (sp == null)
                m_log.WarnFormat(
                    "[SCENE PRESENCE]: Did not find presence with id {0} in {1} before timeout",
                    agentID, RegionInfo.RegionName);
//            else
//                m_log.DebugFormat(
//                    "[SCENE PRESENCE]: Found presence {0} {1} {2} in {3} after {4} waits",
//                    sp.Name, sp.UUID, sp.IsChildAgent ? "child" : "root", RegionInfo.RegionName, 10 - ntimes);

            return sp;
        }

        public virtual bool IncomingRetrieveRootAgent(UUID id, out IAgentData agent)
        {
            agent = null;
            ScenePresence sp = GetScenePresence(id);
            if ((sp != null) && (!sp.IsChildAgent))
            {
                sp.IsChildAgent = true;
                return sp.CopyAgent(out agent);
            }

            return false;
        }

        public bool IncomingCloseAgent(UUID agentID)
        {
            return IncomingCloseAgent(agentID, false);
        }

        public bool IncomingCloseChildAgent(UUID agentID)
        {
            return IncomingCloseAgent(agentID, true);
        }

        /// <summary>
        /// Tell a single agent to disconnect from the region.
        /// </summary>
        /// <param name="agentID"></param>
        /// <param name="force">
        /// Force the agent to close even if it might be in the middle of some other operation.  You do not want to
        /// force unless you are absolutely sure that the agent is dead and a normal close is not working.
        /// </param>
        public bool IncomingCloseAgent(UUID agentID, bool force)
        {
            //m_log.DebugFormat("[SCENE]: Processing incoming close agent for {0}", agentID);

            ScenePresence presence = m_sceneGraph.GetScenePresence(agentID);
            if (presence != null)
            {
                presence.ControllingClient.Close(force, force);
                return true;
            }

            // Agent not here
            return false;
        }

        /// <summary>
        /// Tries to teleport agent to another region.
        /// </summary>
        /// <remarks>
        /// The region name must exactly match that given.
        /// </remarks>
        /// <param name="remoteClient"></param>
        /// <param name="regionName"></param>
        /// <param name="position"></param>
        /// <param name="lookAt"></param>
        /// <param name="teleportFlags"></param>
        public void RequestTeleportLocation(IClientAPI remoteClient, string regionName, Vector3 position,
                                            Vector3 lookat, uint teleportFlags)
        {
            GridRegion region = GridService.GetRegionByName(RegionInfo.ScopeID, regionName);

            if (region == null)
            {
                // can't find the region: Tell viewer and abort
                remoteClient.SendTeleportFailed("The region '" + regionName + "' could not be found.");
                return;
            }

            RequestTeleportLocation(remoteClient, region.RegionHandle, position, lookat, teleportFlags);
        }

        /// <summary>
        /// Tries to teleport agent to other region.
        /// </summary>
        /// <param name="remoteClient"></param>
        /// <param name="regionHandle"></param>
        /// <param name="position"></param>
        /// <param name="lookAt"></param>
        /// <param name="teleportFlags"></param>
        public void RequestTeleportLocation(IClientAPI remoteClient, ulong regionHandle, Vector3 position,
                                            Vector3 lookAt, uint teleportFlags)
        {
            ScenePresence sp = GetScenePresence(remoteClient.AgentId);
            if (sp != null)
            {
                uint regionX = RegionInfo.RegionLocX;
                uint regionY = RegionInfo.RegionLocY;

                Utils.LongToUInts(regionHandle, out regionX, out regionY);

                int shiftx = (int) regionX - (int) RegionInfo.RegionLocX * (int)Constants.RegionSize;
                int shifty = (int) regionY - (int) RegionInfo.RegionLocY * (int)Constants.RegionSize;

                position.X += shiftx;
                position.Y += shifty;

                bool result = false;

                if (TestBorderCross(position,Cardinals.N))
                    result = true;

                if (TestBorderCross(position, Cardinals.S))
                    result = true;

                if (TestBorderCross(position, Cardinals.E))
                    result = true;

                if (TestBorderCross(position, Cardinals.W))
                    result = true;

                // bordercross if position is outside of region

                if (!result)
                {
                    regionHandle = RegionInfo.RegionHandle;
                }
                else
                {
                    // not in this region, undo the shift!
                    position.X -= shiftx;
                    position.Y -= shifty;
                }

                if (EntityTransferModule != null)
                {
                    EntityTransferModule.Teleport(sp, regionHandle, position, lookAt, teleportFlags);
                }
                else
                {
                    m_log.DebugFormat("[SCENE]: Unable to perform teleports: no AgentTransferModule is active");
                    sp.ControllingClient.SendTeleportFailed("Unable to perform teleports on this simulator.");
                }
            }
        }

        public bool CrossAgentToNewRegion(ScenePresence agent, bool isFlying)
        {
            if (EntityTransferModule != null)
            {
                return EntityTransferModule.Cross(agent, isFlying);
            }
            else
            {
                m_log.DebugFormat("[SCENE]: Unable to cross agent to neighbouring region, because there is no AgentTransferModule");
            }

            return false;
        }

        public void SendOutChildAgentUpdates(AgentPosition cadu, ScenePresence presence)
        {
            m_sceneGridService.SendChildAgentDataUpdate(cadu, presence);
        }

        #endregion

        #region Other Methods

        protected override IConfigSource GetConfig()
        {
            return m_config;
        }

        #endregion

        public void HandleObjectPermissionsUpdate(IClientAPI controller, UUID agentID, UUID sessionID, byte field, uint localId, uint mask, byte set)
        {
            // Check for spoofing..  since this is permissions we're talking about here!
            if ((controller.SessionId == sessionID) && (controller.AgentId == agentID))
            {
                // Tell the object to do permission update
                if (localId != 0)
                {
                    SceneObjectGroup chObjectGroup = GetGroupByPrim(localId);
                    if (chObjectGroup != null)
                    {
                        chObjectGroup.UpdatePermissions(agentID, field, localId, mask, set);
                    }
                }
            }
        }

        /// <summary>
        /// Causes all clients to get a full object update on all of the objects in the scene.
        /// </summary>
        public void ForceClientUpdate()
        {
            EntityBase[] entityList = GetEntities();
            foreach (EntityBase ent in entityList)
            {
                if (ent is SceneObjectGroup)
                {
                    ((SceneObjectGroup)ent).ScheduleGroupForFullUpdate();
                }
            }
        }

        /// <summary>
        /// This is currently only used for scale (to scale to MegaPrim size)
        /// There is a console command that calls this in OpenSimMain
        /// </summary>
        /// <param name="cmdparams"></param>
        public void HandleEditCommand(string[] cmdparams)
        {
            m_log.DebugFormat("Searching for Primitive: '{0}'", cmdparams[2]);

            EntityBase[] entityList = GetEntities();
            foreach (EntityBase ent in entityList)
            {
                if (ent is SceneObjectGroup)
                {
                    SceneObjectPart part = ((SceneObjectGroup)ent).GetPart(((SceneObjectGroup)ent).UUID);
                    if (part != null)
                    {
                        if (part.Name == cmdparams[2])
                        {
                            part.Resize(
                                new Vector3(Convert.ToSingle(cmdparams[3]), Convert.ToSingle(cmdparams[4]),
                                              Convert.ToSingle(cmdparams[5])));

                            m_log.DebugFormat("Edited scale of Primitive: {0}", part.Name);
                        }
                    }
                }
            }
        }

        #region Script Handling Methods

        /// <summary>
        /// Console command handler to send script command to script engine.
        /// </summary>
        /// <param name="args"></param>
        public void SendCommandToPlugins(string[] args)
        {
            m_eventManager.TriggerOnPluginConsole(args);
        }

        public LandData GetLandData(float x, float y)
        {
            return LandChannel.GetLandObject(x, y).LandData;
        }

        /// <summary>
        /// Get LandData by position.
        /// </summary>
        /// <param name="pos"></param>
        /// <returns></returns>
        public LandData GetLandData(Vector3 pos)
        {
            return GetLandData(pos.X, pos.Y);
        }

        public LandData GetLandData(uint x, uint y)
        {
            m_log.DebugFormat("[SCENE]: returning land for {0},{1}", x, y);
            return LandChannel.GetLandObject((int)x, (int)y).LandData;
        }

        #endregion

        #region Script Engine

        private bool ScriptDanger(SceneObjectPart part,Vector3 pos)
        {
            ILandObject parcel = LandChannel.GetLandObject(pos.X, pos.Y);
            if (part != null)
            {
                if (parcel != null)
                {
                    if ((parcel.LandData.Flags & (uint)ParcelFlags.AllowOtherScripts) != 0)
                    {
                        return true;
                    }
                    else if ((parcel.LandData.Flags & (uint)ParcelFlags.AllowGroupScripts) != 0)
                    {
                        if (part.OwnerID == parcel.LandData.OwnerID
                            || (parcel.LandData.IsGroupOwned && part.GroupID == parcel.LandData.GroupID)
                            || Permissions.IsGod(part.OwnerID))
                        {
                            return true;
                        }
                        else
                        {
                            return false;
                        }
                    }
                    else
                    {
                        if (part.OwnerID == parcel.LandData.OwnerID)
                        {
                            return true;
                        }
                        else
                        {
                            return false;
                        }
                    }
                }
                else
                {

                    if (pos.X > 0f && pos.X < Constants.RegionSize && pos.Y > 0f && pos.Y < Constants.RegionSize)
                    {
                        // The only time parcel != null when an object is inside a region is when
                        // there is nothing behind the landchannel.  IE, no land plugin loaded.
                        return true;
                    }
                    else
                    {
                        // The object is outside of this region.  Stop piping events to it.
                        return false;
                    }
                }
            }
            else
            {
                return false;
            }
        }

        public bool ScriptDanger(uint localID, Vector3 pos)
        {
            SceneObjectPart part = GetSceneObjectPart(localID);
            if (part != null)
            {
                return ScriptDanger(part, pos);
            }
            else
            {
                return false;
            }
        }

        public bool PipeEventsForScript(uint localID)
        {
            SceneObjectPart part = GetSceneObjectPart(localID);

            if (part != null)
            {
                SceneObjectPart parent = part.ParentGroup.RootPart;
                return ScriptDanger(parent, parent.GetWorldPosition());
            }
            else
            {
                return false;
            }
        }

        #endregion

        #region SceneGraph wrapper methods

        /// <summary>
        ///
        /// </summary>
        /// <param name="localID"></param>
        /// <returns></returns>
        public UUID ConvertLocalIDToFullID(uint localID)
        {
            return m_sceneGraph.ConvertLocalIDToFullID(localID);
        }

        public void SwapRootAgentCount(bool rootChildChildRootTF)
        {
            m_sceneGraph.SwapRootChildAgent(rootChildChildRootTF);
        }

        public void AddPhysicalPrim(int num)
        {
            m_sceneGraph.AddPhysicalPrim(num);
        }

        public void RemovePhysicalPrim(int num)
        {
            m_sceneGraph.RemovePhysicalPrim(num);
        }

        public int GetRootAgentCount()
        {
            return m_sceneGraph.GetRootAgentCount();
        }

        public int GetChildAgentCount()
        {
            return m_sceneGraph.GetChildAgentCount();
        }

        /// <summary>
        /// Request a scene presence by UUID. Fast, indexed lookup.
        /// </summary>
        /// <param name="agentID"></param>
        /// <returns>null if the presence was not found</returns>
        public ScenePresence GetScenePresence(UUID agentID)
        {
            return m_sceneGraph.GetScenePresence(agentID);
        }

        /// <summary>
        /// Request the scene presence by name.
        /// </summary>
        /// <param name="firstName"></param>
        /// <param name="lastName"></param>
        /// <returns>null if the presence was not found</returns>
        public ScenePresence GetScenePresence(string firstName, string lastName)
        {
            return m_sceneGraph.GetScenePresence(firstName, lastName);
        }

        /// <summary>
        /// Request the scene presence by localID.
        /// </summary>
        /// <param name="localID"></param>
        /// <returns>null if the presence was not found</returns>
        public ScenePresence GetScenePresence(uint localID)
        {
            return m_sceneGraph.GetScenePresence(localID);
        }

        /// <summary>
        /// Gets all the scene presences in this scene.
        /// </summary>
        /// <remarks>
        /// This method will return both root and child scene presences.
        ///
        /// Consider using ForEachScenePresence() or ForEachRootScenePresence() if possible since these will not
        /// involving creating a new List object.
        /// </remarks>
        /// <returns>
        /// A list of the scene presences.  Adding or removing from the list will not affect the presences in the scene.
        /// </returns>
        public List<ScenePresence> GetScenePresences()
        {
            return new List<ScenePresence>(m_sceneGraph.GetScenePresences());
        }

        /// <summary>
        /// Performs action on all avatars in the scene (root scene presences)
        /// Avatars may be an NPC or a 'real' client.
        /// </summary>
        /// <param name="action"></param>
        public void ForEachRootScenePresence(Action<ScenePresence> action)
        {
            m_sceneGraph.ForEachAvatar(action);
        }

        /// <summary>
        /// Performs action on all scene presences (root and child)
        /// </summary>
        /// <param name="action"></param>
        public void ForEachScenePresence(Action<ScenePresence> action)
        {
            m_sceneGraph.ForEachScenePresence(action);
        }

        /// <summary>
        /// Get all the scene object groups.
        /// </summary>
        /// <returns>
        /// The scene object groups.  If the scene is empty then an empty list is returned.
        /// </returns>
        public List<SceneObjectGroup> GetSceneObjectGroups()
        {
            return m_sceneGraph.GetSceneObjectGroups();
        }

        /// <summary>
        /// Get a group via its UUID
        /// </summary>
        /// <param name="fullID"></param>
        /// <returns>null if no group with that id exists</returns>
        public SceneObjectGroup GetSceneObjectGroup(UUID fullID)
        {
            return m_sceneGraph.GetSceneObjectGroup(fullID);
        }

        /// <summary>
        /// Get a group via its local ID
        /// </summary>
        /// <remarks>This will only return a group if the local ID matches a root part</remarks>
        /// <param name="localID"></param>
        /// <returns>null if no group with that id exists</returns>
        public SceneObjectGroup GetSceneObjectGroup(uint localID)
        {
            return m_sceneGraph.GetSceneObjectGroup(localID);
        }

        /// <summary>
        /// Get a group by name from the scene (will return the first
        /// found, if there are more than one prim with the same name)
        /// </summary>
        /// <param name="name"></param>
        /// <returns>null if no group with that name exists</returns>
        public SceneObjectGroup GetSceneObjectGroup(string name)
        {
            return m_sceneGraph.GetSceneObjectGroup(name);
        }

        /// <summary>
        /// Attempt to get the SOG via its UUID
        /// </summary>
        /// <param name="fullID"></param>
        /// <param name="sog"></param>
        /// <returns></returns>
        public bool TryGetSceneObjectGroup(UUID fullID, out SceneObjectGroup sog)
        {
            sog = GetSceneObjectGroup(fullID);
            return sog != null;
        }

        /// <summary>
        /// Get a prim by name from the scene (will return the first
        /// found, if there are more than one prim with the same name)
        /// </summary>
        /// <param name="name"></param>
        /// <returns></returns>
        public SceneObjectPart GetSceneObjectPart(string name)
        {
            return m_sceneGraph.GetSceneObjectPart(name);
        }

        /// <summary>
        /// Get a prim via its local id
        /// </summary>
        /// <param name="localID"></param>
        /// <returns></returns>
        public SceneObjectPart GetSceneObjectPart(uint localID)
        {
            return m_sceneGraph.GetSceneObjectPart(localID);
        }

        /// <summary>
        /// Get a prim via its UUID
        /// </summary>
        /// <param name="fullID"></param>
        /// <returns></returns>
        public SceneObjectPart GetSceneObjectPart(UUID fullID)
        {
            return m_sceneGraph.GetSceneObjectPart(fullID);
        }

        /// <summary>
        /// Attempt to get a prim via its UUID
        /// </summary>
        /// <param name="fullID"></param>
        /// <param name="sop"></param>
        /// <returns></returns>
        public bool TryGetSceneObjectPart(UUID fullID, out SceneObjectPart sop)
        {
            sop = GetSceneObjectPart(fullID);
            return sop != null;
        }

        /// <summary>
        /// Get a scene object group that contains the prim with the given local id
        /// </summary>
        /// <param name="localID"></param>
        /// <returns>null if no scene object group containing that prim is found</returns>        
        public SceneObjectGroup GetGroupByPrim(uint localID)
        {
            return m_sceneGraph.GetGroupByPrim(localID);
        }

        /// <summary>
        /// Get a scene object group that contains the prim with the given uuid
        /// </summary>
        /// <param name="fullID"></param>
        /// <returns>null if no scene object group containing that prim is found</returns>     
        public SceneObjectGroup GetGroupByPrim(UUID fullID)
        {
            return m_sceneGraph.GetGroupByPrim(fullID);
        }

        public override bool TryGetScenePresence(UUID agentID, out ScenePresence sp)
        {
            return m_sceneGraph.TryGetScenePresence(agentID, out sp);
        }

        public bool TryGetAvatarByName(string avatarName, out ScenePresence avatar)
        {
            return m_sceneGraph.TryGetAvatarByName(avatarName, out avatar);
        }

        /// <summary>
        /// Perform an action on all clients with an avatar in this scene (root only)
        /// </summary>
        /// <param name="action"></param>
        public void ForEachRootClient(Action<IClientAPI> action)
        {
            ForEachRootScenePresence(delegate(ScenePresence presence)
            {
                action(presence.ControllingClient);
            });
        }

        /// <summary>
        /// Perform an action on all clients connected to the region (root and child)
        /// </summary>
        /// <param name="action"></param>
        public void ForEachClient(Action<IClientAPI> action)
        {
            m_clientManager.ForEachSync(action);
        }

        public bool TryGetClient(UUID avatarID, out IClientAPI client)
        {
            return m_clientManager.TryGetValue(avatarID, out client);
        }

        public bool TryGetClient(System.Net.IPEndPoint remoteEndPoint, out IClientAPI client)
        {
            return m_clientManager.TryGetValue(remoteEndPoint, out client);
        }

        public void ForEachSOG(Action<SceneObjectGroup> action)
        {
            m_sceneGraph.ForEachSOG(action);
        }

        /// <summary>
        /// Returns a list of the entities in the scene.  This is a new list so operations perform on the list itself
        /// will not affect the original list of objects in the scene.
        /// </summary>
        /// <returns></returns>
        public EntityBase[] GetEntities()
        {
            return m_sceneGraph.GetEntities();
        }

        #endregion

        public void RegionHandleRequest(IClientAPI client, UUID regionID)
        {
            ulong handle = 0;
            if (regionID == RegionInfo.RegionID)
                handle = RegionInfo.RegionHandle;
            else
            {
                GridRegion r = GridService.GetRegionByUUID(UUID.Zero, regionID);
                if (r != null)
                    handle = r.RegionHandle;
            }

            if (handle != 0)
                client.SendRegionHandle(regionID, handle);
        }

// Commented pending deletion since this method no longer appears to do anything at all
//        public bool NeedSceneCacheClear(UUID agentID)
//        {
//            IInventoryTransferModule inv = RequestModuleInterface<IInventoryTransferModule>();
//            if (inv == null)
//                return true;
//
//            return inv.NeedSceneCacheClear(agentID, this);
//        }

        public void CleanTempObjects()
        {
            EntityBase[] entities = GetEntities();
            foreach (EntityBase obj in entities)
            {
                if (obj is SceneObjectGroup)
                {
                    SceneObjectGroup grp = (SceneObjectGroup)obj;

                    if (!grp.IsDeleted)
                    {
                        if ((grp.RootPart.Flags & PrimFlags.TemporaryOnRez) != 0)
                        {
                            if (grp.GetSittingAvatarsCount() == 0 && grp.RootPart.Expires <= DateTime.Now)
                                DeleteSceneObject(grp, false);
                        }
                    }
                }
            }

        }

        public void DeleteFromStorage(UUID uuid)
        {
            SimulationDataService.RemoveObject(uuid, RegionInfo.RegionID);
        }

        public int GetHealth(out int flags, out string message)
        {
            // Returns:
            // 1 = sim is up and accepting http requests. The heartbeat has
            // stopped and the sim is probably locked up, but a remote
            // admin restart may succeed
            // 
            // 2 = Sim is up and the heartbeat is running. The sim is likely
            // usable for people within
            //
            // 3 = Sim is up and one packet thread is running. Sim is
            // unstable and will not accept new logins
            //
            // 4 = Sim is up and both packet threads are running. Sim is
            // likely usable
            //
            // 5 = We have seen a new user enter within the past 4 minutes
            // which can be seen as positive confirmation of sim health
            //

            flags = 0;
            message = String.Empty;

            CheckHeartbeat();

            if (m_firstHeartbeat || (m_lastIncoming == 0 && m_lastOutgoing == 0))
            {
                // We're still starting
                // 0 means "in startup", it can't happen another way, since
                // to get here, we must be able to accept http connections
                return 0;
            }

            int health=1; // Start at 1, means we're up

            if ((Util.EnvironmentTickCountSubtract(m_lastFrameTick)) < 1000)
            {
                health+=1;
                flags |= 1;
            }

            if (Util.EnvironmentTickCountSubtract(m_lastIncoming) < 1000)
            {
                health+=1;
                flags |= 2;
            }

            if (Util.EnvironmentTickCountSubtract(m_lastOutgoing) < 1000)
            {
                health+=1;
                flags |= 4;
            }
            else
            {
int pid = System.Diagnostics.Process.GetCurrentProcess().Id;
System.Diagnostics.Process proc = new System.Diagnostics.Process();
proc.EnableRaisingEvents=false; 
proc.StartInfo.FileName = "/bin/kill";
proc.StartInfo.Arguments = "-QUIT " + pid.ToString();
proc.Start();
proc.WaitForExit();
Thread.Sleep(1000);
Environment.Exit(1);
            }

            if (flags != 7)
                return health;

            // A login in the last 4 mins? We can't be doing too badly
            //
            if (Util.EnvironmentTickCountSubtract(m_LastLogin) < 240000)
                health++;
            else
                return health;

            return health;
        }

        // This callback allows the PhysicsScene to call back to its caller (the SceneGraph) and
        // update non-physical objects like the joint proxy objects that represent the position
        // of the joints in the scene.

        // This routine is normally called from within a lock (OdeLock) from within the OdePhysicsScene
        // WARNING: be careful of deadlocks here if you manipulate the scene. Remember you are being called
        // from within the OdePhysicsScene.

        protected internal void jointMoved(PhysicsJoint joint)
        {
            // m_parentScene.PhysicsScene.DumpJointInfo(); // non-thread-locked version; we should already be in a lock (OdeLock) when this callback is invoked
            SceneObjectPart jointProxyObject = GetSceneObjectPart(joint.ObjectNameInScene);
            if (jointProxyObject == null)
            {
                jointErrorMessage(joint, "WARNING, joint proxy not found, name " + joint.ObjectNameInScene);
                return;
            }

            // now update the joint proxy object in the scene to have the position of the joint as returned by the physics engine
            SceneObjectPart trackedBody = GetSceneObjectPart(joint.TrackedBodyName); // FIXME: causes a sequential lookup
            if (trackedBody == null) return; // the actor may have been deleted but the joint still lingers around a few frames waiting for deletion. during this time, trackedBody is NULL to prevent further motion of the joint proxy.
            jointProxyObject.Velocity = trackedBody.Velocity;
            jointProxyObject.AngularVelocity = trackedBody.AngularVelocity;
            switch (joint.Type)
            {
                case PhysicsJointType.Ball:
                    {
                        Vector3 jointAnchor = PhysicsScene.GetJointAnchor(joint);
                        Vector3 proxyPos = new Vector3(jointAnchor.X, jointAnchor.Y, jointAnchor.Z);
                        jointProxyObject.ParentGroup.UpdateGroupPosition(proxyPos); // schedules the entire group for a terse update
                    }
                    break;

                case PhysicsJointType.Hinge:
                    {
                        Vector3 jointAnchor = PhysicsScene.GetJointAnchor(joint);

                        // Normally, we would just ask the physics scene to return the axis for the joint.
                        // Unfortunately, ODE sometimes returns <0,0,0> for the joint axis, which should
                        // never occur. Therefore we cannot rely on ODE to always return a correct joint axis.
                        // Therefore the following call does not always work:
                        //PhysicsVector phyJointAxis = _PhyScene.GetJointAxis(joint);

                        // instead we compute the joint orientation by saving the original joint orientation
                        // relative to one of the jointed bodies, and applying this transformation
                        // to the current position of the jointed bodies (the tracked body) to compute the
                        // current joint orientation.

                        if (joint.TrackedBodyName == null)
                        {
                            jointErrorMessage(joint, "joint.TrackedBodyName is null, joint " + joint.ObjectNameInScene);
                        }

                        Vector3 proxyPos = new Vector3(jointAnchor.X, jointAnchor.Y, jointAnchor.Z);
                        Quaternion q = trackedBody.RotationOffset * joint.LocalRotation;

                        jointProxyObject.ParentGroup.UpdateGroupPosition(proxyPos); // schedules the entire group for a terse update
                        jointProxyObject.ParentGroup.UpdateGroupRotationR(q); // schedules the entire group for a terse update
                    }
                    break;
            }
        }

        // This callback allows the PhysicsScene to call back to its caller (the SceneGraph) and
        // update non-physical objects like the joint proxy objects that represent the position
        // of the joints in the scene.

        // This routine is normally called from within a lock (OdeLock) from within the OdePhysicsScene
        // WARNING: be careful of deadlocks here if you manipulate the scene. Remember you are being called
        // from within the OdePhysicsScene.
        protected internal void jointDeactivated(PhysicsJoint joint)
        {
            //m_log.Debug("[NINJA] SceneGraph.jointDeactivated, joint:" + joint.ObjectNameInScene);
            SceneObjectPart jointProxyObject = GetSceneObjectPart(joint.ObjectNameInScene);
            if (jointProxyObject == null)
            {
                jointErrorMessage(joint, "WARNING, trying to deactivate (stop interpolation of) joint proxy, but not found, name " + joint.ObjectNameInScene);
                return;
            }

            // turn the proxy non-physical, which also stops its client-side interpolation
            bool wasUsingPhysics = ((jointProxyObject.Flags & PrimFlags.Physics) != 0);
            if (wasUsingPhysics)
            {
                jointProxyObject.UpdatePrimFlags(false, false, true, false,false); // FIXME: possible deadlock here; check to make sure all the scene alterations set into motion here won't deadlock
            }
        }

        // This callback allows the PhysicsScene to call back to its caller (the SceneGraph) and
        // alert the user of errors by using the debug channel in the same way that scripts alert
        // the user of compile errors.

        // This routine is normally called from within a lock (OdeLock) from within the OdePhysicsScene
        // WARNING: be careful of deadlocks here if you manipulate the scene. Remember you are being called
        // from within the OdePhysicsScene.
        public void jointErrorMessage(PhysicsJoint joint, string message)
        {
            if (joint != null)
            {
                if (joint.ErrorMessageCount > PhysicsJoint.maxErrorMessages)
                    return;

                SceneObjectPart jointProxyObject = GetSceneObjectPart(joint.ObjectNameInScene);
                if (jointProxyObject != null)
                {
                    SimChat(Utils.StringToBytes("[NINJA]: " + message),
                        ChatTypeEnum.DebugChannel,
                        2147483647,
                        jointProxyObject.AbsolutePosition,
                        jointProxyObject.Name,
                        jointProxyObject.UUID,
                        false);

                    joint.ErrorMessageCount++;

                    if (joint.ErrorMessageCount > PhysicsJoint.maxErrorMessages)
                    {
                        SimChat(Utils.StringToBytes("[NINJA]: Too many messages for this joint, suppressing further messages."),
                            ChatTypeEnum.DebugChannel,
                            2147483647,
                            jointProxyObject.AbsolutePosition,
                            jointProxyObject.Name,
                            jointProxyObject.UUID,
                            false);
                    }
                }
                else
                {
                    // couldn't find the joint proxy object; the error message is silently suppressed
                }
            }
        }

        public Scene ConsoleScene()
        {
            if (MainConsole.Instance == null)
                return null;
            if (MainConsole.Instance.ConsoleScene is Scene)
                return (Scene)MainConsole.Instance.ConsoleScene;
            return null;
        }

        public float GetGroundHeight(float x, float y)
        {
            if (x < 0)
                x = 0;
            if (x >= Heightmap.Width)
                x = Heightmap.Width - 1;
            if (y < 0)
                y = 0;
            if (y >= Heightmap.Height)
                y = Heightmap.Height - 1;

            Vector3 p0 = new Vector3(x, y, (float)Heightmap[(int)x, (int)y]);
            Vector3 p1 = new Vector3(p0);
            Vector3 p2 = new Vector3(p0);

            p1.X += 1.0f;
            if (p1.X < Heightmap.Width)
                p1.Z = (float)Heightmap[(int)p1.X, (int)p1.Y];

            p2.Y += 1.0f;
            if (p2.Y < Heightmap.Height)
                p2.Z = (float)Heightmap[(int)p2.X, (int)p2.Y];

            Vector3 v0 = new Vector3(p1.X - p0.X, p1.Y - p0.Y, p1.Z - p0.Z);
            Vector3 v1 = new Vector3(p2.X - p0.X, p2.Y - p0.Y, p2.Z - p0.Z);

            v0.Normalize();
            v1.Normalize();

            Vector3 vsn = new Vector3();
            vsn.X = (v0.Y * v1.Z) - (v0.Z * v1.Y);
            vsn.Y = (v0.Z * v1.X) - (v0.X * v1.Z);
            vsn.Z = (v0.X * v1.Y) - (v0.Y * v1.X);
            vsn.Normalize();

            float xdiff = x - (float)((int)x);
            float ydiff = y - (float)((int)y);

            return (((vsn.X * xdiff) + (vsn.Y * ydiff)) / (-1 * vsn.Z)) + p0.Z;
        }

        private void CheckHeartbeat()
        {
            if (m_firstHeartbeat)
                return;

            if ((Util.EnvironmentTickCountSubtract(m_lastFrameTick)) > 5000)
                Start();
        }

        public override ISceneObject DeserializeObject(string representation)
        {
            return SceneObjectSerializer.FromXml2Format(representation);
        }

        public override bool AllowScriptCrossings
        {
            get { return m_allowScriptCrossings; }
        }

        public Vector3 GetNearestAllowedPosition(ScenePresence avatar)
        {
            return GetNearestAllowedPosition(avatar, null);
        }

        public Vector3 GetNearestAllowedPosition(ScenePresence avatar, ILandObject excludeParcel)
        {
            ILandObject nearestParcel = GetNearestAllowedParcel(avatar.UUID, avatar.AbsolutePosition.X, avatar.AbsolutePosition.Y, excludeParcel);

            if (nearestParcel != null)
            {
                Vector3 dir = Vector3.Normalize(Vector3.Multiply(avatar.Velocity, -1));
                //Try to get a location that feels like where they came from
                Vector3? nearestPoint = GetNearestPointInParcelAlongDirectionFromPoint(avatar.AbsolutePosition, dir, nearestParcel);
                if (nearestPoint != null)
                {
                    Debug.WriteLine("Found a sane previous position based on velocity, sending them to: " + nearestPoint.ToString());
                    return nearestPoint.Value;
                }

                //Sometimes velocity might be zero (local teleport), so try finding point along path from avatar to center of nearest parcel
                Vector3 directionToParcelCenter = Vector3.Subtract(GetParcelCenterAtGround(nearestParcel), avatar.AbsolutePosition);
                dir = Vector3.Normalize(directionToParcelCenter);
                nearestPoint = GetNearestPointInParcelAlongDirectionFromPoint(avatar.AbsolutePosition, dir, nearestParcel);
                if (nearestPoint != null)
                {
                    Debug.WriteLine("They had a zero velocity, sending them to: " + nearestPoint.ToString());
                    return nearestPoint.Value;
                }

                ILandObject dest = LandChannel.GetLandObject(avatar.lastKnownAllowedPosition.X, avatar.lastKnownAllowedPosition.Y);
                if (dest !=  excludeParcel)
                {
                    // Ultimate backup if we have no idea where they are and
                    // the last allowed position was in another parcel
                    Debug.WriteLine("Have no idea where they are, sending them to: " + avatar.lastKnownAllowedPosition.ToString());
                    return avatar.lastKnownAllowedPosition;
                }

                // else fall through to region edge
            }

            //Go to the edge, this happens in teleporting to a region with no available parcels
            Vector3 nearestRegionEdgePoint = GetNearestRegionEdgePosition(avatar);

            //Debug.WriteLine("They are really in a place they don't belong, sending them to: " + nearestRegionEdgePoint.ToString());
            
            return nearestRegionEdgePoint;
        }

        private Vector3 GetParcelCenterAtGround(ILandObject parcel)
        {
            Vector2 center = GetParcelCenter(parcel);
            return GetPositionAtGround(center.X, center.Y);
        }

        private Vector3? GetNearestPointInParcelAlongDirectionFromPoint(Vector3 pos, Vector3 direction, ILandObject parcel)
        {
            Vector3 unitDirection = Vector3.Normalize(direction);
            //Making distance to search go through some sane limit of distance
            for (float distance = 0; distance < Constants.RegionSize * 2; distance += .5f)
            {
                Vector3 testPos = Vector3.Add(pos, Vector3.Multiply(unitDirection, distance));
                if (parcel.ContainsPoint((int)testPos.X, (int)testPos.Y))
                {
                    return testPos;
                }
            }
            return null;
        }

        public ILandObject GetNearestAllowedParcel(UUID avatarId, float x, float y)
        {
            return GetNearestAllowedParcel(avatarId, x, y, null);
        }

        public ILandObject GetNearestAllowedParcel(UUID avatarId, float x, float y, ILandObject excludeParcel)
        {
            List<ILandObject> all = AllParcels();
            float minParcelDistance = float.MaxValue;
            ILandObject nearestParcel = null;

            foreach (var parcel in all)
            {
                if (!parcel.IsEitherBannedOrRestricted(avatarId) && parcel != excludeParcel)
                {
                    float parcelDistance = GetParcelDistancefromPoint(parcel, x, y);
                    if (parcelDistance < minParcelDistance)
                    {
                        minParcelDistance = parcelDistance;
                        nearestParcel = parcel;
                    }
                }
            }

            return nearestParcel;
        }

        private List<ILandObject> AllParcels()
        {
            return LandChannel.AllParcels();
        }

        private float GetParcelDistancefromPoint(ILandObject parcel, float x, float y)
        {
            return Vector2.Distance(new Vector2(x, y), GetParcelCenter(parcel));
        }

        //calculate the average center point of a parcel
        private Vector2 GetParcelCenter(ILandObject parcel)
        {
            int count = 0;
            int avgx = 0;
            int avgy = 0;
            for (int x = 0; x < Constants.RegionSize; x++)
            {
                for (int y = 0; y < Constants.RegionSize; y++)
                {
                    //Just keep a running average as we check if all the points are inside or not
                    if (parcel.ContainsPoint(x, y))
                    {
                        if (count == 0)
                        {
                            avgx = x;
                            avgy = y;
                        }
                        else
                        {
                            avgx = (avgx * count + x) / (count + 1);
                            avgy = (avgy * count + y) / (count + 1);
                        }
                        count += 1;
                    }
                }
            }
            return new Vector2(avgx, avgy);
        }

        private Vector3 GetNearestRegionEdgePosition(ScenePresence avatar)
        {
            float xdistance = avatar.AbsolutePosition.X < Constants.RegionSize / 2 ? avatar.AbsolutePosition.X : Constants.RegionSize - avatar.AbsolutePosition.X;
            float ydistance = avatar.AbsolutePosition.Y < Constants.RegionSize / 2 ? avatar.AbsolutePosition.Y : Constants.RegionSize - avatar.AbsolutePosition.Y;

            //find out what vertical edge to go to
            if (xdistance < ydistance)
            {
                if (avatar.AbsolutePosition.X < Constants.RegionSize / 2)
                {
                    return GetPositionAtAvatarHeightOrGroundHeight(avatar, 0.0f, avatar.AbsolutePosition.Y);
                }
                else
                {
                    return GetPositionAtAvatarHeightOrGroundHeight(avatar, Constants.RegionSize, avatar.AbsolutePosition.Y);
                }
            }
            //find out what horizontal edge to go to
            else
            {
                if (avatar.AbsolutePosition.Y < Constants.RegionSize / 2)
                {
                    return GetPositionAtAvatarHeightOrGroundHeight(avatar, avatar.AbsolutePosition.X, 0.0f);
                }
                else
                {
                    return GetPositionAtAvatarHeightOrGroundHeight(avatar, avatar.AbsolutePosition.X, Constants.RegionSize);
                }
            }
        }

        private Vector3 GetPositionAtAvatarHeightOrGroundHeight(ScenePresence avatar, float x, float y)
        {
            Vector3 ground = GetPositionAtGround(x, y);
            if (avatar.AbsolutePosition.Z > ground.Z)
            {
                ground.Z = avatar.AbsolutePosition.Z;
            }
            return ground;
        }

        private Vector3 GetPositionAtGround(float x, float y)
        {
            return new Vector3(x, y, GetGroundHeight(x, y));
        }

        public List<UUID> GetEstateRegions(int estateID)
        {
            IEstateDataService estateDataService = EstateDataService;
            if (estateDataService == null)
                return new List<UUID>(0);

            return estateDataService.GetRegions(estateID);
        }

        public void ReloadEstateData()
        {
            IEstateDataService estateDataService = EstateDataService;
            if (estateDataService != null)
            {
                RegionInfo.EstateSettings = estateDataService.LoadEstateSettings(RegionInfo.RegionID, false);
                TriggerEstateSunUpdate();
            }
        }

        public void TriggerEstateSunUpdate()
        {
            EventManager.TriggerEstateToolsSunUpdate(RegionInfo.RegionHandle);
        }

        private void HandleReloadEstate(string module, string[] cmd)
        {
            if (MainConsole.Instance.ConsoleScene == null ||
                (MainConsole.Instance.ConsoleScene is Scene &&
                (Scene)MainConsole.Instance.ConsoleScene == this))
            {
                ReloadEstateData();
            }
        }

        /// <summary>
        /// Get the volume of space that will encompass all the given objects.
        /// </summary>
        /// <param name="objects"></param>
        /// <param name="minX"></param>
        /// <param name="maxX"></param>
        /// <param name="minY"></param>
        /// <param name="maxY"></param>
        /// <param name="minZ"></param>
        /// <param name="maxZ"></param>
        /// <returns></returns>
        public static Vector3[] GetCombinedBoundingBox(
           List<SceneObjectGroup> objects, 
           out float minX, out float maxX, out float minY, out float maxY, out float minZ, out float maxZ)
        {
            minX = float.MaxValue;
            maxX = float.MinValue;
            minY = float.MaxValue;
            maxY = float.MinValue;
            minZ = float.MaxValue;
            maxZ = float.MinValue;

            List<Vector3> offsets = new List<Vector3>();

            foreach (SceneObjectGroup g in objects)
            {
                float ominX, ominY, ominZ, omaxX, omaxY, omaxZ;

                Vector3 vec = g.AbsolutePosition;

                g.GetAxisAlignedBoundingBoxRaw(out ominX, out omaxX, out ominY, out omaxY, out ominZ, out omaxZ);
               
//                m_log.DebugFormat(
//                    "[SCENE]: For {0} found AxisAlignedBoundingBoxRaw {1}, {2}", 
//                    g.Name, new Vector3(ominX, ominY, ominZ), new Vector3(omaxX, omaxY, omaxZ));

                ominX += vec.X;
                omaxX += vec.X;
                ominY += vec.Y;
                omaxY += vec.Y;
                ominZ += vec.Z;
                omaxZ += vec.Z;

                if (minX > ominX)
                    minX = ominX;
                if (minY > ominY)
                    minY = ominY;
                if (minZ > ominZ)
                    minZ = ominZ;
                if (maxX < omaxX)
                    maxX = omaxX;
                if (maxY < omaxY)
                    maxY = omaxY;
                if (maxZ < omaxZ)
                    maxZ = omaxZ;
            }

            foreach (SceneObjectGroup g in objects)
            {
                Vector3 vec = g.AbsolutePosition;
                vec.X -= minX;
                vec.Y -= minY;
                vec.Z -= minZ;

                offsets.Add(vec);
            }

            return offsets.ToArray();
        }

        /// <summary>
        /// Regenerate the maptile for this scene.
        /// </summary>
        /// <param name="sender"></param>
        /// <param name="e"></param>
        private void RegenerateMaptile()
        {
            IWorldMapModule mapModule = RequestModuleInterface<IWorldMapModule>();
            if (mapModule != null)
                mapModule.GenerateMaptile();
        }

//        public void CleanDroppedAttachments()
//        {
//            List<SceneObjectGroup> objectsToDelete =
//                    new List<SceneObjectGroup>();
//
//            lock (m_cleaningAttachments)
//            {
//                ForEachSOG(delegate (SceneObjectGroup grp)
//                        {
//                            if (grp.RootPart.Shape.PCode == 0 && grp.RootPart.Shape.State != 0 && (!objectsToDelete.Contains(grp)))
//                            {
//                                UUID agentID = grp.OwnerID;
//                                if (agentID == UUID.Zero)
//                                {
//                                    objectsToDelete.Add(grp);
//                                    return;
//                                }
//
//                                ScenePresence sp = GetScenePresence(agentID);
//                                if (sp == null)
//                                {
//                                    objectsToDelete.Add(grp);
//                                    return;
//                                }
//                            }
//                        });
//            }
//
//            foreach (SceneObjectGroup grp in objectsToDelete)
//            {
//                m_log.InfoFormat("[SCENE]: Deleting dropped attachment {0} of user {1}", grp.UUID, grp.OwnerID);
//                DeleteSceneObject(grp, true);
//            }
//        }

        public void ThreadAlive(int threadCode)
        {
            switch(threadCode)
            {
                case 1: // Incoming
                    m_lastIncoming = Util.EnvironmentTickCount();
                    break;
                case 2: // Incoming
                    m_lastOutgoing = Util.EnvironmentTickCount();
                    break;
            }
        }

        public void RegenerateMaptileAndReregister(object sender, ElapsedEventArgs e)
        {
            RegenerateMaptile();

            // We need to propagate the new image UUID to the grid service
            // so that all simulators can retrieve it
            string error = GridService.RegisterRegion(RegionInfo.ScopeID, new GridRegion(RegionInfo));
            if (error != string.Empty)
                throw new Exception(error);
        }

        /// <summary>
        /// This method is called across the simulation connector to
        /// determine if a given agent is allowed in this region
        /// AS A ROOT AGENT
        /// </summary>
        /// <remarks>
        /// Returning false here will prevent them
        /// from logging into the region, teleporting into the region
        /// or corssing the broder walking, but will NOT prevent
        /// child agent creation, thereby emulating the SL behavior.
        /// </remarks>
        /// <param name='agentID'></param>
        /// <param name='position'></param>
        /// <param name='reason'></param>
        /// <returns></returns>
        public bool QueryAccess(UUID agentID, Vector3 position, out string reason)
        {
            reason = "You are banned from the region";

            if (EntityTransferModule.IsInTransit(agentID))
            {
                reason = "Agent is still in transit from this region";

                m_log.WarnFormat(
                    "[SCENE]: Denying agent {0} entry into {1} since region still has them registered as in transit",
                    agentID, RegionInfo.RegionName);

                return false;
            }

            if (Permissions.IsGod(agentID))
            {
                reason = String.Empty;
                return true;
            }

            // FIXME: Root agent count is currently known to be inaccurate.  This forces a recount before we check.
            // However, the long term fix is to make sure root agent count is always accurate.
            m_sceneGraph.RecalculateStats();

            int num = m_sceneGraph.GetRootAgentCount();

            if (num >= RegionInfo.RegionSettings.AgentLimit)
            {
                if (!Permissions.IsAdministrator(agentID))
                {
                    reason = "The region is full";

                    m_log.DebugFormat(
                        "[SCENE]: Denying presence with id {0} entry into {1} since region is at agent limit of {2}",
                        agentID, RegionInfo.RegionName, RegionInfo.RegionSettings.AgentLimit);

                    return false;
                }
            }

            ScenePresence presence = GetScenePresence(agentID);
            IClientAPI client = null;
            AgentCircuitData aCircuit = null;

            if (presence != null)
            {
                client = presence.ControllingClient;
                if (client != null)
                    aCircuit = client.RequestClientInfo();
            }

            // We may be called before there is a presence or a client.
            // Fake AgentCircuitData to keep IAuthorizationModule smiling
            if (client == null)
            {
                aCircuit = new AgentCircuitData();
                aCircuit.AgentID = agentID;
                aCircuit.firstname = String.Empty;
                aCircuit.lastname = String.Empty;
            }

            try
            {
                if (!AuthorizeUser(aCircuit, out reason))
                {
                    // m_log.DebugFormat("[SCENE]: Denying access for {0}", agentID);
                    return false;
                }
            }
            catch (Exception e)
            {
                m_log.DebugFormat("[SCENE]: Exception authorizing agent: {0} "+ e.StackTrace, e.Message);
                return false;
            }

            if (position == Vector3.Zero) // Teleport
            {
                if (!RegionInfo.EstateSettings.AllowDirectTeleport)
                {
                    SceneObjectGroup telehub;
                    if (RegionInfo.RegionSettings.TelehubObject != UUID.Zero && (telehub = GetSceneObjectGroup(RegionInfo.RegionSettings.TelehubObject)) != null)
                    {
                        List<SpawnPoint> spawnPoints = RegionInfo.RegionSettings.SpawnPoints();
                        bool banned = true;
                        foreach (SpawnPoint sp in spawnPoints)
                        {
                            Vector3 spawnPoint = sp.GetLocation(telehub.AbsolutePosition, telehub.GroupRotation);
                            ILandObject land = LandChannel.GetLandObject(spawnPoint.X, spawnPoint.Y);
                            if (land == null)
                                continue;
                            if (land.IsEitherBannedOrRestricted(agentID))
                                continue;
                            banned = false;
                            break;
                        }

                        if (banned)
                        {
                            if(Permissions.IsAdministrator(agentID) == false || Permissions.IsGridGod(agentID) == false)
                            {
                                reason = "No suitable landing point found";
                                return false;
                            }
                            reason = "Administrative access only";
                            return true;
                        }
                    }
                }

                float posX = 128.0f;
                float posY = 128.0f;

                if (!TestLandRestrictions(agentID, out reason, ref posX, ref posY))
                {
                    // m_log.DebugFormat("[SCENE]: Denying {0} because they are banned on all parcels", agentID);
                    return false;
                }
            }
            else // Walking
            {
                ILandObject land = LandChannel.GetLandObject(position.X, position.Y);
                if (land == null)
                    return false;

                bool banned = land.IsBannedFromLand(agentID);
                bool restricted = land.IsRestrictedFromLand(agentID);

                if (banned || restricted)
                    return false;
            }

            reason = String.Empty;
            return true;
        }

		public void StartTimerWatchdog()
        {
            m_timerWatchdog.Interval = 1000;
            m_timerWatchdog.Elapsed += TimerWatchdog;
            m_timerWatchdog.AutoReset = true;
            m_timerWatchdog.Start();
        }

        public void TimerWatchdog(object sender, ElapsedEventArgs e)
        {
            CheckHeartbeat();
		}

        /// This method deals with movement when an avatar is automatically moving (but this is distinct from the
        /// autopilot that moves an avatar to a sit target!.
        /// </summary>
        /// <remarks>
        /// This is not intended as a permament location for this method.
        /// </remarks>
        /// <param name="presence"></param>
        private void HandleOnSignificantClientMovement(ScenePresence presence)
        {
            if (presence.MovingToTarget)
            {
                double distanceToTarget = Util.GetDistanceTo(presence.AbsolutePosition, presence.MoveToPositionTarget);
//                            m_log.DebugFormat(
//                                "[SCENE]: Abs pos of {0} is {1}, target {2}, distance {3}",
//                                presence.Name, presence.AbsolutePosition, presence.MoveToPositionTarget, distanceToTarget);

                // Check the error term of the current position in relation to the target position
                if (distanceToTarget <= ScenePresence.SIGNIFICANT_MOVEMENT)
                {
                    // We are close enough to the target
//                        m_log.DebugFormat("[SCENEE]: Stopping autopilot of  {0}", presence.Name);

                    presence.Velocity = Vector3.Zero;
                    presence.AbsolutePosition = presence.MoveToPositionTarget;
                    presence.ResetMoveToTarget();

                    if (presence.Flying)
                    {
                        // A horrible hack to stop the avatar dead in its tracks rather than having them overshoot
                        // the target if flying.
                        // We really need to be more subtle (slow the avatar as it approaches the target) or at
                        // least be able to set collision status once, rather than 5 times to give it enough
                        // weighting so that that PhysicsActor thinks it really is colliding.
                        for (int i = 0; i < 5; i++)
                            presence.IsColliding = true;

                        if (presence.LandAtTarget)
                            presence.Flying = false;

//                            Vector3 targetPos = presence.MoveToPositionTarget;
//                            float terrainHeight = (float)presence.Scene.Heightmap[(int)targetPos.X, (int)targetPos.Y];
//                            if (targetPos.Z - terrainHeight < 0.2)
//                            {
//                                presence.Flying = false;
//                            }
                    }

//                        m_log.DebugFormat(
//                            "[SCENE]: AgentControlFlags {0}, MovementFlag {1} for {2}",
//                            presence.AgentControlFlags, presence.MovementFlag, presence.Name);
                }
                else
                {
//                        m_log.DebugFormat(
//                            "[SCENE]: Updating npc {0} at {1} for next movement to {2}",
//                            presence.Name, presence.AbsolutePosition, presence.MoveToPositionTarget);

                    Vector3 agent_control_v3 = new Vector3();
                    presence.HandleMoveToTargetUpdate(1, ref agent_control_v3);
                    presence.AddNewMovement(agent_control_v3);
                }
            }
        }

        // manage and select spawn points in sequence
        public int SpawnPoint()
        {
            int spawnpoints = RegionInfo.RegionSettings.SpawnPoints().Count;

            if (spawnpoints == 0)
                return 0;

            m_SpawnPoint++;
            if (m_SpawnPoint > spawnpoints)
                m_SpawnPoint = 1;
            return m_SpawnPoint - 1;
        }

        private void HandleGcCollect(string module, string[] args)
        {
            GC.Collect();
        }

        /// <summary>
        /// Wrappers to get physics modules retrieve assets. 
        /// </summary>
        /// <remarks>
        /// Has to be done this way
        /// because we can't assign the asset service to physics directly - at the
        /// time physics are instantiated it's not registered but it will be by
        /// the time the first prim exists.
        /// </remarks>
        /// <param name="assetID"></param>
        /// <param name="callback"></param>
        public void PhysicsRequestAsset(UUID assetID, AssetReceivedDelegate callback)
        {
            AssetService.Get(assetID.ToString(), callback, PhysicsAssetReceived);
        }

        private void PhysicsAssetReceived(string id, Object sender, AssetBase asset)
        {
            AssetReceivedDelegate callback = (AssetReceivedDelegate)sender;

            callback(asset);
        }

        public string GetExtraSetting(string name)
        {
            if (m_extraSettings == null)
                return String.Empty;

            string val;

            if (!m_extraSettings.TryGetValue(name, out val))
                return String.Empty;

            return val;
        }

        public void StoreExtraSetting(string name, string val)
        {
            if (m_extraSettings == null)
                return;

            string oldVal;

            if (m_extraSettings.TryGetValue(name, out oldVal))
            {
                if (oldVal == val)
                    return;
            }

            m_extraSettings[name] = val;

            m_SimulationDataService.SaveExtra(RegionInfo.RegionID, name, val);

            m_eventManager.TriggerExtraSettingChanged(this, name, val);
        }

        public void RemoveExtraSetting(string name)
        {
            if (m_extraSettings == null)
                return;

            if (!m_extraSettings.ContainsKey(name))
                return;

            m_extraSettings.Remove(name);

            m_SimulationDataService.RemoveExtra(RegionInfo.RegionID, name);

            m_eventManager.TriggerExtraSettingChanged(this, name, String.Empty);
        }
    }
}<|MERGE_RESOLUTION|>--- conflicted
+++ resolved
@@ -4383,9 +4383,6 @@
             m_log.DebugFormat(
                 "[SCENE]: Incoming child agent update for {0} in {1}", cAgentData.AgentID, RegionInfo.RegionName);
 
-<<<<<<< HEAD
-            // XPTO: if this agent is not allowed here as root, always return false
-
             // We have to wait until the viewer contacts this region after receiving EAC.
             // That calls AddNewClient, which finally creates the ScenePresence
             int flags = GetUserFlags(cAgentData.AgentID);
@@ -4395,8 +4392,6 @@
                 return false;
             }
 
-=======
->>>>>>> 55c9bc15
             // TODO: This check should probably be in QueryAccess().
             ILandObject nearestParcel = GetNearestAllowedParcel(cAgentData.AgentID, Constants.RegionSize / 2, Constants.RegionSize / 2);
             if (nearestParcel == null)
