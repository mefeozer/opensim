--- conflicted
+++ resolved
@@ -370,10 +370,6 @@
                 group.AttachmentPoint = attachmentPt;
                 group.AbsolutePosition = attachPos;
 
-<<<<<<< HEAD
-                // We also don't want to do any of the inventory operations for an NPC.
-=======
->>>>>>> 337ea019
                 if (sp.PresenceType != PresenceType.Npc)
                     UpdateUserInventoryWithAttachment(sp, group, attachmentPt);
     
@@ -740,88 +736,17 @@
             //                "[ATTACHMENTS MODULE]: Called AddSceneObjectAsAttachment for object {0} {1} for {2}",
             //                grp.Name, grp.LocalId, remoteClient.Name);
 
-<<<<<<< HEAD
-//            Vector3 inventoryStoredPosition = new Vector3
-//                   (((grp.AbsolutePosition.X > (int)Constants.RegionSize)
-//                         ? (float)Constants.RegionSize - 6
-//                         : grp.AbsolutePosition.X)
-//                    ,
-//                    (grp.AbsolutePosition.Y > (int)Constants.RegionSize)
-//                        ? (float)Constants.RegionSize - 6
-//                        : grp.AbsolutePosition.Y,
-//                    grp.AbsolutePosition.Z);
-//
-//            Vector3 originalPosition = grp.AbsolutePosition;
-//
-//            grp.AbsolutePosition = inventoryStoredPosition;
-
-            // If we're being called from a script, then trying to serialize that same script's state will not complete
-            // in any reasonable time period.  Therefore, we'll avoid it.  The worst that can happen is that if
-            // the client/server crashes rather than logging out normally, the attachment's scripts will resume
-            // without state on relog.  Arguably, this is what we want anyway.
-            string sceneObjectXml = SceneObjectSerializer.ToOriginalXmlFormat(grp, false);
-
-//            grp.AbsolutePosition = originalPosition;
-
-            AssetBase asset = m_scene.CreateAsset(
-                grp.GetPartName(grp.LocalId),
-                grp.GetPartDescription(grp.LocalId),
-                (sbyte)AssetType.Object,
-                Utils.StringToBytes(sceneObjectXml),
-                sp.UUID);
-
-            m_scene.AssetService.Store(asset);
-
-            InventoryItemBase item = new InventoryItemBase();
-            item.CreatorId = grp.RootPart.CreatorID.ToString();
-            item.CreatorData = grp.RootPart.CreatorData;
-            item.Owner = sp.UUID;
-            item.ID = UUID.Random();
-            item.AssetID = asset.FullID;
-            item.Description = asset.Description;
-            item.Name = asset.Name;
-            item.AssetType = asset.Type;
-            item.InvType = (int)InventoryType.Object;
-
-            InventoryFolderBase folder = m_scene.InventoryService.GetFolderForType(sp.UUID, AssetType.Object);
-            if (folder != null)
-                item.Folder = folder.ID;
-            else // oopsies
-                item.Folder = UUID.Zero;
-
-            // Nix the special bits we used to use for slam and the folded perms
-            uint allowablePermissionsMask = (uint)(PermissionMask.Copy | PermissionMask.Transfer | PermissionMask.Modify | PermissionMask.Move);
-
-            if ((sp.UUID != grp.RootPart.OwnerID) && m_scene.Permissions.PropagatePermissions())
-            {
-                item.BasePermissions = grp.RootPart.BaseMask & grp.RootPart.NextOwnerMask & allowablePermissionsMask;
-                item.CurrentPermissions = grp.RootPart.BaseMask & grp.RootPart.NextOwnerMask & allowablePermissionsMask;
-                item.NextPermissions = grp.RootPart.NextOwnerMask & allowablePermissionsMask;
-                item.EveryOnePermissions = grp.RootPart.EveryoneMask & grp.RootPart.NextOwnerMask & allowablePermissionsMask;
-                item.GroupPermissions = grp.RootPart.GroupMask & grp.RootPart.NextOwnerMask & allowablePermissionsMask;
-            }
-            else
-            {
-                item.BasePermissions = grp.RootPart.BaseMask & allowablePermissionsMask;
-                item.CurrentPermissions = grp.RootPart.OwnerMask & allowablePermissionsMask;
-                item.NextPermissions = grp.RootPart.NextOwnerMask & allowablePermissionsMask;
-                item.EveryOnePermissions = grp.RootPart.EveryoneMask & allowablePermissionsMask;
-                item.GroupPermissions = grp.RootPart.GroupMask & allowablePermissionsMask;
-            }
-            item.CreationDate = Util.UnixTimeSinceEpoch();
-=======
             InventoryItemBase newItem
                 = m_invAccessModule.CopyToInventory(
                     DeRezAction.TakeCopy,
                     m_scene.InventoryService.GetFolderForType(sp.UUID, AssetType.Object).ID,
                     new List<SceneObjectGroup> { grp },
                     sp.ControllingClient, true)[0];
->>>>>>> 337ea019
 
             // sets itemID so client can show item as 'attached' in inventory
-            grp.FromItemID = item.ID;
-
-            return item;
+            grp.FromItemID = newItem.ID;
+
+            return newItem;
         }
 
         private void DetachSingleAttachmentToInvInternal(IScenePresence sp, SceneObjectGroup so)
