--- conflicted
+++ resolved
@@ -1781,10 +1781,6 @@
 
                 // We need to explicitly resend the newly link prim's object properties since no other actions
                 // occur on link to invoke this elsewhere (such as object selection)
-<<<<<<< HEAD
-                parentGroup.RootPart.CreateSelected = true;
-                parentGroup.TriggerScriptChangedEvent(Changed.LINK);
-=======
                 if (childGroups.Count > 0)
                 {
                     parentGroup.RootPart.CreateSelected = true;
@@ -1792,7 +1788,6 @@
                     parentGroup.HasGroupChanged = true;
                     parentGroup.ScheduleGroupForFullUpdate();
                 }
->>>>>>> dbe32a1f
             }
             finally
             {
