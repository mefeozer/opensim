/*
 * Copyright (c) Contributors, http://opensimulator.org/
 * See CONTRIBUTORS.TXT for a full list of copyright holders.
 *
 * Redistribution and use in source and binary forms, with or without
 * modification, are permitted provided that the following conditions are met:
 *     * Redistributions of source code must retain the above copyright
 *       notice, this list of conditions and the following disclaimer.
 *     * Redistributions in binary form must reproduce the above copyrightD
 *       notice, this list of conditions and the following disclaimer in the
 *       documentation and/or other materials provided with the distribution.
 *     * Neither the name of the OpenSimulator Project nor the
 *       names of its contributors may be used to endorse or promote products
 *       derived from this software without specific prior written permission.
 *
 * THIS SOFTWARE IS PROVIDED BY THE DEVELOPERS ``AS IS'' AND ANY
 * EXPRESS OR IMPLIED WARRANTIES, INCLUDING, BUT NOT LIMITED TO, THE IMPLIED
 * WARRANTIES OF MERCHANTABILITY AND FITNESS FOR A PARTICULAR PURPOSE ARE
 * DISCLAIMED. IN NO EVENT SHALL THE CONTRIBUTORS BE LIABLE FOR ANY
 * DIRECT, INDIRECT, INCIDENTAL, SPECIAL, EXEMPLARY, OR CONSEQUENTIAL DAMAGES
 * (INCLUDING, BUT NOT LIMITED TO, PROCUREMENT OF SUBSTITUTE GOODS OR SERVICES;
 * LOSS OF USE, DATA, OR PROFITS; OR BUSINESS INTERRUPTION) HOWEVER CAUSED AND
 * ON ANY THEORY OF LIABILITY, WHETHER IN CONTRACT, STRICT LIABILITY, OR TORT
 * (INCLUDING NEGLIGENCE OR OTHERWISE) ARISING IN ANY WAY OUT OF THE USE OF THIS
 * SOFTWARE, EVEN IF ADVISED OF THE POSSIBILITY OF SUCH DAMAGE.
 */

using System;
using System.Collections.Generic;
using System.Diagnostics;
using System.Drawing;
using System.Drawing.Imaging;
using System.IO;
using System.Text;
using System.Threading;
using System.Timers;
using System.Xml;
using Nini.Config;
using OpenMetaverse;
using OpenMetaverse.Packets;
using OpenMetaverse.Imaging;
using OpenSim.Framework;
using OpenSim.Services.Interfaces;
using OpenSim.Framework.Communications;
using OpenSim.Framework.Console;
using OpenSim.Region.Framework.Interfaces;
using OpenSim.Region.Framework.Scenes.Scripting;
using OpenSim.Region.Framework.Scenes.Serialization;
using OpenSim.Region.Physics.Manager;
using Timer=System.Timers.Timer;
using TPFlags = OpenSim.Framework.Constants.TeleportFlags;
using GridRegion = OpenSim.Services.Interfaces.GridRegion;

namespace OpenSim.Region.Framework.Scenes
{
    public delegate bool FilterAvatarList(ScenePresence avatar);

    public partial class Scene : SceneBase
    {
        private const long DEFAULT_MIN_TIME_FOR_PERSISTENCE = 60L;
        private const long DEFAULT_MAX_TIME_FOR_PERSISTENCE = 600L;

        public delegate void SynchronizeSceneHandler(Scene scene);

        #region Fields

        public bool EmergencyMonitoring = false;
        public bool DEBUG = false;

        public SynchronizeSceneHandler SynchronizeScene;
        public SimStatsReporter StatsReporter;
        public List<Border> NorthBorders = new List<Border>();
        public List<Border> EastBorders = new List<Border>();
        public List<Border> SouthBorders = new List<Border>();
        public List<Border> WestBorders = new List<Border>();

        /// <summary>
        /// Controls whether physics can be applied to prims.  Even if false, prims still have entries in a
        /// PhysicsScene in order to perform collision detection
        /// </summary>
        public bool PhysicalPrims { get; private set; }

        /// <summary>
        /// Controls whether prims can be collided with.
        /// </summary>
        /// <remarks>
        /// If this is set to false then prims cannot be subject to physics either.
        /// </summary>
        public bool CollidablePrims { get; private set; }

        public float m_maxNonphys = 256;
        public float m_maxPhys = 10;
        public bool m_clampPrimSize;
        public bool m_trustBinaries;
        public bool m_allowScriptCrossings;
        public bool m_useFlySlow;

        protected float m_defaultDrawDistance = 255.0f;
        public float DefaultDrawDistance 
        {
            get { return m_defaultDrawDistance; }
        }
        
        // TODO: need to figure out how allow client agents but deny
        // root agents when ACL denies access to root agent
        public bool m_strictAccessControl = true;
        public bool m_seeIntoBannedRegion = false;
        public int MaxUndoCount = 5;
        // Using this for RegionReady module to prevent LoginsDisabled from changing under our feet;
        public bool LoginLock = false;
        public bool LoginsDisabled = true;
        public bool StartDisabled = false;
        public bool LoadingPrims;
        public IXfer XferManager;

        // the minimum time that must elapse before a changed object will be considered for persisted
        public long m_dontPersistBefore = DEFAULT_MIN_TIME_FOR_PERSISTENCE * 10000000L;
        // the maximum time that must elapse before a changed object will be considered for persisted
        public long m_persistAfter = DEFAULT_MAX_TIME_FOR_PERSISTENCE * 10000000L;

        protected int m_splitRegionID;
        protected Timer m_restartWaitTimer = new Timer();
        protected Timer m_timerWatchdog = new Timer();
        protected List<RegionInfo> m_regionRestartNotifyList = new List<RegionInfo>();
        protected List<RegionInfo> m_neighbours = new List<RegionInfo>();
        protected string m_simulatorVersion = "OpenSimulator Server";
        protected ModuleLoader m_moduleLoader;
        protected AgentCircuitManager m_authenticateHandler;
        protected SceneCommunicationService m_sceneGridService;
        protected ISnmpModule m_snmpService = null;

        protected ISimulationDataService m_SimulationDataService;
        protected IEstateDataService m_EstateDataService;
        protected IAssetService m_AssetService;
        protected IAuthorizationService m_AuthorizationService;
        protected IInventoryService m_InventoryService;
        protected IGridService m_GridService;
        protected ILibraryService m_LibraryService;
        protected ISimulationService m_simulationService;
        protected IAuthenticationService m_AuthenticationService;
        protected IPresenceService m_PresenceService;
        protected IUserAccountService m_UserAccountService;
        protected IAvatarService m_AvatarService;
        protected IGridUserService m_GridUserService;

        protected IXMLRPC m_xmlrpcModule;
        protected IWorldComm m_worldCommModule;
        protected IAvatarFactoryModule m_AvatarFactory;
        protected IConfigSource m_config;
        protected IRegionSerialiserModule m_serialiser;
        protected IDialogModule m_dialogModule;
        protected IEntityTransferModule m_teleportModule;
        protected ICapabilitiesModule m_capsModule;
        protected IGroupsModule m_groupsModule;

        /// <summary>
        /// Current scene frame number
        /// </summary>
        public uint Frame
        {
            get;
            protected set;
        }

        /// <summary>
        /// The minimum length of time in seconds that will be taken for a scene frame.  If the frame takes less time then we
        /// will sleep for the remaining period.
        /// </summary>
        /// <remarks>
        /// One can tweak this number to experiment.  One current effect of reducing it is to make avatar animations
        /// occur too quickly (viewer 1) or with even more slide (viewer 2).
        /// </remarks>
        public float MinFrameTime { get; private set; }

        private int m_update_physics = 1;
        private int m_update_entitymovement = 1;
        private int m_update_objects = 1;
        private int m_update_temp_cleaning = 1000;
        private int m_update_presences = 1; // Update scene presence movements
        private int m_update_events = 1;
        private int m_update_backup = 200;
        private int m_update_terrain = 50;
        private int m_update_land = 10;
        private int m_update_coarse_locations = 50;

        private int agentMS;
        private int frameMS;
        private int physicsMS2;
        private int physicsMS;
        private int otherMS;
        private int tempOnRezMS;
        private int eventMS;
        private int backupMS;
        private int terrainMS;
        private int landMS;
        private int lastCompletedFrame;

        public bool CombineRegions = false;
        /// <summary>
        /// Signals whether temporary objects are currently being cleaned up.  Needed because this is launched
        /// asynchronously from the update loop.
        /// </summary>
        private bool m_cleaningTemps = false;

        private Object m_heartbeatLock = new Object();

        // TODO: Possibly stop other classes being able to manipulate this directly.
        private SceneGraph m_sceneGraph;
        private volatile int m_bordersLocked;
//        private int m_RestartTimerCounter;
        private readonly Timer m_restartTimer = new Timer(15000); // Wait before firing
//        private int m_incrementsof15seconds;
        private volatile bool m_backingup;
        private Dictionary<UUID, ReturnInfo> m_returns = new Dictionary<UUID, ReturnInfo>();
        private Dictionary<UUID, SceneObjectGroup> m_groupsWithTargets = new Dictionary<UUID, SceneObjectGroup>();

        private bool m_physics_enabled = true;
        private bool m_scripts_enabled = true;
        private string m_defaultScriptEngine;
        private int m_LastLogin;
        private Thread HeartbeatThread = null;
        private volatile bool shuttingdown;

        private int m_lastUpdate;
        private int m_lastIncoming;
        private int m_lastOutgoing;
        private bool m_firstHeartbeat = true;
        private int m_hbRestarts = 0;

        private object m_deleting_scene_object = new object();
        
        private UpdatePrioritizationSchemes m_priorityScheme = UpdatePrioritizationSchemes.Time;
        private bool m_reprioritizationEnabled = true;
        private double m_reprioritizationInterval = 5000.0;
        private double m_rootReprioritizationDistance = 10.0;
        private double m_childReprioritizationDistance = 20.0;

        private Timer m_mapGenerationTimer = new Timer();
        private bool m_generateMaptiles;
        private bool m_useBackup = true;

        #endregion Fields

        #region Properties

        /* Used by the loadbalancer plugin on GForge */
        public int SplitRegionID
        {
            get { return m_splitRegionID; }
            set { m_splitRegionID = value; }
        }

        public bool BordersLocked
        {
            get { return m_bordersLocked == 1; }
            set
            {
                if (value == true)
                    m_bordersLocked = 1;
                else
                    m_bordersLocked = 0;
            }
        }
        
        public new float TimeDilation
        {
            get { return m_sceneGraph.PhysicsScene.TimeDilation; }
        }

        public SceneCommunicationService SceneGridService
        {
            get { return m_sceneGridService; }
        }

        public ISnmpModule SnmpService
        {
            get
            {
                if (m_snmpService == null)
                {
                    m_snmpService = RequestModuleInterface<ISnmpModule>();
                }

                return m_snmpService;
            }
        }

        public ISimulationDataService SimulationDataService
        {
            get
            {
                if (m_SimulationDataService == null)
                {
                    m_SimulationDataService = RequestModuleInterface<ISimulationDataService>();

                    if (m_SimulationDataService == null)
                    {
                        throw new Exception("No ISimulationDataService available.");
                    }
                }

                return m_SimulationDataService;
            }
        }

        public IEstateDataService EstateDataService
        {
            get
            {
                if (m_EstateDataService == null)
                {
                    m_EstateDataService = RequestModuleInterface<IEstateDataService>();

                    if (m_EstateDataService == null)
                    {
                        throw new Exception("No IEstateDataService available.");
                    }
                }

                return m_EstateDataService;
            }
        }

        public IAssetService AssetService
        {
            get
            {
                if (m_AssetService == null)
                {
                    m_AssetService = RequestModuleInterface<IAssetService>();

                    if (m_AssetService == null)
                    {
                        throw new Exception("No IAssetService available.");
                    }
                }

                return m_AssetService;
            }
        }
        
        public IAuthorizationService AuthorizationService
        {
            get
            {
                if (m_AuthorizationService == null)
                {
                    m_AuthorizationService = RequestModuleInterface<IAuthorizationService>();

                    //if (m_AuthorizationService == null)
                    //{
                    //    // don't throw an exception if no authorization service is set for the time being
                    //     m_log.InfoFormat("[SCENE]: No Authorization service is configured");
                    //}
                }

                return m_AuthorizationService;
            }
        }

        public IInventoryService InventoryService
        {
            get
            {
                if (m_InventoryService == null)
                {
                    m_InventoryService = RequestModuleInterface<IInventoryService>();

                    if (m_InventoryService == null)
                    {
                        throw new Exception("No IInventoryService available. This could happen if the config_include folder doesn't exist or if the OpenSim.ini [Architecture] section isn't set.  Please also check that you have the correct version of your inventory service dll.  Sometimes old versions of this dll will still exist.  Do a clean checkout and re-create the opensim.ini from the opensim.ini.example.");
                    }
                }

                return m_InventoryService;
            }
        }

        public IGridService GridService
        {
            get
            {
                if (m_GridService == null)
                {
                    m_GridService = RequestModuleInterface<IGridService>();

                    if (m_GridService == null)
                    {
                        throw new Exception("No IGridService available. This could happen if the config_include folder doesn't exist or if the OpenSim.ini [Architecture] section isn't set.  Please also check that you have the correct version of your inventory service dll.  Sometimes old versions of this dll will still exist.  Do a clean checkout and re-create the opensim.ini from the opensim.ini.example.");
                    }
                }

                return m_GridService;
            }
        }

        public ILibraryService LibraryService
        {
            get
            {
                if (m_LibraryService == null)
                    m_LibraryService = RequestModuleInterface<ILibraryService>();

                return m_LibraryService;
            }
        }

        public ISimulationService SimulationService
        {
            get
            {
                if (m_simulationService == null)
                    m_simulationService = RequestModuleInterface<ISimulationService>();
                return m_simulationService;
            }
        }

        public IAuthenticationService AuthenticationService
        {
            get
            {
                if (m_AuthenticationService == null)
                    m_AuthenticationService = RequestModuleInterface<IAuthenticationService>();
                return m_AuthenticationService;
            }
        }

        public IPresenceService PresenceService
        {
            get
            {
                if (m_PresenceService == null)
                    m_PresenceService = RequestModuleInterface<IPresenceService>();
                return m_PresenceService;
            }
        }

        public IUserAccountService UserAccountService
        {
            get
            {
                if (m_UserAccountService == null)
                    m_UserAccountService = RequestModuleInterface<IUserAccountService>();
                return m_UserAccountService;
            }
        }

        public IAvatarService AvatarService
        {
            get
            {
                if (m_AvatarService == null)
                    m_AvatarService = RequestModuleInterface<IAvatarService>();
                return m_AvatarService;
            }
        }

        public IGridUserService GridUserService
        {
            get
            {
                if (m_GridUserService == null)
                    m_GridUserService = RequestModuleInterface<IGridUserService>();
                return m_GridUserService;
            }
        }

        public IAttachmentsModule AttachmentsModule { get; set; }

        public IAvatarFactoryModule AvatarFactory
        {
            get { return m_AvatarFactory; }
        }
        
        public ICapabilitiesModule CapsModule
        {
            get { return m_capsModule; }
        }

        public int MonitorFrameTime { get { return frameMS; } }
        public int MonitorPhysicsUpdateTime { get { return physicsMS; } }
        public int MonitorPhysicsSyncTime { get { return physicsMS2; } }
        public int MonitorOtherTime { get { return otherMS; } }
        public int MonitorTempOnRezTime { get { return tempOnRezMS; } }
        public int MonitorEventTime { get { return eventMS; } } // This may need to be divided into each event?
        public int MonitorBackupTime { get { return backupMS; } }
        public int MonitorTerrainTime { get { return terrainMS; } }
        public int MonitorLandTime { get { return landMS; } }
        public int MonitorLastFrameTick { get { return lastCompletedFrame; } }

        public UpdatePrioritizationSchemes UpdatePrioritizationScheme { get { return m_priorityScheme; } }
        public bool IsReprioritizationEnabled { get { return m_reprioritizationEnabled; } }
        public double ReprioritizationInterval { get { return m_reprioritizationInterval; } }
        public double RootReprioritizationDistance { get { return m_rootReprioritizationDistance; } }
        public double ChildReprioritizationDistance { get { return m_childReprioritizationDistance; } }

        public AgentCircuitManager AuthenticateHandler
        {
            get { return m_authenticateHandler; }
        }

        public bool UseBackup
        {
            get { return m_useBackup; }
        }

        // an instance to the physics plugin's Scene object.
        public PhysicsScene PhysicsScene
        {
            get { return m_sceneGraph.PhysicsScene; }
            set
            {
                // If we're not doing the initial set
                // Then we've got to remove the previous
                // event handler
                if (PhysicsScene != null && PhysicsScene.SupportsNINJAJoints)
                {
                    PhysicsScene.OnJointMoved -= jointMoved;
                    PhysicsScene.OnJointDeactivated -= jointDeactivated;
                    PhysicsScene.OnJointErrorMessage -= jointErrorMessage;
                }

                m_sceneGraph.PhysicsScene = value;

                if (PhysicsScene != null && m_sceneGraph.PhysicsScene.SupportsNINJAJoints)
                {
                    // register event handlers to respond to joint movement/deactivation
                    PhysicsScene.OnJointMoved += jointMoved;
                    PhysicsScene.OnJointDeactivated += jointDeactivated;
                    PhysicsScene.OnJointErrorMessage += jointErrorMessage;
                }
            }
        }

        public string DefaultScriptEngine
        {
            get { return m_defaultScriptEngine; }
        }

        public EntityManager Entities
        {
            get { return m_sceneGraph.Entities; }
        }

        #endregion Properties

        #region Constructors

        public Scene(RegionInfo regInfo, AgentCircuitManager authen,
                     SceneCommunicationService sceneGridService,
                     ISimulationDataService simDataService, IEstateDataService estateDataService,
                     ModuleLoader moduleLoader, bool dumpAssetsToFile,
                     IConfigSource config, string simulatorVersion)
            : this(regInfo)
        {
            m_config = config;
            MinFrameTime = 0.089f;

            Random random = new Random();

            m_lastAllocatedLocalId = (uint)(random.NextDouble() * (double)(uint.MaxValue/2))+(uint)(uint.MaxValue/4);
            m_moduleLoader = moduleLoader;
            m_authenticateHandler = authen;
            m_sceneGridService = sceneGridService;
            m_SimulationDataService = simDataService;
            m_EstateDataService = estateDataService;
            m_regionHandle = m_regInfo.RegionHandle;
            m_regionName = m_regInfo.RegionName;
            m_lastUpdate = Util.EnvironmentTickCount();
            m_lastIncoming = 0;
            m_lastOutgoing = 0;

            m_asyncSceneObjectDeleter = new AsyncSceneObjectGroupDeleter(this);
            m_asyncSceneObjectDeleter.Enabled = true;

            m_asyncInventorySender = new AsyncInventorySender(this);

            #region Region Settings

            // Load region settings
            // LoadRegionSettings creates new region settings in persistence if they don't already exist for this region.
            // However, in this case, the default textures are not set in memory properly, so we need to do it here and
            // resave.
            // FIXME: It shouldn't be up to the database plugins to create this data - we should do it when a new
            // region is set up and avoid these gyrations.
            RegionSettings rs = simDataService.LoadRegionSettings(m_regInfo.RegionID);
            bool updatedTerrainTextures = false;
            if (rs.TerrainTexture1 == UUID.Zero)
            {
                rs.TerrainTexture1 = RegionSettings.DEFAULT_TERRAIN_TEXTURE_1;
                updatedTerrainTextures = true;
            }

            if (rs.TerrainTexture2 == UUID.Zero)
            {
                rs.TerrainTexture2 = RegionSettings.DEFAULT_TERRAIN_TEXTURE_2;
                updatedTerrainTextures = true;
            }

            if (rs.TerrainTexture3 == UUID.Zero)
            {
                rs.TerrainTexture3 = RegionSettings.DEFAULT_TERRAIN_TEXTURE_3;
                updatedTerrainTextures = true;
            }

            if (rs.TerrainTexture4 == UUID.Zero)
            {
                rs.TerrainTexture4 = RegionSettings.DEFAULT_TERRAIN_TEXTURE_4;
                updatedTerrainTextures = true;
            }

            if (updatedTerrainTextures)
                rs.Save();

            m_regInfo.RegionSettings = rs;

            if (estateDataService != null)
                m_regInfo.EstateSettings = estateDataService.LoadEstateSettings(m_regInfo.RegionID, false);

            #endregion Region Settings

            MainConsole.Instance.Commands.AddCommand("region", false, "reload estate",
                                          "reload estate",
                                          "Reload the estate data", HandleReloadEstate);

            MainConsole.Instance.Commands.AddCommand("region", false, "delete object owner",
                                          "delete object owner <UUID>",
                                          "Delete object by owner", HandleDeleteObject);
            MainConsole.Instance.Commands.AddCommand("region", false, "delete object creator",
                                          "delete object creator <UUID>",
                                          "Delete object by creator", HandleDeleteObject);
            MainConsole.Instance.Commands.AddCommand("region", false, "delete object uuid",
                                          "delete object uuid <UUID>",
                                          "Delete object by uuid", HandleDeleteObject);
            MainConsole.Instance.Commands.AddCommand("region", false, "delete object name",
                                          "delete object name <name>",
                                          "Delete object by name", HandleDeleteObject);

            MainConsole.Instance.Commands.AddCommand("region", false, "delete object outside",
                                          "delete object outside",
                                          "Delete all objects outside boundaries", HandleDeleteObject);

            //Bind Storage Manager functions to some land manager functions for this scene
            EventManager.OnLandObjectAdded +=
                new EventManager.LandObjectAdded(simDataService.StoreLandObject);
            EventManager.OnLandObjectRemoved +=
                new EventManager.LandObjectRemoved(simDataService.RemoveLandObject);

            m_sceneGraph = new SceneGraph(this);

            // If the scene graph has an Unrecoverable error, restart this sim.
            // Currently the only thing that causes it to happen is two kinds of specific
            // Physics based crashes.
            //
            // Out of memory
            // Operating system has killed the plugin
            m_sceneGraph.UnRecoverableError += RestartNow;

            RegisterDefaultSceneEvents();

            DumpAssetsToFile = dumpAssetsToFile;

            m_scripts_enabled = !RegionInfo.RegionSettings.DisableScripts;

            m_physics_enabled = !RegionInfo.RegionSettings.DisablePhysics;

            m_simulatorVersion = simulatorVersion + " (" + Util.GetRuntimeInformation() + ")";

            #region Region Config

            try
            {
                // Region config overrides global config
                //
                IConfig startupConfig = m_config.Configs["Startup"];

                m_defaultDrawDistance = startupConfig.GetFloat("DefaultDrawDistance",m_defaultDrawDistance);
                m_useBackup = startupConfig.GetBoolean("UseSceneBackup", m_useBackup);
                if (!m_useBackup)
                    m_log.InfoFormat("[SCENE]: Backup has been disabled for {0}", RegionInfo.RegionName);
                
                //Animation states
                m_useFlySlow = startupConfig.GetBoolean("enableflyslow", false);

                PhysicalPrims = startupConfig.GetBoolean("physical_prim", true);
                CollidablePrims = startupConfig.GetBoolean("collidable_prim", true);

                m_maxNonphys = startupConfig.GetFloat("NonPhysicalPrimMax", m_maxNonphys);

                if (RegionInfo.NonphysPrimMax > 0)
                {
                    m_maxNonphys = RegionInfo.NonphysPrimMax;
                }

                m_maxPhys = startupConfig.GetFloat("PhysicalPrimMax", m_maxPhys);

                if (RegionInfo.PhysPrimMax > 0)
                {
                    m_maxPhys = RegionInfo.PhysPrimMax;
                }

                // Here, if clamping is requested in either global or
                // local config, it will be used
                //
                m_clampPrimSize = startupConfig.GetBoolean("ClampPrimSize", m_clampPrimSize);
                if (RegionInfo.ClampPrimSize)
                {
                    m_clampPrimSize = true;
                }

                m_trustBinaries = startupConfig.GetBoolean("TrustBinaries", m_trustBinaries);
                m_allowScriptCrossings = startupConfig.GetBoolean("AllowScriptCrossing", m_allowScriptCrossings);
                m_dontPersistBefore =
                  startupConfig.GetLong("MinimumTimeBeforePersistenceConsidered", DEFAULT_MIN_TIME_FOR_PERSISTENCE);
                m_dontPersistBefore *= 10000000;
                m_persistAfter =
                  startupConfig.GetLong("MaximumTimeBeforePersistenceConsidered", DEFAULT_MAX_TIME_FOR_PERSISTENCE);
                m_persistAfter *= 10000000;

                m_defaultScriptEngine = startupConfig.GetString("DefaultScriptEngine", "XEngine");
                m_log.InfoFormat("[SCENE]: Default script engine {0}", m_defaultScriptEngine);

                IConfig packetConfig = m_config.Configs["PacketPool"];
                if (packetConfig != null)
                {
                    PacketPool.Instance.RecyclePackets = packetConfig.GetBoolean("RecyclePackets", true);
                    PacketPool.Instance.RecycleDataBlocks = packetConfig.GetBoolean("RecycleDataBlocks", true);
                }

                m_strictAccessControl = startupConfig.GetBoolean("StrictAccessControl", m_strictAccessControl);
                m_seeIntoBannedRegion = startupConfig.GetBoolean("SeeIntoBannedRegion", m_seeIntoBannedRegion);
                CombineRegions = startupConfig.GetBoolean("CombineContiguousRegions", false);

                m_generateMaptiles = startupConfig.GetBoolean("GenerateMaptiles", true);
                if (m_generateMaptiles)
                {
                    int maptileRefresh = startupConfig.GetInt("MaptileRefresh", 0);
                    if (maptileRefresh != 0)
                    {
                        m_mapGenerationTimer.Interval = maptileRefresh * 1000;
                        m_mapGenerationTimer.Elapsed += RegenerateMaptileAndReregister;
                        m_mapGenerationTimer.AutoReset = true;
                        m_mapGenerationTimer.Start();
                    }
                }
                else
                {
                    string tile = startupConfig.GetString("MaptileStaticUUID", UUID.Zero.ToString());
                    UUID tileID;

                    if (UUID.TryParse(tile, out tileID))
                    {
                        RegionInfo.RegionSettings.TerrainImageID = tileID;
                    }
                }

                MinFrameTime              = startupConfig.GetFloat( "MinFrameTime",                      MinFrameTime);
                m_update_backup           = startupConfig.GetInt(   "UpdateStorageEveryNFrames",         m_update_backup);
                m_update_coarse_locations = startupConfig.GetInt(   "UpdateCoarseLocationsEveryNFrames", m_update_coarse_locations);
                m_update_entitymovement   = startupConfig.GetInt(   "UpdateEntityMovementEveryNFrames",  m_update_entitymovement);
                m_update_events           = startupConfig.GetInt(   "UpdateEventsEveryNFrames",          m_update_events);
                m_update_objects          = startupConfig.GetInt(   "UpdateObjectsEveryNFrames",         m_update_objects);
                m_update_physics          = startupConfig.GetInt(   "UpdatePhysicsEveryNFrames",         m_update_physics);
                m_update_presences        = startupConfig.GetInt(   "UpdateAgentsEveryNFrames",          m_update_presences);
                m_update_terrain          = startupConfig.GetInt(   "UpdateTerrainEveryNFrames",         m_update_terrain);
                m_update_temp_cleaning    = startupConfig.GetInt(   "UpdateTempCleaningEveryNFrames",    m_update_temp_cleaning);
            }
            catch (Exception e)
            {
                m_log.Error("[SCENE]: Failed to load StartupConfig: " + e.ToString());
            }

            #endregion Region Config

            #region Interest Management

            if (m_config != null)
            {
                IConfig interestConfig = m_config.Configs["InterestManagement"];
                if (interestConfig != null)
                {
                    string update_prioritization_scheme = interestConfig.GetString("UpdatePrioritizationScheme", "Time").Trim().ToLower();

                    try
                    {
                        m_priorityScheme = (UpdatePrioritizationSchemes)Enum.Parse(typeof(UpdatePrioritizationSchemes), update_prioritization_scheme, true);
                    }
                    catch (Exception)
                    {
                        m_log.Warn("[PRIORITIZER]: UpdatePrioritizationScheme was not recognized, setting to default prioritizer Time");
                        m_priorityScheme = UpdatePrioritizationSchemes.Time;
                    }

                    m_reprioritizationEnabled = interestConfig.GetBoolean("ReprioritizationEnabled", true);
                    m_reprioritizationInterval = interestConfig.GetDouble("ReprioritizationInterval", 5000.0);
                    m_rootReprioritizationDistance = interestConfig.GetDouble("RootReprioritizationDistance", 10.0);
                    m_childReprioritizationDistance = interestConfig.GetDouble("ChildReprioritizationDistance", 20.0);
                }
            }

            m_log.InfoFormat("[SCENE]: Using the {0} prioritization scheme", m_priorityScheme);

            #endregion Interest Management

            StatsReporter = new SimStatsReporter(this);
            StatsReporter.OnSendStatsResult += SendSimStatsPackets;
            StatsReporter.OnStatsIncorrect += m_sceneGraph.RecalculateStats;            
        }

        /// <summary>
        /// Mock constructor for scene group persistency unit tests.
        /// SceneObjectGroup RegionId property is delegated to Scene.
        /// </summary>
        /// <param name="regInfo"></param>
        public Scene(RegionInfo regInfo)
        {
            BordersLocked = true;
            Border northBorder = new Border();
            northBorder.BorderLine = new Vector3(float.MinValue, float.MaxValue, (int)Constants.RegionSize);  //<---
            northBorder.CrossDirection = Cardinals.N;
            NorthBorders.Add(northBorder);

            Border southBorder = new Border();
            southBorder.BorderLine = new Vector3(float.MinValue, float.MaxValue,0);    //--->
            southBorder.CrossDirection = Cardinals.S;
            SouthBorders.Add(southBorder);

            Border eastBorder = new Border();
            eastBorder.BorderLine = new Vector3(float.MinValue, float.MaxValue, (int)Constants.RegionSize);   //<---
            eastBorder.CrossDirection = Cardinals.E;
            EastBorders.Add(eastBorder);

            Border westBorder = new Border();
            westBorder.BorderLine = new Vector3(float.MinValue, float.MaxValue,0);     //--->
            westBorder.CrossDirection = Cardinals.W;
            WestBorders.Add(westBorder);
            BordersLocked = false;

            m_regInfo = regInfo;
            m_eventManager = new EventManager();

            m_permissions = new ScenePermissions(this);

            m_lastUpdate = Util.EnvironmentTickCount();
        }

        #endregion

        #region Startup / Close Methods

        public bool ShuttingDown
        {
            get { return shuttingdown; }
        }

        /// <value>
        /// The scene graph for this scene
        /// </value>
        /// TODO: Possibly stop other classes being able to manipulate this directly.
        public SceneGraph SceneGraph
        {
            get { return m_sceneGraph; }
        }

        protected virtual void RegisterDefaultSceneEvents()
        {
            IDialogModule dm = RequestModuleInterface<IDialogModule>();

            if (dm != null)
                m_eventManager.OnPermissionError += dm.SendAlertToUser;

            m_eventManager.OnSignificantClientMovement += HandleOnSignificantClientMovement;
        }

        public override string GetSimulatorVersion()
        {
            return m_simulatorVersion;
        }

        /// <summary>
        /// Process the fact that a neighbouring region has come up.
        /// </summary>
        /// <remarks>
        /// We only add it to the neighbor list if it's within 1 region from here.
        /// Agents may have draw distance values that cross two regions though, so
        /// we add it to the notify list regardless of distance. We'll check
        /// the agent's draw distance before notifying them though.
        /// </remarks>
        /// <param name="otherRegion">RegionInfo handle for the new region.</param>
        /// <returns>True after all operations complete, throws exceptions otherwise.</returns>
        public override void OtherRegionUp(GridRegion otherRegion)
        {
            uint xcell = (uint)((int)otherRegion.RegionLocX / (int)Constants.RegionSize);
            uint ycell = (uint)((int)otherRegion.RegionLocY / (int)Constants.RegionSize);
            //m_log.InfoFormat("[SCENE]: (on region {0}): Region {1} up in coords {2}-{3}", 
            //    RegionInfo.RegionName, otherRegion.RegionName, xcell, ycell);

            if (RegionInfo.RegionHandle != otherRegion.RegionHandle)
            {
                // If these are cast to INT because long + negative values + abs returns invalid data
                int resultX = Math.Abs((int)xcell - (int)RegionInfo.RegionLocX);
                int resultY = Math.Abs((int)ycell - (int)RegionInfo.RegionLocY);
                if (resultX <= 1 && resultY <= 1)
                {
                    // Let the grid service module know, so this can be cached
                    m_eventManager.TriggerOnRegionUp(otherRegion);

                    try
                    {
                        ForEachRootScenePresence(delegate(ScenePresence agent)
                            {
                                //agent.ControllingClient.new
                                //this.CommsManager.InterRegion.InformRegionOfChildAgent(otherRegion.RegionHandle, agent.ControllingClient.RequestClientInfo());

                                List<ulong> old = new List<ulong>();
                                old.Add(otherRegion.RegionHandle);
                                agent.DropOldNeighbours(old);
                                if (m_teleportModule != null)
                                    m_teleportModule.EnableChildAgent(agent, otherRegion);
                            });
                    }
                    catch (NullReferenceException)
                    {
                        // This means that we're not booted up completely yet.
                        // This shouldn't happen too often anymore.
                        m_log.Error("[SCENE]: Couldn't inform client of regionup because we got a null reference exception");
                    }

                }
                else
                {
                    m_log.InfoFormat(
                        "[INTERGRID]: Got notice about far away Region: {0} at ({1}, {2})",
                        otherRegion.RegionName, otherRegion.RegionLocX, otherRegion.RegionLocY);
                }
            }
        }

        public void AddNeighborRegion(RegionInfo region)
        {
            lock (m_neighbours)
            {
                if (!CheckNeighborRegion(region))
                {
                    m_neighbours.Add(region);
                }
            }
        }

        public bool CheckNeighborRegion(RegionInfo region)
        {
            bool found = false;
            lock (m_neighbours)
            {
                foreach (RegionInfo reg in m_neighbours)
                {
                    if (reg.RegionHandle == region.RegionHandle)
                    {
                        found = true;
                        break;
                    }
                }
            }
            return found;
        }

        /// <summary>
        /// Checks whether this region has a neighbour in the given direction.
        /// </summary>
        /// <param name="car"></param>
        /// <param name="fix"></param>
        /// <returns>
        /// An integer which represents a compass point.  N == 1, going clockwise until we reach NW == 8.
        /// Returns a positive integer if there is a region in that direction, a negative integer if not.
        /// </returns>
        public int HaveNeighbor(Cardinals car, ref int[] fix)
        {
            uint neighbourx = RegionInfo.RegionLocX;
            uint neighboury = RegionInfo.RegionLocY;

            int dir = (int)car;

            if (dir > 1 && dir < 5) //Heading East
                neighbourx++;
            else if (dir > 5) // Heading West
                neighbourx--;

            if (dir < 3 || dir == 8) // Heading North
                neighboury++;
            else if (dir > 3 && dir < 7) // Heading Sout
                neighboury--;

            int x = (int)(neighbourx * Constants.RegionSize);
            int y = (int)(neighboury * Constants.RegionSize);
            GridRegion neighbourRegion = GridService.GetRegionByPosition(RegionInfo.ScopeID, x, y);

            if (neighbourRegion == null)
            {
                fix[0] = (int)(RegionInfo.RegionLocX - neighbourx);
                fix[1] = (int)(RegionInfo.RegionLocY - neighboury);
                return dir * (-1);
            }
            else
                return dir;
        }

        // Alias IncomingHelloNeighbour OtherRegionUp, for now
        public GridRegion IncomingHelloNeighbour(RegionInfo neighbour)
        {
            OtherRegionUp(new GridRegion(neighbour));
            return new GridRegion(RegionInfo);
        }

        // This causes the region to restart immediatley.
        public void RestartNow()
        {
            IConfig startupConfig = m_config.Configs["Startup"];
            if (startupConfig != null)
            {
                if (startupConfig.GetBoolean("InworldRestartShutsDown", false))
                {
                    MainConsole.Instance.RunCommand("shutdown");
                    return;
                }
            }

            if (PhysicsScene != null)
            {
                PhysicsScene.Dispose();
            }

            m_log.Error("[REGION]: Closing");
            Close();

            m_log.Error("[REGION]: Firing Region Restart Message");

            base.Restart();
        }

        // This is a helper function that notifies root agents in this region that a new sim near them has come up
        // This is in the form of a timer because when an instance of OpenSim.exe is started,
        // Even though the sims initialize, they don't listen until 'all of the sims are initialized'
        // If we tell an agent about a sim that's not listening yet, the agent will not be able to connect to it.
        // subsequently the agent will never see the region come back online.
        public void RestartNotifyWaitElapsed(object sender, ElapsedEventArgs e)
        {
            m_restartWaitTimer.Stop();
            lock (m_regionRestartNotifyList)
            {
                foreach (RegionInfo region in m_regionRestartNotifyList)
                {
                    GridRegion r = new GridRegion(region);
                    try
                    {
                        ForEachRootScenePresence(delegate(ScenePresence agent)
                            {
                                if (m_teleportModule != null)
                                        m_teleportModule.EnableChildAgent(agent, r);
                            });
                    }
                    catch (NullReferenceException)
                    {
                        // This means that we're not booted up completely yet.
                        // This shouldn't happen too often anymore.
                    }
                }

                // Reset list to nothing.
                m_regionRestartNotifyList.Clear();
            }
        }

        public void SetSceneCoreDebug(bool ScriptEngine, bool CollisionEvents, bool PhysicsEngine)
        {
            if (m_scripts_enabled != !ScriptEngine)
            {
                if (ScriptEngine)
                {
                    m_log.Info("Stopping all Scripts in Scene");
                    
                    EntityBase[] entities = Entities.GetEntities();
                    foreach (EntityBase ent in entities)
                    {
                        if (ent is SceneObjectGroup)
                            ((SceneObjectGroup)ent).RemoveScriptInstances(false);
                    }
                }
                else
                {
                    m_log.Info("Starting all Scripts in Scene");

                    EntityBase[] entities = Entities.GetEntities();
                    foreach (EntityBase ent in entities)
                    {
                        if (ent is SceneObjectGroup)
                        {
                            SceneObjectGroup sog = (SceneObjectGroup)ent;
                            sog.CreateScriptInstances(0, false, DefaultScriptEngine, 0);
                            sog.ResumeScripts();
                        }
                    }
                }

                m_scripts_enabled = !ScriptEngine;
                m_log.Info("[TOTEDD]: Here is the method to trigger disabling of the scripting engine");
            }

            if (m_physics_enabled != !PhysicsEngine)
            {
                m_physics_enabled = !PhysicsEngine;
            }
        }

        public int GetInaccurateNeighborCount()
        {
            return m_neighbours.Count;
        }

        // This is the method that shuts down the scene.
        public override void Close()
        {
            m_log.InfoFormat("[SCENE]: Closing down the single simulator: {0}", RegionInfo.RegionName);

            m_restartTimer.Stop();
            m_restartTimer.Close();

            // Kick all ROOT agents with the message, 'The simulator is going down'
            ForEachScenePresence(delegate(ScenePresence avatar)
                                 {
                                     avatar.RemoveNeighbourRegion(RegionInfo.RegionHandle);

                                     if (!avatar.IsChildAgent)
                                         avatar.ControllingClient.Kick("The simulator is going down.");

                                     avatar.ControllingClient.SendShutdownConnectionNotice();
                                 });

            // Wait here, or the kick messages won't actually get to the agents before the scene terminates.
            Thread.Sleep(500);

            // Stop all client threads.
            ForEachScenePresence(delegate(ScenePresence avatar) { avatar.ControllingClient.Close(); });

            // Stop updating the scene objects and agents.
            //m_heartbeatTimer.Close();
            shuttingdown = true;

            m_log.Debug("[SCENE]: Persisting changed objects");
            EventManager.TriggerSceneShuttingDown(this);

            EntityBase[] entities = GetEntities();
            foreach (EntityBase entity in entities)
            {
                if (!entity.IsDeleted && entity is SceneObjectGroup && ((SceneObjectGroup)entity).HasGroupChanged)
                {
                    ((SceneObjectGroup)entity).ProcessBackup(SimulationDataService, false);
                }
            }

            m_sceneGraph.Close();

            if (!GridService.DeregisterRegion(m_regInfo.RegionID))
                m_log.WarnFormat("[SCENE]: Deregister from grid failed for region {0}", m_regInfo.RegionName);

            // call the base class Close method.
            base.Close();
        }

        /// <summary>
        /// Start the timer which triggers regular scene updates
        /// </summary>
        public void StartTimer()
        {
//            m_log.DebugFormat("[SCENE]: Starting Heartbeat timer for {0}", RegionInfo.RegionName);

            //m_heartbeatTimer.Enabled = true;
            //m_heartbeatTimer.Interval = (int)(m_timespan * 1000);
            //m_heartbeatTimer.Elapsed += new ElapsedEventHandler(Heartbeat);
            if (HeartbeatThread != null)
            {
                m_hbRestarts++;
                if(m_hbRestarts > 10)
                    Environment.Exit(1);
                m_log.ErrorFormat("[SCENE]: Restarting heartbeat thread because it hasn't reported in in region {0}", RegionInfo.RegionName);

//int pid = System.Diagnostics.Process.GetCurrentProcess().Id;
//System.Diagnostics.Process proc = new System.Diagnostics.Process();
//proc.EnableRaisingEvents=false; 
//proc.StartInfo.FileName = "/bin/kill";
//proc.StartInfo.Arguments = "-QUIT " + pid.ToString();
//proc.Start();
//proc.WaitForExit();
//Thread.Sleep(1000);
//Environment.Exit(1);
                HeartbeatThread.Abort();
                Watchdog.AbortThread(HeartbeatThread.ManagedThreadId);
                HeartbeatThread = null;
            }
            m_lastUpdate = Util.EnvironmentTickCount();

            HeartbeatThread
                = Watchdog.StartThread(
                    Heartbeat, string.Format("Heartbeat ({0})", RegionInfo.RegionName), ThreadPriority.Normal, false);
        }

        /// <summary>
        /// Sets up references to modules required by the scene
        /// </summary>
        public void SetModuleInterfaces()
        {
            m_xmlrpcModule = RequestModuleInterface<IXMLRPC>();
            m_worldCommModule = RequestModuleInterface<IWorldComm>();
            XferManager = RequestModuleInterface<IXfer>();
            m_AvatarFactory = RequestModuleInterface<IAvatarFactoryModule>();
            AttachmentsModule = RequestModuleInterface<IAttachmentsModule>();
            m_serialiser = RequestModuleInterface<IRegionSerialiserModule>();
            m_dialogModule = RequestModuleInterface<IDialogModule>();
            m_capsModule = RequestModuleInterface<ICapabilitiesModule>();
            m_teleportModule = RequestModuleInterface<IEntityTransferModule>();
            m_groupsModule = RequestModuleInterface<IGroupsModule>();
        }

        #endregion

        #region Update Methods

        /// <summary>
        /// Performs per-frame updates regularly
        /// </summary>
        private void Heartbeat()
        {
            if (!Monitor.TryEnter(m_heartbeatLock))
            {
                Watchdog.RemoveThread();
                return;
            }

            try
            {
                m_eventManager.TriggerOnRegionStarted(this);
                while (!shuttingdown)
                    Update();
            }
            catch (ThreadAbortException)
            {
            }
            finally
            {
                Monitor.Pulse(m_heartbeatLock);
                Monitor.Exit(m_heartbeatLock);
            }

            Watchdog.RemoveThread();
        }

        public override void Update()
        {
            float physicsFPS = 0f;

            int maintc = Util.EnvironmentTickCount();
            int tmpFrameMS = maintc;
            agentMS = tempOnRezMS = eventMS = backupMS = terrainMS = landMS = 0;

            ++Frame;

//            m_log.DebugFormat("[SCENE]: Processing frame {0}", Frame);

            try
            {
                int tmpPhysicsMS2 = Util.EnvironmentTickCount();
                if ((Frame % m_update_physics == 0) && m_physics_enabled)
                    m_sceneGraph.UpdatePreparePhysics();
                physicsMS2 = Util.EnvironmentTickCountSubtract(tmpPhysicsMS2);

                // Apply any pending avatar force input to the avatar's velocity
                int tmpAgentMS = Util.EnvironmentTickCount();
                if (Frame % m_update_entitymovement == 0)
                    m_sceneGraph.UpdateScenePresenceMovement();
                agentMS = Util.EnvironmentTickCountSubtract(tmpAgentMS);

                // Perform the main physics update.  This will do the actual work of moving objects and avatars according to their
                // velocity
                int tmpPhysicsMS = Util.EnvironmentTickCount();
                if (Frame % m_update_physics == 0)
                {
                    if (m_physics_enabled)
                        physicsFPS = m_sceneGraph.UpdatePhysics(MinFrameTime);

                    if (SynchronizeScene != null)
                        SynchronizeScene(this);
                }
                physicsMS = Util.EnvironmentTickCountSubtract(tmpPhysicsMS);

                tmpAgentMS = Util.EnvironmentTickCount();

                // Check if any objects have reached their targets
                CheckAtTargets();

                // Update SceneObjectGroups that have scheduled themselves for updates
                // Objects queue their updates onto all scene presences
                if (Frame % m_update_objects == 0)
                    m_sceneGraph.UpdateObjectGroups();

                // Run through all ScenePresences looking for updates
                // Presence updates and queued object updates for each presence are sent to clients
                if (Frame % m_update_presences == 0)
                    m_sceneGraph.UpdatePresences();

                // Coarse locations relate to positions of green dots on the mini-map (on a SecondLife client)
                if (Frame % m_update_coarse_locations == 0)
                {
                    List<Vector3> coarseLocations;
                    List<UUID> avatarUUIDs;
                    SceneGraph.GetCoarseLocations(out coarseLocations, out avatarUUIDs, 60);
                    // Send coarse locations to clients 
                    ForEachScenePresence(delegate(ScenePresence presence)
                    {
                        presence.SendCoarseLocations(coarseLocations, avatarUUIDs);
                    });
                }

                agentMS += Util.EnvironmentTickCountSubtract(tmpAgentMS);

                // Delete temp-on-rez stuff
                if (Frame % m_update_temp_cleaning == 0 && !m_cleaningTemps)
                {
                    int tmpTempOnRezMS = Util.EnvironmentTickCount();
                    m_cleaningTemps = true;
                    Util.FireAndForget(delegate { CleanTempObjects(); m_cleaningTemps = false;  });
                    tempOnRezMS = Util.EnvironmentTickCountSubtract(tmpTempOnRezMS);
                }

                if (Frame % m_update_events == 0)
                {
                    int evMS = Util.EnvironmentTickCount();
                    UpdateEvents();
                    eventMS = Util.EnvironmentTickCountSubtract(evMS); ;
                }

                   // if (Frame % m_update_land == 0)
                   // {
                   //     int ldMS = Util.EnvironmentTickCount();
                   //     UpdateLand();
                   //     landMS = Util.EnvironmentTickCountSubtract(ldMS);
                   // }

                if (Frame % m_update_backup == 0)
                {
                    int backMS = Util.EnvironmentTickCount();
                    UpdateStorageBackup();
                    backupMS = Util.EnvironmentTickCountSubtract(backMS);
                }

                if (Frame % m_update_terrain == 0)
                {
                    int terMS = Util.EnvironmentTickCount();
                    UpdateTerrain();
                    terrainMS = Util.EnvironmentTickCountSubtract(terMS);
                }

                //if (Frame % m_update_land == 0)
                //{
                //    int ldMS = Util.EnvironmentTickCount();
                //    UpdateLand();
                //    landMS = Util.EnvironmentTickCountSubtract(ldMS);
                //}

                frameMS = Util.EnvironmentTickCountSubtract(tmpFrameMS);
                otherMS = tempOnRezMS + eventMS + backupMS + terrainMS + landMS;
                lastCompletedFrame = Util.EnvironmentTickCount();

                // if (Frame%m_update_avatars == 0)
                //   UpdateInWorldTime();
                StatsReporter.AddPhysicsFPS(physicsFPS);
                StatsReporter.AddTimeDilation(TimeDilation);
                StatsReporter.AddFPS(1);
                StatsReporter.SetRootAgents(m_sceneGraph.GetRootAgentCount());
                StatsReporter.SetChildAgents(m_sceneGraph.GetChildAgentCount());
                StatsReporter.SetObjects(m_sceneGraph.GetTotalObjectsCount());
                StatsReporter.SetActiveObjects(m_sceneGraph.GetActiveObjectsCount());
                StatsReporter.addFrameMS(frameMS);
                StatsReporter.addAgentMS(agentMS);
                StatsReporter.addPhysicsMS(physicsMS + physicsMS2);
                StatsReporter.addOtherMS(otherMS);
                StatsReporter.SetActiveScripts(m_sceneGraph.GetActiveScriptsCount());
                StatsReporter.addScriptLines(m_sceneGraph.GetScriptLPS());

                if (LoginsDisabled && Frame == 20)
                {
//                    m_log.DebugFormat("{0} {1} {2}", LoginsDisabled, m_sceneGraph.GetActiveScriptsCount(), LoginLock);

                    // In 99.9% of cases it is a bad idea to manually force garbage collection. However,
                    // this is a rare case where we know we have just went through a long cycle of heap
                    // allocations, and there is no more work to be done until someone logs in
                    GC.Collect();

                    IConfig startupConfig = m_config.Configs["Startup"];
                    if (startupConfig == null || !startupConfig.GetBoolean("StartDisabled", false))
                    {
                        // This handles a case of a region having no scripts for the RegionReady module
                        if (m_sceneGraph.GetActiveScriptsCount() == 0)
                        {
                            // need to be able to tell these have changed in RegionReady
                            LoginLock = false;
                            EventManager.TriggerLoginsEnabled(RegionInfo.RegionName);
                        }
                        m_log.DebugFormat("[REGION]: Enabling logins for {0}", RegionInfo.RegionName);

                        // For RegionReady lockouts
                        if(LoginLock == false)
                        {
                            LoginsDisabled = false;
                        }

                        m_sceneGridService.InformNeighborsThatRegionisUp(RequestModuleInterface<INeighbourService>(), RegionInfo);
                    }
                    else
                    {
                        StartDisabled = true;
                        LoginsDisabled = true;
                    }
                }
            }
            catch (NotImplementedException)
            {
                throw;
            }
            catch (AccessViolationException e)
            {
                m_log.ErrorFormat(
                    "[REGION]: Failed on region {0} with exception {1}{2}",
                    RegionInfo.RegionName, e.Message, e.StackTrace);
            }
            //catch (NullReferenceException e)
            //{
            //   m_log.Error("[REGION]: Failed with exception " + e.ToString() + " On Region: " + RegionInfo.RegionName);
            //}
            catch (InvalidOperationException e)
            {
                m_log.ErrorFormat(
                    "[REGION]: Failed on region {0} with exception {1}{2}",
                    RegionInfo.RegionName, e.Message, e.StackTrace);
            }
            catch (Exception e)
            {
                m_log.ErrorFormat(
                    "[REGION]: Failed on region {0} with exception {1}{2}",
                    RegionInfo.RegionName, e.Message, e.StackTrace);
            }

            maintc = Util.EnvironmentTickCountSubtract(maintc);
            maintc = (int)(MinFrameTime * 1000) - maintc;


            m_lastUpdate = Util.EnvironmentTickCount();
            m_firstHeartbeat = false;

            if (maintc > 0)
                Thread.Sleep(maintc);

            // Tell the watchdog that this thread is still alive
            Watchdog.UpdateThread();
        }

        public void AddGroupTarget(SceneObjectGroup grp)
        {
            lock (m_groupsWithTargets)
                m_groupsWithTargets[grp.UUID] = grp;
        }

        public void RemoveGroupTarget(SceneObjectGroup grp)
        {
            lock (m_groupsWithTargets)
                m_groupsWithTargets.Remove(grp.UUID);
        }

        private void CheckAtTargets()
        {
            List<SceneObjectGroup> objs = new List<SceneObjectGroup>();
            lock (m_groupsWithTargets)
                objs = new List<SceneObjectGroup>(m_groupsWithTargets.Values);

            foreach (SceneObjectGroup entry in objs)
                entry.checkAtTargets();
        }


        /// <summary>
        /// Send out simstats data to all clients
        /// </summary>
        /// <param name="stats">Stats on the Simulator's performance</param>
        private void SendSimStatsPackets(SimStats stats)
        {
            ForEachRootClient(delegate(IClientAPI client)
            {
                client.SendSimStats(stats);
            });
        }

        /// <summary>
        /// Update the terrain if it needs to be updated.
        /// </summary>
        private void UpdateTerrain()
        {
            EventManager.TriggerTerrainTick();
        }

        /// <summary>
        /// Back up queued up changes
        /// </summary>
        private void UpdateStorageBackup()
        {
            if (!m_backingup)
            {
                m_backingup = true;
                Util.FireAndForget(BackupWaitCallback);
            }
        }

        /// <summary>
        /// Sends out the OnFrame event to the modules
        /// </summary>
        private void UpdateEvents()
        {
            m_eventManager.TriggerOnFrame();
        }

        /// <summary>
        /// Wrapper for Backup() that can be called with Util.FireAndForget()
        /// </summary>
        private void BackupWaitCallback(object o)
        {
            Backup(false);
        }
        
        /// <summary>
        /// Backup the scene.  This acts as the main method of the backup thread.
        /// </summary>
        /// <param name="forced">
        /// If true, then any changes that have not yet been persisted are persisted.  If false,
        /// then the persistence decision is left to the backup code (in some situations, such as object persistence,
        /// it's much more efficient to backup multiple changes at once rather than every single one).
        /// <returns></returns>
        public void Backup(bool forced)
        {
            lock (m_returns)
            {
                EventManager.TriggerOnBackup(SimulationDataService, forced);
                m_backingup = false;

                foreach (KeyValuePair<UUID, ReturnInfo> ret in m_returns)
                {
                    UUID transaction = UUID.Random();

                    GridInstantMessage msg = new GridInstantMessage();
                    msg.fromAgentID = new Guid(UUID.Zero.ToString()); // From server
                    msg.toAgentID = new Guid(ret.Key.ToString());
                    msg.imSessionID = new Guid(transaction.ToString());
                    msg.timestamp = (uint)Util.UnixTimeSinceEpoch();
                    msg.fromAgentName = "Server";
                    msg.dialog = (byte)19; // Object msg
                    msg.fromGroup = false;
                    msg.offline = (byte)1;
                    msg.ParentEstateID = RegionInfo.EstateSettings.ParentEstateID;
                    msg.Position = Vector3.Zero;
                    msg.RegionID = RegionInfo.RegionID.Guid;

                    // We must fill in a null-terminated 'empty' string here since bytes[0] will crash viewer 3.
                    msg.binaryBucket = Util.StringToBytes256("\0");
                    if (ret.Value.count > 1)
                        msg.message = string.Format("Your {0} objects were returned from {1} in region {2} due to {3}", ret.Value.count, ret.Value.location.ToString(), RegionInfo.RegionName, ret.Value.reason);
                    else
                        msg.message = string.Format("Your object {0} was returned from {1} in region {2} due to {3}", ret.Value.objectName, ret.Value.location.ToString(), RegionInfo.RegionName, ret.Value.reason);

                    IMessageTransferModule tr = RequestModuleInterface<IMessageTransferModule>();
                    if (tr != null)
                        tr.SendInstantMessage(msg, delegate(bool success) {});
                }
                m_returns.Clear();
            }
        }

        /// <summary>
        /// Synchronous force backup.  For deletes and links/unlinks
        /// </summary>
        /// <param name="group">Object to be backed up</param>
        public void ForceSceneObjectBackup(SceneObjectGroup group)
        {
            if (group != null)
            {
                group.ProcessBackup(SimulationDataService, true);
            }
        }

        /// <summary>
        /// Tell an agent that their object has been returned. 
        /// </summary>
        /// <remarks>
        /// The actual return is handled by the caller.
        /// </remarks>
        /// <param name="agentID">Avatar Unique Id</param>
        /// <param name="objectName">Name of object returned</param>
        /// <param name="location">Location of object returned</param>
        /// <param name="reason">Reasion for object return</param>
        public void AddReturn(UUID agentID, string objectName, Vector3 location, string reason)
        {
            lock (m_returns)
            {
                if (m_returns.ContainsKey(agentID))
                {
                    ReturnInfo info = m_returns[agentID];
                    info.count++;
                    m_returns[agentID] = info;
                }
                else
                {
                    ReturnInfo info = new ReturnInfo();
                    info.count = 1;
                    info.objectName = objectName;
                    info.location = location;
                    info.reason = reason;
                    m_returns[agentID] = info;
                }
            }
        }

        #endregion

        #region Load Terrain

        /// <summary>
        /// Store the terrain in the persistant data store
        /// </summary>
        public void SaveTerrain()
        {
            SimulationDataService.StoreTerrain(Heightmap.GetDoubles(), RegionInfo.RegionID);
        }

        public void StoreWindlightProfile(RegionLightShareData wl)
        {
            m_regInfo.WindlightSettings = wl;
            SimulationDataService.StoreRegionWindlightSettings(wl);
            m_eventManager.TriggerOnSaveNewWindlightProfile();
        }

        public void LoadWindlightProfile()
        {
            m_regInfo.WindlightSettings = SimulationDataService.LoadRegionWindlightSettings(RegionInfo.RegionID);
            m_eventManager.TriggerOnSaveNewWindlightProfile();
        }

        /// <summary>
        /// Loads the World heightmap
        /// </summary>
        public override void LoadWorldMap()
        {
            try
            {
                double[,] map = SimulationDataService.LoadTerrain(RegionInfo.RegionID);
                if (map == null)
                {
                    m_log.Info("[TERRAIN]: No default terrain. Generating a new terrain.");
                    Heightmap = new TerrainChannel();

                    SimulationDataService.StoreTerrain(Heightmap.GetDoubles(), RegionInfo.RegionID);
                }
                else
                {
                    Heightmap = new TerrainChannel(map);
                }
            }
            catch (IOException e)
            {
                m_log.WarnFormat(
                    "[TERRAIN]: Scene.cs: LoadWorldMap() - Regenerating as failed with exception {0}{1}",
                    e.Message, e.StackTrace);
                
                // Non standard region size.    If there's an old terrain in the database, it might read past the buffer
                #pragma warning disable 0162
                if ((int)Constants.RegionSize != 256)
                {
                    Heightmap = new TerrainChannel();

                    SimulationDataService.StoreTerrain(Heightmap.GetDoubles(), RegionInfo.RegionID);
                }
            }
            catch (Exception e)
            {
                m_log.WarnFormat(
                    "[TERRAIN]: Scene.cs: LoadWorldMap() - Failed with exception {0}{1}", e.Message, e.StackTrace);
            }
        }

        /// <summary>
        /// Register this region with a grid service
        /// </summary>
        /// <exception cref="System.Exception">Thrown if registration of the region itself fails.</exception>
        public void RegisterRegionWithGrid()
        {
            m_sceneGridService.SetScene(this);

            //// Unfortunately this needs to be here and it can't be async.
            //// The map tile image is stored in RegionSettings, but it also needs to be
            //// stored in the GridService, because that's what the world map module uses
            //// to send the map image UUIDs (of other regions) to the viewer...
            if (m_generateMaptiles)
                RegenerateMaptile();

            GridRegion region = new GridRegion(RegionInfo);
            string error = GridService.RegisterRegion(RegionInfo.ScopeID, region);
            if (error != String.Empty)
                throw new Exception(error);
        }

        #endregion

        #region Load Land

        /// <summary>
        /// Loads all Parcel data from the datastore for region identified by regionID
        /// </summary>
        /// <param name="regionID">Unique Identifier of the Region to load parcel data for</param>
        public void loadAllLandObjectsFromStorage(UUID regionID)
        {
            m_log.Info("[SCENE]: Loading land objects from storage");
            List<LandData> landData = SimulationDataService.LoadLandObjects(regionID);

            if (LandChannel != null)
            {
                if (landData.Count == 0)
                {
                    EventManager.TriggerNoticeNoLandDataFromStorage();
                }
                else
                {
                    EventManager.TriggerIncomingLandDataFromStorage(landData);
                }
            }
            else
            {
                m_log.Error("[SCENE]: Land Channel is not defined. Cannot load from storage!");
            }
        }

        #endregion

        #region Primitives Methods

        /// <summary>
        /// Loads the World's objects
        /// </summary>
        /// <param name="regionID"></param>
        public virtual void LoadPrimsFromStorage(UUID regionID)
        {
            LoadingPrims = true;
            m_log.Info("[SCENE]: Loading objects from datastore");

            List<SceneObjectGroup> PrimsFromDB = SimulationDataService.LoadObjects(regionID);

            m_log.InfoFormat("[SCENE]: Loaded {0} objects from the datastore", PrimsFromDB.Count);

            foreach (SceneObjectGroup group in PrimsFromDB)
            {
                EventManager.TriggerOnSceneObjectLoaded(group);
                AddRestoredSceneObject(group, true, true);
                SceneObjectPart rootPart = group.GetChildPart(group.UUID);
                rootPart.Flags &= ~PrimFlags.Scripted;
                rootPart.TrimPermissions();

                // Don't do this here - it will get done later on when sculpt data is loaded.
//                group.CheckSculptAndLoad();
            }

            LoadingPrims = false;
            EventManager.TriggerPrimsLoaded(this);
        }


        /// <summary>
        /// Gets a new rez location based on the raycast and the size of the object that is being rezzed.
        /// </summary>
        /// <param name="RayStart"></param>
        /// <param name="RayEnd"></param>
        /// <param name="RayTargetID"></param>
        /// <param name="rot"></param>
        /// <param name="bypassRayCast"></param>
        /// <param name="RayEndIsIntersection"></param>
        /// <param name="frontFacesOnly"></param>
        /// <param name="scale"></param>
        /// <param name="FaceCenter"></param>
        /// <returns></returns>
        public Vector3 GetNewRezLocation(Vector3 RayStart, Vector3 RayEnd, UUID RayTargetID, Quaternion rot, byte bypassRayCast, byte RayEndIsIntersection, bool frontFacesOnly, Vector3 scale, bool FaceCenter)
        {
        
            float wheight = (float)RegionInfo.RegionSettings.WaterHeight;
            Vector3 wpos = Vector3.Zero;
            // Check for water surface intersection from above
            if ( (RayStart.Z > wheight) && (RayEnd.Z < wheight) )
            {
                float ratio = (RayStart.Z - wheight) / (RayStart.Z - RayEnd.Z);
                wpos.X = RayStart.X - (ratio * (RayStart.X - RayEnd.X));
                wpos.Y = RayStart.Y - (ratio * (RayStart.Y - RayEnd.Y));
                wpos.Z = wheight;
            }                
        
            Vector3 pos = Vector3.Zero;
            if (RayEndIsIntersection == (byte)1)
            {
                pos = RayEnd;
            }
            else if (RayTargetID != UUID.Zero)
            {
                SceneObjectPart target = GetSceneObjectPart(RayTargetID);

                Vector3 direction = Vector3.Normalize(RayEnd - RayStart);
                Vector3 AXOrigin = new Vector3(RayStart.X, RayStart.Y, RayStart.Z);
                Vector3 AXdirection = new Vector3(direction.X, direction.Y, direction.Z);

                if (target != null)
                {
                    pos = target.AbsolutePosition;
                    //m_log.Info("[OBJECT_REZ]: TargetPos: " + pos.ToString() + ", RayStart: " + RayStart.ToString() + ", RayEnd: " + RayEnd.ToString() + ", Volume: " + Util.GetDistanceTo(RayStart,RayEnd).ToString() + ", mag1: " + Util.GetMagnitude(RayStart).ToString() + ", mag2: " + Util.GetMagnitude(RayEnd).ToString());

                    // TODO: Raytrace better here

                    //EntityIntersection ei = m_sceneGraph.GetClosestIntersectingPrim(new Ray(AXOrigin, AXdirection));
                    Ray NewRay = new Ray(AXOrigin, AXdirection);

                    // Ray Trace against target here
                    EntityIntersection ei = target.TestIntersectionOBB(NewRay, Quaternion.Identity, frontFacesOnly, FaceCenter);

                    // Un-comment out the following line to Get Raytrace results printed to the console.
                    // m_log.Info("[RAYTRACERESULTS]: Hit:" + ei.HitTF.ToString() + " Point: " + ei.ipoint.ToString() + " Normal: " + ei.normal.ToString());
                    float ScaleOffset = 0.5f;

                    // If we hit something
                    if (ei.HitTF)
                    {
                        Vector3 scaleComponent = new Vector3(ei.AAfaceNormal.X, ei.AAfaceNormal.Y, ei.AAfaceNormal.Z);
                        if (scaleComponent.X != 0) ScaleOffset = scale.X;
                        if (scaleComponent.Y != 0) ScaleOffset = scale.Y;
                        if (scaleComponent.Z != 0) ScaleOffset = scale.Z;
                        ScaleOffset = Math.Abs(ScaleOffset);
                        Vector3 intersectionpoint = new Vector3(ei.ipoint.X, ei.ipoint.Y, ei.ipoint.Z);
                        Vector3 normal = new Vector3(ei.normal.X, ei.normal.Y, ei.normal.Z);
                        // Set the position to the intersection point
                        Vector3 offset = (normal * (ScaleOffset / 2f));
                        pos = (intersectionpoint + offset);

                        //Seems to make no sense to do this as this call is used for rezzing from inventory as well, and with inventory items their size is not always 0.5f
                        //And in cases when we weren't rezzing from inventory we were re-adding the 0.25 straight after calling this method
                        // Un-offset the prim (it gets offset later by the consumer method)
                        //pos.Z -= 0.25F; 
                       
                    }
                }
                else
                {
                    // We don't have a target here, so we're going to raytrace all the objects in the scene.
                    EntityIntersection ei = m_sceneGraph.GetClosestIntersectingPrim(new Ray(AXOrigin, AXdirection), true, false);

                    // Un-comment the following line to print the raytrace results to the console.
                    //m_log.Info("[RAYTRACERESULTS]: Hit:" + ei.HitTF.ToString() + " Point: " + ei.ipoint.ToString() + " Normal: " + ei.normal.ToString());

                    if (ei.HitTF)
                    {
                        pos = new Vector3(ei.ipoint.X, ei.ipoint.Y, ei.ipoint.Z);
                    } 
                    else
                    {
                        // fall back to our stupid functionality
                        pos = RayEnd;
                    }
                }
            }
            else
            {
                // fall back to our stupid functionality
                pos = RayEnd;

                //increase height so its above the ground.
                //should be getting the normal of the ground at the rez point and using that?
                pos.Z += scale.Z / 2f;
//                return pos;
            }
            
            // check against posible water intercept
            if (wpos.Z > pos.Z) pos = wpos;
            return pos;
        }


        /// <summary>
        /// Create a New SceneObjectGroup/Part by raycasting
        /// </summary>
        /// <param name="ownerID"></param>
        /// <param name="groupID"></param>
        /// <param name="RayEnd"></param>
        /// <param name="rot"></param>
        /// <param name="shape"></param>
        /// <param name="bypassRaycast"></param>
        /// <param name="RayStart"></param>
        /// <param name="RayTargetID"></param>
        /// <param name="RayEndIsIntersection"></param>
        public virtual void AddNewPrim(UUID ownerID, UUID groupID, Vector3 RayEnd, Quaternion rot, PrimitiveBaseShape shape,
                                       byte bypassRaycast, Vector3 RayStart, UUID RayTargetID,
                                       byte RayEndIsIntersection)
        {
            Vector3 pos = GetNewRezLocation(RayStart, RayEnd, RayTargetID, rot, bypassRaycast, RayEndIsIntersection, true, new Vector3(0.5f, 0.5f, 0.5f), false);

            if (Permissions.CanRezObject(1, ownerID, pos))
            {
                // rez ON the ground, not IN the ground
               // pos.Z += 0.25F; The rez point should now be correct so that its not in the ground

                AddNewPrim(ownerID, groupID, pos, rot, shape);
            }
        }

        public virtual SceneObjectGroup AddNewPrim(
            UUID ownerID, UUID groupID, Vector3 pos, Quaternion rot, PrimitiveBaseShape shape)
        {
            //m_log.DebugFormat(
            //    "[SCENE]: Scene.AddNewPrim() pcode {0} called for {1} in {2}", shape.PCode, ownerID, RegionInfo.RegionName);

            SceneObjectGroup sceneObject = null;
            
            // If an entity creator has been registered for this prim type then use that
            if (m_entityCreators.ContainsKey((PCode)shape.PCode))
            {
                sceneObject = m_entityCreators[(PCode)shape.PCode].CreateEntity(ownerID, groupID, pos, rot, shape);
            }
            else
            {
                // Otherwise, use this default creation code;
                sceneObject = new SceneObjectGroup(ownerID, pos, rot, shape);
                AddNewSceneObject(sceneObject, true);
                sceneObject.SetGroup(groupID, null);
            }

            IUserManagement uman = RequestModuleInterface<IUserManagement>();
            if (uman != null)
                sceneObject.RootPart.CreatorIdentification = uman.GetUserUUI(ownerID);

            sceneObject.ScheduleGroupForFullUpdate();

            return sceneObject;
        }
        
        /// <summary>
        /// Add an object into the scene that has come from storage
        /// </summary>
        ///
        /// <param name="sceneObject"></param>
        /// <param name="attachToBackup">
        /// If true, changes to the object will be reflected in its persisted data
        /// If false, the persisted data will not be changed even if the object in the scene is changed
        /// </param>
        /// <param name="alreadyPersisted">
        /// If true, we won't persist this object until it changes
        /// If false, we'll persist this object immediately
        /// </param>
        /// <param name="sendClientUpdates">
        /// If true, we send updates to the client to tell it about this object
        /// If false, we leave it up to the caller to do this
        /// </param>
        /// <returns>
        /// true if the object was added, false if an object with the same uuid was already in the scene
        /// </returns>
        public bool AddRestoredSceneObject(
            SceneObjectGroup sceneObject, bool attachToBackup, bool alreadyPersisted, bool sendClientUpdates)
        {
            bool result =  m_sceneGraph.AddRestoredSceneObject(sceneObject, attachToBackup, alreadyPersisted, sendClientUpdates);
            if (result)
                sceneObject.IsDeleted = false;
            return result;
        }
        
        /// <summary>
        /// Add an object into the scene that has come from storage
        /// </summary>
        ///
        /// <param name="sceneObject"></param>
        /// <param name="attachToBackup">
        /// If true, changes to the object will be reflected in its persisted data
        /// If false, the persisted data will not be changed even if the object in the scene is changed
        /// </param>
        /// <param name="alreadyPersisted">
        /// If true, we won't persist this object until it changes
        /// If false, we'll persist this object immediately
        /// </param>
        /// <returns>
        /// true if the object was added, false if an object with the same uuid was already in the scene
        /// </returns>
        public bool AddRestoredSceneObject(
            SceneObjectGroup sceneObject, bool attachToBackup, bool alreadyPersisted)
        {
            return AddRestoredSceneObject(sceneObject, attachToBackup, alreadyPersisted, true);
        }

        /// <summary>
        /// Add a newly created object to the scene.  Updates are also sent to viewers.
        /// </summary>
        /// <param name="sceneObject"></param>
        /// <param name="attachToBackup">
        /// If true, the object is made persistent into the scene.
        /// If false, the object will not persist over server restarts
        /// </param>
        public bool AddNewSceneObject(SceneObjectGroup sceneObject, bool attachToBackup)
        {
            return AddNewSceneObject(sceneObject, attachToBackup, true);
        }
        
        /// <summary>
        /// Add a newly created object to the scene
        /// </summary>
        /// <param name="sceneObject"></param>
        /// <param name="attachToBackup">
        /// If true, the object is made persistent into the scene.
        /// If false, the object will not persist over server restarts
        /// </param>
        /// <param name="sendClientUpdates">
        /// If true, updates for the new scene object are sent to all viewers in range.
        /// If false, it is left to the caller to schedule the update
        /// </param>
        public bool AddNewSceneObject(SceneObjectGroup sceneObject, bool attachToBackup, bool sendClientUpdates)
        {           
            if (m_sceneGraph.AddNewSceneObject(sceneObject, attachToBackup, sendClientUpdates))
            {
                EventManager.TriggerObjectAddedToScene(sceneObject);
                return true;       
            }
            
            return false;
        }
        
        /// <summary>
        /// Add a newly created object to the scene.
        /// </summary>
        /// <remarks>
        /// This method does not send updates to the client - callers need to handle this themselves.
        /// </remarks>
        /// <param name="sceneObject"></param>
        /// <param name="attachToBackup"></param>
        /// <param name="pos">Position of the object.  If null then the position stored in the object is used.</param>
        /// <param name="rot">Rotation of the object.  If null then the rotation stored in the object is used.</param>
        /// <param name="vel">Velocity of the object.  This parameter only has an effect if the object is physical</param>
        /// <returns></returns>
        public bool AddNewSceneObject(
            SceneObjectGroup sceneObject, bool attachToBackup, Vector3? pos, Quaternion? rot, Vector3 vel)
        {
            if (m_sceneGraph.AddNewSceneObject(sceneObject, attachToBackup, pos, rot, vel))
            {            
                EventManager.TriggerObjectAddedToScene(sceneObject);
                return true;
            }

            return false;
        }

        /// <summary>
        /// Delete every object from the scene.  This does not include attachments worn by avatars.
        /// </summary>
        public void DeleteAllSceneObjects()
        {
            DeleteAllSceneObjects(false);
        }

        /// <summary>
        /// Delete every object from the scene.  This does not include attachments worn by avatars.
        /// </summary>
        public void DeleteAllSceneObjects(bool exceptNoCopy)
        {
            List<SceneObjectGroup> toReturn = new List<SceneObjectGroup>();
            lock (Entities)
            {
                EntityBase[] entities = Entities.GetEntities();
                foreach (EntityBase e in entities)
                {
                    if (e is SceneObjectGroup)
                    {
                        SceneObjectGroup sog = (SceneObjectGroup)e;
                        if (sog != null && !sog.IsAttachment)
                        {
                            if (!exceptNoCopy || ((sog.GetEffectivePermissions() & (uint)PermissionMask.Copy) != 0))
                            {
                                DeleteSceneObject((SceneObjectGroup)e, false);
                            }
                            else
                            {
                                toReturn.Add((SceneObjectGroup)e);   
                            }
                        }
                    }
                }
            }
            if (toReturn.Count > 0)
            {
                returnObjects(toReturn.ToArray(), UUID.Zero);
            }
        }

        /// <summary>
        /// Synchronously delete the given object from the scene.
        /// </summary>
        /// <param name="group">Object Id</param>
        /// <param name="silent">Suppress broadcasting changes to other clients.</param>
        public void DeleteSceneObject(SceneObjectGroup group, bool silent)
        {            
//            m_log.DebugFormat("[SCENE]: Deleting scene object {0} {1}", group.Name, group.UUID);
            
            //SceneObjectPart rootPart = group.GetChildPart(group.UUID);

            // Serialise calls to RemoveScriptInstances to avoid
            // deadlocking on m_parts inside SceneObjectGroup
            lock (m_deleting_scene_object)
            {
                group.RemoveScriptInstances(true);
            }

            SceneObjectPart[] partList = group.Parts;

            foreach (SceneObjectPart part in partList)
            {
                if (part.IsJoint() && ((part.Flags & PrimFlags.Physics) != 0))
                {
                    PhysicsScene.RequestJointDeletion(part.Name); // FIXME: what if the name changed?
                }
                else if (part.PhysActor != null)
                {
                    part.RemoveFromPhysics();
                }
            }
            
//            if (rootPart.PhysActor != null)
//            {
//                PhysicsScene.RemovePrim(rootPart.PhysActor);
//                rootPart.PhysActor = null;
//            }

            if (UnlinkSceneObject(group, false))
            {
                EventManager.TriggerObjectBeingRemovedFromScene(group);
                EventManager.TriggerParcelPrimCountTainted();
            }

            group.DeleteGroupFromScene(silent);
            if (!silent)
                SendKillObject(new List<uint>() { group.LocalId });

//            m_log.DebugFormat("[SCENE]: Exit DeleteSceneObject() for {0} {1}", group.Name, group.UUID);            
        }

        /// <summary>
        /// Unlink the given object from the scene.  Unlike delete, this just removes the record of the object - the
        /// object itself is not destroyed.
        /// </summary>
        /// <param name="so">The scene object.</param>
        /// <param name="softDelete">If true, only deletes from scene, but keeps the object in the database.</param>
        /// <returns>true if the object was in the scene, false if it was not</returns>
        public bool UnlinkSceneObject(SceneObjectGroup so, bool softDelete)
        {
            if (m_sceneGraph.DeleteSceneObject(so.UUID, softDelete))
            {
                if (!softDelete)
                {
                    // Force a database update so that the scene object group ID is accurate.  It's possible that the
                    // group has recently been delinked from another group but that this change has not been persisted
                    // to the DB.
                    // This is an expensive thing to do so only do it if absolutely necessary.
                    if (so.HasGroupChangedDueToDelink)
                        ForceSceneObjectBackup(so);                
                    
                    so.DetachFromBackup();
                    SimulationDataService.RemoveObject(so.UUID, m_regInfo.RegionID);                                        
                }
                                    
                // We need to keep track of this state in case this group is still queued for further backup.
                so.IsDeleted = true;

                return true;
            }

            return false;
        }

        /// <summary>
        /// Move the given scene object into a new region depending on which region its absolute position has moved
        /// into.
        ///
        /// </summary>
        /// <param name="attemptedPosition">the attempted out of region position of the scene object</param>
        /// <param name="grp">the scene object that we're crossing</param>
        public void CrossPrimGroupIntoNewRegion(Vector3 attemptedPosition, SceneObjectGroup grp, bool silent)
        {
            if (grp == null)
                return;
            if (grp.IsDeleted)
                return;

            if (grp.RootPart.DIE_AT_EDGE)
            {
                // We remove the object here
                try
                {
                    DeleteSceneObject(grp, false);
                }
                catch (Exception)
                {
                    m_log.Warn("[SCENE]: exception when trying to remove the prim that crossed the border.");
                }
                return;
            }

            if (grp.RootPart.RETURN_AT_EDGE)
            {
                // We remove the object here
                try
                {
                    List<SceneObjectGroup> objects = new List<SceneObjectGroup>();
                    objects.Add(grp);
                    SceneObjectGroup[] objectsArray = objects.ToArray();
                    returnObjects(objectsArray, UUID.Zero);
                }
                catch (Exception)
                {
                    m_log.Warn("[SCENE]: exception when trying to return the prim that crossed the border.");
                }
                return;
            }

            if (m_teleportModule != null)
                m_teleportModule.Cross(grp, attemptedPosition, silent);
        }

        public Border GetCrossedBorder(Vector3 position, Cardinals gridline)
        {
            if (BordersLocked)
            {
                switch (gridline)
                {
                    case Cardinals.N:
                        lock (NorthBorders)
                        {
                            foreach (Border b in NorthBorders)
                            {
                                if (b.TestCross(position))
                                    return b;
                            }
                        }
                        break;
                    case Cardinals.S:
                        lock (SouthBorders)
                        {
                            foreach (Border b in SouthBorders)
                            {
                                if (b.TestCross(position))
                                    return b;
                            }
                        }

                        break;
                    case Cardinals.E:
                        lock (EastBorders)
                        {
                            foreach (Border b in EastBorders)
                            {
                                if (b.TestCross(position))
                                    return b;
                            }
                        }

                        break;
                    case Cardinals.W:

                        lock (WestBorders)
                        {
                            foreach (Border b in WestBorders)
                            {
                                if (b.TestCross(position))
                                    return b;
                            }
                        }
                        break;

                }
            }
            else
            {
                switch (gridline)
                {
                    case Cardinals.N:
                        foreach (Border b in NorthBorders)
                        {
                            if (b.TestCross(position))
                                return b;
                        }
                       
                        break;
                    case Cardinals.S:
                        foreach (Border b in SouthBorders)
                        {
                            if (b.TestCross(position))
                                return b;
                        }
                        break;
                    case Cardinals.E:
                        foreach (Border b in EastBorders)
                        {
                            if (b.TestCross(position))
                                return b;
                        }

                        break;
                    case Cardinals.W:
                        foreach (Border b in WestBorders)
                        {
                            if (b.TestCross(position))
                                return b;
                        }
                        break;

                }
            }
            

            return null;
        }

        public bool TestBorderCross(Vector3 position, Cardinals border)
        {
            if (BordersLocked)
            {
                switch (border)
                {
                    case Cardinals.N:
                        lock (NorthBorders)
                        {
                            foreach (Border b in NorthBorders)
                            {
                                if (b.TestCross(position))
                                    return true;
                            }
                        }
                        break;
                    case Cardinals.E:
                        lock (EastBorders)
                        {
                            foreach (Border b in EastBorders)
                            {
                                if (b.TestCross(position))
                                    return true;
                            }
                        }
                        break;
                    case Cardinals.S:
                        lock (SouthBorders)
                        {
                            foreach (Border b in SouthBorders)
                            {
                                if (b.TestCross(position))
                                    return true;
                            }
                        }
                        break;
                    case Cardinals.W:
                        lock (WestBorders)
                        {
                            foreach (Border b in WestBorders)
                            {
                                if (b.TestCross(position))
                                    return true;
                            }
                        }
                        break;
                }
            }
            else
            {
                switch (border)
                {
                    case Cardinals.N:
                        foreach (Border b in NorthBorders)
                        {
                            if (b.TestCross(position))
                                return true;
                        }
                        break;
                    case Cardinals.E:
                        foreach (Border b in EastBorders)
                        {
                            if (b.TestCross(position))
                                return true;
                        }
                        break;
                    case Cardinals.S:
                        foreach (Border b in SouthBorders)
                        {
                            if (b.TestCross(position))
                                return true;
                        }
                        break;
                    case Cardinals.W:
                        foreach (Border b in WestBorders)
                        {
                            if (b.TestCross(position))
                                return true;
                        }
                        break;
                }
            }
            return false;
        }


        /// <summary>
        /// Called when objects or attachments cross the border, or teleport, between regions.
        /// </summary>
        /// <param name="sog"></param>
        /// <returns></returns>
        public bool IncomingCreateObject(ISceneObject sog)
        {
            //m_log.DebugFormat(" >>> IncomingCreateObject(sog) <<< {0} deleted? {1} isAttach? {2}", ((SceneObjectGroup)sog).AbsolutePosition,
            //    ((SceneObjectGroup)sog).IsDeleted, ((SceneObjectGroup)sog).RootPart.IsAttachment);

            SceneObjectGroup newObject;
            try
            {
                newObject = (SceneObjectGroup)sog;
            }
            catch (Exception e)
            {
                m_log.WarnFormat("[SCENE]: Problem casting object, exception {0}{1}", e.Message, e.StackTrace);
                return false;
            }

            if (!AddSceneObject(newObject))
            {
                m_log.DebugFormat("[SCENE]: Problem adding scene object {0} in {1} ", sog.UUID, RegionInfo.RegionName);
                return false;
            }

            // For attachments, we need to wait until the agent is root
            // before we restart the scripts, or else some functions won't work.
            if (!newObject.IsAttachment)
            {
                newObject.RootPart.ParentGroup.CreateScriptInstances(0, false, DefaultScriptEngine, GetStateSource(newObject));
                newObject.ResumeScripts();
            }
            else
            {
                ScenePresence sp;
                if (TryGetScenePresence(newObject.OwnerID, out sp))
                {
                    // If the scene presence is here and already a root
                    // agent, we came from a ;egacy region. Start the scripts
                    // here as they used to start.
                    // TODO: Remove in 0.7.3
                    if (!sp.IsChildAgent)
                    {
                        newObject.RootPart.ParentGroup.CreateScriptInstances(0, false, DefaultScriptEngine, GetStateSource(newObject));
                        newObject.ResumeScripts();
                    }
                }
            }

            // Do this as late as possible so that listeners have full access to the incoming object
            EventManager.TriggerOnIncomingSceneObject(newObject);

            return true;
        }

        /// <summary>
        /// Attachment rezzing
        /// </summary>
        /// <param name="userID">Agent Unique ID</param>
        /// <param name="itemID">Object ID</param>
        /// <returns>False</returns>
        public virtual bool IncomingCreateObject(UUID userID, UUID itemID)
        {
            m_log.DebugFormat(" >>> IncomingCreateObject(userID, itemID) <<< {0} {1}", userID, itemID);

            // Commented out since this is as yet unused and is arguably not the appropriate place to do this, as
            // attachments are being rezzed elsewhere in AddNewClient()
//            ScenePresence sp = GetScenePresence(userID);
//            if (sp != null && AttachmentsModule != null)
//            {
//                uint attPt = (uint)sp.Appearance.GetAttachpoint(itemID);
//                AttachmentsModule.RezSingleAttachmentFromInventory(sp.ControllingClient, itemID, attPt);
//            }

            return false;
        }

        /// <summary>
        /// Adds a Scene Object group to the Scene.
        /// Verifies that the creator of the object is not banned from the simulator.
        /// Checks if the item is an Attachment
        /// </summary>
        /// <param name="sceneObject"></param>
        /// <returns>True if the SceneObjectGroup was added, False if it was not</returns>
        public bool AddSceneObject(SceneObjectGroup sceneObject)
        {
            if (sceneObject.OwnerID == UUID.Zero)
            {
                m_log.ErrorFormat("[SCENE]: Owner ID for {0} was zero", sceneObject.UUID);
                return false;
            }

            // If the user is banned, we won't let any of their objects
            // enter. Period.
            //
            int flags = GetUserFlags(sceneObject.OwnerID);
            if (m_regInfo.EstateSettings.IsBanned(sceneObject.OwnerID, flags))
            {
                m_log.InfoFormat("[INTERREGION]: Denied prim crossing for banned avatar {0}", sceneObject.OwnerID);

                return false;
            }

            sceneObject.SetScene(this);

            // Force allocation of new LocalId
            //
            SceneObjectPart[] parts = sceneObject.Parts;
            for (int i = 0; i < parts.Length; i++)
                parts[i].LocalId = 0;

            if (sceneObject.IsAttachmentCheckFull()) // Attachment
            {
                sceneObject.RootPart.AddFlag(PrimFlags.TemporaryOnRez);
                sceneObject.RootPart.AddFlag(PrimFlags.Phantom);
                      
                // Don't sent a full update here because this will cause full updates to be sent twice for 
                // attachments on region crossings, resulting in viewer glitches.
                AddRestoredSceneObject(sceneObject, false, false, false);

                // Handle attachment special case
                SceneObjectPart RootPrim = sceneObject.RootPart;

                // Fix up attachment Parent Local ID
                ScenePresence sp = GetScenePresence(sceneObject.OwnerID);

                if (sp != null)
                {
                    SceneObjectGroup grp = sceneObject;

                    m_log.DebugFormat(
                        "[ATTACHMENT]: Received attachment {0}, inworld asset id {1}", grp.GetFromItemID(), grp.UUID);
                    m_log.DebugFormat(
                        "[ATTACHMENT]: Attach to avatar {0} at position {1}", sp.UUID, grp.AbsolutePosition);

                    RootPrim.RemFlag(PrimFlags.TemporaryOnRez);
                    
                    if (AttachmentsModule != null)
                        AttachmentsModule.AttachObject(sp, grp, 0, false);
                }
                else
                {
                    m_log.DebugFormat("[SCENE]: Attachment {0} arrived and scene presence was not found, setting to temp", sceneObject.UUID);
                    RootPrim.RemFlag(PrimFlags.TemporaryOnRez);
                    RootPrim.AddFlag(PrimFlags.TemporaryOnRez);
                }
                if (sceneObject.OwnerID == UUID.Zero)
                {
                    m_log.ErrorFormat("[SCENE]: Owner ID for {0} was zero after attachment processing. BUG!", sceneObject.UUID);
                    return false;
                }
            }
            else
            {
                if (sceneObject.OwnerID == UUID.Zero)
                {
                    m_log.ErrorFormat("[SCENE]: Owner ID for non-attachment {0} was zero", sceneObject.UUID);
                    return false;
                }
                AddRestoredSceneObject(sceneObject, true, false);

                if (!Permissions.CanObjectEntry(sceneObject.UUID,
                        true, sceneObject.AbsolutePosition))
                {
                    // Deny non attachments based on parcel settings
                    //
                    m_log.Info("[INTERREGION]: Denied prim crossing because of parcel settings");

                    DeleteSceneObject(sceneObject, false);

                    return false;
                }
            }

            return true;
        }

        private int GetStateSource(SceneObjectGroup sog)
        {
            ScenePresence sp = GetScenePresence(sog.OwnerID);

            if (sp != null)
                return sp.GetStateSource();

            return 2; // StateSource.PrimCrossing
        }

        public int GetUserFlags(UUID user)
        {
            //Unfortunately the SP approach means that the value is cached until region is restarted
            /*
            ScenePresence sp;
            if (TryGetScenePresence(user, out sp))
            {
                return sp.UserFlags;
            }
            else
            {
             */
                UserAccount uac = UserAccountService.GetUserAccount(RegionInfo.ScopeID, user);
                if (uac == null)
                    return 0;
                return uac.UserFlags;
            //}
        }
        #endregion

        #region Add/Remove Avatar Methods

        public override ISceneAgent AddNewClient(IClientAPI client, PresenceType type)
        {
            // Validation occurs in LLUDPServer
            AgentCircuitData aCircuit = m_authenticateHandler.GetAgentCircuitData(client.CircuitCode);

            bool vialogin
                = (aCircuit.teleportFlags & (uint)Constants.TeleportFlags.ViaHGLogin) != 0
                    || (aCircuit.teleportFlags & (uint)Constants.TeleportFlags.ViaLogin) != 0;

            CheckHeartbeat();
            ScenePresence presence;

            ScenePresence sp = GetScenePresence(client.AgentId);

            // XXX: Not sure how good it is to add a new client if a scene presence already exists.  Possibly this
            // could occur if a viewer crashes and relogs before the old client is kicked out.  But this could cause
            // other problems, and possible the code calling AddNewClient() should ensure that no client is already
            // connected.
            if (sp == null)
            {
                m_log.DebugFormat(
                    "[SCENE]: Adding new child scene presence {0} to scene {1} at pos {2}", client.Name, RegionInfo.RegionName, client.StartPos);

                m_clientManager.Add(client);
                SubscribeToClientEvents(client);

                sp = m_sceneGraph.CreateAndAddChildScenePresence(client, aCircuit.Appearance, type);
                m_eventManager.TriggerOnNewPresence(sp);

                sp.TeleportFlags = (TPFlags)aCircuit.teleportFlags;

                // The first agent upon login is a root agent by design.
                // For this agent we will have to rez the attachments.
                // All other AddNewClient calls find aCircuit.child to be true.
                if (aCircuit.child == false)
                {
                    // We have to set SP to be a root agent here so that SP.MakeRootAgent() will later not try to
                    // start the scripts again (since this is done in RezAttachments()).
                    // XXX: This is convoluted.
                    sp.IsChildAgent = false;

                    if (AttachmentsModule != null)
                        Util.FireAndForget(delegate(object o) { AttachmentsModule.RezAttachments(sp); });
                }
            }
            else
            {
                m_log.WarnFormat(
                    "[SCENE]: Already found {0} scene presence for {1} in {2} when asked to add new scene presence",
                    sp.IsChildAgent ? "child" : "root", sp.Name, RegionInfo.RegionName);
            }

            m_LastLogin = Util.EnvironmentTickCount();

            // Cache the user's name
            CacheUserName(sp, aCircuit);

            EventManager.TriggerOnNewClient(client);
            if (vialogin)
            {
                EventManager.TriggerOnClientLogin(client);
                // Send initial parcel data
                Vector3 pos = sp.AbsolutePosition;
                ILandObject land = LandChannel.GetLandObject(pos.X, pos.Y);
                land.SendLandUpdateToClient(client);
            }

            return sp;
        }

        /// <summary>
        /// Cache the user name for later use.
        /// </summary>
        /// <param name="sp"></param>
        /// <param name="aCircuit"></param>
        private void CacheUserName(ScenePresence sp, AgentCircuitData aCircuit)
        {
            IUserManagement uMan = RequestModuleInterface<IUserManagement>();
            if (uMan != null)
            {
                string first = aCircuit.firstname, last = aCircuit.lastname;

                if (sp.PresenceType == PresenceType.Npc)
                {
                    uMan.AddUser(aCircuit.AgentID, first, last);
                }
                else
                {
                    string homeURL = string.Empty;

                    if (aCircuit.ServiceURLs.ContainsKey("HomeURI"))
                        homeURL = aCircuit.ServiceURLs["HomeURI"].ToString();

                    if (aCircuit.lastname.StartsWith("@"))
                    {
                        string[] parts = aCircuit.firstname.Split('.');
                        if (parts.Length >= 2)
                        {
                            first = parts[0];
                            last = parts[1];
                        }
                    }

                    uMan.AddUser(aCircuit.AgentID, first, last, homeURL);
                }
            }
        }

        private bool VerifyClient(AgentCircuitData aCircuit, System.Net.IPEndPoint ep, out bool vialogin)
        {
            vialogin = false;
            
            // Do the verification here
            if ((aCircuit.teleportFlags & (uint)Constants.TeleportFlags.ViaHGLogin) != 0)
            {
                m_log.DebugFormat("[SCENE]: Incoming client {0} {1} in region {2} via HG login", aCircuit.firstname, aCircuit.lastname, RegionInfo.RegionName);
                vialogin = true;
                IUserAgentVerificationModule userVerification = RequestModuleInterface<IUserAgentVerificationModule>();
                if (userVerification != null && ep != null)
                {
                    if (!userVerification.VerifyClient(aCircuit, ep.Address.ToString()))
                    {
                        // uh-oh, this is fishy
                        m_log.DebugFormat("[SCENE]: User Client Verification for {0} {1} in {2} returned false", aCircuit.firstname, aCircuit.lastname, RegionInfo.RegionName);
                        return false;
                    }
                    else
                        m_log.DebugFormat("[SCENE]: User Client Verification for {0} {1} in {2} returned true", aCircuit.firstname, aCircuit.lastname, RegionInfo.RegionName);

                }
            }

            else if ((aCircuit.teleportFlags & (uint)Constants.TeleportFlags.ViaLogin) != 0)
            {
                m_log.DebugFormat("[SCENE]: Incoming client {0} {1} in region {2} via regular login. Client IP verification not performed.",
                    aCircuit.firstname, aCircuit.lastname, RegionInfo.RegionName);
                vialogin = true;
            }

            return true;
        }

        // Called by Caps, on the first HTTP contact from the client
        public override bool CheckClient(UUID agentID, System.Net.IPEndPoint ep)
        {
            AgentCircuitData aCircuit = m_authenticateHandler.GetAgentCircuitData(agentID);
            if (aCircuit != null)
            {
                bool vialogin = false;
                if (!VerifyClient(aCircuit, ep, out vialogin))
                {
                    // if it doesn't pass, we remove the agentcircuitdata altogether
                    // and the scene presence and the client, if they exist
                    try
                    {
                        ScenePresence sp = GetScenePresence(agentID);
                        PresenceService.LogoutAgent(sp.ControllingClient.SessionId);
                        
                        if (sp != null)
                            sp.ControllingClient.Close();

                        // BANG! SLASH!
                        m_authenticateHandler.RemoveCircuit(agentID);

                        return false;
                    }
                    catch (Exception e)
                    {
                        m_log.DebugFormat("[SCENE]: Exception while closing aborted client: {0}", e.StackTrace);
                    }
                }
                else
                    return true;
            }

            return false;
        }

        /// <summary>
        /// Register for events from the client
        /// </summary>
        /// <param name="client">The IClientAPI of the connected client</param>
        public virtual void SubscribeToClientEvents(IClientAPI client)
        {
            SubscribeToClientTerrainEvents(client);
            SubscribeToClientPrimEvents(client);
            SubscribeToClientPrimRezEvents(client);
            SubscribeToClientInventoryEvents(client);
            SubscribeToClientTeleportEvents(client);
            SubscribeToClientScriptEvents(client);
            SubscribeToClientParcelEvents(client);
            SubscribeToClientGridEvents(client);
            SubscribeToClientNetworkEvents(client);
        }

        public virtual void SubscribeToClientTerrainEvents(IClientAPI client)
        {
            client.OnRegionHandShakeReply += SendLayerData;
        }
        
        public virtual void SubscribeToClientPrimEvents(IClientAPI client)
        {
            client.OnUpdatePrimGroupPosition += m_sceneGraph.UpdatePrimGroupPosition;
            client.OnUpdatePrimSinglePosition += m_sceneGraph.UpdatePrimSinglePosition;

            client.OnUpdatePrimGroupRotation += m_sceneGraph.UpdatePrimGroupRotation;
            client.OnUpdatePrimGroupMouseRotation += m_sceneGraph.UpdatePrimGroupRotation;
            client.OnUpdatePrimSingleRotation += m_sceneGraph.UpdatePrimSingleRotation;
            client.OnUpdatePrimSingleRotationPosition += m_sceneGraph.UpdatePrimSingleRotationPosition;
            
            client.OnUpdatePrimScale += m_sceneGraph.UpdatePrimScale;
            client.OnUpdatePrimGroupScale += m_sceneGraph.UpdatePrimGroupScale;
            client.OnUpdateExtraParams += m_sceneGraph.UpdateExtraParam;
            client.OnUpdatePrimShape += m_sceneGraph.UpdatePrimShape;
            client.OnUpdatePrimTexture += m_sceneGraph.UpdatePrimTexture;
            client.OnObjectRequest += RequestPrim;
            client.OnObjectSelect += SelectPrim;
            client.OnObjectDeselect += DeselectPrim;
            client.OnGrabUpdate += m_sceneGraph.MoveObject;
            client.OnSpinStart += m_sceneGraph.SpinStart;
            client.OnSpinUpdate += m_sceneGraph.SpinObject;
            client.OnDeRezObject += DeRezObjects;
            
            client.OnObjectName += m_sceneGraph.PrimName;
            client.OnObjectClickAction += m_sceneGraph.PrimClickAction;
            client.OnObjectMaterial += m_sceneGraph.PrimMaterial;
            client.OnLinkObjects += LinkObjects;
            client.OnDelinkObjects += DelinkObjects;
            client.OnObjectDuplicate += m_sceneGraph.DuplicateObject;
            client.OnObjectDuplicateOnRay += doObjectDuplicateOnRay;
            client.OnUpdatePrimFlags += m_sceneGraph.UpdatePrimFlags;
            client.OnRequestObjectPropertiesFamily += m_sceneGraph.RequestObjectPropertiesFamily;
            client.OnObjectPermissions += HandleObjectPermissionsUpdate;
            client.OnGrabObject += ProcessObjectGrab;
            client.OnGrabUpdate += ProcessObjectGrabUpdate; 
            client.OnDeGrabObject += ProcessObjectDeGrab;
            client.OnUndo += m_sceneGraph.HandleUndo;
            client.OnRedo += m_sceneGraph.HandleRedo;
            client.OnObjectDescription += m_sceneGraph.PrimDescription;
            client.OnObjectIncludeInSearch += m_sceneGraph.MakeObjectSearchable;
            client.OnObjectOwner += ObjectOwner;
            client.OnObjectGroupRequest += HandleObjectGroupUpdate;
        }

        public virtual void SubscribeToClientPrimRezEvents(IClientAPI client)
        {
            client.OnAddPrim += AddNewPrim;
            client.OnRezObject += RezObject;
        }

        public virtual void SubscribeToClientInventoryEvents(IClientAPI client)
        {
            client.OnLinkInventoryItem += HandleLinkInventoryItem;
            client.OnCreateNewInventoryFolder += HandleCreateInventoryFolder;
            client.OnUpdateInventoryFolder += HandleUpdateInventoryFolder;
            client.OnMoveInventoryFolder += HandleMoveInventoryFolder; // 2; //!!
            client.OnFetchInventoryDescendents += HandleFetchInventoryDescendents;
            client.OnPurgeInventoryDescendents += HandlePurgeInventoryDescendents; // 2; //!!
            client.OnFetchInventory += m_asyncInventorySender.HandleFetchInventory;
            client.OnUpdateInventoryItem += UpdateInventoryItemAsset;
            client.OnCopyInventoryItem += CopyInventoryItem;
            client.OnMoveItemsAndLeaveCopy += MoveInventoryItemsLeaveCopy;
            client.OnMoveInventoryItem += MoveInventoryItem;
            client.OnRemoveInventoryItem += RemoveInventoryItem;
            client.OnRemoveInventoryFolder += RemoveInventoryFolder;
            client.OnRezScript += RezScript;
            client.OnRequestTaskInventory += RequestTaskInventory;
            client.OnRemoveTaskItem += RemoveTaskInventory;
            client.OnUpdateTaskInventory += UpdateTaskInventory;
            client.OnMoveTaskItem += ClientMoveTaskInventoryItem;
        }

        public virtual void SubscribeToClientTeleportEvents(IClientAPI client)
        {
            client.OnTeleportLocationRequest += RequestTeleportLocation;
        }

        public virtual void SubscribeToClientScriptEvents(IClientAPI client)
        {
            client.OnScriptReset += ProcessScriptReset;
            client.OnGetScriptRunning += GetScriptRunning;
            client.OnSetScriptRunning += SetScriptRunning;
        }

        public virtual void SubscribeToClientParcelEvents(IClientAPI client)
        {
            client.OnParcelReturnObjectsRequest += LandChannel.ReturnObjectsInParcel;
            client.OnParcelSetOtherCleanTime += LandChannel.SetParcelOtherCleanTime;
            client.OnParcelBuy += ProcessParcelBuy;
        }

        public virtual void SubscribeToClientGridEvents(IClientAPI client)
        {
            //client.OnNameFromUUIDRequest += HandleUUIDNameRequest;
            client.OnMoneyTransferRequest += ProcessMoneyTransferRequest;
            client.OnAvatarPickerRequest += ProcessAvatarPickerRequest;
            client.OnSetStartLocationRequest += SetHomeRezPoint;
            client.OnRegionHandleRequest += RegionHandleRequest;
        }
        
        public virtual void SubscribeToClientNetworkEvents(IClientAPI client)
        {
            client.OnNetworkStatsUpdate += StatsReporter.AddPacketsStats;
            client.OnViewerEffect += ProcessViewerEffect;
        }

        /// <summary>
        /// Unsubscribe the client from events.
        /// </summary>
        /// FIXME: Not called anywhere!
        /// <param name="client">The IClientAPI of the client</param>
        public virtual void UnSubscribeToClientEvents(IClientAPI client)
        {
            UnSubscribeToClientTerrainEvents(client);
            UnSubscribeToClientPrimEvents(client);
            UnSubscribeToClientPrimRezEvents(client);
            UnSubscribeToClientInventoryEvents(client);
            UnSubscribeToClientTeleportEvents(client);
            UnSubscribeToClientScriptEvents(client);
            UnSubscribeToClientParcelEvents(client);
            UnSubscribeToClientGridEvents(client);
            UnSubscribeToClientNetworkEvents(client);
        }

        public virtual void UnSubscribeToClientTerrainEvents(IClientAPI client)
        {
            client.OnRegionHandShakeReply -= SendLayerData;
        }

        public virtual void UnSubscribeToClientPrimEvents(IClientAPI client)
        {
            client.OnUpdatePrimGroupPosition -= m_sceneGraph.UpdatePrimGroupPosition;
            client.OnUpdatePrimSinglePosition -= m_sceneGraph.UpdatePrimSinglePosition;

            client.OnUpdatePrimGroupRotation -= m_sceneGraph.UpdatePrimGroupRotation;
            client.OnUpdatePrimGroupMouseRotation -= m_sceneGraph.UpdatePrimGroupRotation;
            client.OnUpdatePrimSingleRotation -= m_sceneGraph.UpdatePrimSingleRotation;
            client.OnUpdatePrimSingleRotationPosition -= m_sceneGraph.UpdatePrimSingleRotationPosition;

            client.OnUpdatePrimScale -= m_sceneGraph.UpdatePrimScale;
            client.OnUpdatePrimGroupScale -= m_sceneGraph.UpdatePrimGroupScale;
            client.OnUpdateExtraParams -= m_sceneGraph.UpdateExtraParam;
            client.OnUpdatePrimShape -= m_sceneGraph.UpdatePrimShape;
            client.OnUpdatePrimTexture -= m_sceneGraph.UpdatePrimTexture;
            client.OnObjectRequest -= RequestPrim;
            client.OnObjectSelect -= SelectPrim;
            client.OnObjectDeselect -= DeselectPrim;
            client.OnGrabUpdate -= m_sceneGraph.MoveObject;
            client.OnSpinStart -= m_sceneGraph.SpinStart;
            client.OnSpinUpdate -= m_sceneGraph.SpinObject;
            client.OnDeRezObject -= DeRezObjects;
            client.OnObjectName -= m_sceneGraph.PrimName;
            client.OnObjectClickAction -= m_sceneGraph.PrimClickAction;
            client.OnObjectMaterial -= m_sceneGraph.PrimMaterial;
            client.OnLinkObjects -= LinkObjects;
            client.OnDelinkObjects -= DelinkObjects;
            client.OnObjectDuplicate -= m_sceneGraph.DuplicateObject;
            client.OnObjectDuplicateOnRay -= doObjectDuplicateOnRay;
            client.OnUpdatePrimFlags -= m_sceneGraph.UpdatePrimFlags;
            client.OnRequestObjectPropertiesFamily -= m_sceneGraph.RequestObjectPropertiesFamily;
            client.OnObjectPermissions -= HandleObjectPermissionsUpdate;
            client.OnGrabObject -= ProcessObjectGrab;
            client.OnDeGrabObject -= ProcessObjectDeGrab;
            client.OnUndo -= m_sceneGraph.HandleUndo;
            client.OnRedo -= m_sceneGraph.HandleRedo;
            client.OnObjectDescription -= m_sceneGraph.PrimDescription;
            client.OnObjectIncludeInSearch -= m_sceneGraph.MakeObjectSearchable;
            client.OnObjectOwner -= ObjectOwner;
        }

        public virtual void UnSubscribeToClientPrimRezEvents(IClientAPI client)
        {
            client.OnAddPrim -= AddNewPrim;
            client.OnRezObject -= RezObject;
        }

        public virtual void UnSubscribeToClientInventoryEvents(IClientAPI client)
        {
            client.OnCreateNewInventoryFolder -= HandleCreateInventoryFolder;
            client.OnUpdateInventoryFolder -= HandleUpdateInventoryFolder;
            client.OnMoveInventoryFolder -= HandleMoveInventoryFolder; // 2; //!!
            client.OnFetchInventoryDescendents -= HandleFetchInventoryDescendents;
            client.OnPurgeInventoryDescendents -= HandlePurgeInventoryDescendents; // 2; //!!
            client.OnFetchInventory -= m_asyncInventorySender.HandleFetchInventory;
            client.OnUpdateInventoryItem -= UpdateInventoryItemAsset;
            client.OnCopyInventoryItem -= CopyInventoryItem;
            client.OnMoveInventoryItem -= MoveInventoryItem;
            client.OnRemoveInventoryItem -= RemoveInventoryItem;
            client.OnRemoveInventoryFolder -= RemoveInventoryFolder;
            client.OnRezScript -= RezScript;
            client.OnRequestTaskInventory -= RequestTaskInventory;
            client.OnRemoveTaskItem -= RemoveTaskInventory;
            client.OnUpdateTaskInventory -= UpdateTaskInventory;
            client.OnMoveTaskItem -= ClientMoveTaskInventoryItem;
        }

        public virtual void UnSubscribeToClientTeleportEvents(IClientAPI client)
        {
            client.OnTeleportLocationRequest -= RequestTeleportLocation;
            //client.OnTeleportLandmarkRequest -= RequestTeleportLandmark;
            //client.OnTeleportHomeRequest -= TeleportClientHome;
        }

        public virtual void UnSubscribeToClientScriptEvents(IClientAPI client)
        {
            client.OnScriptReset -= ProcessScriptReset;
            client.OnGetScriptRunning -= GetScriptRunning;
            client.OnSetScriptRunning -= SetScriptRunning;
        }

        public virtual void UnSubscribeToClientParcelEvents(IClientAPI client)
        {
            client.OnParcelReturnObjectsRequest -= LandChannel.ReturnObjectsInParcel;
            client.OnParcelSetOtherCleanTime -= LandChannel.SetParcelOtherCleanTime;
            client.OnParcelBuy -= ProcessParcelBuy;
        }

        public virtual void UnSubscribeToClientGridEvents(IClientAPI client)
        {
            //client.OnNameFromUUIDRequest -= HandleUUIDNameRequest;
            client.OnMoneyTransferRequest -= ProcessMoneyTransferRequest;
            client.OnAvatarPickerRequest -= ProcessAvatarPickerRequest;
            client.OnSetStartLocationRequest -= SetHomeRezPoint;
            client.OnRegionHandleRequest -= RegionHandleRequest;
        }

        public virtual void UnSubscribeToClientNetworkEvents(IClientAPI client)
        {
            client.OnNetworkStatsUpdate -= StatsReporter.AddPacketsStats;
            client.OnViewerEffect -= ProcessViewerEffect;
        }

        /// <summary>
        /// Teleport an avatar to their home region
        /// </summary>
        /// <param name="agentId">The avatar's Unique ID</param>
        /// <param name="client">The IClientAPI for the client</param>
        public virtual bool TeleportClientHome(UUID agentId, IClientAPI client)
        {
            if (m_teleportModule != null)
                return m_teleportModule.TeleportHome(agentId, client);
            else
            {
                m_log.DebugFormat("[SCENE]: Unable to teleport user home: no AgentTransferModule is active");
                client.SendTeleportFailed("Unable to perform teleports on this simulator.");
            }
            return false;
        }

        /// <summary>
        /// Duplicates object specified by localID at position raycasted against RayTargetObject using 
        /// RayEnd and RayStart to determine what the angle of the ray is
        /// </summary>
        /// <param name="localID">ID of object to duplicate</param>
        /// <param name="dupeFlags"></param>
        /// <param name="AgentID">Agent doing the duplication</param>
        /// <param name="GroupID">Group of new object</param>
        /// <param name="RayTargetObj">The target of the Ray</param>
        /// <param name="RayEnd">The ending of the ray (farthest away point)</param>
        /// <param name="RayStart">The Beginning of the ray (closest point)</param>
        /// <param name="BypassRaycast">Bool to bypass raycasting</param>
        /// <param name="RayEndIsIntersection">The End specified is the place to add the object</param>
        /// <param name="CopyCenters">Position the object at the center of the face that it's colliding with</param>
        /// <param name="CopyRotates">Rotate the object the same as the localID object</param>
        public void doObjectDuplicateOnRay(uint localID, uint dupeFlags, UUID AgentID, UUID GroupID,
                                           UUID RayTargetObj, Vector3 RayEnd, Vector3 RayStart,
                                           bool BypassRaycast, bool RayEndIsIntersection, bool CopyCenters, bool CopyRotates)
        {
            Vector3 pos;
            const bool frontFacesOnly = true;
            //m_log.Info("HITTARGET: " + RayTargetObj.ToString() + ", COPYTARGET: " + localID.ToString());
            SceneObjectPart target = GetSceneObjectPart(localID);
            SceneObjectPart target2 = GetSceneObjectPart(RayTargetObj);

            if (target != null && target2 != null)
            {
                Vector3 direction = Vector3.Normalize(RayEnd - RayStart);
                Vector3 AXOrigin = new Vector3(RayStart.X, RayStart.Y, RayStart.Z);
                Vector3 AXdirection = new Vector3(direction.X, direction.Y, direction.Z);

                pos = target2.AbsolutePosition;
                //m_log.Info("[OBJECT_REZ]: TargetPos: " + pos.ToString() + ", RayStart: " + RayStart.ToString() + ", RayEnd: " + RayEnd.ToString() + ", Volume: " + Util.GetDistanceTo(RayStart,RayEnd).ToString() + ", mag1: " + Util.GetMagnitude(RayStart).ToString() + ", mag2: " + Util.GetMagnitude(RayEnd).ToString());

                // TODO: Raytrace better here

                //EntityIntersection ei = m_sceneGraph.GetClosestIntersectingPrim(new Ray(AXOrigin, AXdirection));
                Ray NewRay = new Ray(AXOrigin, AXdirection);

                // Ray Trace against target here
                EntityIntersection ei = target2.TestIntersectionOBB(NewRay, Quaternion.Identity, frontFacesOnly, CopyCenters);

                // Un-comment out the following line to Get Raytrace results printed to the console.
                //m_log.Info("[RAYTRACERESULTS]: Hit:" + ei.HitTF.ToString() + " Point: " + ei.ipoint.ToString() + " Normal: " + ei.normal.ToString());
                float ScaleOffset = 0.5f;

                // If we hit something
                if (ei.HitTF)
                {
                    Vector3 scale = target.Scale;
                    Vector3 scaleComponent = new Vector3(ei.AAfaceNormal.X, ei.AAfaceNormal.Y, ei.AAfaceNormal.Z);
                    if (scaleComponent.X != 0) ScaleOffset = scale.X;
                    if (scaleComponent.Y != 0) ScaleOffset = scale.Y;
                    if (scaleComponent.Z != 0) ScaleOffset = scale.Z;
                    ScaleOffset = Math.Abs(ScaleOffset);
                    Vector3 intersectionpoint = new Vector3(ei.ipoint.X, ei.ipoint.Y, ei.ipoint.Z);
                    Vector3 normal = new Vector3(ei.normal.X, ei.normal.Y, ei.normal.Z);
                    Vector3 offset = normal * (ScaleOffset / 2f);
                    pos = intersectionpoint + offset;

                    // stick in offset format from the original prim
                    pos = pos - target.ParentGroup.AbsolutePosition;
                    if (CopyRotates)
                    {
                        Quaternion worldRot = target2.GetWorldRotation();

                        // SceneObjectGroup obj = m_sceneGraph.DuplicateObject(localID, pos, target.GetEffectiveObjectFlags(), AgentID, GroupID, worldRot);
                        m_sceneGraph.DuplicateObject(localID, pos, target.GetEffectiveObjectFlags(), AgentID, GroupID, worldRot);
                        //obj.Rotation = worldRot;
                        //obj.UpdateGroupRotationR(worldRot);
                    }
                    else
                    {
                        m_sceneGraph.DuplicateObject(localID, pos, target.GetEffectiveObjectFlags(), AgentID, GroupID);
                    }
                }
            }
        }

        /// <summary>
        /// Sets the Home Point.   The LoginService uses this to know where to put a user when they log-in
        /// </summary>
        /// <param name="remoteClient"></param>
        /// <param name="regionHandle"></param>
        /// <param name="position"></param>
        /// <param name="lookAt"></param>
        /// <param name="flags"></param>
        public virtual void SetHomeRezPoint(IClientAPI remoteClient, ulong regionHandle, Vector3 position, Vector3 lookAt, uint flags)
        {
            //Add half the avatar's height so that the user doesn't fall through prims
            ScenePresence presence;
            if (TryGetScenePresence(remoteClient.AgentId, out presence))
            {
                if (presence.Appearance != null)
                {
                    position.Z = position.Z + (presence.Appearance.AvatarHeight / 2);
                }
            }

            if (GridUserService != null && GridUserService.SetHome(remoteClient.AgentId.ToString(), RegionInfo.RegionID, position, lookAt))
                // FUBAR ALERT: this needs to be "Home position set." so the viewer saves a home-screenshot.
                m_dialogModule.SendAlertToUser(remoteClient, "Home position set.");
            else
                m_dialogModule.SendAlertToUser(remoteClient, "Set Home request Failed.");
        }

        /// <summary>
        /// Get the avatar apperance for the given client.
        /// </summary>
        /// <param name="client"></param>
        /// <param name="appearance"></param>
        public void GetAvatarAppearance(IClientAPI client, out AvatarAppearance appearance)
        {
            AgentCircuitData aCircuit = m_authenticateHandler.GetAgentCircuitData(client.CircuitCode);

            if (aCircuit == null)
            {
                m_log.DebugFormat("[APPEARANCE] Client did not supply a circuit. Non-Linden? Creating default appearance.");
                appearance = new AvatarAppearance();
                return;
            }

            appearance = aCircuit.Appearance;
            if (appearance == null)
            {
                m_log.DebugFormat("[APPEARANCE]: Appearance not found in {0}, returning default", RegionInfo.RegionName);
                appearance = new AvatarAppearance();
            }
        }

        public override void RemoveClient(UUID agentID, bool closeChildAgents)
        {
            CheckHeartbeat();
            bool childagentYN = false;
            ScenePresence avatar = GetScenePresence(agentID);
            if (avatar != null)
            {
                childagentYN = avatar.IsChildAgent;

                if (avatar.ParentID != 0)
                {
                    avatar.StandUp();
                }

                try
                {
                    m_log.DebugFormat(
                        "[SCENE]: Removing {0} agent {1} from region {2}",
                        (childagentYN ? "child" : "root"), agentID, RegionInfo.RegionName);

                    m_sceneGraph.removeUserCount(!childagentYN);

                    // TODO: We shouldn't use closeChildAgents here - it's being used by the NPC module to stop
                    // unnecessary operations.  This should go away once NPCs have no accompanying IClientAPI
                    if (closeChildAgents && CapsModule != null)
                        CapsModule.RemoveCaps(agentID);

                    // REFACTORING PROBLEM -- well not really a problem, but just to point out that whatever
                    // this method is doing is HORRIBLE!!!
                    avatar.Scene.NeedSceneCacheClear(avatar.UUID);

                    if (closeChildAgents && !avatar.IsChildAgent)
                    {
                        List<ulong> regions = avatar.KnownRegionHandles;
                        regions.Remove(RegionInfo.RegionHandle);
                        m_sceneGridService.SendCloseChildAgentConnections(agentID, regions);
                    }
                    m_log.Debug("[Scene] Beginning ClientClosed");
                    m_eventManager.TriggerClientClosed(agentID, this);
                    m_log.Debug("[Scene] Finished ClientClosed");
                }
                catch (NullReferenceException)
                {
                    // We don't know which count to remove it from
                    // Avatar is already disposed :/
                }

                try
                {
                    m_eventManager.TriggerOnRemovePresence(agentID);
    
                    if (AttachmentsModule != null && !avatar.IsChildAgent && avatar.PresenceType != PresenceType.Npc)
                        AttachmentsModule.SaveChangedAttachments(avatar);
    
                    ForEachClient(
                        delegate(IClientAPI client)
                        {
                            //We can safely ignore null reference exceptions.  It means the avatar is dead and cleaned up anyway
                            try { client.SendKillObject(avatar.RegionHandle, new List<uint> { avatar.LocalId }); }
                            catch (NullReferenceException) { }
                        });
    
                    IAgentAssetTransactions agentTransactions = this.RequestModuleInterface<IAgentAssetTransactions>();
                    if (agentTransactions != null)
                    {
                        agentTransactions.RemoveAgentAssetTransactions(agentID);
                    }
                }
                finally
                {
                    // Always clean these structures up so that any failure above doesn't cause them to remain in the
                    // scene with possibly bad effects (e.g. continually timing out on unacked packets and triggering
                    // the same cleanup exception continually.
                    // TODO: This should probably extend to the whole method, but we don't want to also catch the NRE
                    // since this would hide the underlying failure and other associated problems.
                    m_sceneGraph.RemoveScenePresence(agentID);
                    m_clientManager.Remove(agentID);
                }

                try
                {
                    avatar.Close();
                }
                catch (NullReferenceException)
                {
                    //We can safely ignore null reference exceptions.  It means the avatar are dead and cleaned up anyway.
                }
                catch (Exception e)
                {
                    m_log.ErrorFormat("[SCENE] Scene.cs:RemoveClient exception {0}{1}", e.Message, e.StackTrace);
                }
                m_log.Debug("[Scene] Done. Firing RemoveCircuit");
                m_authenticateHandler.RemoveCircuit(avatar.ControllingClient.CircuitCode);
//                CleanDroppedAttachments();
                m_log.Debug("[Scene] The avatar has left the building");
                //m_log.InfoFormat("[SCENE] Memory pre  GC {0}", System.GC.GetTotalMemory(false));
                //m_log.InfoFormat("[SCENE] Memory post GC {0}", System.GC.GetTotalMemory(true));
            }
        }

        /// <summary>
        /// Removes region from an avatar's known region list.  This coincides with child agents.  For each child agent, there will be a known region entry.
        /// 
        /// </summary>
        /// <param name="avatarID"></param>
        /// <param name="regionslst"></param>
        public void HandleRemoveKnownRegionsFromAvatar(UUID avatarID, List<ulong> regionslst)
        {
            ScenePresence av = GetScenePresence(avatarID);
            if (av != null)
            {
                lock (av)
                {
                    for (int i = 0; i < regionslst.Count; i++)
                    {
                        av.RemoveNeighbourRegion(regionslst[i]);
                    }
                }
            }
        }

        #endregion

        #region Entities

        public void SendKillObject(List<uint> localIDs)
        {
            List<uint> deleteIDs = new List<uint>();

            foreach (uint localID in localIDs)
            {
                SceneObjectPart part = GetSceneObjectPart(localID);
                if (part != null) // It is a prim
                {
                    if (part.ParentGroup != null && !part.ParentGroup.IsDeleted) // Valid
                    {
                        if (part.ParentGroup.RootPart != part) // Child part
                            continue;
                    }
                }
                deleteIDs.Add(localID);
            }
            ForEachClient(delegate(IClientAPI client) { client.SendKillObject(m_regionHandle, deleteIDs); });
        }

        #endregion

        #region RegionComms

        /// <summary>
        /// Do the work necessary to initiate a new user connection for a particular scene.
        /// At the moment, this consists of setting up the caps infrastructure
        /// The return bool should allow for connections to be refused, but as not all calling paths
        /// take proper notice of it let, we allowed banned users in still.
        /// </summary>
        /// <param name="agent">CircuitData of the agent who is connecting</param>
        /// <param name="reason">Outputs the reason for the false response on this string</param>
        /// <returns>True if the region accepts this agent.  False if it does not.  False will 
        /// also return a reason.</returns>
        public bool NewUserConnection(AgentCircuitData agent, uint teleportFlags, out string reason)
        {
            return NewUserConnection(agent, teleportFlags, out reason, true);
        }

        /// <summary>
        /// Do the work necessary to initiate a new user connection for a particular scene.
        /// At the moment, this consists of setting up the caps infrastructure
        /// The return bool should allow for connections to be refused, but as not all calling paths
        /// take proper notice of it let, we allowed banned users in still.
        /// </summary>
        /// <param name="agent">CircuitData of the agent who is connecting</param>
        /// <param name="reason">Outputs the reason for the false response on this string</param>
        /// <param name="requirePresenceLookup">True for normal presence. False for NPC
        /// or other applications where a full grid/Hypergrid presence may not be required.</param>
        /// <returns>True if the region accepts this agent.  False if it does not.  False will 
        /// also return a reason.</returns>
        public bool NewUserConnection(AgentCircuitData agent, uint teleportFlags, out string reason, bool requirePresenceLookup)
        {
            bool vialogin = ((teleportFlags & (uint)Constants.TeleportFlags.ViaLogin) != 0 ||
                             (teleportFlags & (uint)Constants.TeleportFlags.ViaHGLogin) != 0);
            reason = String.Empty;

            //Teleport flags:
            //
            // TeleportFlags.ViaGodlikeLure - Border Crossing
            // TeleportFlags.ViaLogin - Login
            // TeleportFlags.TeleportFlags.ViaLure - Teleport request sent by another user
            // TeleportFlags.ViaLandmark | TeleportFlags.ViaLocation | TeleportFlags.ViaLandmark | TeleportFlags.Default - Regular Teleport

            // Don't disable this log message - it's too helpful
            m_log.DebugFormat(
                "[SCENE]: Region {0} told of incoming {1} agent {2} {3} {4} (circuit code {5}, teleportflags {6}, position {7})",
                RegionInfo.RegionName, (agent.child ? "child" : "root"), agent.firstname, agent.lastname,
                agent.AgentID, agent.circuitcode, teleportFlags, agent.startpos);

            if (LoginsDisabled)
            {
                reason = "Logins Disabled";
                return false;
            }

            ScenePresence sp = GetScenePresence(agent.AgentID);

            if (sp != null && !sp.IsChildAgent)
            {
                // We have a zombie from a crashed session. 
                // Or the same user is trying to be root twice here, won't work.
                // Kill it.
                m_log.DebugFormat("[SCENE]: Zombie scene presence detected for {0} in {1}", agent.AgentID, RegionInfo.RegionName);
                sp.ControllingClient.Close();
                sp = null;
            }


            //On login test land permisions
            if (vialogin)
            {
                IUserAccountCacheModule cache = RequestModuleInterface<IUserAccountCacheModule>();
                if (cache != null)
                    cache.Remove(agent.firstname + " " + agent.lastname);
                if (!TestLandRestrictions(agent.AgentID, out reason, ref agent.startpos.X, ref agent.startpos.Y))
                {
                    m_log.DebugFormat("[CONNECTION BEGIN]: Denying access to {0} due to no land access", agent.AgentID.ToString());
                    return false;
                }
            }

            if (sp == null) // We don't have an [child] agent here already
            {
                if (requirePresenceLookup)
                {
                    try
                    {
                        if (!VerifyUserPresence(agent, out reason))
                            return false;
                    }
                    catch (Exception e)
                    {
                        m_log.ErrorFormat(
                            "[SCENE]: Exception verifying presence {0}{1}", e.Message, e.StackTrace);
                        return false;
                    }
                }

                try
                {
                    // Always check estate if this is a login. Always
                    // check if banned regions are to be blacked out.
                    if (vialogin || (!m_seeIntoBannedRegion))
                    {
                        if (!AuthorizeUser(agent, out reason))
                            return false;
                    }
                }
                catch (Exception e)
                {
                    m_log.ErrorFormat(
                        "[SCENE]: Exception authorizing user {0}{1}", e.Message, e.StackTrace);
                    return false;
                }

                m_log.InfoFormat(
                    "[SCENE]: Region {0} authenticated and authorized incoming {1} agent {2} {3} {4} (circuit code {5})",
                    RegionInfo.RegionName, (agent.child ? "child" : "root"), agent.firstname, agent.lastname,
                    agent.AgentID, agent.circuitcode);

                if (CapsModule != null)
                {
                    CapsModule.SetAgentCapsSeeds(agent);
                    CapsModule.CreateCaps(agent.AgentID);
                }
            }
            else
            {
                // Let the SP know how we got here. This has a lot of interesting
                // uses down the line.
                sp.TeleportFlags = (TPFlags)teleportFlags;

                if (sp.IsChildAgent)
                {
                    m_log.DebugFormat(
                        "[SCENE]: Adjusting known seeds for existing agent {0} in {1}",
                        agent.AgentID, RegionInfo.RegionName);

                    sp.AdjustKnownSeeds();
                    
                    if (CapsModule != null)
                        CapsModule.SetAgentCapsSeeds(agent);
                }
            }

            // In all cases, add or update the circuit data with the new agent circuit data and teleport flags
            agent.teleportFlags = teleportFlags;
            m_authenticateHandler.AddNewCircuit(agent.circuitcode, agent);

            if (vialogin) 
            {
//                CleanDroppedAttachments();

                if (TestBorderCross(agent.startpos, Cardinals.E))
                {
                    Border crossedBorder = GetCrossedBorder(agent.startpos, Cardinals.E);
                    agent.startpos.X = crossedBorder.BorderLine.Z - 1;
                }

                if (TestBorderCross(agent.startpos, Cardinals.N))
                {
                    Border crossedBorder = GetCrossedBorder(agent.startpos, Cardinals.N);
                    agent.startpos.Y = crossedBorder.BorderLine.Z - 1;
                }

                //Mitigate http://opensimulator.org/mantis/view.php?id=3522
                // Check if start position is outside of region
                // If it is, check the Z start position also..   if not, leave it alone.
                if (BordersLocked)
                {
                    lock (EastBorders)
                    {
                        if (agent.startpos.X > EastBorders[0].BorderLine.Z)
                        {
                            m_log.Warn("FIX AGENT POSITION");
                            agent.startpos.X = EastBorders[0].BorderLine.Z * 0.5f;
                            if (agent.startpos.Z > 720)
                                agent.startpos.Z = 720;
                        }
                    }
                    lock (NorthBorders)
                    {
                        if (agent.startpos.Y > NorthBorders[0].BorderLine.Z)
                        {
                            m_log.Warn("FIX Agent POSITION");
                            agent.startpos.Y = NorthBorders[0].BorderLine.Z * 0.5f;
                            if (agent.startpos.Z > 720)
                                agent.startpos.Z = 720;
                        }
                    }
                }
                else
                {
                    if (agent.startpos.X > EastBorders[0].BorderLine.Z)
                    {
                        m_log.Warn("FIX AGENT POSITION");
                        agent.startpos.X = EastBorders[0].BorderLine.Z * 0.5f;
                        if (agent.startpos.Z > 720)
                            agent.startpos.Z = 720;
                    }
                    if (agent.startpos.Y > NorthBorders[0].BorderLine.Z)
                    {
                        m_log.Warn("FIX Agent POSITION");
                        agent.startpos.Y = NorthBorders[0].BorderLine.Z * 0.5f;
                        if (agent.startpos.Z > 720)
                            agent.startpos.Z = 720;
                    }
                }
                // Honor parcel landing type and position.
                /*
                ILandObject land = LandChannel.GetLandObject(agent.startpos.X, agent.startpos.Y);
                if (land != null)
                {
                    if (land.LandData.LandingType == (byte)1 && land.LandData.UserLocation != Vector3.Zero)
                    {
                        agent.startpos = land.LandData.UserLocation;
                    }
                }
                */// This is now handled properly in ScenePresence.MakeRootAgent
            }

            return true;
        }

        public bool TestLandRestrictions(UUID agentID, out string reason, ref float posX, ref float posY)
        {
            reason = String.Empty;
            if (Permissions.IsGod(agentID))
                return true;

            ILandObject land = LandChannel.GetLandObject(posX, posY);
            if (land == null)
                return false;

            bool banned = land.IsBannedFromLand(agentID);
            bool restricted = land.IsRestrictedFromLand(agentID);

            if (banned || restricted)
            {
                ILandObject nearestParcel = GetNearestAllowedParcel(agentID, posX, posY);
                if (nearestParcel != null)
                {
                    //Move agent to nearest allowed
                    Vector3 newPosition = GetParcelCenterAtGround(nearestParcel);
                    posX = newPosition.X;
                    posY = newPosition.Y;
                }
                else
                {
                    if (banned)
                    {
                        reason = "Cannot regioncross into banned parcel.";
                    }
                    else
                    {
                        reason = String.Format("Denied access to private region {0}: You are not on the access list for that region.",
                                   RegionInfo.RegionName);
                    }
                    return false;
                }
            }
            reason = "";
            return true;
        }

        /// <summary>
        /// Verifies that the user has a presence on the Grid
        /// </summary>
        /// <param name="agent">Circuit Data of the Agent we're verifying</param>
        /// <param name="reason">Outputs the reason for the false response on this string</param>
        /// <returns>True if the user has a session on the grid.  False if it does not.  False will 
        /// also return a reason.</returns>
        public virtual bool VerifyUserPresence(AgentCircuitData agent, out string reason)
        {
            reason = String.Empty;

            IPresenceService presence = RequestModuleInterface<IPresenceService>();
            if (presence == null)
            {
                reason = String.Format("Failed to verify user presence in the grid for {0} {1} in region {2}. Presence service does not exist.", agent.firstname, agent.lastname, RegionInfo.RegionName);
                return false;
            }

            OpenSim.Services.Interfaces.PresenceInfo pinfo = presence.GetAgent(agent.SessionID);

            if (pinfo == null)
            {
                reason = String.Format("Failed to verify user presence in the grid for {0} {1}, access denied to region {2}.", agent.firstname, agent.lastname, RegionInfo.RegionName);
                return false;
            }

            return true;
        }

        /// <summary>
        /// Verify if the user can connect to this region.  Checks the banlist and ensures that the region is set for public access
        /// </summary>
        /// <param name="agent">The circuit data for the agent</param>
        /// <param name="reason">outputs the reason to this string</param>
        /// <returns>True if the region accepts this agent.  False if it does not.  False will 
        /// also return a reason.</returns>
        protected virtual bool AuthorizeUser(AgentCircuitData agent, out string reason)
        {
            reason = String.Empty;

            if (!m_strictAccessControl) return true;
            if (Permissions.IsGod(agent.AgentID)) return true;

            if (AuthorizationService != null)
            {
                if (!AuthorizationService.IsAuthorizedForRegion(
                    agent.AgentID.ToString(), agent.firstname, agent.lastname, RegionInfo.RegionID.ToString(), out reason))
                {
                    m_log.WarnFormat("[CONNECTION BEGIN]: Denied access to: {0} ({1} {2}) at {3} because the user does not have access to the region",
                                     agent.AgentID, agent.firstname, agent.lastname, RegionInfo.RegionName);

                    return false;
                }
            }

            if (m_regInfo.EstateSettings != null)
            {
                if (m_regInfo.EstateSettings.IsBanned(agent.AgentID,0))
                {
                    m_log.WarnFormat("[CONNECTION BEGIN]: Denied access to: {0} ({1} {2}) at {3} because the user is on the banlist",
                                     agent.AgentID, agent.firstname, agent.lastname, RegionInfo.RegionName);
                    reason = String.Format("Denied access to region {0}: You have been banned from that region.",
                                           RegionInfo.RegionName);
                    return false;
                }
            }
            else
            {
                m_log.ErrorFormat("[CONNECTION BEGIN]: Estate Settings is null!");
            }

            List<UUID> agentGroups = new List<UUID>();

            if (m_groupsModule != null)
            {
                GroupMembershipData[] GroupMembership = m_groupsModule.GetMembershipData(agent.AgentID);

                if (GroupMembership != null)
                {
                    for (int i = 0; i < GroupMembership.Length; i++)
                        agentGroups.Add(GroupMembership[i].GroupID);
                }
                else
                {
                    m_log.ErrorFormat("[CONNECTION BEGIN]: GroupMembership is null!");
                }
            }

            bool groupAccess = false;
            UUID[] estateGroups = m_regInfo.EstateSettings.EstateGroups;

            if (estateGroups != null)
            {
                foreach (UUID group in estateGroups)
                {
                    if (agentGroups.Contains(group))
                    {
                        groupAccess = true;
                        break;
                    }
                }
            }
            else
            {
                m_log.ErrorFormat("[CONNECTION BEGIN]: EstateGroups is null!");
            }

            if (!m_regInfo.EstateSettings.PublicAccess &&
                !m_regInfo.EstateSettings.HasAccess(agent.AgentID) &&
                !groupAccess)
            {
                m_log.WarnFormat("[CONNECTION BEGIN]: Denied access to: {0} ({1} {2}) at {3} because the user does not have access to the estate",
                                 agent.AgentID, agent.firstname, agent.lastname, RegionInfo.RegionName);
                reason = String.Format("Denied access to private region {0}: You are not on the access list for that region.",
                                       RegionInfo.RegionName);
                return false;
            }

            // TODO: estate/region settings are not properly hooked up
            // to ILandObject.isRestrictedFromLand()
            // if (null != LandChannel)
            // {
            //     // region seems to have local Id of 1
            //     ILandObject land = LandChannel.GetLandObject(1);
            //     if (null != land)
            //     {
            //         if (land.isBannedFromLand(agent.AgentID))
            //         {
            //             m_log.WarnFormat("[CONNECTION BEGIN]: Denied access to: {0} ({1} {2}) at {3} because the user has been banned from land",
            //                              agent.AgentID, agent.firstname, agent.lastname, RegionInfo.RegionName);
            //             reason = String.Format("Denied access to private region {0}: You are banned from that region.",
            //                                    RegionInfo.RegionName);
            //             return false;
            //         }

            //         if (land.isRestrictedFromLand(agent.AgentID))
            //         {
            //             m_log.WarnFormat("[CONNECTION BEGIN]: Denied access to: {0} ({1} {2}) at {3} because the user does not have access to the region",
            //                              agent.AgentID, agent.firstname, agent.lastname, RegionInfo.RegionName);
            //             reason = String.Format("Denied access to private region {0}: You are not on the access list for that region.",
            //                                    RegionInfo.RegionName);
            //             return false;
            //         }
            //     }
            // }

            return true;
        }

        /// <summary>
        /// Update an AgentCircuitData object with new information
        /// </summary>
        /// <param name="data">Information to update the AgentCircuitData with</param>
        public void UpdateCircuitData(AgentCircuitData data)
        {
            m_authenticateHandler.UpdateAgentData(data);
        }

        /// <summary>
        /// Change the Circuit Code for the user's Circuit Data
        /// </summary>
        /// <param name="oldcc">The old Circuit Code.  Must match a previous circuit code</param>
        /// <param name="newcc">The new Circuit Code.  Must not be an already existing circuit code</param>
        /// <returns>True if we successfully changed it.  False if we did not</returns>
        public bool ChangeCircuitCode(uint oldcc, uint newcc)
        {
            return m_authenticateHandler.TryChangeCiruitCode(oldcc, newcc);
        }

        /// <summary>
        /// The Grid has requested that we log-off a user.  Log them off.
        /// </summary>
        /// <param name="AvatarID">Unique ID of the avatar to log-off</param>
        /// <param name="RegionSecret">SecureSessionID of the user, or the RegionSecret text when logging on to the grid</param>
        /// <param name="message">message to display to the user.  Reason for being logged off</param>
        public void HandleLogOffUserFromGrid(UUID AvatarID, UUID RegionSecret, string message)
        {
            ScenePresence loggingOffUser = GetScenePresence(AvatarID);
            if (loggingOffUser != null)
            {
                UUID localRegionSecret = UUID.Zero;
                bool parsedsecret = UUID.TryParse(m_regInfo.regionSecret, out localRegionSecret);

                // Region Secret is used here in case a new sessionid overwrites an old one on the user server.
                // Will update the user server in a few revisions to use it.

                if (RegionSecret == loggingOffUser.ControllingClient.SecureSessionId || (parsedsecret && RegionSecret == localRegionSecret))
                {
                    m_sceneGridService.SendCloseChildAgentConnections(loggingOffUser.UUID, loggingOffUser.KnownRegionHandles);
                    loggingOffUser.ControllingClient.Kick(message);
                    // Give them a second to receive the message!
                    Thread.Sleep(1000);
                    loggingOffUser.ControllingClient.Close();
                }
                else
                {
                    m_log.Info("[USERLOGOFF]: System sending the LogOff user message failed to sucessfully authenticate");
                }
            }
            else
            {
                m_log.InfoFormat("[USERLOGOFF]: Got a logoff request for {0} but the user isn't here.  The user might already have been logged out", AvatarID.ToString());
            }
        }

        /// <summary>
        /// Triggered when an agent crosses into this sim.  Also happens on initial login.
        /// </summary>
        /// <param name="agentID"></param>
        /// <param name="position"></param>
        /// <param name="isFlying"></param>
        public virtual void AgentCrossing(UUID agentID, Vector3 position, bool isFlying)
        {
            ScenePresence presence = GetScenePresence(agentID);
            if (presence != null)
            {
                try
                {
                    presence.MakeRootAgent(position, isFlying);
                }
                catch (Exception e)
                {
                    m_log.ErrorFormat("[SCENE]: Unable to do agent crossing, exception {0}{1}", e.Message, e.StackTrace);
                }
            }
            else
            {
                m_log.ErrorFormat(
                    "[SCENE]: Could not find presence for agent {0} crossing into scene {1}",
                    agentID, RegionInfo.RegionName);
            }
        }

        /// <summary>
        /// We've got an update about an agent that sees into this region, 
        /// send it to ScenePresence for processing  It's the full data.
        /// </summary>
        /// <param name="cAgentData">Agent that contains all of the relevant things about an agent.
        /// Appearance, animations, position, etc.</param>
        /// <returns>true if we handled it.</returns>
        public virtual bool IncomingChildAgentDataUpdate(AgentData cAgentData)
        {
            m_log.DebugFormat(
                "[SCENE]: Incoming child agent update for {0} in {1}", cAgentData.AgentID, RegionInfo.RegionName);

            // XPTO: if this agent is not allowed here as root, always return false

            // We have to wait until the viewer contacts this region after receiving EAC.
            // That calls AddNewClient, which finally creates the ScenePresence
            int flags = GetUserFlags(cAgentData.AgentID);
            if (m_regInfo.EstateSettings.IsBanned(cAgentData.AgentID, flags))
            {
                m_log.DebugFormat("[SCENE]: Denying root agent entry to {0}: banned", cAgentData.AgentID);
                return false;
            }

            ILandObject nearestParcel = GetNearestAllowedParcel(cAgentData.AgentID, Constants.RegionSize / 2, Constants.RegionSize / 2);
            if (nearestParcel == null)
            {
                m_log.DebugFormat("[SCENE]: Denying root agent entry to {0}: no allowed parcel", cAgentData.AgentID);
                return false;
            }

            int num = m_sceneGraph.GetNumberOfScenePresences();

            if (num >= RegionInfo.RegionSettings.AgentLimit)
            {
                if (!Permissions.IsAdministrator(cAgentData.AgentID))
                    return false;
            }

            ScenePresence childAgentUpdate = WaitGetScenePresence(cAgentData.AgentID);

            if (childAgentUpdate != null)
            {
                childAgentUpdate.ChildAgentDataUpdate(cAgentData);
                return true;
            }

            return false;
        }

        /// <summary>
        /// We've got an update about an agent that sees into this region, 
        /// send it to ScenePresence for processing  It's only positional data
        /// </summary>
        /// <param name="cAgentData">AgentPosition that contains agent positional data so we can know what to send</param>
        /// <returns>true if we handled it.</returns>
        public virtual bool IncomingChildAgentDataUpdate(AgentPosition cAgentData)
        {
            //m_log.Debug(" XXX Scene IncomingChildAgentDataUpdate POSITION in " + RegionInfo.RegionName);
            ScenePresence childAgentUpdate = GetScenePresence(cAgentData.AgentID);
            if (childAgentUpdate != null)
            {
                // I can't imagine *yet* why we would get an update if the agent is a root agent..
                // however to avoid a race condition crossing borders..
                if (childAgentUpdate.IsChildAgent)
                {
                    uint rRegionX = (uint)(cAgentData.RegionHandle >> 40);
                    uint rRegionY = (((uint)(cAgentData.RegionHandle)) >> 8);
                    uint tRegionX = RegionInfo.RegionLocX;
                    uint tRegionY = RegionInfo.RegionLocY;
                    //Send Data to ScenePresence
                    childAgentUpdate.ChildAgentDataUpdate(cAgentData, tRegionX, tRegionY, rRegionX, rRegionY);
                    // Not Implemented:
                    //TODO: Do we need to pass the message on to one of our neighbors?
                }

                return true;
            }

            return false;
        }

        protected virtual ScenePresence WaitGetScenePresence(UUID agentID)
        {
            int ntimes = 10;
            ScenePresence childAgentUpdate = null;
            while ((childAgentUpdate = GetScenePresence(agentID)) == null && (ntimes-- > 0))
                Thread.Sleep(1000);
            return childAgentUpdate;

        }

        public virtual bool IncomingRetrieveRootAgent(UUID id, out IAgentData agent)
        {
            agent = null;
            ScenePresence sp = GetScenePresence(id);
            if ((sp != null) && (!sp.IsChildAgent))
            {
                sp.IsChildAgent = true;
                return sp.CopyAgent(out agent);
            }

            return false;
        }

        public bool IncomingCloseAgent(UUID agentID)
        {
            return IncomingCloseAgent(agentID, false);
        }

        public bool IncomingCloseChildAgent(UUID agentID)
        {
            return IncomingCloseAgent(agentID, true);
        }

        /// <summary>
        /// Tell a single agent to disconnect from the region.
        /// </summary>
        /// <param name="agentID"></param>
        /// <param name="childOnly"></param>
        public bool IncomingCloseAgent(UUID agentID, bool childOnly)
        {
            //m_log.DebugFormat("[SCENE]: Processing incoming close agent for {0}", agentID);

            ScenePresence presence = m_sceneGraph.GetScenePresence(agentID);
            if (presence != null)
            {
                // Nothing is removed here, so down count it as such
                if (presence.IsChildAgent)
                {
                   m_sceneGraph.removeUserCount(false);
                }
                else if (!childOnly)
                {
                   m_sceneGraph.removeUserCount(true);
                }

                // Don't do this to root agents on logout, it's not nice for the viewer
                if (presence.IsChildAgent)
                {
                    // Tell a single agent to disconnect from the region.
                    IEventQueue eq = RequestModuleInterface<IEventQueue>();
                    if (eq != null)
                    {
                        eq.DisableSimulator(RegionInfo.RegionHandle, agentID);
                    }
                    else
                        presence.ControllingClient.SendShutdownConnectionNotice();
                    presence.ControllingClient.Close(false);
                }
                else if (!childOnly)
                {
                    presence.ControllingClient.Close(true);
                }
                return true;
            }

            // Agent not here
            return false;
        }

        /// <summary>
        /// Tries to teleport agent to another region.
        /// </summary>
        /// <remarks>
        /// The region name must exactly match that given.
        /// </remarks>
        /// <param name="remoteClient"></param>
        /// <param name="regionName"></param>
        /// <param name="position"></param>
        /// <param name="lookAt"></param>
        /// <param name="teleportFlags"></param>
        public void RequestTeleportLocation(IClientAPI remoteClient, string regionName, Vector3 position,
                                            Vector3 lookat, uint teleportFlags)
        {
            GridRegion region = GridService.GetRegionByName(RegionInfo.ScopeID, regionName);

            if (region == null)
            {
                // can't find the region: Tell viewer and abort
                remoteClient.SendTeleportFailed("The region '" + regionName + "' could not be found.");
                return;
            }

            RequestTeleportLocation(remoteClient, region.RegionHandle, position, lookat, teleportFlags);
        }

        /// <summary>
        /// Tries to teleport agent to other region.
        /// </summary>
        /// <param name="remoteClient"></param>
        /// <param name="regionHandle"></param>
        /// <param name="position"></param>
        /// <param name="lookAt"></param>
        /// <param name="teleportFlags"></param>
        public void RequestTeleportLocation(IClientAPI remoteClient, ulong regionHandle, Vector3 position,
                                            Vector3 lookAt, uint teleportFlags)
        {
            ScenePresence sp = GetScenePresence(remoteClient.AgentId);
            if (sp != null)
            {
                uint regionX = m_regInfo.RegionLocX;
                uint regionY = m_regInfo.RegionLocY;

                Utils.LongToUInts(regionHandle, out regionX, out regionY);

                int shiftx = (int) regionX - (int) m_regInfo.RegionLocX * (int)Constants.RegionSize;
                int shifty = (int) regionY - (int) m_regInfo.RegionLocY * (int)Constants.RegionSize;

                position.X += shiftx;
                position.Y += shifty;

                bool result = false;

                if (TestBorderCross(position,Cardinals.N))
                    result = true;

                if (TestBorderCross(position, Cardinals.S))
                    result = true;

                if (TestBorderCross(position, Cardinals.E))
                    result = true;

                if (TestBorderCross(position, Cardinals.W))
                    result = true;

                // bordercross if position is outside of region

                if (!result)
                {
                    regionHandle = m_regInfo.RegionHandle;
                }
                else
                {
                    // not in this region, undo the shift!
                    position.X -= shiftx;
                    position.Y -= shifty;
                }

                if (m_teleportModule != null)
                    m_teleportModule.Teleport(sp, regionHandle, position, lookAt, teleportFlags);
                else
                {
                    m_log.DebugFormat("[SCENE]: Unable to perform teleports: no AgentTransferModule is active");
                    sp.ControllingClient.SendTeleportFailed("Unable to perform teleports on this simulator.");
                }
            }
        }

        public bool CrossAgentToNewRegion(ScenePresence agent, bool isFlying)
        {
            if (m_teleportModule != null)
                return m_teleportModule.Cross(agent, isFlying);
            else
            {
                m_log.DebugFormat("[SCENE]: Unable to cross agent to neighbouring region, because there is no AgentTransferModule");
            }

            return false;
        }

        public void SendOutChildAgentUpdates(AgentPosition cadu, ScenePresence presence)
        {
            m_sceneGridService.SendChildAgentDataUpdate(cadu, presence);
        }

        #endregion

        #region Other Methods

        protected override IConfigSource GetConfig()
        {
            return m_config;
        }

        #endregion

        public void HandleObjectPermissionsUpdate(IClientAPI controller, UUID agentID, UUID sessionID, byte field, uint localId, uint mask, byte set)
        {
            // Check for spoofing..  since this is permissions we're talking about here!
            if ((controller.SessionId == sessionID) && (controller.AgentId == agentID))
            {
                // Tell the object to do permission update
                if (localId != 0)
                {
                    SceneObjectGroup chObjectGroup = GetGroupByPrim(localId);
                    if (chObjectGroup != null)
                    {
                        chObjectGroup.UpdatePermissions(agentID, field, localId, mask, set);
                    }
                }
            }
        }

        /// <summary>
        /// Causes all clients to get a full object update on all of the objects in the scene.
        /// </summary>
        public void ForceClientUpdate()
        {
            EntityBase[] entityList = GetEntities();
            foreach (EntityBase ent in entityList)
            {
                if (ent is SceneObjectGroup)
                {
                    ((SceneObjectGroup)ent).ScheduleGroupForFullUpdate();
                }
            }
        }

        /// <summary>
        /// This is currently only used for scale (to scale to MegaPrim size)
        /// There is a console command that calls this in OpenSimMain
        /// </summary>
        /// <param name="cmdparams"></param>
        public void HandleEditCommand(string[] cmdparams)
        {
            m_log.DebugFormat("Searching for Primitive: '{0}'", cmdparams[2]);

            EntityBase[] entityList = GetEntities();
            foreach (EntityBase ent in entityList)
            {
                if (ent is SceneObjectGroup)
                {
                    SceneObjectPart part = ((SceneObjectGroup)ent).GetChildPart(((SceneObjectGroup)ent).UUID);
                    if (part != null)
                    {
                        if (part.Name == cmdparams[2])
                        {
                            part.Resize(
                                new Vector3(Convert.ToSingle(cmdparams[3]), Convert.ToSingle(cmdparams[4]),
                                              Convert.ToSingle(cmdparams[5])));

                            m_log.DebugFormat("Edited scale of Primitive: {0}", part.Name);
                        }
                    }
                }
            }
        }

        #region Script Handling Methods

        /// <summary>
        /// Console command handler to send script command to script engine.
        /// </summary>
        /// <param name="args"></param>
        public void SendCommandToPlugins(string[] args)
        {
            m_eventManager.TriggerOnPluginConsole(args);
        }

        public LandData GetLandData(float x, float y)
        {
            return LandChannel.GetLandObject(x, y).LandData;
        }

        public LandData GetLandData(uint x, uint y)
        {
            m_log.DebugFormat("[SCENE]: returning land for {0},{1}", x, y);
            return LandChannel.GetLandObject((int)x, (int)y).LandData;
        }

        #endregion

        #region Script Engine

        private List<ScriptEngineInterface> ScriptEngines = new List<ScriptEngineInterface>();
        public bool DumpAssetsToFile;

        /// <summary>
        ///
        /// </summary>
        /// <param name="scriptEngine"></param>
        public void AddScriptEngine(ScriptEngineInterface scriptEngine)
        {
            ScriptEngines.Add(scriptEngine);
            scriptEngine.InitializeEngine(this);
        }

        private bool ScriptDanger(SceneObjectPart part,Vector3 pos)
        {
            ILandObject parcel = LandChannel.GetLandObject(pos.X, pos.Y);
            if (part != null)
            {
                if (parcel != null)
                {
                    if ((parcel.LandData.Flags & (uint)ParcelFlags.AllowOtherScripts) != 0)
                    {
                        return true;
                    }
                    else if ((parcel.LandData.Flags & (uint)ParcelFlags.AllowGroupScripts) != 0)
                    {
                        if (part.OwnerID == parcel.LandData.OwnerID
                            || (parcel.LandData.IsGroupOwned && part.GroupID == parcel.LandData.GroupID)
                            || Permissions.IsGod(part.OwnerID))
                        {
                            return true;
                        }
                        else
                        {
                            return false;
                        }
                    }
                    else
                    {
                        if (part.OwnerID == parcel.LandData.OwnerID)
                        {
                            return true;
                        }
                        else
                        {
                            return false;
                        }
                    }
                }
                else
                {

                    if (pos.X > 0f && pos.X < Constants.RegionSize && pos.Y > 0f && pos.Y < Constants.RegionSize)
                    {
                        // The only time parcel != null when an object is inside a region is when
                        // there is nothing behind the landchannel.  IE, no land plugin loaded.
                        return true;
                    }
                    else
                    {
                        // The object is outside of this region.  Stop piping events to it.
                        return false;
                    }
                }
            }
            else
            {
                return false;
            }
        }

        public bool ScriptDanger(uint localID, Vector3 pos)
        {
            SceneObjectPart part = GetSceneObjectPart(localID);
            if (part != null)
            {
                return ScriptDanger(part, pos);
            }
            else
            {
                return false;
            }
        }

        public bool PipeEventsForScript(uint localID)
        {
            SceneObjectPart part = GetSceneObjectPart(localID);
            if (part != null)
            {
                // Changed so that child prims of attachments return ScriptDanger for their parent, so that
                //  their scripts will actually run.
                //      -- Leaf, Tue Aug 12 14:17:05 EDT 2008
                SceneObjectPart parent = part.ParentGroup.RootPart;
                if (part.ParentGroup.IsAttachment)
                    return ScriptDanger(parent, parent.GetWorldPosition());
                else
                    return ScriptDanger(part, part.GetWorldPosition());
            }
            else
            {
                return false;
            }
        }

        #endregion

        #region SceneGraph wrapper methods

        /// <summary>
        ///
        /// </summary>
        /// <param name="localID"></param>
        /// <returns></returns>
        public UUID ConvertLocalIDToFullID(uint localID)
        {
            return m_sceneGraph.ConvertLocalIDToFullID(localID);
        }

        public void SwapRootAgentCount(bool rootChildChildRootTF)
        {
            m_sceneGraph.SwapRootChildAgent(rootChildChildRootTF);
        }

        public void AddPhysicalPrim(int num)
        {
            m_sceneGraph.AddPhysicalPrim(num);
        }

        public void RemovePhysicalPrim(int num)
        {
            m_sceneGraph.RemovePhysicalPrim(num);
        }

        public int GetRootAgentCount()
        {
            return m_sceneGraph.GetRootAgentCount();
        }

        public int GetChildAgentCount()
        {
            return m_sceneGraph.GetChildAgentCount();
        }

        /// <summary>
        /// Request a scene presence by UUID. Fast, indexed lookup.
        /// </summary>
        /// <param name="agentID"></param>
        /// <returns>null if the presence was not found</returns>
        public ScenePresence GetScenePresence(UUID agentID)
        {
            return m_sceneGraph.GetScenePresence(agentID);
        }

        /// <summary>
        /// Request the scene presence by name.
        /// </summary>
        /// <param name="firstName"></param>
        /// <param name="lastName"></param>
        /// <returns>null if the presence was not found</returns>
        public ScenePresence GetScenePresence(string firstName, string lastName)
        {
            return m_sceneGraph.GetScenePresence(firstName, lastName);
        }

        /// <summary>
        /// Request the scene presence by localID.
        /// </summary>
        /// <param name="localID"></param>
        /// <returns>null if the presence was not found</returns>
        public ScenePresence GetScenePresence(uint localID)
        {
            return m_sceneGraph.GetScenePresence(localID);
        }

        /// <summary>
        /// Performs action on all avatars in the scene (root scene presences)
        /// Avatars may be an NPC or a 'real' client.
        /// </summary>
        /// <param name="action"></param>
        public void ForEachRootScenePresence(Action<ScenePresence> action)
        {
            if (m_sceneGraph != null)
            {
                m_sceneGraph.ForEachAvatar(action);
            }
        }

        /// <summary>
        /// Performs action on all scene presences (root and child)
        /// </summary>
        /// <param name="action"></param>
        public void ForEachScenePresence(Action<ScenePresence> action)
        {
            if (m_sceneGraph != null)
            {
                m_sceneGraph.ForEachScenePresence(action);
            }
        }

        /// <summary>
        /// Get a group via its UUID
        /// </summary>
        /// <param name="fullID"></param>
        /// <returns>null if no group with that name exists</returns>
        public SceneObjectGroup GetSceneObjectGroup(UUID fullID)
        {
            return m_sceneGraph.GetSceneObjectGroup(fullID);
        }

        /// <summary>
        /// Get a group by name from the scene (will return the first
        /// found, if there are more than one prim with the same name)
        /// </summary>
        /// <param name="name"></param>
        /// <returns>null if no group with that name exists</returns>
        public SceneObjectGroup GetSceneObjectGroup(string name)
        {
            return m_sceneGraph.GetSceneObjectGroup(name);
        }

        /// <summary>
        /// Get a prim by name from the scene (will return the first
        /// found, if there are more than one prim with the same name)
        /// </summary>
        /// <param name="name"></param>
        /// <returns></returns>
        public SceneObjectPart GetSceneObjectPart(string name)
        {
            return m_sceneGraph.GetSceneObjectPart(name);
        }

        /// <summary>
        /// Get a prim via its local id
        /// </summary>
        /// <param name="localID"></param>
        /// <returns></returns>
        public SceneObjectPart GetSceneObjectPart(uint localID)
        {
            return m_sceneGraph.GetSceneObjectPart(localID);
        }

        /// <summary>
        /// Get a prim via its UUID
        /// </summary>
        /// <param name="fullID"></param>
        /// <returns></returns>
        public SceneObjectPart GetSceneObjectPart(UUID fullID)
        {
            return m_sceneGraph.GetSceneObjectPart(fullID);
        }

        /// <summary>
        /// Get a scene object group that contains the prim with the given local id
        /// </summary>
        /// <param name="localID"></param>
        /// <returns>null if no scene object group containing that prim is found</returns>        
        public SceneObjectGroup GetGroupByPrim(uint localID)
        {
            return m_sceneGraph.GetGroupByPrim(localID);
        }

        public override bool TryGetScenePresence(UUID agentID, out ScenePresence sp)
        {
            return m_sceneGraph.TryGetScenePresence(agentID, out sp);
        }

        public bool TryGetAvatarByName(string avatarName, out ScenePresence avatar)
        {
            return m_sceneGraph.TryGetAvatarByName(avatarName, out avatar);
        }

        /// <summary>
        /// Perform an action on all clients with an avatar in this scene (root only)
        /// </summary>
        /// <param name="action"></param>
        public void ForEachRootClient(Action<IClientAPI> action)
        {
            ForEachRootScenePresence(delegate(ScenePresence presence)
            {
                action(presence.ControllingClient);
            });
        }

        /// <summary>
        /// Perform an action on all clients connected to the region (root and child)
        /// </summary>
        /// <param name="action"></param>
        public void ForEachClient(Action<IClientAPI> action)
        {
            m_clientManager.ForEachSync(action);
        }

        public bool TryGetClient(UUID avatarID, out IClientAPI client)
        {
            return m_clientManager.TryGetValue(avatarID, out client);
        }

        public bool TryGetClient(System.Net.IPEndPoint remoteEndPoint, out IClientAPI client)
        {
            return m_clientManager.TryGetValue(remoteEndPoint, out client);
        }

        public void ForEachSOG(Action<SceneObjectGroup> action)
        {
            m_sceneGraph.ForEachSOG(action);
        }

        /// <summary>
        /// Returns a list of the entities in the scene.  This is a new list so operations perform on the list itself
        /// will not affect the original list of objects in the scene.
        /// </summary>
        /// <returns></returns>
        public EntityBase[] GetEntities()
        {
            return m_sceneGraph.GetEntities();
        }

        #endregion

        public void RegionHandleRequest(IClientAPI client, UUID regionID)
        {
            ulong handle = 0;
            if (regionID == RegionInfo.RegionID)
                handle = RegionInfo.RegionHandle;
            else
            {
                GridRegion r = GridService.GetRegionByUUID(UUID.Zero, regionID);
                if (r != null)
                    handle = r.RegionHandle;
            }

            if (handle != 0)
                client.SendRegionHandle(regionID, handle);
        }

        public bool NeedSceneCacheClear(UUID agentID)
        {
            IInventoryTransferModule inv = RequestModuleInterface<IInventoryTransferModule>();
            if (inv == null)
                return true;

            return inv.NeedSceneCacheClear(agentID, this);
        }

        public void CleanTempObjects()
        {
            EntityBase[] entities = GetEntities();
            foreach (EntityBase obj in entities)
            {
                if (obj is SceneObjectGroup)
                {
                    SceneObjectGroup grp = (SceneObjectGroup)obj;

                    if (!grp.IsDeleted)
                    {
                        if ((grp.RootPart.Flags & PrimFlags.TemporaryOnRez) != 0)
                        {
                            if (grp.RootPart.Expires <= DateTime.Now)
                                DeleteSceneObject(grp, false);
                        }
                    }
                }
            }

        }

        public void DeleteFromStorage(UUID uuid)
        {
            SimulationDataService.RemoveObject(uuid, m_regInfo.RegionID);
        }

        public int GetHealth(out int flags, out string message)
        {
            // Returns:
            // 1 = sim is up and accepting http requests. The heartbeat has
            // stopped and the sim is probably locked up, but a remote
            // admin restart may succeed
            // 
            // 2 = Sim is up and the heartbeat is running. The sim is likely
            // usable for people within
            //
            // 3 = Sim is up and one packet thread is running. Sim is
            // unstable and will not accept new logins
            //
            // 4 = Sim is up and both packet threads are running. Sim is
            // likely usable
            //
            // 5 = We have seen a new user enter within the past 4 minutes
            // which can be seen as positive confirmation of sim health
            //

            flags = 0;
            message = String.Empty;

            CheckHeartbeat();

            if (m_firstHeartbeat || (m_lastIncoming == 0 && m_lastOutgoing == 0))
            {
                // We're still starting
                // 0 means "in startup", it can't happen another way, since
                // to get here, we must be able to accept http connections
                return 0;
            }

            int health=1; // Start at 1, means we're up

            if (Util.EnvironmentTickCountSubtract(m_lastUpdate) < 1000)
            {
                health+=1;
                flags |= 1;
            }

            if (Util.EnvironmentTickCountSubtract(m_lastIncoming) < 1000)
            {
                health+=1;
                flags |= 2;
            }

            if (Util.EnvironmentTickCountSubtract(m_lastOutgoing) < 1000)
            {
                health+=1;
                flags |= 4;
            }
            else
            {
int pid = System.Diagnostics.Process.GetCurrentProcess().Id;
System.Diagnostics.Process proc = new System.Diagnostics.Process();
proc.EnableRaisingEvents=false; 
proc.StartInfo.FileName = "/bin/kill";
proc.StartInfo.Arguments = "-QUIT " + pid.ToString();
proc.Start();
proc.WaitForExit();
Thread.Sleep(1000);
Environment.Exit(1);
            }

            if (flags != 7)
                return health;

            // A login in the last 4 mins? We can't be doing too badly
            //
            if (Util.EnvironmentTickCountSubtract(m_LastLogin) < 240000)
                health++;

            return health;
        }

        // This callback allows the PhysicsScene to call back to its caller (the SceneGraph) and
        // update non-physical objects like the joint proxy objects that represent the position
        // of the joints in the scene.

        // This routine is normally called from within a lock (OdeLock) from within the OdePhysicsScene
        // WARNING: be careful of deadlocks here if you manipulate the scene. Remember you are being called
        // from within the OdePhysicsScene.

        protected internal void jointMoved(PhysicsJoint joint)
        {
            // m_parentScene.PhysicsScene.DumpJointInfo(); // non-thread-locked version; we should already be in a lock (OdeLock) when this callback is invoked
            SceneObjectPart jointProxyObject = GetSceneObjectPart(joint.ObjectNameInScene);
            if (jointProxyObject == null)
            {
                jointErrorMessage(joint, "WARNING, joint proxy not found, name " + joint.ObjectNameInScene);
                return;
            }

            // now update the joint proxy object in the scene to have the position of the joint as returned by the physics engine
            SceneObjectPart trackedBody = GetSceneObjectPart(joint.TrackedBodyName); // FIXME: causes a sequential lookup
            if (trackedBody == null) return; // the actor may have been deleted but the joint still lingers around a few frames waiting for deletion. during this time, trackedBody is NULL to prevent further motion of the joint proxy.
            jointProxyObject.Velocity = trackedBody.Velocity;
            jointProxyObject.AngularVelocity = trackedBody.AngularVelocity;
            switch (joint.Type)
            {
                case PhysicsJointType.Ball:
                    {
                        Vector3 jointAnchor = PhysicsScene.GetJointAnchor(joint);
                        Vector3 proxyPos = new Vector3(jointAnchor.X, jointAnchor.Y, jointAnchor.Z);
                        jointProxyObject.ParentGroup.UpdateGroupPosition(proxyPos); // schedules the entire group for a terse update
                    }
                    break;

                case PhysicsJointType.Hinge:
                    {
                        Vector3 jointAnchor = PhysicsScene.GetJointAnchor(joint);

                        // Normally, we would just ask the physics scene to return the axis for the joint.
                        // Unfortunately, ODE sometimes returns <0,0,0> for the joint axis, which should
                        // never occur. Therefore we cannot rely on ODE to always return a correct joint axis.
                        // Therefore the following call does not always work:
                        //PhysicsVector phyJointAxis = _PhyScene.GetJointAxis(joint);

                        // instead we compute the joint orientation by saving the original joint orientation
                        // relative to one of the jointed bodies, and applying this transformation
                        // to the current position of the jointed bodies (the tracked body) to compute the
                        // current joint orientation.

                        if (joint.TrackedBodyName == null)
                        {
                            jointErrorMessage(joint, "joint.TrackedBodyName is null, joint " + joint.ObjectNameInScene);
                        }

                        Vector3 proxyPos = new Vector3(jointAnchor.X, jointAnchor.Y, jointAnchor.Z);
                        Quaternion q = trackedBody.RotationOffset * joint.LocalRotation;

                        jointProxyObject.ParentGroup.UpdateGroupPosition(proxyPos); // schedules the entire group for a terse update
                        jointProxyObject.ParentGroup.UpdateGroupRotationR(q); // schedules the entire group for a terse update
                    }
                    break;
            }
        }

        // This callback allows the PhysicsScene to call back to its caller (the SceneGraph) and
        // update non-physical objects like the joint proxy objects that represent the position
        // of the joints in the scene.

        // This routine is normally called from within a lock (OdeLock) from within the OdePhysicsScene
        // WARNING: be careful of deadlocks here if you manipulate the scene. Remember you are being called
        // from within the OdePhysicsScene.
        protected internal void jointDeactivated(PhysicsJoint joint)
        {
            //m_log.Debug("[NINJA] SceneGraph.jointDeactivated, joint:" + joint.ObjectNameInScene);
            SceneObjectPart jointProxyObject = GetSceneObjectPart(joint.ObjectNameInScene);
            if (jointProxyObject == null)
            {
                jointErrorMessage(joint, "WARNING, trying to deactivate (stop interpolation of) joint proxy, but not found, name " + joint.ObjectNameInScene);
                return;
            }

            // turn the proxy non-physical, which also stops its client-side interpolation
            bool wasUsingPhysics = ((jointProxyObject.Flags & PrimFlags.Physics) != 0);
            if (wasUsingPhysics)
            {
                jointProxyObject.UpdatePrimFlags(false, false, true, false); // FIXME: possible deadlock here; check to make sure all the scene alterations set into motion here won't deadlock
            }
        }

        // This callback allows the PhysicsScene to call back to its caller (the SceneGraph) and
        // alert the user of errors by using the debug channel in the same way that scripts alert
        // the user of compile errors.

        // This routine is normally called from within a lock (OdeLock) from within the OdePhysicsScene
        // WARNING: be careful of deadlocks here if you manipulate the scene. Remember you are being called
        // from within the OdePhysicsScene.
        public void jointErrorMessage(PhysicsJoint joint, string message)
        {
            if (joint != null)
            {
                if (joint.ErrorMessageCount > PhysicsJoint.maxErrorMessages)
                    return;

                SceneObjectPart jointProxyObject = GetSceneObjectPart(joint.ObjectNameInScene);
                if (jointProxyObject != null)
                {
                    SimChat(Utils.StringToBytes("[NINJA]: " + message),
                        ChatTypeEnum.DebugChannel,
                        2147483647,
                        jointProxyObject.AbsolutePosition,
                        jointProxyObject.Name,
                        jointProxyObject.UUID,
                        false);

                    joint.ErrorMessageCount++;

                    if (joint.ErrorMessageCount > PhysicsJoint.maxErrorMessages)
                    {
                        SimChat(Utils.StringToBytes("[NINJA]: Too many messages for this joint, suppressing further messages."),
                            ChatTypeEnum.DebugChannel,
                            2147483647,
                            jointProxyObject.AbsolutePosition,
                            jointProxyObject.Name,
                            jointProxyObject.UUID,
                            false);
                    }
                }
                else
                {
                    // couldn't find the joint proxy object; the error message is silently suppressed
                }
            }
        }

        public Scene ConsoleScene()
        {
            if (MainConsole.Instance == null)
                return null;
            if (MainConsole.Instance.ConsoleScene is Scene)
                return (Scene)MainConsole.Instance.ConsoleScene;
            return null;
        }

        public float GetGroundHeight(float x, float y)
        {
            if (x < 0)
                x = 0;
            if (x >= Heightmap.Width)
                x = Heightmap.Width - 1;
            if (y < 0)
                y = 0;
            if (y >= Heightmap.Height)
                y = Heightmap.Height - 1;

            Vector3 p0 = new Vector3(x, y, (float)Heightmap[(int)x, (int)y]);
            Vector3 p1 = new Vector3(p0);
            Vector3 p2 = new Vector3(p0);

            p1.X += 1.0f;
            if (p1.X < Heightmap.Width)
                p1.Z = (float)Heightmap[(int)p1.X, (int)p1.Y];

            p2.Y += 1.0f;
            if (p2.Y < Heightmap.Height)
                p2.Z = (float)Heightmap[(int)p2.X, (int)p2.Y];

            Vector3 v0 = new Vector3(p1.X - p0.X, p1.Y - p0.Y, p1.Z - p0.Z);
            Vector3 v1 = new Vector3(p2.X - p0.X, p2.Y - p0.Y, p2.Z - p0.Z);

            v0.Normalize();
            v1.Normalize();

            Vector3 vsn = new Vector3();
            vsn.X = (v0.Y * v1.Z) - (v0.Z * v1.Y);
            vsn.Y = (v0.Z * v1.X) - (v0.X * v1.Z);
            vsn.Z = (v0.X * v1.Y) - (v0.Y * v1.X);
            vsn.Normalize();

            float xdiff = x - (float)((int)x);
            float ydiff = y - (float)((int)y);

            return (((vsn.X * xdiff) + (vsn.Y * ydiff)) / (-1 * vsn.Z)) + p0.Z;
        }

        private void CheckHeartbeat()
        {
            if (m_firstHeartbeat)
                return;

            if (Util.EnvironmentTickCountSubtract(m_lastUpdate) > 5000)
                StartTimer();
        }

        public override ISceneObject DeserializeObject(string representation)
        {
            return SceneObjectSerializer.FromXml2Format(representation);
        }

        public override bool AllowScriptCrossings
        {
            get { return m_allowScriptCrossings; }
        }

        public Vector3? GetNearestAllowedPosition(ScenePresence avatar)
        {
            ILandObject nearestParcel = GetNearestAllowedParcel(avatar.UUID, avatar.AbsolutePosition.X, avatar.AbsolutePosition.Y);

            if (nearestParcel != null)
            {
                Vector3 dir = Vector3.Normalize(Vector3.Multiply(avatar.Velocity, -1));
                //Try to get a location that feels like where they came from
                Vector3? nearestPoint = GetNearestPointInParcelAlongDirectionFromPoint(avatar.AbsolutePosition, dir, nearestParcel);
                if (nearestPoint != null)
                {
                    Debug.WriteLine("Found a sane previous position based on velocity, sending them to: " + nearestPoint.ToString());
                    return nearestPoint.Value;
                }

                //Sometimes velocity might be zero (local teleport), so try finding point along path from avatar to center of nearest parcel
                Vector3 directionToParcelCenter = Vector3.Subtract(GetParcelCenterAtGround(nearestParcel), avatar.AbsolutePosition);
                dir = Vector3.Normalize(directionToParcelCenter);
                nearestPoint = GetNearestPointInParcelAlongDirectionFromPoint(avatar.AbsolutePosition, dir, nearestParcel);
                if (nearestPoint != null)
                {
                    Debug.WriteLine("They had a zero velocity, sending them to: " + nearestPoint.ToString());
                    return nearestPoint.Value;
                }

                //Ultimate backup if we have no idea where they are 
                Debug.WriteLine("Have no idea where they are, sending them to: " + avatar.lastKnownAllowedPosition.ToString());
                return avatar.lastKnownAllowedPosition;
            }

            //Go to the edge, this happens in teleporting to a region with no available parcels
            Vector3 nearestRegionEdgePoint = GetNearestRegionEdgePosition(avatar);

            //Debug.WriteLine("They are really in a place they don't belong, sending them to: " + nearestRegionEdgePoint.ToString());
            
            return nearestRegionEdgePoint;
        }

        private Vector3 GetParcelCenterAtGround(ILandObject parcel)
        {
            Vector2 center = GetParcelCenter(parcel);
            return GetPositionAtGround(center.X, center.Y);
        }

        private Vector3? GetNearestPointInParcelAlongDirectionFromPoint(Vector3 pos, Vector3 direction, ILandObject parcel)
        {
            Vector3 unitDirection = Vector3.Normalize(direction);
            //Making distance to search go through some sane limit of distance
            for (float distance = 0; distance < Constants.RegionSize * 2; distance += .5f)
            {
                Vector3 testPos = Vector3.Add(pos, Vector3.Multiply(unitDirection, distance));
                if (parcel.ContainsPoint((int)testPos.X, (int)testPos.Y))
                {
                    return testPos;
                }
            }
            return null;
        }

        public ILandObject GetNearestAllowedParcel(UUID avatarId, float x, float y)
        {
            List<ILandObject> all = AllParcels();
            float minParcelDistance = float.MaxValue;
            ILandObject nearestParcel = null;

            foreach (var parcel in all)
            {
                if (!parcel.IsEitherBannedOrRestricted(avatarId))
                {
                    float parcelDistance = GetParcelDistancefromPoint(parcel, x, y);
                    if (parcelDistance < minParcelDistance)
                    {
                        minParcelDistance = parcelDistance;
                        nearestParcel = parcel;
                    }
                }
            }

            return nearestParcel;
        }

        private List<ILandObject> AllParcels()
        {
            return LandChannel.AllParcels();
        }

        private float GetParcelDistancefromPoint(ILandObject parcel, float x, float y)
        {
            return Vector2.Distance(new Vector2(x, y), GetParcelCenter(parcel));
        }

        //calculate the average center point of a parcel
        private Vector2 GetParcelCenter(ILandObject parcel)
        {
            int count = 0;
            int avgx = 0;
            int avgy = 0;
            for (int x = 0; x < Constants.RegionSize; x++)
            {
                for (int y = 0; y < Constants.RegionSize; y++)
                {
                    //Just keep a running average as we check if all the points are inside or not
                    if (parcel.ContainsPoint(x, y))
                    {
                        if (count == 0)
                        {
                            avgx = x;
                            avgy = y;
                        }
                        else
                        {
                            avgx = (avgx * count + x) / (count + 1);
                            avgy = (avgy * count + y) / (count + 1);
                        }
                        count += 1;
                    }
                }
            }
            return new Vector2(avgx, avgy);
        }

        private Vector3 GetNearestRegionEdgePosition(ScenePresence avatar)
        {
            float xdistance = avatar.AbsolutePosition.X < Constants.RegionSize / 2 ? avatar.AbsolutePosition.X : Constants.RegionSize - avatar.AbsolutePosition.X;
            float ydistance = avatar.AbsolutePosition.Y < Constants.RegionSize / 2 ? avatar.AbsolutePosition.Y : Constants.RegionSize - avatar.AbsolutePosition.Y;

            //find out what vertical edge to go to
            if (xdistance < ydistance)
            {
                if (avatar.AbsolutePosition.X < Constants.RegionSize / 2)
                {
                    return GetPositionAtAvatarHeightOrGroundHeight(avatar, 0.0f, avatar.AbsolutePosition.Y);
                }
                else
                {
                    return GetPositionAtAvatarHeightOrGroundHeight(avatar, Constants.RegionSize, avatar.AbsolutePosition.Y);
                }
            }
            //find out what horizontal edge to go to
            else
            {
                if (avatar.AbsolutePosition.Y < Constants.RegionSize / 2)
                {
                    return GetPositionAtAvatarHeightOrGroundHeight(avatar, avatar.AbsolutePosition.X, 0.0f);
                }
                else
                {
                    return GetPositionAtAvatarHeightOrGroundHeight(avatar, avatar.AbsolutePosition.X, Constants.RegionSize);
                }
            }
        }

        private Vector3 GetPositionAtAvatarHeightOrGroundHeight(ScenePresence avatar, float x, float y)
        {
            Vector3 ground = GetPositionAtGround(x, y);
            if (avatar.AbsolutePosition.Z > ground.Z)
            {
                ground.Z = avatar.AbsolutePosition.Z;
            }
            return ground;
        }

        private Vector3 GetPositionAtGround(float x, float y)
        {
            return new Vector3(x, y, GetGroundHeight(x, y));
        }

        public List<UUID> GetEstateRegions(int estateID)
        {
            IEstateDataService estateDataService = EstateDataService;
            if (estateDataService == null)
                return new List<UUID>(0);

            return estateDataService.GetRegions(estateID);
        }

        public void ReloadEstateData()
        {
            IEstateDataService estateDataService = EstateDataService;
            if (estateDataService != null)
            {
                m_regInfo.EstateSettings = estateDataService.LoadEstateSettings(m_regInfo.RegionID, false);
                TriggerEstateSunUpdate();
            }
        }

        public void TriggerEstateSunUpdate()
        {
            float sun;
            if (RegionInfo.RegionSettings.UseEstateSun)
            {
                sun = (float)RegionInfo.EstateSettings.SunPosition;
                if (RegionInfo.EstateSettings.UseGlobalTime)
                {
                    sun = EventManager.GetCurrentTimeAsSunLindenHour() - 6.0f;
                }

                // 
                EventManager.TriggerEstateToolsSunUpdate(
                        RegionInfo.RegionHandle,
                        RegionInfo.EstateSettings.FixedSun,
                        RegionInfo.RegionSettings.UseEstateSun,
                        sun);
            }
            else
            {
                // Use the Sun Position from the Region Settings
                sun = (float)RegionInfo.RegionSettings.SunPosition - 6.0f;

                EventManager.TriggerEstateToolsSunUpdate(
                        RegionInfo.RegionHandle,
                        RegionInfo.RegionSettings.FixedSun,
                        RegionInfo.RegionSettings.UseEstateSun,
                        sun);
            }
        }

        private void HandleDeleteObject(string module, string[] cmd)
        {
            if (cmd.Length < 3)
                return;

            string mode = cmd[2];
            string o = "";

            if (mode != "outside")
            {
                if (cmd.Length < 4)
                    return;

                o = cmd[3];
            }

            List<SceneObjectGroup> deletes = new List<SceneObjectGroup>();

            UUID match;

            switch (mode)
            {
            case "owner":
                if (!UUID.TryParse(o, out match))
                    return;
                ForEachSOG(delegate (SceneObjectGroup g)
                        {
                            if (g.OwnerID == match && !g.IsAttachment)
                                deletes.Add(g);
                        });
                break;
            case "creator":
                if (!UUID.TryParse(o, out match))
                    return;
                ForEachSOG(delegate (SceneObjectGroup g)
                        {
                            if (g.RootPart.CreatorID == match && !g.IsAttachment)
                                deletes.Add(g);
                        });
                break;
            case "uuid":
                if (!UUID.TryParse(o, out match))
                    return;
                ForEachSOG(delegate (SceneObjectGroup g)
                        {
                            if (g.UUID == match && !g.IsAttachment)
                                deletes.Add(g);
                        });
                break;
            case "name":
                ForEachSOG(delegate (SceneObjectGroup g)
                        {
                            if (g.RootPart.Name == o && !g.IsAttachment)
                                deletes.Add(g);
                        });
                break;
            case "outside":
                ForEachSOG(delegate (SceneObjectGroup g)
                        {
                            SceneObjectPart rootPart = g.RootPart;
                            bool delete = false;

                            if (rootPart.GroupPosition.Z < 0.0 || rootPart.GroupPosition.Z > 10000.0)
                            {
                                delete = true;
                            }
                            else
                            {
                                ILandObject parcel = LandChannel.GetLandObject(rootPart.GroupPosition.X, rootPart.GroupPosition.Y);

                                if (parcel == null || parcel.LandData.Name == "NO LAND")
                                    delete = true;
                            }

                            if (delete && !g.IsAttachment && !deletes.Contains(g))
                                deletes.Add(g);
                        });
                break;
            }

            foreach (SceneObjectGroup g in deletes)
            {
                m_log.InfoFormat("[SCENE]: Deleting object {0}", g.UUID);
                DeleteSceneObject(g, false);
            }
        }

        private void HandleReloadEstate(string module, string[] cmd)
        {
            if (MainConsole.Instance.ConsoleScene == null ||
                (MainConsole.Instance.ConsoleScene is Scene &&
                (Scene)MainConsole.Instance.ConsoleScene == this))
            {
                ReloadEstateData();
            }
        }

        /// <summary>
        /// Get the volume of space that will encompass all the given objects.
        /// </summary>
        /// <param name="objects"></param>
        /// <param name="minX"></param>
        /// <param name="maxX"></param>
        /// <param name="minY"></param>
        /// <param name="maxY"></param>
        /// <param name="minZ"></param>
        /// <param name="maxZ"></param>
        /// <returns></returns>
        public static Vector3[] GetCombinedBoundingBox(
           List<SceneObjectGroup> objects, 
           out float minX, out float maxX, out float minY, out float maxY, out float minZ, out float maxZ)
        {
            minX = 256;
            maxX = -256;
            minY = 256;
            maxY = -256;
            minZ = 8192;
            maxZ = -256;

            List<Vector3> offsets = new List<Vector3>();

            foreach (SceneObjectGroup g in objects)
            {
                float ominX, ominY, ominZ, omaxX, omaxY, omaxZ;

                Vector3 vec = g.AbsolutePosition;

                g.GetAxisAlignedBoundingBoxRaw(out ominX, out omaxX, out ominY, out omaxY, out ominZ, out omaxZ);
               
//                m_log.DebugFormat(
//                    "[SCENE]: For {0} found AxisAlignedBoundingBoxRaw {1}, {2}", 
//                    g.Name, new Vector3(ominX, ominY, ominZ), new Vector3(omaxX, omaxY, omaxZ));

                ominX += vec.X;
                omaxX += vec.X;
                ominY += vec.Y;
                omaxY += vec.Y;
                ominZ += vec.Z;
                omaxZ += vec.Z;

                if (minX > ominX)
                    minX = ominX;
                if (minY > ominY)
                    minY = ominY;
                if (minZ > ominZ)
                    minZ = ominZ;
                if (maxX < omaxX)
                    maxX = omaxX;
                if (maxY < omaxY)
                    maxY = omaxY;
                if (maxZ < omaxZ)
                    maxZ = omaxZ;
            }

            foreach (SceneObjectGroup g in objects)
            {
                Vector3 vec = g.AbsolutePosition;
                vec.X -= minX;
                vec.Y -= minY;
                vec.Z -= minZ;

                offsets.Add(vec);
            }

            return offsets.ToArray();
        }

        /// <summary>
        /// Regenerate the maptile for this scene.
        /// </summary>
        /// <param name="sender"></param>
        /// <param name="e"></param>
        private void RegenerateMaptile()
        {
            IWorldMapModule mapModule = RequestModuleInterface<IWorldMapModule>();
            if (mapModule != null)
                mapModule.GenerateMaptile();
        }

//        public void CleanDroppedAttachments()
//        {
//            List<SceneObjectGroup> objectsToDelete =
//                    new List<SceneObjectGroup>();
//
//            lock (m_cleaningAttachments)
//            {
//                ForEachSOG(delegate (SceneObjectGroup grp)
//                        {
//                            if (grp.RootPart.Shape.PCode == 0 && grp.RootPart.Shape.State != 0 && (!objectsToDelete.Contains(grp)))
//                            {
//                                UUID agentID = grp.OwnerID;
//                                if (agentID == UUID.Zero)
//                                {
//                                    objectsToDelete.Add(grp);
//                                    return;
//                                }
//
//                                ScenePresence sp = GetScenePresence(agentID);
//                                if (sp == null)
//                                {
//                                    objectsToDelete.Add(grp);
//                                    return;
//                                }
//                            }
//                        });
//            }
//
//            foreach (SceneObjectGroup grp in objectsToDelete)
//            {
//                m_log.InfoFormat("[SCENE]: Deleting dropped attachment {0} of user {1}", grp.UUID, grp.OwnerID);
//                DeleteSceneObject(grp, true);
//            }
//        }

        public void ThreadAlive(int threadCode)
        {
            switch(threadCode)
            {
                case 1: // Incoming
                    m_lastIncoming = Util.EnvironmentTickCount();
                    break;
                case 2: // Incoming
                    m_lastOutgoing = Util.EnvironmentTickCount();
                    break;
            }
        }

        public void RegenerateMaptileAndReregister(object sender, ElapsedEventArgs e)
        {
            RegenerateMaptile();

            // We need to propagate the new image UUID to the grid service
            // so that all simulators can retrieve it
            string error = GridService.RegisterRegion(RegionInfo.ScopeID, new GridRegion(RegionInfo));
            if (error != string.Empty)
                throw new Exception(error);
        }

        // This method is called across the simulation connector to
        // determine if a given agent is allowed in this region
        // AS A ROOT AGENT. Returning false here will prevent them
        // from logging into the region, teleporting into the region
        // or corssing the broder walking, but will NOT prevent
        // child agent creation, thereby emulating the SL behavior.
        public bool QueryAccess(UUID agentID, Vector3 position, out string reason)
        {
            reason = "You are banned from the region";

            if (Permissions.IsGod(agentID))
            {
                reason = String.Empty;
                return true;
            }

            int num = m_sceneGraph.GetNumberOfScenePresences();

            if (num >= RegionInfo.RegionSettings.AgentLimit)
            {
                if (!Permissions.IsAdministrator(agentID))
                {
                    reason = "The region is full";
                    return false;
                }
            }

<<<<<<< HEAD
            ScenePresence presence = GetScenePresence(agentID);
            IClientAPI client = null;
            AgentCircuitData aCircuit = null;

            if (presence != null)
            {
                client = presence.ControllingClient;
                if (client != null)
                    aCircuit = client.RequestClientInfo();
            }

            // We may be called before there is a presence or a client.
            // Fake AgentCircuitData to keep IAuthorizationModule smiling
            if (client == null)
            {
                aCircuit = new AgentCircuitData();
                aCircuit.AgentID = agentID;
                aCircuit.firstname = String.Empty;
                aCircuit.lastname = String.Empty;
            }

            try
            {
                if (!AuthorizeUser(aCircuit, out reason))
                {
                    // m_log.DebugFormat("[SCENE]: Denying access for {0}", agentID);
                    return false;
                }
            }
            catch (Exception e)
            {
                m_log.DebugFormat("[SCENE]: Exception authorizing agent: {0} "+ e.StackTrace, e.Message);
                return false;
            }

            if (position == Vector3.Zero) // Teleport
            {
                float posX = 128.0f;
                float posY = 128.0f;

                if (!TestLandRestrictions(agentID, out reason, ref posX, ref posY))
                {
                    // m_log.DebugFormat("[SCENE]: Denying {0} because they are banned on all parcels", agentID);
                    return false;
                }
            }
            else // Walking
            {
                ILandObject land = LandChannel.GetLandObject(position.X, position.Y);
                if (land == null)
                    return false;

                bool banned = land.IsBannedFromLand(agentID);
                bool restricted = land.IsRestrictedFromLand(agentID);

                if (banned || restricted)
                    return false;
            }
=======
            if (position == Vector3.Zero) // Teleport
            {
                if (!RegionInfo.EstateSettings.AllowDirectTeleport)
                {
                    SceneObjectGroup telehub;
                    if (RegionInfo.RegionSettings.TelehubObject != UUID.Zero && (telehub = GetSceneObjectGroup(RegionInfo.RegionSettings.TelehubObject)) != null)
                    {
                        List<SpawnPoint> spawnPoints = RegionInfo.RegionSettings.SpawnPoints();
                        bool banned = true;
                        foreach (SpawnPoint sp in spawnPoints)
                        {
                            Vector3 spawnPoint = sp.GetLocation(telehub.AbsolutePosition, telehub.GroupRotation);
                            ILandObject land = LandChannel.GetLandObject(spawnPoint.X, spawnPoint.Y);
                            if (land == null)
                                continue;
                            if (land.IsEitherBannedOrRestricted(agentID))
                                continue;
                            banned = false;
                            break;
                        }

                        if (banned)
                        {
                            reason = "No suitable landing point found";
                            return false;
                        }
                    }
                }
            }
>>>>>>> da720ce9

            reason = String.Empty;
            return true;
        }

		public void StartTimerWatchdog()
        {
            m_timerWatchdog.Interval = 1000;
            m_timerWatchdog.Elapsed += TimerWatchdog;
            m_timerWatchdog.AutoReset = true;
            m_timerWatchdog.Start();
        }

        public void TimerWatchdog(object sender, ElapsedEventArgs e)
        {
            CheckHeartbeat();
		}

        /// This method deals with movement when an avatar is automatically moving (but this is distinct from the
        /// autopilot that moves an avatar to a sit target!.
        /// </summary>
        /// <remarks>
        /// This is not intended as a permament location for this method.
        /// </remarks>
        /// <param name="presence"></param>
        private void HandleOnSignificantClientMovement(ScenePresence presence)
        {
            if (presence.MovingToTarget)
            {
                double distanceToTarget = Util.GetDistanceTo(presence.AbsolutePosition, presence.MoveToPositionTarget);
//                            m_log.DebugFormat(
//                                "[SCENE]: Abs pos of {0} is {1}, target {2}, distance {3}",
//                                presence.Name, presence.AbsolutePosition, presence.MoveToPositionTarget, distanceToTarget);

                // Check the error term of the current position in relation to the target position
                if (distanceToTarget <= ScenePresence.SIGNIFICANT_MOVEMENT)
                {
                    // We are close enough to the target
//                        m_log.DebugFormat("[SCENEE]: Stopping autopilot of  {0}", presence.Name);

                    presence.Velocity = Vector3.Zero;
                    presence.AbsolutePosition = presence.MoveToPositionTarget;
                    presence.ResetMoveToTarget();

                    if (presence.Flying)
                    {
                        // A horrible hack to stop the avatar dead in its tracks rather than having them overshoot
                        // the target if flying.
                        // We really need to be more subtle (slow the avatar as it approaches the target) or at
                        // least be able to set collision status once, rather than 5 times to give it enough
                        // weighting so that that PhysicsActor thinks it really is colliding.
                        for (int i = 0; i < 5; i++)
                            presence.IsColliding = true;

                        if (presence.LandAtTarget)
                            presence.Flying = false;

//                            Vector3 targetPos = presence.MoveToPositionTarget;
//                            float terrainHeight = (float)presence.Scene.Heightmap[(int)targetPos.X, (int)targetPos.Y];
//                            if (targetPos.Z - terrainHeight < 0.2)
//                            {
//                                presence.Flying = false;
//                            }
                    }

//                        m_log.DebugFormat(
//                            "[SCENE]: AgentControlFlags {0}, MovementFlag {1} for {2}",
//                            presence.AgentControlFlags, presence.MovementFlag, presence.Name);
                }
                else
                {
//                        m_log.DebugFormat(
//                            "[SCENE]: Updating npc {0} at {1} for next movement to {2}",
//                            presence.Name, presence.AbsolutePosition, presence.MoveToPositionTarget);

                    Vector3 agent_control_v3 = new Vector3();
                    presence.HandleMoveToTargetUpdate(ref agent_control_v3);
                    presence.AddNewMovement(agent_control_v3);
                }
            }
        }
    }
}<|MERGE_RESOLUTION|>--- conflicted
+++ resolved
@@ -5342,7 +5342,6 @@
                 }
             }
 
-<<<<<<< HEAD
             ScenePresence presence = GetScenePresence(agentID);
             IClientAPI client = null;
             AgentCircuitData aCircuit = null;
@@ -5378,30 +5377,6 @@
                 return false;
             }
 
-            if (position == Vector3.Zero) // Teleport
-            {
-                float posX = 128.0f;
-                float posY = 128.0f;
-
-                if (!TestLandRestrictions(agentID, out reason, ref posX, ref posY))
-                {
-                    // m_log.DebugFormat("[SCENE]: Denying {0} because they are banned on all parcels", agentID);
-                    return false;
-                }
-            }
-            else // Walking
-            {
-                ILandObject land = LandChannel.GetLandObject(position.X, position.Y);
-                if (land == null)
-                    return false;
-
-                bool banned = land.IsBannedFromLand(agentID);
-                bool restricted = land.IsRestrictedFromLand(agentID);
-
-                if (banned || restricted)
-                    return false;
-            }
-=======
             if (position == Vector3.Zero) // Teleport
             {
                 if (!RegionInfo.EstateSettings.AllowDirectTeleport)
@@ -5430,8 +5405,28 @@
                         }
                     }
                 }
-            }
->>>>>>> da720ce9
+
+                float posX = 128.0f;
+                float posY = 128.0f;
+
+                if (!TestLandRestrictions(agentID, out reason, ref posX, ref posY))
+                {
+                    // m_log.DebugFormat("[SCENE]: Denying {0} because they are banned on all parcels", agentID);
+                    return false;
+                }
+            }
+            else // Walking
+            {
+                ILandObject land = LandChannel.GetLandObject(position.X, position.Y);
+                if (land == null)
+                    return false;
+
+                bool banned = land.IsBannedFromLand(agentID);
+                bool restricted = land.IsRestrictedFromLand(agentID);
+
+                if (banned || restricted)
+                    return false;
+            }
 
             reason = String.Empty;
             return true;
