/*
 * Copyright (c) Contributors, http://opensimulator.org/
 * See CONTRIBUTORS.TXT for a full list of copyright holders.
 *
 * Redistribution and use in source and binary forms, with or without
 * modification, are permitted provided that the following conditions are met:
 *     * Redistributions of source code must retain the above copyright
 *       notice, this list of conditions and the following disclaimer.
 *     * Redistributions in binary form must reproduce the above copyright
 *       notice, this list of conditions and the following disclaimer in the
 *       documentation and/or other materials provided with the distribution.
 *     * Neither the name of the OpenSimulator Project nor the
 *       names of its contributors may be used to endorse or promote products
 *       derived from this software without specific prior written permission.
 *
 * THIS SOFTWARE IS PROVIDED BY THE DEVELOPERS ``AS IS'' AND ANY
 * EXPRESS OR IMPLIED WARRANTIES, INCLUDING, BUT NOT LIMITED TO, THE IMPLIED
 * WARRANTIES OF MERCHANTABILITY AND FITNESS FOR A PARTICULAR PURPOSE ARE
 * DISCLAIMED. IN NO EVENT SHALL THE CONTRIBUTORS BE LIABLE FOR ANY
 * DIRECT, INDIRECT, INCIDENTAL, SPECIAL, EXEMPLARY, OR CONSEQUENTIAL DAMAGES
 * (INCLUDING, BUT NOT LIMITED TO, PROCUREMENT OF SUBSTITUTE GOODS OR SERVICES;
 * LOSS OF USE, DATA, OR PROFITS; OR BUSINESS INTERRUPTION) HOWEVER CAUSED AND
 * ON ANY THEORY OF LIABILITY, WHETHER IN CONTRACT, STRICT LIABILITY, OR TORT
 * (INCLUDING NEGLIGENCE OR OTHERWISE) ARISING IN ANY WAY OUT OF THE USE OF THIS
 * SOFTWARE, EVEN IF ADVISED OF THE POSSIBILITY OF SUCH DAMAGE.
 */

using System;
using System.Collections.Generic;
using System.Reflection;
using log4net;
using Nini.Config;
using OpenMetaverse;
using OpenSim.Framework;
using OpenSim.Region.Framework.Interfaces;
using OpenSim.Region.Framework.Scenes;
using OpenSim.Services.Interfaces;

namespace OpenSim.Region.CoreModules.Avatar.Inventory.Transfer
{
    public class InventoryTransferModule : IInventoryTransferModule, ISharedRegionModule
    {
        private static readonly ILog m_log
            = LogManager.GetLogger(MethodBase.GetCurrentMethod().DeclaringType);

        /// <summary>
        private List<Scene> m_Scenelist = new List<Scene>();
        private Dictionary<UUID, Scene> m_AgentRegions =
                new Dictionary<UUID, Scene>();

        private IMessageTransferModule m_TransferModule = null;
        private bool m_Enabled = true;

        #region IRegionModule Members

        public void Initialise(IConfigSource config)
        {
            if (config.Configs["Messaging"] != null)
            {
                // Allow disabling this module in config
                //
                if (config.Configs["Messaging"].GetString(
                        "InventoryTransferModule", "InventoryTransferModule") !=
                        "InventoryTransferModule")
                {
                    m_Enabled = false;
                    return;
                }
            }
        }

        public void AddRegion(Scene scene)
        {
            if (!m_Enabled)
                return;

            m_Scenelist.Add(scene);

            scene.RegisterModuleInterface<IInventoryTransferModule>(this);

            scene.EventManager.OnNewClient += OnNewClient;
            scene.EventManager.OnClientClosed += ClientLoggedOut;
            scene.EventManager.OnIncomingInstantMessage += OnGridInstantMessage;
            scene.EventManager.OnSetRootAgentScene += OnSetRootAgentScene;
        }

        public void RegionLoaded(Scene scene)
        {
            if (m_TransferModule == null)
            {
                m_TransferModule = m_Scenelist[0].RequestModuleInterface<IMessageTransferModule>();
                if (m_TransferModule == null)
                {
                    m_log.Error("[INVENTORY TRANSFER]: No Message transfer module found, transfers will be local only");
                    m_Enabled = false;

                    m_Scenelist.Clear();
                    scene.EventManager.OnNewClient -= OnNewClient;
                    scene.EventManager.OnClientClosed -= ClientLoggedOut;
                    scene.EventManager.OnIncomingInstantMessage -= OnGridInstantMessage;
                    scene.EventManager.OnSetRootAgentScene -= OnSetRootAgentScene;
                }
            }
        }

        public void RemoveRegion(Scene scene)
        {
            scene.EventManager.OnNewClient -= OnNewClient;
            scene.EventManager.OnClientClosed -= ClientLoggedOut;
            scene.EventManager.OnIncomingInstantMessage -= OnGridInstantMessage;
            scene.EventManager.OnSetRootAgentScene -= OnSetRootAgentScene;
            m_Scenelist.Remove(scene);
        }

        public void PostInitialise()
        {
        }

        public void Close()
        {
        }

        public string Name
        {
            get { return "InventoryModule"; }
        }

        public Type ReplaceableInterface
        {
            get { return null; }
        }

        #endregion

        private void OnNewClient(IClientAPI client)
        {
            // Inventory giving is conducted via instant message
            client.OnInstantMessage += OnInstantMessage;
        }
        
        protected void OnSetRootAgentScene(UUID id, Scene scene)
        {
            m_AgentRegions[id] = scene;
        }

        private Scene FindClientScene(UUID agentId)
        {
            lock (m_Scenelist)
            {
                foreach (Scene scene in m_Scenelist)
                {
                    ScenePresence presence = scene.GetScenePresence(agentId);
                    if (presence != null)
                        return scene;
                }
            }
            return null;
        }

        private void OnInstantMessage(IClientAPI client, GridInstantMessage im)
        {
<<<<<<< HEAD
            //m_log.InfoFormat("[INVENTORY TRANSFER]: OnInstantMessage {0}", im.dialog);
            
=======
            m_log.InfoFormat(
                "[INVENTORY TRANSFER]: {0} IM type received from {1}", 
                (InstantMessageDialog)im.dialog, client.Name);
          
>>>>>>> c72d2982
            Scene scene = FindClientScene(client.AgentId);

            if (scene == null) // Something seriously wrong here.
                return;

            if (im.dialog == (byte) InstantMessageDialog.InventoryOffered)
            {
                //m_log.DebugFormat("Asset type {0}", ((AssetType)im.binaryBucket[0]));

                if (im.binaryBucket.Length < 17) // Invalid
                    return;
            
                UUID receipientID = new UUID(im.toAgentID);
                ScenePresence user = scene.GetScenePresence(receipientID);
                UUID copyID;

                // First byte is the asset type
                AssetType assetType = (AssetType)im.binaryBucket[0];
                
                if (AssetType.Folder == assetType)
                {
                    UUID folderID = new UUID(im.binaryBucket, 1);
                    
                    m_log.DebugFormat("[INVENTORY TRANSFER]: Inserting original folder {0} "+
                            "into agent {1}'s inventory",
                            folderID, new UUID(im.toAgentID));
                    
                    InventoryFolderBase folderCopy 
                        = scene.GiveInventoryFolder(receipientID, client.AgentId, folderID, UUID.Zero);
                    
                    if (folderCopy == null)
                    {
                        client.SendAgentAlertMessage("Can't find folder to give. Nothing given.", false);
                        return;
                    }
                                                           
                    // The outgoing binary bucket should contain only the byte which signals an asset folder is
                    // being copied and the following bytes for the copied folder's UUID
                    copyID = folderCopy.ID;
                    byte[] copyIDBytes = copyID.GetBytes();
                    im.binaryBucket = new byte[1 + copyIDBytes.Length];
                    im.binaryBucket[0] = (byte)AssetType.Folder;
                    Array.Copy(copyIDBytes, 0, im.binaryBucket, 1, copyIDBytes.Length);
                    
                    if (user != null)
                    {
                        user.ControllingClient.SendBulkUpdateInventory(folderCopy);
                    }

                    // HACK!!
                    im.imSessionID = folderID.Guid;
                }
                else
                {
                    // First byte of the array is probably the item type
                    // Next 16 bytes are the UUID

                    UUID itemID = new UUID(im.binaryBucket, 1);

                    m_log.DebugFormat("[INVENTORY TRANSFER]: (giving) Inserting item {0} "+
                            "into agent {1}'s inventory",
                            itemID, new UUID(im.toAgentID));

                    InventoryItemBase itemCopy = scene.GiveInventoryItem(
                            new UUID(im.toAgentID),
                            client.AgentId, itemID);

                    if (itemCopy == null)
                    {
                        client.SendAgentAlertMessage("Can't find item to give. Nothing given.", false);
                        return;
                    }
                    
                    copyID = itemCopy.ID;
                    Array.Copy(copyID.GetBytes(), 0, im.binaryBucket, 1, 16);
                    
                    if (user != null)
                    {
                        user.ControllingClient.SendBulkUpdateInventory(itemCopy);
                    }

                    // HACK!!
                    im.imSessionID = itemID.Guid;
                }

                im.offline = 1; // Remember these

                // Send the IM to the recipient. The item is already
                // in their inventory, so it will not be lost if
                // they are offline.
                //
                if (user != null)
                {
                    user.ControllingClient.SendInstantMessage(im);
                    return;
                }
                else
                {
                    if (m_TransferModule != null)
                        m_TransferModule.SendInstantMessage(im, delegate(bool success) 
                        {
                            if (!success)
                                client.SendAlertMessage("User not online. Inventory has been saved");
                        });
                }
            }
            else if (im.dialog == (byte) InstantMessageDialog.InventoryAccepted)
            {
                ScenePresence user = scene.GetScenePresence(new UUID(im.toAgentID));

                if (user != null) // Local
                {
                    user.ControllingClient.SendInstantMessage(im);
                }
                else
                {
                    if (m_TransferModule != null)
                        m_TransferModule.SendInstantMessage(im, delegate(bool success) {});
                }
            }
            else if (im.dialog == (byte) InstantMessageDialog.InventoryDeclined)
            {
                // Here, the recipient is local and we can assume that the
                // inventory is loaded. Courtesy of the above bulk update,
                // It will have been pushed to the client, too
                //
                IInventoryService invService = scene.InventoryService;

                InventoryFolderBase trashFolder =
                    invService.GetFolderForType(client.AgentId, AssetType.TrashFolder);

                UUID inventoryID = new UUID(im.imSessionID); // The inventory item/folder, back from it's trip

                InventoryItemBase item = new InventoryItemBase(inventoryID, client.AgentId);
                item = invService.GetItem(item);
                InventoryFolderBase folder = null;
                
                if (item != null && trashFolder != null)
                {
                    item.Folder = trashFolder.ID;

                    // Diva comment: can't we just update this item???
                    List<UUID> uuids = new List<UUID>();
                    uuids.Add(item.ID);
                    invService.DeleteItems(item.Owner, uuids);
                    scene.AddInventoryItem(client, item);
                }
                else
                {
                    folder = new InventoryFolderBase(inventoryID, client.AgentId);
                    folder = invService.GetFolder(folder);
                    
                    if (folder != null & trashFolder != null)
                    {
                        folder.ParentID = trashFolder.ID;
                        invService.MoveFolder(folder);
                    }
                }
                
                if ((null == item && null == folder) | null == trashFolder)
                {
                    string reason = String.Empty;
                    
                    if (trashFolder == null)
                        reason += " Trash folder not found.";
                    if (item == null)
                        reason += " Item not found.";
                    if (folder == null)
                        reason += " Folder not found.";
                    
                    client.SendAgentAlertMessage("Unable to delete "+
                            "received inventory" + reason, false);
                }

                ScenePresence user = scene.GetScenePresence(new UUID(im.toAgentID));

                if (user != null) // Local
                {
                    user.ControllingClient.SendInstantMessage(im);
                }
                else
                {
                    if (m_TransferModule != null)
                        m_TransferModule.SendInstantMessage(im, delegate(bool success) {});
                }
            }
        }

        public bool NeedSceneCacheClear(UUID agentID, Scene scene)
        {
            if (!m_AgentRegions.ContainsKey(agentID))
            {
                // Since we can get here two ways, we need to scan
                // the scenes here. This is somewhat more expensive
                // but helps avoid a nasty bug
                //

                foreach (Scene s in m_Scenelist)
                {
                    ScenePresence presence;

                    if (s.TryGetScenePresence(agentID, out presence))
                    {
                        // If the agent is in this scene, then we
                        // are being called twice in a single
                        // teleport. This is wasteful of cycles
                        // but harmless due to this 2nd level check
                        //
                        // If the agent is found in another scene
                        // then the list wasn't current
                        //
                        // If the agent is totally unknown, then what
                        // are we even doing here??
                        //
                        if (s == scene)
                        {
                            //m_log.Debug("[INVTRANSFERMOD]: s == scene. Returning true in " + scene.RegionInfo.RegionName);
                            return true;
                        }
                        else
                        {
                            //m_log.Debug("[INVTRANSFERMOD]: s != scene. Returning false in " + scene.RegionInfo.RegionName);
                            return false;
                        }
                    }
                }
                //m_log.Debug("[INVTRANSFERMOD]: agent not in scene. Returning true in " + scene.RegionInfo.RegionName);
                return true;
            }

            // The agent is left in current Scene, so we must be
            // going to another instance
            //
            if (m_AgentRegions[agentID] == scene)
            {
                //m_log.Debug("[INVTRANSFERMOD]: m_AgentRegions[agentID] == scene. Returning true in " + scene.RegionInfo.RegionName);
                m_AgentRegions.Remove(agentID);
                return true;
            }

            // Another region has claimed the agent
            //
            //m_log.Debug("[INVTRANSFERMOD]: last resort. Returning false in " + scene.RegionInfo.RegionName);
            return false;
        }

        public void ClientLoggedOut(UUID agentID, Scene scene)
        {
            if (m_AgentRegions.ContainsKey(agentID))
                m_AgentRegions.Remove(agentID);
        }

        /// <summary>
        ///
        /// </summary>
        /// <param name="msg"></param>
        private void OnGridInstantMessage(GridInstantMessage msg)
        {
            // Check if this is ours to handle
            //
            Scene scene = FindClientScene(new UUID(msg.toAgentID));

            if (scene == null)
                return;

            // Find agent to deliver to
            //
            ScenePresence user = scene.GetScenePresence(new UUID(msg.toAgentID));

            // Just forward to local handling
            OnInstantMessage(user.ControllingClient, msg);

        }
    }
}<|MERGE_RESOLUTION|>--- conflicted
+++ resolved
@@ -159,15 +159,8 @@
 
         private void OnInstantMessage(IClientAPI client, GridInstantMessage im)
         {
-<<<<<<< HEAD
             //m_log.InfoFormat("[INVENTORY TRANSFER]: OnInstantMessage {0}", im.dialog);
             
-=======
-            m_log.InfoFormat(
-                "[INVENTORY TRANSFER]: {0} IM type received from {1}", 
-                (InstantMessageDialog)im.dialog, client.Name);
-          
->>>>>>> c72d2982
             Scene scene = FindClientScene(client.AgentId);
 
             if (scene == null) // Something seriously wrong here.
