/*
 * Copyright (c) Contributors, http://opensimulator.org/
 * See CONTRIBUTORS.TXT for a full list of copyright holders.
 *
 * Redistribution and use in source and binary forms, with or without
 * modification, are permitted provided that the following conditions are met:
 *     * Redistributions of source code must retain the above copyright
 *       notice, this list of conditions and the following disclaimer.
 *     * Redistributions in binary form must reproduce the above copyright
 *       notice, this list of conditions and the following disclaimer in the
 *       documentation and/or other materials provided with the distribution.
 *     * Neither the name of the OpenSimulator Project nor the
 *       names of its contributors may be used to endorse or promote products
 *       derived from this software without specific prior written permission.
 *
 * THIS SOFTWARE IS PROVIDED BY THE DEVELOPERS ``AS IS'' AND ANY
 * EXPRESS OR IMPLIED WARRANTIES, INCLUDING, BUT NOT LIMITED TO, THE IMPLIED
 * WARRANTIES OF MERCHANTABILITY AND FITNESS FOR A PARTICULAR PURPOSE ARE
 * DISCLAIMED. IN NO EVENT SHALL THE CONTRIBUTORS BE LIABLE FOR ANY
 * DIRECT, INDIRECT, INCIDENTAL, SPECIAL, EXEMPLARY, OR CONSEQUENTIAL DAMAGES
 * (INCLUDING, BUT NOT LIMITED TO, PROCUREMENT OF SUBSTITUTE GOODS OR SERVICES;
 * LOSS OF USE, DATA, OR PROFITS; OR BUSINESS INTERRUPTION) HOWEVER CAUSED AND
 * ON ANY THEORY OF LIABILITY, WHETHER IN CONTRACT, STRICT LIABILITY, OR TORT
 * (INCLUDING NEGLIGENCE OR OTHERWISE) ARISING IN ANY WAY OUT OF THE USE OF THIS
 * SOFTWARE, EVEN IF ADVISED OF THE POSSIBILITY OF SUCH DAMAGE.
 */

using System;
using System.Collections;
using System.Collections.Generic;
using System.Collections.Specialized;
using System.IO;
using System.Net;
using System.Net.Sockets;
using System.Net.Security;
using System.Security.Cryptography.X509Certificates;
using System.Reflection;
using System.Globalization;
using System.Text;
using System.Threading;
using System.Xml;
using HttpServer;
using log4net;
using Nwc.XmlRpc;
using OpenMetaverse.StructuredData;
using CoolHTTPListener = HttpServer.HttpListener;
using HttpListener = System.Net.HttpListener;
using LogPrio = HttpServer.LogPrio;
using OpenSim.Framework.Monitoring;
using System.IO.Compression;
using System.Security.Cryptography;

namespace OpenSim.Framework.Servers.HttpServer
{
    public class BaseHttpServer : IHttpServer
    {
        private static readonly ILog m_log = LogManager.GetLogger(MethodBase.GetCurrentMethod().DeclaringType);
        private HttpServerLogWriter httpserverlog = new HttpServerLogWriter();
        private static Encoding UTF8NoBOM = new System.Text.UTF8Encoding(false);

        /// <summary>
        /// This is a pending websocket request before it got an sucessful upgrade response.
        /// The consumer must call handler.HandshakeAndUpgrade() to signal to the handler to
        /// start the connection and optionally provide an origin authentication method.
        /// </summary>
        /// <param name="servicepath"></param>
        /// <param name="handler"></param>
        public delegate void WebSocketRequestDelegate(string servicepath, WebSocketHttpServerHandler handler);

        /// <summary>
        /// Gets or sets the debug level.
        /// </summary>
        /// <value>
        /// See MainServer.DebugLevel.
        /// </value>
        public int DebugLevel { get; set; }

        /// <summary>
        /// Request number for diagnostic purposes.
        /// </summary>
        /// <remarks>
        /// This is an internal number.  In some debug situations an external number may also be supplied in the
        /// opensim-request-id header but we are not currently logging this.
        /// </remarks>
        public int RequestNumber { get; private set; }

        /// <summary>
        /// Statistic for holding number of requests processed.
        /// </summary>
        private Stat m_requestsProcessedStat;

        private volatile int NotSocketErrors = 0;
        public volatile bool HTTPDRunning = false;

        // protected HttpListener m_httpListener;
        protected CoolHTTPListener m_httpListener2;
        protected Dictionary<string, XmlRpcMethod> m_rpcHandlers        = new Dictionary<string, XmlRpcMethod>();
        protected Dictionary<string, JsonRPCMethod> jsonRpcHandlers     = new Dictionary<string, JsonRPCMethod>();
        protected Dictionary<string, bool> m_rpcHandlersKeepAlive       = new Dictionary<string, bool>();
        protected DefaultLLSDMethod m_defaultLlsdHandler = null; // <--   Moving away from the monolithic..  and going to /registered/
        protected Dictionary<string, LLSDMethod> m_llsdHandlers         = new Dictionary<string, LLSDMethod>();
        protected Dictionary<string, IRequestHandler> m_streamHandlers  = new Dictionary<string, IRequestHandler>();
        protected Dictionary<string, GenericHTTPMethod> m_HTTPHandlers  = new Dictionary<string, GenericHTTPMethod>();
//        protected Dictionary<string, IHttpAgentHandler> m_agentHandlers = new Dictionary<string, IHttpAgentHandler>();
        protected Dictionary<string, PollServiceEventArgs> m_pollHandlers =
            new Dictionary<string, PollServiceEventArgs>();

        protected Dictionary<string, WebSocketRequestDelegate> m_WebSocketHandlers =
            new Dictionary<string, WebSocketRequestDelegate>();

        protected uint m_port;
        protected bool m_ssl;
        private X509Certificate2 m_cert;
        protected string m_SSLCommonName = "";
        protected List<string> m_certNames = new List<string>();
        protected List<string> m_certIPs = new List<string>();
        protected string m_certCN= "";
        protected RemoteCertificateValidationCallback m_certificateValidationCallback = null;

        protected IPAddress m_listenIPAddress = IPAddress.Any;

        public PollServiceRequestManager PollServiceRequestManager { get; private set; }

        public string Protocol
        {
            get { return m_ssl ? "https://" : "http://"; }
        }

        public uint SSLPort
        {
            get { return m_port; }
        }

        public string SSLCommonName
        {
            get { return m_SSLCommonName; }
        }

        public uint Port
        {
            get { return m_port; }
        }

        public bool UseSSL
        {
            get { return m_ssl; }
        }

        public IPAddress ListenIPAddress
        {
            get { return m_listenIPAddress; }
            set { m_listenIPAddress = value; }
        }

        public BaseHttpServer(uint port)
        {
            m_port = port;
        }

        private void load_cert(string CPath, string CPass)
        {
            try
            {
                 m_cert = new X509Certificate2(CPath, CPass);
                X509Extension ext = m_cert.Extensions["2.5.29.17"];
                if(ext != null)
                {
                    AsnEncodedData asndata = new AsnEncodedData(ext.Oid, ext.RawData);
                    string datastr = asndata.Format(true);
                    string[] lines = datastr.Split(new char[] {'\n','\r'});
                    foreach(string s in lines)
                    {
                        if(String.IsNullOrEmpty(s))
                            continue;
                        string[] parts = s.Split(new char[] {'='});
                        if(String.IsNullOrEmpty(parts[0]))
                            continue;
                        string entryName = parts[0].Replace(" ","");
                        if(entryName == "DNSName")
                            m_certNames.Add(parts[1]);
                        else if(entryName == "IPAddress")
                            m_certIPs.Add(parts[1]);
                    }
                }
                m_certCN = m_cert.GetNameInfo(X509NameType.SimpleName, false);
            }
            catch
            {
                throw new Exception("SSL cert load error");
            }
        }

        public BaseHttpServer(uint port, bool ssl, string CN, string CPath, string CPass)
        {
            m_port = port;
            if (ssl)
            {
                if(string.IsNullOrEmpty(CPath))
                    throw new Exception("invalid main http server cert path");

                if(Uri.CheckHostName(CN) == UriHostNameType.Unknown)
                    throw new Exception("invalid main http server CN (ExternalHostName)");

                m_certNames.Clear();
                m_certIPs.Clear();
                m_certCN= "";

                m_ssl = true;
                load_cert(CPath, CPass);
                
                if(!CheckSSLCertHost(CN))
                    throw new Exception("invalid main http server CN (ExternalHostName)");

                m_SSLCommonName = CN;

                if(m_cert.Issuer == m_cert.Subject )
                    m_log.Warn("Self signed certificate. Clients need to allow this (some viewers debug option NoVerifySSLcert must be set to true");
            }
            else
                m_ssl = false;
        }

        public BaseHttpServer(uint port, bool ssl, string CPath, string CPass)
        {
            m_port = port;
            if (ssl)
            {
                load_cert(CPath, CPass);
                if(m_cert.Issuer == m_cert.Subject )
                    m_log.Warn("Self signed certificate. Http clients need to allow this");
                m_ssl = true;
            }
            else
                m_ssl = false;
        }

		static bool MatchDNS (string hostname, string dns) 
 		{ 
 			int indx = dns.IndexOf ('*'); 
 			if (indx == -1)
 				return (String.Compare(hostname, dns, true, CultureInfo.InvariantCulture) == 0); 
 
            int dnslen = dns.Length;
            dnslen--;
            if(indx == dnslen)
                return true; // just * ?

            if(indx > dnslen - 2)
                return false; // 2 short ?

       		if (dns[indx + 1] != '.') 
 		    	return false; 
  
 			int indx2 = dns.IndexOf ('*', indx + 1); 
 			if (indx2 != -1) 
 				return false; // there can only be one;
 
 			string end = dns.Substring(indx + 1); 
            int hostlen = hostname.Length;
            int endlen = end.Length;
 			int length = hostlen - endlen; 
 			if (length <= 0) 
 				return false; 

 			if (String.Compare(hostname, length, end, 0, endlen, true, CultureInfo.InvariantCulture) != 0) 
 				return false; 
 
 			if (indx == 0)
            { 
 				indx2 = hostname.IndexOf ('.'); 
 				return ((indx2 == -1) || (indx2 >= length)); 
 			} 
  
 			string start = dns.Substring (0, indx); 
 			return (String.Compare (hostname, 0, start, 0, start.Length, true, CultureInfo.InvariantCulture) == 0); 
 		} 

        public bool CheckSSLCertHost(string hostname)
        {
            UriHostNameType htype = Uri.CheckHostName(hostname);

            if(htype == UriHostNameType.Unknown || htype == UriHostNameType.Basic)
                return false;
            if(htype == UriHostNameType.Dns)
            {
                foreach(string name in m_certNames)
                {
                    if(MatchDNS(hostname, name))
                        return true;
                }
                if(MatchDNS(hostname, m_certCN))
                    return true;
            }
            else
            {
                foreach(string ip in m_certIPs)
                {
                    if (String.Compare(hostname, ip, true, CultureInfo.InvariantCulture) != 0)
                        return true;
                }               
            }

            return false;
        }
        /// <summary>
        /// Add a stream handler to the http server.  If the handler already exists, then nothing happens.
        /// </summary>
        /// <param name="handler"></param>
        public void AddStreamHandler(IRequestHandler handler)
        {
            string httpMethod = handler.HttpMethod;
            string path = handler.Path;
            string handlerKey = GetHandlerKey(httpMethod, path);

            lock (m_streamHandlers)
            {
                if (!m_streamHandlers.ContainsKey(handlerKey))
                {
                    // m_log.DebugFormat("[BASE HTTP SERVER]: Adding handler key {0}", handlerKey);
                    m_streamHandlers.Add(handlerKey, handler);
                }
            }
        }

        public void AddWebSocketHandler(string servicepath, WebSocketRequestDelegate handler)
        {
            lock (m_WebSocketHandlers)
            {
                if (!m_WebSocketHandlers.ContainsKey(servicepath))
                    m_WebSocketHandlers.Add(servicepath, handler);
            }
        }

        public void RemoveWebSocketHandler(string servicepath)
        {
            lock (m_WebSocketHandlers)
                if (m_WebSocketHandlers.ContainsKey(servicepath))
                    m_WebSocketHandlers.Remove(servicepath);
        }

        public List<string> GetStreamHandlerKeys()
        {
            lock (m_streamHandlers)
                return new List<string>(m_streamHandlers.Keys);
        }

        private static string GetHandlerKey(string httpMethod, string path)
        {
            return httpMethod + ":" + path;
        }

        public bool AddXmlRPCHandler(string method, XmlRpcMethod handler)
        {
            return AddXmlRPCHandler(method, handler, true);
        }

        public bool AddXmlRPCHandler(string method, XmlRpcMethod handler, bool keepAlive)
        {
            lock (m_rpcHandlers)
            {
                m_rpcHandlers[method] = handler;
                m_rpcHandlersKeepAlive[method] = keepAlive; // default
            }

            return true;
        }

        public XmlRpcMethod GetXmlRPCHandler(string method)
        {
            lock (m_rpcHandlers)
            {
                if (m_rpcHandlers.ContainsKey(method))
                {
                    return m_rpcHandlers[method];
                }
                else
                {
                    return null;
                }
            }
        }

        public List<string> GetXmlRpcHandlerKeys()
        {
            lock (m_rpcHandlers)
                return new List<string>(m_rpcHandlers.Keys);
        }

        // JsonRPC
        public bool AddJsonRPCHandler(string method, JsonRPCMethod handler)
        {
            lock(jsonRpcHandlers)
            {
                jsonRpcHandlers.Add(method, handler);
            }
            return true;
        }

        public JsonRPCMethod GetJsonRPCHandler(string method)
        {
            lock (jsonRpcHandlers)
            {
                if (jsonRpcHandlers.ContainsKey(method))
                {
                    return jsonRpcHandlers[method];
                }
                else
                {
                    return null;
                }
            }
        }

        public List<string> GetJsonRpcHandlerKeys()
        {
            lock (jsonRpcHandlers)
                return new List<string>(jsonRpcHandlers.Keys);
        }

        public bool AddHTTPHandler(string methodName, GenericHTTPMethod handler)
        {
            //m_log.DebugFormat("[BASE HTTP SERVER]: Registering {0}", methodName);

            lock (m_HTTPHandlers)
            {
                if (!m_HTTPHandlers.ContainsKey(methodName))
                {
                    m_HTTPHandlers.Add(methodName, handler);
                    return true;
                }
            }

            //must already have a handler for that path so return false
            return false;
        }

        public List<string> GetHTTPHandlerKeys()
        {
            lock (m_HTTPHandlers)
                return new List<string>(m_HTTPHandlers.Keys);
        }

        public bool AddPollServiceHTTPHandler(string methodName, PollServiceEventArgs args)
        {
            lock (m_pollHandlers)
            {
                if (!m_pollHandlers.ContainsKey(methodName))
                {
                    m_pollHandlers.Add(methodName, args);
                    return true;
                }
            }

            return false;
        }

        public List<string> GetPollServiceHandlerKeys()
        {
            lock (m_pollHandlers)
                return new List<string>(m_pollHandlers.Keys);
        }

//        // Note that the agent string is provided simply to differentiate
//        // the handlers - it is NOT required to be an actual agent header
//        // value.
//        public bool AddAgentHandler(string agent, IHttpAgentHandler handler)
//        {
//            lock (m_agentHandlers)
//            {
//                if (!m_agentHandlers.ContainsKey(agent))
//                {
//                    m_agentHandlers.Add(agent, handler);
//                    return true;
//                }
//            }
//
//            //must already have a handler for that path so return false
//            return false;
//        }
//
//        public List<string> GetAgentHandlerKeys()
//        {
//            lock (m_agentHandlers)
//                return new List<string>(m_agentHandlers.Keys);
//        }

        public bool AddLLSDHandler(string path, LLSDMethod handler)
        {
            lock (m_llsdHandlers)
            {
                if (!m_llsdHandlers.ContainsKey(path))
                {
                    m_llsdHandlers.Add(path, handler);
                    return true;
                }
            }
            return false;
        }

        public List<string> GetLLSDHandlerKeys()
        {
            lock (m_llsdHandlers)
                return new List<string>(m_llsdHandlers.Keys);
        }

        public bool SetDefaultLLSDHandler(DefaultLLSDMethod handler)
        {
            m_defaultLlsdHandler = handler;
            return true;
        }

        public void OnRequest(object source, RequestEventArgs args)
        {
            RequestNumber++;

            try
            {
                IHttpClientContext context = (IHttpClientContext)source;
                IHttpRequest request = args.Request;

                PollServiceEventArgs psEvArgs;

                if (TryGetPollServiceHTTPHandler(request.UriPath.ToString(), out psEvArgs))
                {
                    psEvArgs.RequestsReceived++;

                    PollServiceHttpRequest psreq = new PollServiceHttpRequest(psEvArgs, context, request);

                    if (psEvArgs.Request != null)
                    {
                        OSHttpRequest req = new OSHttpRequest(context, request);
<<<<<<< HEAD
                        string requestBody = String.Empty;
                        Encoding encoding = Encoding.UTF8;
                        using(StreamReader reader = new StreamReader(req.InputStream, encoding))
=======

                        Stream requestStream = req.InputStream;

                        string requestBody;
                        Encoding encoding = Encoding.UTF8;
                        using(StreamReader reader = new StreamReader(requestStream, encoding))
>>>>>>> d0912b61
                            requestBody = reader.ReadToEnd();

                        Hashtable keysvals = new Hashtable();
                        Hashtable headervals = new Hashtable();

                        string[] querystringkeys = req.QueryString.AllKeys;
                        string[] rHeaders = req.Headers.AllKeys;

                        keysvals.Add("body", requestBody);
                        keysvals.Add("uri", req.RawUrl);
                        keysvals.Add("content-type", req.ContentType);
                        keysvals.Add("http-method", req.HttpMethod);

                        foreach (string queryname in querystringkeys)
                        {
                            keysvals.Add(queryname, req.QueryString[queryname]);
                        }

                        foreach (string headername in rHeaders)
                        {
                            headervals[headername] = req.Headers[headername];
                        }

                        keysvals.Add("headers", headervals);
                        keysvals.Add("querystringkeys", querystringkeys);

                        psEvArgs.Request(psreq.RequestID, keysvals);
                    }

                    PollServiceRequestManager.Enqueue(psreq);
                }
                else
                {
                    OnHandleRequestIOThread(context, request);
                }
            }
            catch (Exception e)
            {
                m_log.Error(String.Format("[BASE HTTP SERVER]: OnRequest() failed: {0} ", e.Message), e);
            }
        }

        private void OnHandleRequestIOThread(IHttpClientContext context, IHttpRequest request)
        {
            OSHttpRequest req = new OSHttpRequest(context, request);
            WebSocketRequestDelegate dWebSocketRequestDelegate = null;
            lock (m_WebSocketHandlers)
            {
                if (m_WebSocketHandlers.ContainsKey(req.RawUrl))
                    dWebSocketRequestDelegate = m_WebSocketHandlers[req.RawUrl];
            }
            if (dWebSocketRequestDelegate != null)
            {
                dWebSocketRequestDelegate(req.Url.AbsolutePath, new WebSocketHttpServerHandler(req, context, 8192));
                return;
            }

            OSHttpResponse resp = new OSHttpResponse(new HttpResponse(context, request),context);
//            resp.ReuseContext = true;
//            resp.ReuseContext = false;
            HandleRequest(req, resp);

            // !!!HACK ALERT!!!
            // There seems to be a bug in the underlying http code that makes subsequent requests
            // come up with trash in Accept headers. Until that gets fixed, we're cleaning them up here.
            if (request.AcceptTypes != null)
                for (int i = 0; i < request.AcceptTypes.Length; i++)
                    request.AcceptTypes[i] = string.Empty;
        }

        // public void ConvertIHttpClientContextToOSHttp(object stateinfo)
        // {
        //     HttpServerContextObj objstate = (HttpServerContextObj)stateinfo;

        //     OSHttpRequest request = objstate.oreq;
        //     OSHttpResponse resp = objstate.oresp;

        //     HandleRequest(request,resp);
        // }

        /// <summary>
        /// This methods is the start of incoming HTTP request handling.
        /// </summary>
        /// <param name="request"></param>
        /// <param name="response"></param>
        public virtual void HandleRequest(OSHttpRequest request, OSHttpResponse response)
        {
            if (request.HttpMethod == String.Empty) // Can't handle empty requests, not wasting a thread
            {
                try
                {
                    byte[] buffer500 = SendHTML500(response);
                    response.OutputStream.Write(buffer500, 0, buffer500.Length);
                    response.Send();
                    if(request.InputStream.CanRead) 
                        request.InputStream.Close();
                }
                catch
                {
                }

                return;
            }

            string requestMethod = request.HttpMethod;
            string uriString = request.RawUrl;

            int requestStartTick = Environment.TickCount;

            // Will be adjusted later on.
            int requestEndTick = requestStartTick;

            IRequestHandler requestHandler = null;

            try
            {
                // OpenSim.Framework.WebUtil.OSHeaderRequestID
//                if (request.Headers["opensim-request-id"] != null)
//                    reqnum = String.Format("{0}:{1}",request.RemoteIPEndPoint,request.Headers["opensim-request-id"]);
                 //m_log.DebugFormat("[BASE HTTP SERVER]: <{0}> handle request for {1}",reqnum,request.RawUrl);

                Culture.SetCurrentCulture();

//                //  This is the REST agent interface. We require an agent to properly identify
//                //  itself. If the REST handler recognizes the prefix it will attempt to
//                //  satisfy the request. If it is not recognizable, and no damage has occurred
//                //  the request can be passed through to the other handlers. This is a low
//                //  probability event; if a request is matched it is normally expected to be
//                //  handled
//                IHttpAgentHandler agentHandler;
//
//                if (TryGetAgentHandler(request, response, out agentHandler))
//                {
//                    if (HandleAgentRequest(agentHandler, request, response))
//                    {
//                        requestEndTick = Environment.TickCount;
//                        return;
//                    }
//                }

                response.SendChunked = false;

                string path = request.RawUrl;
                string handlerKey = GetHandlerKey(request.HttpMethod, path);
                byte[] buffer = null;

                if (TryGetStreamHandler(handlerKey, out requestHandler))
                {
                    if (DebugLevel >= 3)
                        LogIncomingToStreamHandler(request, requestHandler);

                    response.ContentType = requestHandler.ContentType; // Lets do this defaulting before in case handler has varying content type.

                    if (requestHandler is IStreamedRequestHandler)
                    {
                        IStreamedRequestHandler streamedRequestHandler = requestHandler as IStreamedRequestHandler;

                        buffer = streamedRequestHandler.Handle(path, request.InputStream, request, response);
                    }
                    else if (requestHandler is IGenericHTTPHandler)
                    {
                        //m_log.Debug("[BASE HTTP SERVER]: Found Caps based HTTP Handler");
                        IGenericHTTPHandler HTTPRequestHandler = requestHandler as IGenericHTTPHandler;
<<<<<<< HEAD
                        string requestBody = String.Empty;
                        Encoding encoding = Encoding.UTF8;
                        using(StreamReader reader = new StreamReader(request.InputStream, encoding))
=======
                        Stream requestStream = request.InputStream;

                        string requestBody;
                        Encoding encoding = Encoding.UTF8;
                        using(StreamReader reader = new StreamReader(requestStream, encoding))
>>>>>>> d0912b61
                            requestBody = reader.ReadToEnd();

                        Hashtable keysvals = new Hashtable();
                        Hashtable headervals = new Hashtable();
                        //string host = String.Empty;

                        string[] querystringkeys = request.QueryString.AllKeys;
                        string[] rHeaders = request.Headers.AllKeys;

                        foreach (string queryname in querystringkeys)
                        {
                            keysvals.Add(queryname, request.QueryString[queryname]);
                        }

                        foreach (string headername in rHeaders)
                        {
                            //m_log.Warn("[HEADER]: " + headername + "=" + request.Headers[headername]);
                            headervals[headername] = request.Headers[headername];
                        }

                        //                        if (headervals.Contains("Host"))
                        //                        {
                        //                            host = (string)headervals["Host"];
                        //                        }

                        keysvals.Add("requestbody", requestBody);
                        keysvals.Add("headers",headervals);
                        if (keysvals.Contains("method"))
                        {
                            //m_log.Warn("[HTTP]: Contains Method");
                            //string method = (string)keysvals["method"];
                            //m_log.Warn("[HTTP]: " + requestBody);

                        }

                        buffer = DoHTTPGruntWork(HTTPRequestHandler.Handle(path, keysvals), response);
                    }
                    else
                    {
                        IStreamHandler streamHandler = (IStreamHandler)requestHandler;
                        using (MemoryStream memoryStream = new MemoryStream())
                        {
                            streamHandler.Handle(path, request.InputStream, memoryStream, request, response);
                            memoryStream.Flush();
                            buffer = memoryStream.ToArray();
                        }
                    }
                }
                else
                {
                    switch (request.ContentType)
                    {
                        case null:
                        case "text/html":
                            if (DebugLevel >= 3)
                                LogIncomingToContentTypeHandler(request);

                            buffer = HandleHTTPRequest(request, response);
                            break;

                        case "application/llsd+xml":
                        case "application/xml+llsd":
                        case "application/llsd+json":
                            if (DebugLevel >= 3)
                                LogIncomingToContentTypeHandler(request);

                            buffer = HandleLLSDRequests(request, response);
                            break;

                        case "application/json-rpc":
                            if (DebugLevel >= 3)
                                LogIncomingToContentTypeHandler(request);

                            buffer = HandleJsonRpcRequests(request, response);
                            break;

                        case "text/xml":
                        case "application/xml":
                        case "application/json":

                        default:
                            //m_log.Info("[Debug BASE HTTP SERVER]: in default handler");
                            // Point of note..  the DoWeHaveA methods check for an EXACT path
                            //                        if (request.RawUrl.Contains("/CAPS/EQG"))
                            //                        {
                            //                            int i = 1;
                            //                        }
                            //m_log.Info("[Debug BASE HTTP SERVER]: Checking for LLSD Handler");
                            if (DoWeHaveALLSDHandler(request.RawUrl))
                            {
                                if (DebugLevel >= 3)
                                    LogIncomingToContentTypeHandler(request);

                                buffer = HandleLLSDRequests(request, response);
                            }
    //                        m_log.DebugFormat("[BASE HTTP SERVER]: Checking for HTTP Handler for request {0}", request.RawUrl);
                            else if (DoWeHaveAHTTPHandler(request.RawUrl))
                            {
                                if (DebugLevel >= 3)
                                    LogIncomingToContentTypeHandler(request);

                                buffer = HandleHTTPRequest(request, response);
                            }
                            else
                            {
                                if (DebugLevel >= 3)
                                    LogIncomingToXmlRpcHandler(request);

                                // generic login request.
                                buffer = HandleXmlRpcRequests(request, response);
                            }

                            break;
                    }
                }

<<<<<<< HEAD
=======
                request.InputStream.Dispose();

>>>>>>> d0912b61
                if (buffer != null)
                {
                    if (WebUtil.DebugLevel >= 5)
                    {
                        string output = System.Text.Encoding.UTF8.GetString(buffer);

                        if (WebUtil.DebugLevel >= 6)
                        {
                            // Always truncate binary blobs. We don't have a ContentType, so detect them using the request name.
                            if ((requestHandler != null && requestHandler.Name == "GetMesh"))
                            {
                                if (output.Length > WebUtil.MaxRequestDiagLength)
                                    output = output.Substring(0, WebUtil.MaxRequestDiagLength) + "...";
                            }
                        }

                        WebUtil.LogResponseDetail(RequestNumber, output);
                    }

                    if (!response.SendChunked && response.ContentLength64 <= 0)
                        response.ContentLength64 = buffer.LongLength;

                    response.OutputStream.Write(buffer, 0, buffer.Length);
                }

                // Do not include the time taken to actually send the response to the caller in the measurement
                // time.  This is to avoid logging when it's the client that is slow to process rather than the
                // server
                requestEndTick = Environment.TickCount;

                response.Send();
            }
            catch (SocketException e)
            {
                // At least on linux, it appears that if the client makes a request without requiring the response,
                // an unconnected socket exception is thrown when we close the response output stream.  There's no
                // obvious way to tell if the client didn't require the response, so instead we'll catch and ignore
                // the exception instead.
                //
                // An alternative may be to turn off all response write exceptions on the HttpListener, but let's go
                // with the minimum first
                m_log.Warn(String.Format("[BASE HTTP SERVER]: HandleRequest threw {0}.\nNOTE: this may be spurious on Linux ", e.Message), e);
            }
            catch (IOException e)
            {
                m_log.Error("[BASE HTTP SERVER]: HandleRequest() threw exception ", e);
            }
            catch (Exception e)
            {
                m_log.Error("[BASE HTTP SERVER]: HandleRequest() threw exception ", e);
                try
                {
                    byte[] buffer500 = SendHTML500(response);
                    response.OutputStream.Write(buffer500, 0, buffer500.Length);
                    response.Send();
                }
                catch
                {
                }
            }
            finally
            {
                if(request.InputStream.CanRead)
                    request.InputStream.Close();

                // Every month or so this will wrap and give bad numbers, not really a problem
                // since its just for reporting
                int tickdiff = requestEndTick - requestStartTick;
                if (tickdiff > 3000 && (requestHandler == null || requestHandler.Name == null || requestHandler.Name != "GetTexture"))
                {
                    m_log.InfoFormat(
                        "[LOGHTTP] Slow handling of {0} {1} {2} {3} {4} from {5} took {6}ms",
                        RequestNumber,
                        requestMethod,
                        uriString,
                        requestHandler != null ? requestHandler.Name : "",
                        requestHandler != null ? requestHandler.Description : "",
                        request.RemoteIPEndPoint,
                        tickdiff);
                }
                else if (DebugLevel >= 4)
                {
                    m_log.DebugFormat(
                        "[LOGHTTP] HTTP IN {0} :{1} took {2}ms",
                        RequestNumber,
                        Port,
                        tickdiff);
                }
            }
        }

        private void LogIncomingToStreamHandler(OSHttpRequest request, IRequestHandler requestHandler)
        {
            m_log.DebugFormat(
                "[LOGHTTP] HTTP IN {0} :{1} stream handler {2} {3} {4} {5} from {6}",
                RequestNumber,
                Port,
                request.HttpMethod,
                request.Url.PathAndQuery,
                requestHandler.Name,
                requestHandler.Description,
                request.RemoteIPEndPoint);

            if (DebugLevel >= 5)
                LogIncomingInDetail(request);
        }

        private void LogIncomingToContentTypeHandler(OSHttpRequest request)
        {
            m_log.DebugFormat(
                "[LOGHTTP] HTTP IN {0} :{1} {2} content type handler {3} {4} from {5}",
                RequestNumber,
                Port,
                string.IsNullOrEmpty(request.ContentType) ? "not set" : request.ContentType,
                request.HttpMethod,
                request.Url.PathAndQuery,
                request.RemoteIPEndPoint);

            if (DebugLevel >= 5)
                LogIncomingInDetail(request);
        }

        private void LogIncomingToXmlRpcHandler(OSHttpRequest request)
        {
            m_log.DebugFormat(
                "[LOGHTTP] HTTP IN {0} :{1} assumed generic XMLRPC request {2} {3} from {4}",
                RequestNumber,
                Port,
                request.HttpMethod,
                request.Url.PathAndQuery,
                request.RemoteIPEndPoint);

            if (DebugLevel >= 5)
                LogIncomingInDetail(request);
        }

        private void LogIncomingInDetail(OSHttpRequest request)
        {
            if (request.ContentType == "application/octet-stream")
                return; // never log these; they're just binary data

            Stream inputStream = Util.Copy(request.InputStream);
            Stream innerStream = null;
            try
            {
                if ((request.Headers["Content-Encoding"] == "gzip") || (request.Headers["X-Content-Encoding"] == "gzip"))
                {
                    innerStream = inputStream;
                    inputStream = new GZipStream(innerStream, System.IO.Compression.CompressionMode.Decompress);
                }

                using (StreamReader reader = new StreamReader(inputStream, Encoding.UTF8))
                {
                    string output;

                    if (DebugLevel == 5)
                    {
                        char[] chars = new char[WebUtil.MaxRequestDiagLength + 1];  // +1 so we know to add "..." only if needed
                        int len = reader.Read(chars, 0, WebUtil.MaxRequestDiagLength + 1);
                        output = new string(chars, 0, Math.Min(len, WebUtil.MaxRequestDiagLength));
                        if (len > WebUtil.MaxRequestDiagLength)
                            output += "...";
                    }
                    else
                    {
                        output = reader.ReadToEnd();
                    }

                    m_log.DebugFormat("[LOGHTTP] {0}", Util.BinaryToASCII(output));
                }
            }
            finally
            {
                if (innerStream != null)
                    innerStream.Dispose();
                inputStream.Dispose();
            }
        }

        private readonly string HANDLER_SEPARATORS = "/?&#-";

        private bool TryGetStreamHandler(string handlerKey, out IRequestHandler streamHandler)
        {
            string bestMatch = null;

            lock (m_streamHandlers)
            {
                foreach (string pattern in m_streamHandlers.Keys)
                {
                    if ((handlerKey == pattern)
                        || (handlerKey.StartsWith(pattern) && (HANDLER_SEPARATORS.IndexOf(handlerKey[pattern.Length]) >= 0)))
                    {
                        if (String.IsNullOrEmpty(bestMatch) || pattern.Length > bestMatch.Length)
                        {
                            bestMatch = pattern;
                        }
                    }
                }

                if (String.IsNullOrEmpty(bestMatch))
                {
                    streamHandler = null;
                    return false;
                }
                else
                {
                    streamHandler = m_streamHandlers[bestMatch];
                    return true;
                }
            }
        }

        private bool TryGetPollServiceHTTPHandler(string handlerKey, out PollServiceEventArgs oServiceEventArgs)
        {
            string bestMatch = null;

            lock (m_pollHandlers)
            {
                foreach (string pattern in m_pollHandlers.Keys)
                {
                    if ((handlerKey == pattern)
                        || (handlerKey.StartsWith(pattern) && (HANDLER_SEPARATORS.IndexOf(handlerKey[pattern.Length]) >= 0)))
                    {
                        if (String.IsNullOrEmpty(bestMatch) || pattern.Length > bestMatch.Length)
                        {
                            bestMatch = pattern;
                        }
                    }
                }

                if (String.IsNullOrEmpty(bestMatch))
                {
                    oServiceEventArgs = null;
                    return false;
                }
                else
                {
                    oServiceEventArgs = m_pollHandlers[bestMatch];
                    return true;
                }
            }
        }

        private bool TryGetHTTPHandler(string handlerKey, out GenericHTTPMethod HTTPHandler)
        {
//            m_log.DebugFormat("[BASE HTTP HANDLER]: Looking for HTTP handler for {0}", handlerKey);

            string bestMatch = null;

            lock (m_HTTPHandlers)
            {
                foreach (string pattern in m_HTTPHandlers.Keys)
                {
                    if ((handlerKey == pattern)
                        || (handlerKey.StartsWith(pattern) && (HANDLER_SEPARATORS.IndexOf(handlerKey[pattern.Length]) >= 0)))
                    {
                        if (String.IsNullOrEmpty(bestMatch) || pattern.Length > bestMatch.Length)
                        {
                            bestMatch = pattern;
                        }
                    }
                }

                if (String.IsNullOrEmpty(bestMatch))
                {
                    HTTPHandler = null;
                    return false;
                }
                else
                {
                    HTTPHandler = m_HTTPHandlers[bestMatch];
                    return true;
                }
            }
        }

//        private bool TryGetAgentHandler(OSHttpRequest request, OSHttpResponse response, out IHttpAgentHandler agentHandler)
//        {
//            agentHandler = null;
//
//            lock (m_agentHandlers)
//            {
//                foreach (IHttpAgentHandler handler in m_agentHandlers.Values)
//                {
//                    if (handler.Match(request, response))
//                    {
//                        agentHandler = handler;
//                        return true;
//                    }
//                }
//            }
//
//            return false;
//        }

        /// <summary>
        /// Try all the registered xmlrpc handlers when an xmlrpc request is received.
        /// Sends back an XMLRPC unknown request response if no handler is registered for the requested method.
        /// </summary>
        /// <param name="request"></param>
        /// <param name="response"></param>
        private byte[] HandleXmlRpcRequests(OSHttpRequest request, OSHttpResponse response)
        {
            String requestBody;

            Stream requestStream = Util.Copy(request.InputStream);
            Stream innerStream = null;
            try
            {
                if ((request.Headers["Content-Encoding"] == "gzip") || (request.Headers["X-Content-Encoding"] == "gzip"))
                {
                    innerStream = requestStream;
                    requestStream = new GZipStream(innerStream, System.IO.Compression.CompressionMode.Decompress);
                }

                using (StreamReader reader = new StreamReader(requestStream, Encoding.UTF8))
                    requestBody = reader.ReadToEnd();

            }
            finally
            {
                if (innerStream != null && innerStream.CanRead)
                    innerStream.Dispose();
                if (requestStream.CanRead)
                    requestStream.Dispose();
            }

            //m_log.Debug(requestBody);
            requestBody = requestBody.Replace("<base64></base64>", "");

            string responseString = String.Empty;
            XmlRpcRequest xmlRprcRequest = null;

            bool gridproxy = false;
            if (requestBody.Contains("encoding=\"utf-8"))
            {
                int channelindx = -1;
                int optionsindx = requestBody.IndexOf(">options<");
                if(optionsindx >0)
                {
                    channelindx = requestBody.IndexOf(">channel<");
                    if (optionsindx < channelindx)
                        gridproxy = true;
                }
            }

            try
            {
                xmlRprcRequest = (XmlRpcRequest) (new XmlRpcRequestDeserializer()).Deserialize(requestBody);
            }
            catch (XmlException e)
            {
                if (DebugLevel >= 1)
                {
                    if (DebugLevel >= 2)
                        m_log.Warn(
                            string.Format(
                                "[BASE HTTP SERVER]: Got XMLRPC request with invalid XML from {0}.  XML was '{1}'.  Sending blank response.  Exception ",
                                request.RemoteIPEndPoint, requestBody),
                            e);
                    else
                    {
                        m_log.WarnFormat(
                            "[BASE HTTP SERVER]: Got XMLRPC request with invalid XML from {0}, length {1}.  Sending blank response.",
                            request.RemoteIPEndPoint, requestBody.Length);
                    }
                }
            }

            if (xmlRprcRequest != null)
            {
                string methodName = xmlRprcRequest.MethodName;
                if (methodName != null)
                {
                    xmlRprcRequest.Params.Add(request.RemoteIPEndPoint); // Param[1]
                    XmlRpcResponse xmlRpcResponse;

                    XmlRpcMethod method;
                    bool methodWasFound;
                    bool keepAlive = false;
                    lock (m_rpcHandlers)
                    {
                        methodWasFound = m_rpcHandlers.TryGetValue(methodName, out method);
                        if (methodWasFound)
                            keepAlive = m_rpcHandlersKeepAlive[methodName];
                    }

                    if (methodWasFound)
                    {
                        xmlRprcRequest.Params.Add(request.Url); // Param[2]

                        string xff = "X-Forwarded-For";
                        string xfflower = xff.ToLower();
                        foreach (string s in request.Headers.AllKeys)
                        {
                            if (s != null && s.Equals(xfflower))
                            {
                                xff = xfflower;
                                break;
                            }
                        }
                        xmlRprcRequest.Params.Add(request.Headers.Get(xff)); // Param[3]

                        if (gridproxy)
                            xmlRprcRequest.Params.Add("gridproxy");  // Param[4]

                        // reserve this for
                        // ... by Fumi.Iseki for DTLNSLMoneyServer
                        // BUT make its presence possible to detect/parse
                        string rcn = request.IHttpClientContext.SSLCommonName;
                        if(!string.IsNullOrWhiteSpace(rcn))
                        {
                            rcn = "SSLCN:" + rcn;
                            xmlRprcRequest.Params.Add(rcn); // Param[4] or Param[5]
                        }
                
                        try
                        {
                            xmlRpcResponse = method(xmlRprcRequest, request.RemoteIPEndPoint);
                        }
                        catch(Exception e)
                        {
                            string errorMessage
                                = String.Format(
                                    "Requested method [{0}] from {1} threw exception: {2} {3}",
                                    methodName, request.RemoteIPEndPoint.Address, e.Message, e.StackTrace);

                            m_log.ErrorFormat("[BASE HTTP SERVER]: {0}", errorMessage);

                            // if the registered XmlRpc method threw an exception, we pass a fault-code along
                            xmlRpcResponse = new XmlRpcResponse();

                            // Code probably set in accordance with http://xmlrpc-epi.sourceforge.net/specs/rfc.fault_codes.php
                            xmlRpcResponse.SetFault(-32603, errorMessage);
                        }

                        // if the method wasn't found, we can't determine KeepAlive state anyway, so lets do it only here
                        response.KeepAlive = keepAlive;
                    }
                    else
                    {
                        xmlRpcResponse = new XmlRpcResponse();

                        // Code set in accordance with http://xmlrpc-epi.sourceforge.net/specs/rfc.fault_codes.php
                        xmlRpcResponse.SetFault(
                            XmlRpcErrorCodes.SERVER_ERROR_METHOD,
                            String.Format("Requested method [{0}] not found", methodName));
                    }

                    response.ContentType = "text/xml";
                    using (MemoryStream outs = new MemoryStream())
                    using (XmlTextWriter writer = new XmlTextWriter(outs, UTF8NoBOM))
                    {
                        writer.Formatting = Formatting.None;
                        XmlRpcResponseSerializer.Singleton.Serialize(writer, xmlRpcResponse);
                        writer.Flush();
                        outs.Flush();
                        outs.Position = 0;
                        using (StreamReader sr = new StreamReader(outs))
                        {
                            responseString = sr.ReadToEnd();
                        }
                    }
                }
                else
                {
                    //HandleLLSDRequests(request, response);
                    response.ContentType = "text/plain";
                    response.StatusCode = 404;
                    response.StatusDescription = "Not Found";
                    response.ProtocolVersion = "HTTP/1.0";
                    responseString = "Not found";
                    response.KeepAlive = false;

                    m_log.ErrorFormat(
                        "[BASE HTTP SERVER]: Handler not found for http request {0} {1}",
                        request.HttpMethod, request.Url.PathAndQuery);
                }
            }

            byte[] buffer = Encoding.UTF8.GetBytes(responseString);

            response.SendChunked = false;
            response.ContentLength64 = buffer.Length;
            response.ContentEncoding = Encoding.UTF8;

            return buffer;
        }

        // JsonRpc (v2.0 only)
        // Batch requests not yet supported
        private byte[] HandleJsonRpcRequests(OSHttpRequest request, OSHttpResponse response)
        {
            Stream requestStream = request.InputStream;
            JsonRpcResponse jsonRpcResponse = new JsonRpcResponse();
            OSDMap jsonRpcRequest = null;

            try
            {
                jsonRpcRequest = (OSDMap)OSDParser.DeserializeJson(requestStream);
            }
            catch (LitJson.JsonException e)
            {
                jsonRpcResponse.Error.Code = ErrorCode.InternalError;
                jsonRpcResponse.Error.Message = e.Message;
            }

            requestStream.Close();

            if (jsonRpcRequest != null)
            {
                if (jsonRpcRequest.ContainsKey("jsonrpc") || jsonRpcRequest["jsonrpc"].AsString() == "2.0")
                {
                    jsonRpcResponse.JsonRpc = "2.0";

                    // If we have no id, then it's a "notification"
                    if (jsonRpcRequest.ContainsKey("id"))
                    {
                        jsonRpcResponse.Id = jsonRpcRequest["id"].AsString();
                    }

                    string methodname = jsonRpcRequest["method"];
                    JsonRPCMethod method;

                    if (jsonRpcHandlers.ContainsKey(methodname))
                    {
                        lock(jsonRpcHandlers)
                        {
                            jsonRpcHandlers.TryGetValue(methodname, out method);
                        }
                        bool res = false;
                        try
                        {
                            res = method(jsonRpcRequest, ref jsonRpcResponse);
                            if(!res)
                            {
                                // The handler sent back an unspecified error
                                if(jsonRpcResponse.Error.Code == 0)
                                {
                                    jsonRpcResponse.Error.Code = ErrorCode.InternalError;
                                }
                            }
                        }
                        catch (Exception e)
                        {
                            string ErrorMessage = string.Format("[BASE HTTP SERVER]: Json-Rpc Handler Error method {0} - {1}", methodname, e.Message);
                            m_log.Error(ErrorMessage);
                            jsonRpcResponse.Error.Code = ErrorCode.InternalError;
                            jsonRpcResponse.Error.Message = ErrorMessage;
                        }
                    }
                    else // Error no hanlder defined for requested method
                    {
                        jsonRpcResponse.Error.Code = ErrorCode.InvalidRequest;
                        jsonRpcResponse.Error.Message = string.Format ("No handler defined for {0}", methodname);
                    }
                }
                else // not json-rpc 2.0 could be v1
                {
                    jsonRpcResponse.Error.Code = ErrorCode.InvalidRequest;
                    jsonRpcResponse.Error.Message = "Must be valid json-rpc 2.0 see: http://www.jsonrpc.org/specification";

                    if (jsonRpcRequest.ContainsKey("id"))
                        jsonRpcResponse.Id = jsonRpcRequest["id"].AsString();
                }
            }

            response.KeepAlive = true;
            string responseData = string.Empty;

            responseData = jsonRpcResponse.Serialize();

            byte[] buffer = Encoding.UTF8.GetBytes(responseData);
            return buffer;
        }

        private byte[] HandleLLSDRequests(OSHttpRequest request, OSHttpResponse response)
        {
            //m_log.Warn("[BASE HTTP SERVER]: We've figured out it's a LLSD Request");
            Stream requestStream = request.InputStream;

<<<<<<< HEAD
            string requestBody = string.Empty;
            Encoding encoding = Encoding.UTF8;
            using(StreamReader reader = new StreamReader(requestStream,encoding))
                requestBody = reader.ReadToEnd();

            if(requestStream.CanRead)            
                requestStream.Close();
=======
            string requestBody;
            Encoding encoding = Encoding.UTF8;
            using(StreamReader reader = new StreamReader(requestStream, encoding))
                requestBody= reader.ReadToEnd();
>>>>>>> d0912b61

            //m_log.DebugFormat("[OGP]: {0}:{1}", request.RawUrl, requestBody);

            OSD llsdRequest = null;
            OSD llsdResponse = null;

            bool LegacyLLSDLoginLibOMV = (requestBody.Contains("passwd") && requestBody.Contains("mac") && requestBody.Contains("viewer_digest"));

            if (requestBody.Length == 0)
            // Get Request
            {
                requestBody = "<?xml version=\"1.0\" encoding=\"UTF-8\"?><llsd><map><key>request</key><string>get</string></map></llsd>";
            }
            try
            {
                llsdRequest = OSDParser.Deserialize(requestBody);
            }
            catch (Exception ex)
            {
                m_log.Warn("[BASE HTTP SERVER]: Error - " + ex.Message);
            }

            if (llsdRequest != null)// && m_defaultLlsdHandler != null)
            {
                LLSDMethod llsdhandler = null;

                if (TryGetLLSDHandler(request.RawUrl, out llsdhandler) && !LegacyLLSDLoginLibOMV)
                {
                    // we found a registered llsd handler to service this request
                    llsdResponse = llsdhandler(request.RawUrl, llsdRequest, request.RemoteIPEndPoint.ToString());
                }
                else
                {
                    // we didn't find a registered llsd handler to service this request
                    // check if we have a default llsd handler

                    if (m_defaultLlsdHandler != null)
                    {
                        // LibOMV path
                        llsdResponse = m_defaultLlsdHandler(llsdRequest, request.RemoteIPEndPoint);
                    }
                    else
                    {
                        // Oops, no handler for this..   give em the failed message
                        llsdResponse = GenerateNoLLSDHandlerResponse();
                    }
                }
            }
            else
            {
                llsdResponse = GenerateNoLLSDHandlerResponse();
            }

            byte[] buffer = new byte[0];

            if (llsdResponse.ToString() == "shutdown404!")
            {
                response.ContentType = "text/plain";
                response.StatusCode = 404;
                response.StatusDescription = "Not Found";
                response.ProtocolVersion = "HTTP/1.0";
                buffer = Encoding.UTF8.GetBytes("Not found");
            }
            else
            {
                // Select an appropriate response format
                buffer = BuildLLSDResponse(request, response, llsdResponse);
            }

            response.SendChunked = false;
            response.ContentLength64 = buffer.Length;
            response.ContentEncoding = Encoding.UTF8;
            response.KeepAlive = true;

            return buffer;
        }

        private byte[] BuildLLSDResponse(OSHttpRequest request, OSHttpResponse response, OSD llsdResponse)
        {
            if (request.AcceptTypes != null && request.AcceptTypes.Length > 0)
            {
                foreach (string strAccept in request.AcceptTypes)
                {
                    switch (strAccept)
                    {
                        case "application/llsd+xml":
                        case "application/xml":
                        case "text/xml":
                            response.ContentType = strAccept;
                            return OSDParser.SerializeLLSDXmlBytes(llsdResponse);
                        case "application/llsd+json":
                        case "application/json":
                            response.ContentType = strAccept;
                            return Encoding.UTF8.GetBytes(OSDParser.SerializeJsonString(llsdResponse));
                    }
                }
            }

            if (!String.IsNullOrEmpty(request.ContentType))
            {
                switch (request.ContentType)
                {
                    case "application/llsd+xml":
                    case "application/xml":
                    case "text/xml":
                        response.ContentType = request.ContentType;
                        return OSDParser.SerializeLLSDXmlBytes(llsdResponse);
                    case "application/llsd+json":
                    case "application/json":
                        response.ContentType = request.ContentType;
                        return Encoding.UTF8.GetBytes(OSDParser.SerializeJsonString(llsdResponse));
                }
            }

            // response.ContentType = "application/llsd+json";
            // return Util.UTF8.GetBytes(OSDParser.SerializeJsonString(llsdResponse));
            response.ContentType = "application/llsd+xml";
            return OSDParser.SerializeLLSDXmlBytes(llsdResponse);
        }

        /// <summary>
        /// Checks if we have an Exact path in the LLSD handlers for the path provided
        /// </summary>
        /// <param name="path">URI of the request</param>
        /// <returns>true if we have one, false if not</returns>
        private bool DoWeHaveALLSDHandler(string path)
        {
            string[] pathbase = path.Split('/');
            string searchquery = "/";

            if (pathbase.Length < 1)
                return false;

            for (int i = 1; i < pathbase.Length; i++)
            {
                searchquery += pathbase[i];
                if (pathbase.Length - 1 != i)
                    searchquery += "/";
            }

            string bestMatch = null;

            lock (m_llsdHandlers)
            {
                foreach (string pattern in m_llsdHandlers.Keys)
                {
                    if (searchquery.StartsWith(pattern) && searchquery.Length >= pattern.Length)
                        bestMatch = pattern;
                }
            }

            // extra kicker to remove the default XMLRPC login case..  just in case..
            if (path != "/" && bestMatch == "/" && searchquery != "/")
                return false;

            if (path == "/")
                return false;

            if (String.IsNullOrEmpty(bestMatch))
            {
                return false;
            }
            else
            {
                return true;
            }
        }

        /// <summary>
        /// Checks if we have an Exact path in the HTTP handlers for the path provided
        /// </summary>
        /// <param name="path">URI of the request</param>
        /// <returns>true if we have one, false if not</returns>
        private bool DoWeHaveAHTTPHandler(string path)
        {
            string[] pathbase = path.Split('/');
            string searchquery = "/";

            if (pathbase.Length < 1)
                return false;

            for (int i = 1; i < pathbase.Length; i++)
            {
                searchquery += pathbase[i];
                if (pathbase.Length - 1 != i)
                    searchquery += "/";
            }

            string bestMatch = null;

            //m_log.DebugFormat("[BASE HTTP HANDLER]: Checking if we have an HTTP handler for {0}", searchquery);

            lock (m_HTTPHandlers)
            {
                foreach (string pattern in m_HTTPHandlers.Keys)
                {
                    if (searchquery.StartsWith(pattern) && searchquery.Length >= pattern.Length)
                    {
                        bestMatch = pattern;
                    }
                }

                // extra kicker to remove the default XMLRPC login case..  just in case..
                if (path == "/")
                    return false;

                if (String.IsNullOrEmpty(bestMatch))
                {
                    return false;
                }
                else
                {
                    return true;
                }
            }
        }

        private bool TryGetLLSDHandler(string path, out LLSDMethod llsdHandler)
        {
            llsdHandler = null;
            // Pull out the first part of the path
            // splitting the path by '/' means we'll get the following return..
            // {0}/{1}/{2}
            // where {0} isn't something we really control 100%

            string[] pathbase = path.Split('/');
            string searchquery = "/";

            if (pathbase.Length < 1)
                return false;

            for (int i=1; i<pathbase.Length; i++)
            {
                searchquery += pathbase[i];
                if (pathbase.Length-1 != i)
                    searchquery += "/";
            }

            // while the matching algorithm below doesn't require it, we're expecting a query in the form
            //
            //   [] = optional
            //   /resource/UUID/action[/action]
            //
            // now try to get the closest match to the reigstered path
            // at least for OGP, registered path would probably only consist of the /resource/

            string bestMatch = null;

            lock (m_llsdHandlers)
            {
                foreach (string pattern in m_llsdHandlers.Keys)
                {
                    if (searchquery.ToLower().StartsWith(pattern.ToLower()))
                    {
                        if (String.IsNullOrEmpty(bestMatch) || searchquery.Length > bestMatch.Length)
                        {
                            // You have to specifically register for '/' and to get it, you must specificaly request it
                            //
                            if (pattern == "/" && searchquery == "/" || pattern != "/")
                                bestMatch = pattern;
                        }
                    }
                }

                if (String.IsNullOrEmpty(bestMatch))
                {
                    llsdHandler = null;
                    return false;
                }
                else
                {
                    llsdHandler = m_llsdHandlers[bestMatch];
                    return true;
                }
            }
        }

        private OSDMap GenerateNoLLSDHandlerResponse()
        {
            OSDMap map = new OSDMap();
            map["reason"] = OSD.FromString("LLSDRequest");
            map["message"] = OSD.FromString("No handler registered for LLSD Requests");
            map["login"] = OSD.FromString("false");
            return map;
        }

        public byte[] HandleHTTPRequest(OSHttpRequest request, OSHttpResponse response)
        {
//            m_log.DebugFormat(
//                "[BASE HTTP SERVER]: HandleHTTPRequest for request to {0}, method {1}",
//                request.RawUrl, request.HttpMethod);

            switch (request.HttpMethod)
            {
                case "OPTIONS":
                    response.StatusCode = (int)OSHttpStatusCode.SuccessOk;
                    return null;

                default:
                    return HandleContentVerbs(request, response);
            }
        }

        private byte[] HandleContentVerbs(OSHttpRequest request, OSHttpResponse response)
        {
//            m_log.DebugFormat("[BASE HTTP SERVER]: HandleContentVerbs for request to {0}", request.RawUrl);

            // This is a test.  There's a workable alternative..  as this way sucks.
            // We'd like to put this into a text file parhaps that's easily editable.
            //
            // For this test to work, I used the following secondlife.exe parameters
            // "C:\Program Files\SecondLifeWindLight\SecondLifeWindLight.exe" -settings settings_windlight.xml -channel "Second Life WindLight"  -set SystemLanguage en-us -loginpage http://10.1.1.2:8002/?show_login_form=TRUE -loginuri http://10.1.1.2:8002 -user 10.1.1.2
            //
            // Even after all that, there's still an error, but it's a start.
            //
            // I depend on show_login_form being in the secondlife.exe parameters to figure out
            // to display the form, or process it.
            // a better way would be nifty.

            byte[] buffer;

            Stream requestStream = request.InputStream;
<<<<<<< HEAD
            string requestBody = string.Empty;
            Encoding encoding = Encoding.UTF8;
            using(StreamReader reader = new StreamReader(requestStream,encoding))
                requestBody = reader.ReadToEnd();
            if(requestStream.CanRead)
                requestStream.Close();
=======
            string requestBody;
            Encoding encoding = Encoding.UTF8;
            using(StreamReader reader = new StreamReader(requestStream, encoding))
                requestBody = reader.ReadToEnd();
>>>>>>> d0912b61

            Hashtable keysvals = new Hashtable();
            Hashtable headervals = new Hashtable();

            Hashtable requestVars = new Hashtable();

            string host = String.Empty;

            string[] querystringkeys = request.QueryString.AllKeys;
            string[] rHeaders = request.Headers.AllKeys;

            keysvals.Add("body", requestBody);
            keysvals.Add("uri", request.RawUrl);
            keysvals.Add("content-type", request.ContentType);
            keysvals.Add("http-method", request.HttpMethod);

            foreach (string queryname in querystringkeys)
            {
//                m_log.DebugFormat(
//                    "[BASE HTTP SERVER]: Got query paremeter {0}={1}", queryname, request.QueryString[queryname]);
                keysvals.Add(queryname, request.QueryString[queryname]);
                requestVars.Add(queryname, keysvals[queryname]);
            }

            foreach (string headername in rHeaders)
            {
//                m_log.Debug("[BASE HTTP SERVER]: " + headername + "=" + request.Headers[headername]);
                headervals[headername] = request.Headers[headername];
            }

            if (headervals.Contains("Host"))
            {
                host = (string)headervals["Host"];
            }

            keysvals.Add("headers", headervals);
            keysvals.Add("querystringkeys", querystringkeys);
            keysvals.Add("requestvars", requestVars);
//            keysvals.Add("form", request.Form);

            if (keysvals.Contains("method"))
            {
//                m_log.Debug("[BASE HTTP SERVER]: Contains Method");
                string method = (string) keysvals["method"];
//                m_log.Debug("[BASE HTTP SERVER]: " + requestBody);
                GenericHTTPMethod requestprocessor;
                bool foundHandler = TryGetHTTPHandler(method, out requestprocessor);
                if (foundHandler)
                {
                    Hashtable responsedata1 = requestprocessor(keysvals);
                    buffer = DoHTTPGruntWork(responsedata1,response);

                    //SendHTML500(response);
                }
                else
                {
//                    m_log.Warn("[BASE HTTP SERVER]: Handler Not Found");
                    buffer = SendHTML404(response, host);
                }
            }
            else
            {
                GenericHTTPMethod requestprocessor;
                bool foundHandler = TryGetHTTPHandlerPathBased(request.RawUrl, out requestprocessor);
                if (foundHandler)
                {
                    Hashtable responsedata2 = requestprocessor(keysvals);
                    buffer = DoHTTPGruntWork(responsedata2, response);

                    //SendHTML500(response);
                }
                else
                {
//                    m_log.Warn("[BASE HTTP SERVER]: Handler Not Found2");
                    buffer = SendHTML404(response, host);
                }
            }

            return buffer;
        }

        private bool TryGetHTTPHandlerPathBased(string path, out GenericHTTPMethod httpHandler)
        {
            httpHandler = null;
            // Pull out the first part of the path
            // splitting the path by '/' means we'll get the following return..
            // {0}/{1}/{2}
            // where {0} isn't something we really control 100%

            string[] pathbase = path.Split('/');
            string searchquery = "/";

            if (pathbase.Length < 1)
                return false;

            for (int i = 1; i < pathbase.Length; i++)
            {
                searchquery += pathbase[i];
                if (pathbase.Length - 1 != i)
                    searchquery += "/";
            }

            // while the matching algorithm below doesn't require it, we're expecting a query in the form
            //
            //   [] = optional
            //   /resource/UUID/action[/action]
            //
            // now try to get the closest match to the reigstered path
            // at least for OGP, registered path would probably only consist of the /resource/

            string bestMatch = null;

//            m_log.DebugFormat(
//                "[BASE HTTP HANDLER]: TryGetHTTPHandlerPathBased() looking for HTTP handler to match {0}", searchquery);

            lock (m_HTTPHandlers)
            {
                foreach (string pattern in m_HTTPHandlers.Keys)
                {
                    if (searchquery.ToLower().StartsWith(pattern.ToLower()))
                    {
                        if (String.IsNullOrEmpty(bestMatch) || searchquery.Length > bestMatch.Length)
                        {
                            // You have to specifically register for '/' and to get it, you must specifically request it
                            if (pattern == "/" && searchquery == "/" || pattern != "/")
                                bestMatch = pattern;
                        }
                    }
                }

                if (String.IsNullOrEmpty(bestMatch))
                {
                    httpHandler = null;
                    return false;
                }
                else
                {
                    if (bestMatch == "/" && searchquery != "/")
                        return false;

                    httpHandler =  m_HTTPHandlers[bestMatch];
                    return true;
                }
            }
        }

        internal byte[] DoHTTPGruntWork(Hashtable responsedata, OSHttpResponse response)
        {
            int responsecode;
            string responseString = String.Empty;
            byte[] responseData = null;
            string contentType;

            if (responsedata == null)
            {
                responsecode = 500;
                responseString = "No response could be obtained";
                contentType = "text/plain";
                responsedata = new Hashtable();
            }
            else
            {
                try
                {
                    //m_log.Info("[BASE HTTP SERVER]: Doing HTTP Grunt work with response");
                    responsecode = (int)responsedata["int_response_code"];
                    if (responsedata["bin_response_data"] != null)
                        responseData = (byte[])responsedata["bin_response_data"];
                    else
                        responseString = (string)responsedata["str_response_string"];
                    contentType = (string)responsedata["content_type"];
                    if (responseString == null)
                        responseString = String.Empty;
                }
                catch
                {
                    responsecode = 500;
                    responseString = "No response could be obtained";
                    contentType = "text/plain";
                    responsedata = new Hashtable();
                }
            }

            if (responsedata.ContainsKey("error_status_text"))
            {
                response.StatusDescription = (string)responsedata["error_status_text"];
            }
            if (responsedata.ContainsKey("http_protocol_version"))
            {
                response.ProtocolVersion = (string)responsedata["http_protocol_version"];
            }
/*
            if (responsedata.ContainsKey("keepalive"))
            {
                bool keepalive = (bool)responsedata["keepalive"];
                response.KeepAlive = keepalive;
            }

            if (responsedata.ContainsKey("reusecontext"))
                response.ReuseContext = (bool) responsedata["reusecontext"];
*/
            // disable this things
            response.KeepAlive = false;
 //           response.ReuseContext = false;

            // Cross-Origin Resource Sharing with simple requests
            if (responsedata.ContainsKey("access_control_allow_origin"))
                response.AddHeader("Access-Control-Allow-Origin", (string)responsedata["access_control_allow_origin"]);

            //Even though only one other part of the entire code uses HTTPHandlers, we shouldn't expect this
            //and should check for NullReferenceExceptions

            if (string.IsNullOrEmpty(contentType))
            {
                contentType = "text/html";
            }



            // The client ignores anything but 200 here for web login, so ensure that this is 200 for that


            response.StatusCode = responsecode;

            if (responsecode == (int)OSHttpStatusCode.RedirectMovedPermanently)
            {
                response.RedirectLocation = (string)responsedata["str_redirect_location"];
                response.StatusCode = responsecode;
            }

            response.AddHeader("Content-Type", contentType);

            if (responsedata.ContainsKey("headers"))
            {
                Hashtable headerdata = (Hashtable)responsedata["headers"];

                foreach (string header in headerdata.Keys)
                    response.AddHeader(header, (string)headerdata[header]);
            }

            byte[] buffer;

            if (responseData != null)
            {
                buffer = responseData;
            }
            else
            {
                if (!(contentType.Contains("image")
                    || contentType.Contains("x-shockwave-flash")
                    || contentType.Contains("application/x-oar")
                    || contentType.Contains("application/vnd.ll.mesh")))
                {
                    // Text
                    buffer = Encoding.UTF8.GetBytes(responseString);
                }
                else
                {
                    // Binary!
                    buffer = Convert.FromBase64String(responseString);
                }

                response.SendChunked = false;
                response.ContentLength64 = buffer.Length;
                response.ContentEncoding = Encoding.UTF8;
            }

            return buffer;
        }

        public byte[] SendHTML404(OSHttpResponse response, string host)
        {
            // I know this statuscode is dumb, but the client doesn't respond to 404s and 500s
            response.StatusCode = 404;
            response.AddHeader("Content-type", "text/html");

            string responseString = GetHTTP404(host);
            byte[] buffer = Encoding.UTF8.GetBytes(responseString);

            response.SendChunked = false;
            response.ContentLength64 = buffer.Length;
            response.ContentEncoding = Encoding.UTF8;

            return buffer;
        }

        public byte[] SendHTML500(OSHttpResponse response)
        {
            // I know this statuscode is dumb, but the client doesn't respond to 404s and 500s
            response.StatusCode = (int)OSHttpStatusCode.SuccessOk;
            response.AddHeader("Content-type", "text/html");

            string responseString = GetHTTP500();
            byte[] buffer = Encoding.UTF8.GetBytes(responseString);

            response.SendChunked = false;
            response.ContentLength64 = buffer.Length;
            response.ContentEncoding = Encoding.UTF8;


            return buffer;
        }

        public void Start()
        {
            Start(true,true);
        }

        /// <summary>
        /// Start the http server
        /// </summary>
        /// <param name='processPollRequestsAsync'>
        /// If true then poll responses are performed asynchronsly.
        /// Option exists to allow regression tests to perform processing synchronously.
        /// </param>
        public void Start(bool performPollResponsesAsync, bool runPool)
        {
            m_log.InfoFormat(
                "[BASE HTTP SERVER]: Starting {0} server on port {1}", UseSSL ? "HTTPS" : "HTTP", Port);

            try
            {
                //m_httpListener = new HttpListener();

                NotSocketErrors = 0;
                if (!m_ssl)
                {
                    //m_httpListener.Prefixes.Add("http://+:" + m_port + "/");
                    //m_httpListener.Prefixes.Add("http://10.1.1.5:" + m_port + "/");
                    m_httpListener2 = CoolHTTPListener.Create(m_listenIPAddress, (int)m_port);
                    m_httpListener2.ExceptionThrown += httpServerException;
                    m_httpListener2.LogWriter = httpserverlog;

                    // Uncomment this line in addition to those in HttpServerLogWriter
                    // if you want more detailed trace information from the HttpServer
                    //m_httpListener2.UseTraceLogs = true;

                    //m_httpListener2.DisconnectHandler = httpServerDisconnectMonitor;
                }
                else
                {
                    //m_httpListener.Prefixes.Add("https://+:" + (m_sslport) + "/");
                    //m_httpListener.Prefixes.Add("http://+:" + m_port + "/");
                    m_httpListener2 = CoolHTTPListener.Create(IPAddress.Any, (int)m_port, m_cert);
                    if(m_certificateValidationCallback != null)
                        m_httpListener2.CertificateValidationCallback = m_certificateValidationCallback;
                    m_httpListener2.ExceptionThrown += httpServerException;
                    m_httpListener2.LogWriter = httpserverlog;
                }

                m_httpListener2.RequestReceived += OnRequest;
                //m_httpListener.Start();
                m_httpListener2.Start(64);

                // Long Poll Service Manager with 3 worker threads a 25 second timeout for no events
                if(runPool)
                {
                    PollServiceRequestManager = new PollServiceRequestManager(this, performPollResponsesAsync, 2, 25000);
                    PollServiceRequestManager.Start();
                }

                HTTPDRunning = true;

                //HttpListenerContext context;
                //while (true)
                //{
                //    context = m_httpListener.GetContext();
                //    ThreadPool.UnsafeQueueUserWorkItem(new WaitCallback(HandleRequest), context);
               // }
            }
            catch (Exception e)
            {
                m_log.Error("[BASE HTTP SERVER]: Error - " + e.Message);
                m_log.Error("[BASE HTTP SERVER]: Tip: Do you have permission to listen on port " + m_port + "?");

                // We want this exception to halt the entire server since in current configurations we aren't too
                // useful without inbound HTTP.
                throw e;
            }

            m_requestsProcessedStat
                = new Stat(
                    "HTTPRequestsServed",
                    "Number of inbound HTTP requests processed",
                    "",
                    "requests",
                    "httpserver",
                    Port.ToString(),
                    StatType.Pull,
                    MeasuresOfInterest.AverageChangeOverTime,
                    stat => stat.Value = RequestNumber,
                    StatVerbosity.Debug);

            StatsManager.RegisterStat(m_requestsProcessedStat);
        }

        public void httpServerDisconnectMonitor(IHttpClientContext source, SocketError err)
        {
            switch (err)
            {
                case SocketError.NotSocket:
                    NotSocketErrors++;

                    break;
            }
        }

        public void httpServerException(object source, Exception exception)
        {
            if (source.ToString() == "HttpServer.HttpListener" && exception.ToString().StartsWith("Mono.Security.Protocol.Tls.TlsException"))
                return;
            m_log.ErrorFormat("[BASE HTTP SERVER]: {0} had an exception {1}", source.ToString(), exception.ToString());
           /*
            if (HTTPDRunning)// && NotSocketErrors > 5)
            {
                Stop();
                Thread.Sleep(200);
                StartHTTP();
                m_log.Warn("[HTTPSERVER]: Died.  Trying to kick.....");
            }
            */
        }

        public void Stop()
        {
            HTTPDRunning = false;

            StatsManager.DeregisterStat(m_requestsProcessedStat);

            try
            {
                PollServiceRequestManager.Stop();

                m_httpListener2.ExceptionThrown -= httpServerException;
                //m_httpListener2.DisconnectHandler = null;

                m_httpListener2.LogWriter = null;
                m_httpListener2.RequestReceived -= OnRequest;
                m_httpListener2.Stop();
            }
            catch (NullReferenceException)
            {
                m_log.Warn("[BASE HTTP SERVER]: Null Reference when stopping HttpServer.");
            }
        }

        public void RemoveStreamHandler(string httpMethod, string path)
        {
            string handlerKey = GetHandlerKey(httpMethod, path);

            //m_log.DebugFormat("[BASE HTTP SERVER]: Removing handler key {0}", handlerKey);

            lock (m_streamHandlers)
                m_streamHandlers.Remove(handlerKey);
        }

        public void RemoveHTTPHandler(string httpMethod, string path)
        {
            if (path == null) return; // Caps module isn't loaded, tries to remove handler where path = null
            lock (m_HTTPHandlers)
            {
                if (httpMethod != null && httpMethod.Length == 0)
                {
                    m_HTTPHandlers.Remove(path);
                    return;
                }

                m_HTTPHandlers.Remove(GetHandlerKey(httpMethod, path));
            }
        }

        public void RemovePollServiceHTTPHandler(string httpMethod, string path)
        {
            lock (m_pollHandlers)
                m_pollHandlers.Remove(path);
        }

//        public bool RemoveAgentHandler(string agent, IHttpAgentHandler handler)
//        {
//            lock (m_agentHandlers)
//            {
//                IHttpAgentHandler foundHandler;
//
//                if (m_agentHandlers.TryGetValue(agent, out foundHandler) && foundHandler == handler)
//                {
//                    m_agentHandlers.Remove(agent);
//                    return true;
//                }
//            }
//
//            return false;
//        }

        public void RemoveXmlRPCHandler(string method)
        {
            lock (m_rpcHandlers)
                m_rpcHandlers.Remove(method);
        }

        public void RemoveJsonRPCHandler(string method)
        {
            lock(jsonRpcHandlers)
                jsonRpcHandlers.Remove(method);
        }

        public bool RemoveLLSDHandler(string path, LLSDMethod handler)
        {
            lock (m_llsdHandlers)
            {
                LLSDMethod foundHandler;

                if (m_llsdHandlers.TryGetValue(path, out foundHandler) && foundHandler == handler)
                {
                    m_llsdHandlers.Remove(path);
                    return true;
                }
            }

            return false;
        }

        public string GetHTTP404(string host)
        {
            string file = Path.Combine(".", "http_404.html");
            if (!File.Exists(file))
                return getDefaultHTTP404(host);

            StreamReader sr = File.OpenText(file);
            string result = sr.ReadToEnd();
            sr.Close();
            return result;
        }

        public string GetHTTP500()
        {
            string file = Path.Combine(".", "http_500.html");
            if (!File.Exists(file))
                return getDefaultHTTP500();
            string result = string.Empty;
            using(StreamReader sr = File.OpenText(file))
                result = sr.ReadToEnd();
            return result;
        }

        // Fallback HTTP responses in case the HTTP error response files don't exist
        private static string getDefaultHTTP404(string host)
        {
            return "<HTML><HEAD><TITLE>404 Page not found</TITLE><BODY><BR /><H1>Ooops!</H1><P>The page you requested has been obsconded with by knomes. Find hippos quick!</P><P>If you are trying to log-in, your link parameters should have: &quot;-loginpage http://" + host + "/?method=login -loginuri http://" + host + "/&quot; in your link </P></BODY></HTML>";
        }

        private static string getDefaultHTTP500()
        {
            return "<HTML><HEAD><TITLE>500 Internal Server Error</TITLE><BODY><BR /><H1>Ooops!</H1><P>The server you requested is overun by knomes! Find hippos quick!</P></BODY></HTML>";
        }
    }

    public class HttpServerContextObj
    {
        public IHttpClientContext context = null;
        public IHttpRequest req = null;
        public OSHttpRequest oreq = null;
        public OSHttpResponse oresp = null;

        public HttpServerContextObj(IHttpClientContext contxt, IHttpRequest reqs)
        {
            context = contxt;
            req = reqs;
        }

        public HttpServerContextObj(OSHttpRequest osreq, OSHttpResponse osresp)
        {
            oreq = osreq;
            oresp = osresp;
        }
    }

    /// <summary>
    /// Relays HttpServer log messages to our own logging mechanism.
    /// </summary>
    /// To use this you must uncomment the switch section
    ///
    /// You may also be able to get additional trace information from HttpServer if you uncomment the UseTraceLogs
    /// property in StartHttp() for the HttpListener
    public class HttpServerLogWriter : ILogWriter
    {
//        private static readonly ILog m_log = LogManager.GetLogger(MethodBase.GetCurrentMethod().DeclaringType);

        public void Write(object source, LogPrio priority, string message)
        {
            /*
            switch (priority)
            {
                case LogPrio.Trace:
                    m_log.DebugFormat("[{0}]: {1}", source, message);
                    break;
                case LogPrio.Debug:
                    m_log.DebugFormat("[{0}]: {1}", source, message);
                    break;
                case LogPrio.Error:
                    m_log.ErrorFormat("[{0}]: {1}", source, message);
                    break;
                case LogPrio.Info:
                    m_log.InfoFormat("[{0}]: {1}", source, message);
                    break;
                case LogPrio.Warning:
                    m_log.WarnFormat("[{0}]: {1}", source, message);
                    break;
                case LogPrio.Fatal:
                    m_log.ErrorFormat("[{0}]: FATAL! - {1}", source, message);
                    break;
                default:
                    break;
            }
            */

            return;
        }
    }
}<|MERGE_RESOLUTION|>--- conflicted
+++ resolved
@@ -529,18 +529,9 @@
                     if (psEvArgs.Request != null)
                     {
                         OSHttpRequest req = new OSHttpRequest(context, request);
-<<<<<<< HEAD
-                        string requestBody = String.Empty;
+                        string requestBody;
                         Encoding encoding = Encoding.UTF8;
                         using(StreamReader reader = new StreamReader(req.InputStream, encoding))
-=======
-
-                        Stream requestStream = req.InputStream;
-
-                        string requestBody;
-                        Encoding encoding = Encoding.UTF8;
-                        using(StreamReader reader = new StreamReader(requestStream, encoding))
->>>>>>> d0912b61
                             requestBody = reader.ReadToEnd();
 
                         Hashtable keysvals = new Hashtable();
@@ -704,17 +695,10 @@
                     {
                         //m_log.Debug("[BASE HTTP SERVER]: Found Caps based HTTP Handler");
                         IGenericHTTPHandler HTTPRequestHandler = requestHandler as IGenericHTTPHandler;
-<<<<<<< HEAD
-                        string requestBody = String.Empty;
+
+                        string requestBody;
                         Encoding encoding = Encoding.UTF8;
                         using(StreamReader reader = new StreamReader(request.InputStream, encoding))
-=======
-                        Stream requestStream = request.InputStream;
-
-                        string requestBody;
-                        Encoding encoding = Encoding.UTF8;
-                        using(StreamReader reader = new StreamReader(requestStream, encoding))
->>>>>>> d0912b61
                             requestBody = reader.ReadToEnd();
 
                         Hashtable keysvals = new Hashtable();
@@ -831,11 +815,8 @@
                     }
                 }
 
-<<<<<<< HEAD
-=======
                 request.InputStream.Dispose();
 
->>>>>>> d0912b61
                 if (buffer != null)
                 {
                     if (WebUtil.DebugLevel >= 5)
@@ -1154,7 +1135,7 @@
                 using (StreamReader reader = new StreamReader(requestStream, Encoding.UTF8))
                     requestBody = reader.ReadToEnd();
 
-            }
+                }
             finally
             {
                 if (innerStream != null && innerStream.CanRead)
@@ -1417,20 +1398,10 @@
             //m_log.Warn("[BASE HTTP SERVER]: We've figured out it's a LLSD Request");
             Stream requestStream = request.InputStream;
 
-<<<<<<< HEAD
-            string requestBody = string.Empty;
-            Encoding encoding = Encoding.UTF8;
-            using(StreamReader reader = new StreamReader(requestStream,encoding))
-                requestBody = reader.ReadToEnd();
-
-            if(requestStream.CanRead)            
-                requestStream.Close();
-=======
             string requestBody;
             Encoding encoding = Encoding.UTF8;
             using(StreamReader reader = new StreamReader(requestStream, encoding))
                 requestBody= reader.ReadToEnd();
->>>>>>> d0912b61
 
             //m_log.DebugFormat("[OGP]: {0}:{1}", request.RawUrl, requestBody);
 
@@ -1753,19 +1724,10 @@
             byte[] buffer;
 
             Stream requestStream = request.InputStream;
-<<<<<<< HEAD
-            string requestBody = string.Empty;
-            Encoding encoding = Encoding.UTF8;
-            using(StreamReader reader = new StreamReader(requestStream,encoding))
-                requestBody = reader.ReadToEnd();
-            if(requestStream.CanRead)
-                requestStream.Close();
-=======
             string requestBody;
             Encoding encoding = Encoding.UTF8;
             using(StreamReader reader = new StreamReader(requestStream, encoding))
                 requestBody = reader.ReadToEnd();
->>>>>>> d0912b61
 
             Hashtable keysvals = new Hashtable();
             Hashtable headervals = new Hashtable();
@@ -2304,7 +2266,7 @@
             string file = Path.Combine(".", "http_500.html");
             if (!File.Exists(file))
                 return getDefaultHTTP500();
-            string result = string.Empty;
+            string result;
             using(StreamReader sr = File.OpenText(file))
                 result = sr.ReadToEnd();
             return result;
