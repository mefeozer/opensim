/*
 * Copyright (c) Contributors, http://opensimulator.org/
 * See CONTRIBUTORS.TXT for a full list of copyright holders.
 *
 * Redistribution and use in source and binary forms, with or without
 * modification, are permitted provided that the following conditions are met:
 *     * Redistributions of source code must retain the above copyright
 *       notice, this list of conditions and the following disclaimer.
 *     * Redistributions in binary form must reproduce the above copyright
 *       notice, this list of conditions and the following disclaimer in the
 *       documentation and/or other materials provided with the distribution.
 *     * Neither the name of the OpenSimulator Project nor the
 *       names of its contributors may be used to endorse or promote products
 *       derived from this software without specific prior written permission.
 *
 * THIS SOFTWARE IS PROVIDED BY THE DEVELOPERS ``AS IS'' AND ANY
 * EXPRESS OR IMPLIED WARRANTIES, INCLUDING, BUT NOT LIMITED TO, THE IMPLIED
 * WARRANTIES OF MERCHANTABILITY AND FITNESS FOR A PARTICULAR PURPOSE ARE
 * DISCLAIMED. IN NO EVENT SHALL THE CONTRIBUTORS BE LIABLE FOR ANY
 * DIRECT, INDIRECT, INCIDENTAL, SPECIAL, EXEMPLARY, OR CONSEQUENTIAL DAMAGES
 * (INCLUDING, BUT NOT LIMITED TO, PROCUREMENT OF SUBSTITUTE GOODS OR SERVICES;
 * LOSS OF USE, DATA, OR PROFITS; OR BUSINESS INTERRUPTION) HOWEVER CAUSED AND
 * ON ANY THEORY OF LIABILITY, WHETHER IN CONTRACT, STRICT LIABILITY, OR TORT
 * (INCLUDING NEGLIGENCE OR OTHERWISE) ARISING IN ANY WAY OUT OF THE USE OF THIS
 * SOFTWARE, EVEN IF ADVISED OF THE POSSIBILITY OF SUCH DAMAGE.
 */

//#define USE_DRAWSTUFF
//#define SPAM

using System;
using System.Collections.Generic;
using System.Diagnostics;
using System.IO;
using System.Linq;
using System.Reflection;
using System.Runtime.InteropServices;
using System.Threading;
using log4net;
using Nini.Config;
using Ode.NET;
using OpenMetaverse;
#if USE_DRAWSTUFF
using Drawstuff.NET;
#endif 
using OpenSim.Framework;
using OpenSim.Region.Physics.Manager;

namespace OpenSim.Region.Physics.OdePlugin
{
    public enum StatusIndicators : int
    {
        Generic = 0,
        Start = 1,
        End = 2
    }

//    public struct sCollisionData
//    {
//        public uint ColliderLocalId;
//        public uint CollidedWithLocalId;
//        public int NumberOfCollisions;
//        public int CollisionType;
//        public int StatusIndicator;
//        public int lastframe;
//    }

    [Flags]
    public enum CollisionCategories : int
    {
        Disabled = 0,
        Geom = 0x00000001,
        Body = 0x00000002,
        Space = 0x00000004,
        Character = 0x00000008,
        Land = 0x00000010,
        Water = 0x00000020,
        Wind = 0x00000040,
        Sensor = 0x00000080,
        Selected = 0x00000100
    }

    /// <summary>
    /// Material type for a primitive
    /// </summary>
    public enum Material : int
    {
        /// <summary></summary>
        Stone = 0,
        /// <summary></summary>
        Metal = 1,
        /// <summary></summary>
        Glass = 2,
        /// <summary></summary>
        Wood = 3,
        /// <summary></summary>
        Flesh = 4,
        /// <summary></summary>
        Plastic = 5,
        /// <summary></summary>
        Rubber = 6
    }

    public class OdeScene : PhysicsScene
    {
        private readonly ILog m_log;
        // private Dictionary<string, sCollisionData> m_storedCollisions = new Dictionary<string, sCollisionData>();

        /// <summary>
        /// Provide a sync object so that only one thread calls d.Collide() at a time across all OdeScene instances.
        /// </summary>
        /// <remarks>
        /// With ODE as of r1755 (though also tested on r1860), only one thread can call d.Collide() at a
        /// time, even where physics objects are in entirely different ODE worlds.  This is because generating contacts
        /// uses a static cache at the ODE level.
        ///
        /// Without locking, simulators running multiple regions will eventually crash with a native stack trace similar
        /// to
        ///
        /// mono() [0x489171]
        /// mono() [0x4d154f]
        /// /lib/x86_64-linux-gnu/libpthread.so.0(+0xfc60) [0x7f6ded592c60]
        /// .../opensim/bin/libode-x86_64.so(_ZN6Opcode11OBBCollider8_CollideEPKNS_14AABBNoLeafNodeE+0xd7a) [0x7f6dd822628a]
        ///
        /// ODE provides an experimental option to cache in thread local storage but compiling ODE with this option
        /// causes OpenSimulator to immediately crash with a native stack trace similar to
        ///
        /// mono() [0x489171]
        /// mono() [0x4d154f]
        /// /lib/x86_64-linux-gnu/libpthread.so.0(+0xfc60) [0x7f03c9849c60]
        /// .../opensim/bin/libode-x86_64.so(_Z12dCollideCCTLP6dxGeomS0_iP12dContactGeomi+0x92) [0x7f03b44bcf82]
        /// </remarks>
        internal static Object UniversalColliderSyncObject = new Object();

        /// <summary>
        /// Is stats collecting enabled for this ODE scene?
        /// </summary>
        public bool CollectStats { get; set; }

        /// <summary>
        /// Statistics for this scene.
        /// </summary>
        private Dictionary<string, float> m_stats = new Dictionary<string, float>();

        /// <summary>
        /// Stat name for total number of avatars in this ODE scene.
        /// </summary>
        public const string ODETotalAvatarsStatName = "ODETotalAvatars";

        /// <summary>
        /// Stat name for total number of prims in this ODE scene.
        /// </summary>
        public const string ODETotalPrimsStatName = "ODETotalPrims";

        /// <summary>
        /// Stat name for total number of prims with active physics in this ODE scene.
        /// </summary>
        public const string ODEActivePrimsStatName = "ODEActivePrims";

        /// <summary>
        /// Stat name for the total time spent in ODE frame processing.
        /// </summary>
        /// <remarks>
        /// A sanity check for the main scene loop physics time.
        /// </remarks>
        public const string ODETotalFrameMsStatName = "ODETotalFrameMS";

        /// <summary>
        /// Stat name for time spent processing avatar taints per frame
        /// </summary>
        public const string ODEAvatarTaintMsStatName = "ODEAvatarTaintFrameMS";

        /// <summary>
        /// Stat name for time spent processing prim taints per frame
        /// </summary>
        public const string ODEPrimTaintMsStatName = "ODEPrimTaintFrameMS";

        /// <summary>
        /// Stat name for time spent calculating avatar forces per frame.
        /// </summary>
        public const string ODEAvatarForcesFrameMsStatName = "ODEAvatarForcesFrameMS";

        /// <summary>
        /// Stat name for time spent calculating prim forces per frame
        /// </summary>
        public const string ODEPrimForcesFrameMsStatName = "ODEPrimForcesFrameMS";

        /// <summary>
        /// Stat name for time spent fulfilling raycasting requests per frame
        /// </summary>
        public const string ODERaycastingFrameMsStatName = "ODERaycastingFrameMS";

        /// <summary>
        /// Stat name for time spent in native code that actually steps through the simulation.
        /// </summary>
        public const string ODENativeStepFrameMsStatName = "ODENativeStepFrameMS";

        /// <summary>
        /// Stat name for the number of milliseconds that ODE spends in native space collision code.
        /// </summary>
        public const string ODENativeSpaceCollisionFrameMsStatName = "ODENativeSpaceCollisionFrameMS";

        /// <summary>
        /// Stat name for milliseconds that ODE spends in native geom collision code.
        /// </summary>
        public const string ODENativeGeomCollisionFrameMsStatName = "ODENativeGeomCollisionFrameMS";

        /// <summary>
        /// Time spent in collision processing that is not spent in native space or geom collision code.
        /// </summary>
        public const string ODEOtherCollisionFrameMsStatName = "ODEOtherCollisionFrameMS";

        /// <summary>
        /// Stat name for time spent notifying listeners of collisions
        /// </summary>
        public const string ODECollisionNotificationFrameMsStatName = "ODECollisionNotificationFrameMS";

        /// <summary>
        /// Stat name for milliseconds spent updating avatar position and velocity
        /// </summary>
        public const string ODEAvatarUpdateFrameMsStatName = "ODEAvatarUpdateFrameMS";

        /// <summary>
        /// Stat name for the milliseconds spent updating prim position and velocity
        /// </summary>
        public const string ODEPrimUpdateFrameMsStatName = "ODEPrimUpdateFrameMS";

        /// <summary>
        /// Stat name for avatar collisions with another entity.
        /// </summary>
        public const string ODEAvatarContactsStatsName = "ODEAvatarContacts";

        /// <summary>
        /// Stat name for prim collisions with another entity.
        /// </summary>
        public const string ODEPrimContactsStatName = "ODEPrimContacts";

        /// <summary>
        /// Used to hold tick numbers for stat collection purposes.
        /// </summary>
        private int m_nativeCollisionStartTick;

        /// <summary>
        /// A messy way to tell if we need to avoid adding a collision time because this was already done in the callback.
        /// </summary>
        private bool m_inCollisionTiming;

        /// <summary>
        /// A temporary holder for the number of avatar collisions in a frame, so we can work out how many object
        /// collisions occured using the _perloopcontact if stats collection is enabled.
        /// </summary>
        private int m_tempAvatarCollisionsThisFrame;

        /// <summary>
        /// Used in calculating physics frame time dilation
        /// </summary>
        private int tickCountFrameRun;

        /// <summary>
        /// Used in calculating physics frame time dilation
        /// </summary>
        private int latertickcount;

        private Random fluidRandomizer = new Random(Environment.TickCount);

        private const uint m_regionWidth = Constants.RegionSize;
        private const uint m_regionHeight = Constants.RegionSize;

        private float ODE_STEPSIZE = 0.0178f;
        private float metersInSpace = 29.9f;
        private float m_timeDilation = 1.0f;

        public float gravityx = 0f;
        public float gravityy = 0f;
        public float gravityz = -9.8f;

        public float AvatarTerminalVelocity { get; set; }

        private float contactsurfacelayer = 0.001f;

        private int worldHashspaceLow = -4;
        private int worldHashspaceHigh = 128;

        private int smallHashspaceLow = -4;
        private int smallHashspaceHigh = 66;

        private float waterlevel = 0f;
        private int framecount = 0;
        //private int m_returncollisions = 10;

        private readonly IntPtr contactgroup;

        internal IntPtr WaterGeom;

        private float nmTerrainContactFriction = 255.0f;
        private float nmTerrainContactBounce = 0.1f;
        private float nmTerrainContactERP = 0.1025f;

        private float mTerrainContactFriction = 75f;
        private float mTerrainContactBounce = 0.1f;
        private float mTerrainContactERP = 0.05025f;

        private float nmAvatarObjectContactFriction = 250f;
        private float nmAvatarObjectContactBounce = 0.1f;

        private float mAvatarObjectContactFriction = 75f;
        private float mAvatarObjectContactBounce = 0.1f;

        private float avPIDD = 3200f;
        private float avPIDP = 1400f;
        private float avCapRadius = 0.37f;
        private float avStandupTensor = 2000000f;

        /// <summary>
        /// true = old compatibility mode with leaning capsule; false = new corrected mode
        /// </summary>
        /// <remarks>
        /// Even when set to false, the capsule still tilts but this is done in a different way.
        /// </remarks>
        public bool IsAvCapsuleTilted { get; private set; }

        private float avDensity = 80f;
//        private float avHeightFudgeFactor = 0.52f;
        private float avMovementDivisorWalk = 1.3f;
        private float avMovementDivisorRun = 0.8f;
        private float minimumGroundFlightOffset = 3f;
        public float maximumMassObject = 10000.01f;

        public bool meshSculptedPrim = true;
        public bool forceSimplePrimMeshing = false;

        public float meshSculptLOD = 32;
        public float MeshSculptphysicalLOD = 16;

        public float geomDefaultDensity = 10.000006836f;

        public int geomContactPointsStartthrottle = 3;
        public int geomUpdatesPerThrottledUpdate = 15;
        private const int avatarExpectedContacts = 3;

        public float bodyPIDD = 35f;
        public float bodyPIDG = 25;

        public int geomCrossingFailuresBeforeOutofbounds = 5;

        public float bodyMotorJointMaxforceTensor = 2;

        public int bodyFramesAutoDisable = 20;

        private float[] _watermap;
        private bool m_filterCollisions = true;

        private d.NearCallback nearCallback;
        public d.TriCallback triCallback;
        public d.TriArrayCallback triArrayCallback;

        /// <summary>
        /// Avatars in the physics scene.
        /// </summary>
        private readonly HashSet<OdeCharacter> _characters = new HashSet<OdeCharacter>();

        /// <summary>
        /// Prims in the physics scene.
        /// </summary>
        private readonly HashSet<OdePrim> _prims = new HashSet<OdePrim>();

        /// <summary>
        /// Prims in the physics scene that are subject to physics, not just collisions.
        /// </summary>
        private readonly HashSet<OdePrim> _activeprims = new HashSet<OdePrim>();

        /// <summary>
        /// Prims that the simulator has created/deleted/updated and so need updating in ODE.
        /// </summary>
        private readonly HashSet<OdePrim> _taintedPrims = new HashSet<OdePrim>();

        /// <summary>
        /// Record a character that has taints to be processed.
        /// </summary>
        private readonly HashSet<OdeCharacter> _taintedActors = new HashSet<OdeCharacter>();

        /// <summary>
        /// Keep record of contacts in the physics loop so that we can remove duplicates.
        /// </summary>
        private readonly List<d.ContactGeom> _perloopContact = new List<d.ContactGeom>();

        /// <summary>
        /// A dictionary of actors that should receive collision events.
        /// </summary>
        private readonly Dictionary<uint, PhysicsActor> m_collisionEventActors = new Dictionary<uint, PhysicsActor>();

        /// <summary>
        /// A dictionary of collision event changes that are waiting to be processed.
        /// </summary>
        private readonly Dictionary<uint, PhysicsActor> m_collisionEventActorsChanges = new Dictionary<uint, PhysicsActor>();

        /// <summary>
        /// Maps a unique geometry id (a memory location) to a physics actor name.
        /// </summary>
        /// <remarks>
        /// Only actors participating in collisions have geometries.  This has to be maintained separately from
        /// actor_name_map because terrain and water currently don't conceptually have a physics actor of their own
        /// apart from the singleton PANull
        /// </remarks>
        public Dictionary<IntPtr, String> geom_name_map = new Dictionary<IntPtr, String>();

        /// <summary>
        /// Maps a unique geometry id (a memory location) to a physics actor.
        /// </summary>
        /// <remarks>
        /// Only actors participating in collisions have geometries.
        /// </remarks>
        public Dictionary<IntPtr, PhysicsActor> actor_name_map = new Dictionary<IntPtr, PhysicsActor>();

        /// <summary>
        /// Defects list to remove characters that no longer have finite positions due to some other bug.
        /// </summary>
        /// <remarks>
        /// Used repeatedly in Simulate() but initialized once here.
        /// </remarks>
        private readonly List<OdeCharacter> defects = new List<OdeCharacter>();

        private bool m_NINJA_physics_joints_enabled = false;
        //private Dictionary<String, IntPtr> jointpart_name_map = new Dictionary<String,IntPtr>();
        private readonly Dictionary<String, List<PhysicsJoint>> joints_connecting_actor = new Dictionary<String, List<PhysicsJoint>>();
        private d.ContactGeom[] contacts;

        /// <summary>
        /// Lock only briefly. accessed by external code (to request new joints) and by OdeScene.Simulate() to move those joints into pending/active
        /// </summary>
        private readonly List<PhysicsJoint> requestedJointsToBeCreated = new List<PhysicsJoint>();

        /// <summary>
        /// can lock for longer. accessed only by OdeScene.
        /// </summary>
        private readonly List<PhysicsJoint> pendingJoints = new List<PhysicsJoint>();

        /// <summary>
        /// can lock for longer. accessed only by OdeScene.
        /// </summary>
        private readonly List<PhysicsJoint> activeJoints = new List<PhysicsJoint>();

        /// <summary>
        /// lock only briefly. accessed by external code (to request deletion of joints) and by OdeScene.Simulate() to move those joints out of pending/active
        /// </summary>
        private readonly List<string> requestedJointsToBeDeleted = new List<string>();

        private Object externalJointRequestsLock = new Object();
        private readonly Dictionary<String, PhysicsJoint> SOPName_to_activeJoint = new Dictionary<String, PhysicsJoint>();
        private readonly Dictionary<String, PhysicsJoint> SOPName_to_pendingJoint = new Dictionary<String, PhysicsJoint>();
        private readonly DoubleDictionary<Vector3, IntPtr, IntPtr> RegionTerrain = new DoubleDictionary<Vector3, IntPtr, IntPtr>();
        private readonly Dictionary<IntPtr,float[]> TerrainHeightFieldHeights = new Dictionary<IntPtr, float[]>();

        private d.Contact contact;
        private d.Contact TerrainContact;
        private d.Contact AvatarMovementprimContact;
        private d.Contact AvatarMovementTerrainContact;
        private d.Contact WaterContact;
        private d.Contact[,] m_materialContacts;

//Ckrinke: Comment out until used. We declare it, initialize it, but do not use it
//Ckrinke        private int m_randomizeWater = 200;
        private int m_physicsiterations = 10;
        private const float m_SkipFramesAtms = 0.40f; // Drop frames gracefully at a 400 ms lag
        private readonly PhysicsActor PANull = new NullPhysicsActor();
//        private float step_time = 0.0f;
//Ckrinke: Comment out until used. We declare it, initialize it, but do not use it
//Ckrinke        private int ms = 0;
        public IntPtr world;
        //private bool returncollisions = false;
        // private uint obj1LocalID = 0;
        private uint obj2LocalID = 0;
        //private int ctype = 0;
        private OdeCharacter cc1;
        private OdePrim cp1;
        private OdeCharacter cc2;
        private OdePrim cp2;
        private int p1ExpectedPoints = 0;
        private int p2ExpectedPoints = 0;
        //private int cStartStop = 0;
        //private string cDictKey = "";

        public IntPtr space;

        //private IntPtr tmpSpace;
        // split static geometry collision handling into spaces of 30 meters
        public IntPtr[,] staticPrimspace;

        /// <summary>
        /// Used to lock the entire physics scene.  Locked during the main part of Simulate()
        /// </summary>
        internal Object OdeLock = new Object();

        private bool _worldInitialized = false;

        public IMesher mesher;

        private IConfigSource m_config;

        public bool physics_logging = false;
        public int physics_logging_interval = 0;
        public bool physics_logging_append_existing_logfile = false;

<<<<<<< HEAD
        private bool avplanted = false;
        private bool av_av_collisions_off = false;
=======
>>>>>>> 2e8e8d57

        public d.Vector3 xyz = new d.Vector3(128.1640f, 128.3079f, 25.7600f);
        public d.Vector3 hpr = new d.Vector3(125.5000f, -17.0000f, 0.0000f);

        // TODO: unused: private uint heightmapWidth = m_regionWidth + 1;
        // TODO: unused: private uint heightmapHeight = m_regionHeight + 1;
        // TODO: unused: private uint heightmapWidthSamples;
        // TODO: unused: private uint heightmapHeightSamples;

        private volatile int m_global_contactcount = 0;

        private Vector3 m_worldOffset = Vector3.Zero;
        public Vector2 WorldExtents = new Vector2((int)Constants.RegionSize, (int)Constants.RegionSize);
        private PhysicsScene m_parentScene = null;

        private ODERayCastRequestManager m_rayCastManager;

        /// <summary>
        /// Initiailizes the scene
        /// Sets many properties that ODE requires to be stable
        /// These settings need to be tweaked 'exactly' right or weird stuff happens.
        /// </summary>
        /// <param value="name">Name of the scene.  Useful in debug messages.</param>
        public OdeScene(string name)
        {
            m_log = LogManager.GetLogger(MethodBase.GetCurrentMethod().DeclaringType.ToString() + "." + name);

            Name = name;

            nearCallback = near;
            triCallback = TriCallback;
            triArrayCallback = TriArrayCallback;
            m_rayCastManager = new ODERayCastRequestManager(this);

            // Create the world and the first space
            world = d.WorldCreate();
            space = d.HashSpaceCreate(IntPtr.Zero);

            contactgroup = d.JointGroupCreate(0);

            d.WorldSetAutoDisableFlag(world, false);

            #if USE_DRAWSTUFF
            Thread viewthread = new Thread(new ParameterizedThreadStart(startvisualization));
            viewthread.Start();
            #endif

            _watermap = new float[258 * 258];

            // Zero out the prim spaces array (we split our space into smaller spaces so
            // we can hit test less.
        }

#if USE_DRAWSTUFF
        public void startvisualization(object o)
        {
            ds.Functions fn;
            fn.version = ds.VERSION;
            fn.start = new ds.CallbackFunction(start);
            fn.step = new ds.CallbackFunction(step);
            fn.command = new ds.CallbackFunction(command);
            fn.stop = null;
            fn.path_to_textures = "./textures";
            string[] args = new string[0];
            ds.SimulationLoop(args.Length, args, 352, 288, ref fn);
        }
#endif

        // Initialize the mesh plugin
        public override void Initialise(IMesher meshmerizer, IConfigSource config)
        {
            InitializeExtraStats();

            mesher = meshmerizer;
            m_config = config;
            // Defaults

            if (Environment.OSVersion.Platform == PlatformID.Unix)
            {
                avPIDD = 3200.0f;
                avPIDP = 1400.0f;
                avStandupTensor = 2000000f;
            }
            else
            {
                avPIDD = 2200.0f;
                avPIDP = 900.0f;
                avStandupTensor = 550000f;
            }

            int contactsPerCollision = 80;

            if (m_config != null)
            {
                IConfig physicsconfig = m_config.Configs["ODEPhysicsSettings"];
                if (physicsconfig != null)
                {
                    CollectStats = physicsconfig.GetBoolean("collect_stats", false);

                    gravityx = physicsconfig.GetFloat("world_gravityx", 0f);
                    gravityy = physicsconfig.GetFloat("world_gravityy", 0f);
                    gravityz = physicsconfig.GetFloat("world_gravityz", -9.8f);

                    float avatarTerminalVelocity = physicsconfig.GetFloat("avatar_terminal_velocity", 54f);
                    AvatarTerminalVelocity = Util.Clamp<float>(avatarTerminalVelocity, 0, 255f);
                    if (AvatarTerminalVelocity != avatarTerminalVelocity)
                    {
                        m_log.WarnFormat(
                            "[ODE SCENE]: avatar_terminal_velocity of {0} is invalid.  Clamping to {1}",
                            avatarTerminalVelocity, AvatarTerminalVelocity);
                    }

                    worldHashspaceLow = physicsconfig.GetInt("world_hashspace_size_low", -4);
                    worldHashspaceHigh = physicsconfig.GetInt("world_hashspace_size_high", 128);

                    metersInSpace = physicsconfig.GetFloat("meters_in_small_space", 29.9f);
                    smallHashspaceLow = physicsconfig.GetInt("small_hashspace_size_low", -4);
                    smallHashspaceHigh = physicsconfig.GetInt("small_hashspace_size_high", 66);

                    contactsurfacelayer = physicsconfig.GetFloat("world_contact_surface_layer", 0.001f);

                    nmTerrainContactFriction = physicsconfig.GetFloat("nm_terraincontact_friction", 255.0f);
                    nmTerrainContactBounce = physicsconfig.GetFloat("nm_terraincontact_bounce", 0.1f);
                    nmTerrainContactERP = physicsconfig.GetFloat("nm_terraincontact_erp", 0.1025f);

                    mTerrainContactFriction = physicsconfig.GetFloat("m_terraincontact_friction", 75f);
                    mTerrainContactBounce = physicsconfig.GetFloat("m_terraincontact_bounce", 0.05f);
                    mTerrainContactERP = physicsconfig.GetFloat("m_terraincontact_erp", 0.05025f);

                    nmAvatarObjectContactFriction = physicsconfig.GetFloat("objectcontact_friction", 250f);
                    nmAvatarObjectContactBounce = physicsconfig.GetFloat("objectcontact_bounce", 0.2f);

                    mAvatarObjectContactFriction = physicsconfig.GetFloat("m_avatarobjectcontact_friction", 75f);
                    mAvatarObjectContactBounce = physicsconfig.GetFloat("m_avatarobjectcontact_bounce", 0.1f);

                    ODE_STEPSIZE = physicsconfig.GetFloat("world_stepsize", ODE_STEPSIZE);
                    m_physicsiterations = physicsconfig.GetInt("world_internal_steps_without_collisions", 10);

                    avDensity = physicsconfig.GetFloat("av_density", 80f);
//                    avHeightFudgeFactor = physicsconfig.GetFloat("av_height_fudge_factor", 0.52f);
                    avMovementDivisorWalk = physicsconfig.GetFloat("av_movement_divisor_walk", 1.3f);
                    avMovementDivisorRun = physicsconfig.GetFloat("av_movement_divisor_run", 0.8f);
                    avCapRadius = physicsconfig.GetFloat("av_capsule_radius", 0.37f);
                    avplanted = physicsconfig.GetBoolean("av_planted", false);
                    av_av_collisions_off = physicsconfig.GetBoolean("av_av_collisions_off", false);

                    IsAvCapsuleTilted = physicsconfig.GetBoolean("av_capsule_tilted", false);

                    contactsPerCollision = physicsconfig.GetInt("contacts_per_collision", 80);

                    geomContactPointsStartthrottle = physicsconfig.GetInt("geom_contactpoints_start_throttling", 5);
                    geomUpdatesPerThrottledUpdate = physicsconfig.GetInt("geom_updates_before_throttled_update", 15);
                    geomCrossingFailuresBeforeOutofbounds = physicsconfig.GetInt("geom_crossing_failures_before_outofbounds", 5);

                    geomDefaultDensity = physicsconfig.GetFloat("geometry_default_density", 10.000006836f);
                    bodyFramesAutoDisable = physicsconfig.GetInt("body_frames_auto_disable", 20);

                    bodyPIDD = physicsconfig.GetFloat("body_pid_derivative", 35f);
                    bodyPIDG = physicsconfig.GetFloat("body_pid_gain", 25f);

                    forceSimplePrimMeshing = physicsconfig.GetBoolean("force_simple_prim_meshing", forceSimplePrimMeshing);
                    meshSculptedPrim = physicsconfig.GetBoolean("mesh_sculpted_prim", true);
                    meshSculptLOD = physicsconfig.GetFloat("mesh_lod", 32f);
                    MeshSculptphysicalLOD = physicsconfig.GetFloat("mesh_physical_lod", 16f);
                    m_filterCollisions = physicsconfig.GetBoolean("filter_collisions", false);
                    
                    

                    if (Environment.OSVersion.Platform == PlatformID.Unix)
                    {
                        avPIDD = physicsconfig.GetFloat("av_pid_derivative_linux", 2200.0f);
                        avPIDP = physicsconfig.GetFloat("av_pid_proportional_linux", 900.0f);
                        avStandupTensor = physicsconfig.GetFloat("av_capsule_standup_tensor_linux", 550000f);
                        bodyMotorJointMaxforceTensor = physicsconfig.GetFloat("body_motor_joint_maxforce_tensor_linux", 5f);
                    }
                    else
                    {
                        avPIDD = physicsconfig.GetFloat("av_pid_derivative_win", 2200.0f);
                        avPIDP = physicsconfig.GetFloat("av_pid_proportional_win", 900.0f);
                        avStandupTensor = physicsconfig.GetFloat("av_capsule_standup_tensor_win", 550000f);
                        bodyMotorJointMaxforceTensor = physicsconfig.GetFloat("body_motor_joint_maxforce_tensor_win", 5f);
                    }

                    physics_logging = physicsconfig.GetBoolean("physics_logging", false);
                    physics_logging_interval = physicsconfig.GetInt("physics_logging_interval", 0);
                    physics_logging_append_existing_logfile = physicsconfig.GetBoolean("physics_logging_append_existing_logfile", false);

                    m_NINJA_physics_joints_enabled = physicsconfig.GetBoolean("use_NINJA_physics_joints", false);
                    minimumGroundFlightOffset = physicsconfig.GetFloat("minimum_ground_flight_offset", 3f);
                    maximumMassObject = physicsconfig.GetFloat("maximum_mass_object", 10000.01f);
                }
            }

            contacts = new d.ContactGeom[contactsPerCollision];

            staticPrimspace = new IntPtr[(int)(300 / metersInSpace), (int)(300 / metersInSpace)];

            // Centeral contact friction and bounce
            // ckrinke 11/10/08 Enabling soft_erp but not soft_cfm until I figure out why
            // an avatar falls through in Z but not in X or Y when walking on a prim.
            contact.surface.mode |= d.ContactFlags.SoftERP;
            contact.surface.mu = nmAvatarObjectContactFriction;
            contact.surface.bounce = nmAvatarObjectContactBounce;
            contact.surface.soft_cfm = 0.010f;
            contact.surface.soft_erp = 0.010f;

            // Terrain contact friction and Bounce
            // This is the *non* moving version.   Use this when an avatar
            // isn't moving to keep it in place better
            TerrainContact.surface.mode |= d.ContactFlags.SoftERP;
            TerrainContact.surface.mu = nmTerrainContactFriction;
            TerrainContact.surface.bounce = nmTerrainContactBounce;
            TerrainContact.surface.soft_erp = nmTerrainContactERP;

            WaterContact.surface.mode |= (d.ContactFlags.SoftERP | d.ContactFlags.SoftCFM);
            WaterContact.surface.mu = 0f; // No friction
            WaterContact.surface.bounce = 0.0f; // No bounce
            WaterContact.surface.soft_cfm = 0.010f;
            WaterContact.surface.soft_erp = 0.010f;

            // Prim contact friction and bounce
            // THis is the *non* moving version of friction and bounce
            // Use this when an avatar comes in contact with a prim
            // and is moving
            AvatarMovementprimContact.surface.mu = mAvatarObjectContactFriction;
            AvatarMovementprimContact.surface.bounce = mAvatarObjectContactBounce;

            // Terrain contact friction bounce and various error correcting calculations
            // Use this when an avatar is in contact with the terrain and moving.
            AvatarMovementTerrainContact.surface.mode |= d.ContactFlags.SoftERP;
            AvatarMovementTerrainContact.surface.mu = mTerrainContactFriction;
            AvatarMovementTerrainContact.surface.bounce = mTerrainContactBounce;
            AvatarMovementTerrainContact.surface.soft_erp = mTerrainContactERP;

            /*
                <summary></summary>
                Stone = 0,
                /// <summary></summary>
                Metal = 1,
                /// <summary></summary>
                Glass = 2,
                /// <summary></summary>
                Wood = 3,
                /// <summary></summary>
                Flesh = 4,
                /// <summary></summary>
                Plastic = 5,
                /// <summary></summary>
                Rubber = 6
             */

            m_materialContacts = new d.Contact[7,2];

            m_materialContacts[(int)Material.Stone, 0] = new d.Contact();
            m_materialContacts[(int)Material.Stone, 0].surface.mode |= d.ContactFlags.SoftERP;
            m_materialContacts[(int)Material.Stone, 0].surface.mu = nmAvatarObjectContactFriction;
            m_materialContacts[(int)Material.Stone, 0].surface.bounce = nmAvatarObjectContactBounce;
            m_materialContacts[(int)Material.Stone, 0].surface.soft_cfm = 0.010f;
            m_materialContacts[(int)Material.Stone, 0].surface.soft_erp = 0.010f;

            m_materialContacts[(int)Material.Stone, 1] = new d.Contact();
            m_materialContacts[(int)Material.Stone, 1].surface.mode |= d.ContactFlags.SoftERP;
            m_materialContacts[(int)Material.Stone, 1].surface.mu = mAvatarObjectContactFriction;
            m_materialContacts[(int)Material.Stone, 1].surface.bounce = mAvatarObjectContactBounce;
            m_materialContacts[(int)Material.Stone, 1].surface.soft_cfm = 0.010f;
            m_materialContacts[(int)Material.Stone, 1].surface.soft_erp = 0.010f;

            m_materialContacts[(int)Material.Metal, 0] = new d.Contact();
            m_materialContacts[(int)Material.Metal, 0].surface.mode |= d.ContactFlags.SoftERP;
            m_materialContacts[(int)Material.Metal, 0].surface.mu = nmAvatarObjectContactFriction;
            m_materialContacts[(int)Material.Metal, 0].surface.bounce = nmAvatarObjectContactBounce;
            m_materialContacts[(int)Material.Metal, 0].surface.soft_cfm = 0.010f;
            m_materialContacts[(int)Material.Metal, 0].surface.soft_erp = 0.010f;

            m_materialContacts[(int)Material.Metal, 1] = new d.Contact();
            m_materialContacts[(int)Material.Metal, 1].surface.mode |= d.ContactFlags.SoftERP;
            m_materialContacts[(int)Material.Metal, 1].surface.mu = mAvatarObjectContactFriction;
            m_materialContacts[(int)Material.Metal, 1].surface.bounce = mAvatarObjectContactBounce;
            m_materialContacts[(int)Material.Metal, 1].surface.soft_cfm = 0.010f;
            m_materialContacts[(int)Material.Metal, 1].surface.soft_erp = 0.010f;

            m_materialContacts[(int)Material.Glass, 0] = new d.Contact();
            m_materialContacts[(int)Material.Glass, 0].surface.mode |= d.ContactFlags.SoftERP;
            m_materialContacts[(int)Material.Glass, 0].surface.mu = 1f;
            m_materialContacts[(int)Material.Glass, 0].surface.bounce = 0.5f;
            m_materialContacts[(int)Material.Glass, 0].surface.soft_cfm = 0.010f;
            m_materialContacts[(int)Material.Glass, 0].surface.soft_erp = 0.010f;

            /*
                private float nmAvatarObjectContactFriction = 250f;
                private float nmAvatarObjectContactBounce = 0.1f;

                private float mAvatarObjectContactFriction = 75f;
                private float mAvatarObjectContactBounce = 0.1f;
            */
            m_materialContacts[(int)Material.Glass, 1] = new d.Contact();
            m_materialContacts[(int)Material.Glass, 1].surface.mode |= d.ContactFlags.SoftERP;
            m_materialContacts[(int)Material.Glass, 1].surface.mu = 1f;
            m_materialContacts[(int)Material.Glass, 1].surface.bounce = 0.5f;
            m_materialContacts[(int)Material.Glass, 1].surface.soft_cfm = 0.010f;
            m_materialContacts[(int)Material.Glass, 1].surface.soft_erp = 0.010f;

            m_materialContacts[(int)Material.Wood, 0] = new d.Contact();
            m_materialContacts[(int)Material.Wood, 0].surface.mode |= d.ContactFlags.SoftERP;
            m_materialContacts[(int)Material.Wood, 0].surface.mu = nmAvatarObjectContactFriction;
            m_materialContacts[(int)Material.Wood, 0].surface.bounce = nmAvatarObjectContactBounce;
            m_materialContacts[(int)Material.Wood, 0].surface.soft_cfm = 0.010f;
            m_materialContacts[(int)Material.Wood, 0].surface.soft_erp = 0.010f;

            m_materialContacts[(int)Material.Wood, 1] = new d.Contact();
            m_materialContacts[(int)Material.Wood, 1].surface.mode |= d.ContactFlags.SoftERP;
            m_materialContacts[(int)Material.Wood, 1].surface.mu = mAvatarObjectContactFriction;
            m_materialContacts[(int)Material.Wood, 1].surface.bounce = mAvatarObjectContactBounce;
            m_materialContacts[(int)Material.Wood, 1].surface.soft_cfm = 0.010f;
            m_materialContacts[(int)Material.Wood, 1].surface.soft_erp = 0.010f;

            m_materialContacts[(int)Material.Flesh, 0] = new d.Contact();
            m_materialContacts[(int)Material.Flesh, 0].surface.mode |= d.ContactFlags.SoftERP;
            m_materialContacts[(int)Material.Flesh, 0].surface.mu = nmAvatarObjectContactFriction;
            m_materialContacts[(int)Material.Flesh, 0].surface.bounce = nmAvatarObjectContactBounce;
            m_materialContacts[(int)Material.Flesh, 0].surface.soft_cfm = 0.010f;
            m_materialContacts[(int)Material.Flesh, 0].surface.soft_erp = 0.010f;

            m_materialContacts[(int)Material.Flesh, 1] = new d.Contact();
            m_materialContacts[(int)Material.Flesh, 1].surface.mode |= d.ContactFlags.SoftERP;
            m_materialContacts[(int)Material.Flesh, 1].surface.mu = mAvatarObjectContactFriction;
            m_materialContacts[(int)Material.Flesh, 1].surface.bounce = mAvatarObjectContactBounce;
            m_materialContacts[(int)Material.Flesh, 1].surface.soft_cfm = 0.010f;
            m_materialContacts[(int)Material.Flesh, 1].surface.soft_erp = 0.010f;

            m_materialContacts[(int)Material.Plastic, 0] = new d.Contact();
            m_materialContacts[(int)Material.Plastic, 0].surface.mode |= d.ContactFlags.SoftERP;
            m_materialContacts[(int)Material.Plastic, 0].surface.mu = nmAvatarObjectContactFriction;
            m_materialContacts[(int)Material.Plastic, 0].surface.bounce = nmAvatarObjectContactBounce;
            m_materialContacts[(int)Material.Plastic, 0].surface.soft_cfm = 0.010f;
            m_materialContacts[(int)Material.Plastic, 0].surface.soft_erp = 0.010f;

            m_materialContacts[(int)Material.Plastic, 1] = new d.Contact();
            m_materialContacts[(int)Material.Plastic, 1].surface.mode |= d.ContactFlags.SoftERP;
            m_materialContacts[(int)Material.Plastic, 1].surface.mu = mAvatarObjectContactFriction;
            m_materialContacts[(int)Material.Plastic, 1].surface.bounce = mAvatarObjectContactBounce;
            m_materialContacts[(int)Material.Plastic, 1].surface.soft_cfm = 0.010f;
            m_materialContacts[(int)Material.Plastic, 1].surface.soft_erp = 0.010f;

            m_materialContacts[(int)Material.Rubber, 0] = new d.Contact();
            m_materialContacts[(int)Material.Rubber, 0].surface.mode |= d.ContactFlags.SoftERP;
            m_materialContacts[(int)Material.Rubber, 0].surface.mu = nmAvatarObjectContactFriction;
            m_materialContacts[(int)Material.Rubber, 0].surface.bounce = nmAvatarObjectContactBounce;
            m_materialContacts[(int)Material.Rubber, 0].surface.soft_cfm = 0.010f;
            m_materialContacts[(int)Material.Rubber, 0].surface.soft_erp = 0.010f;

            m_materialContacts[(int)Material.Rubber, 1] = new d.Contact();
            m_materialContacts[(int)Material.Rubber, 1].surface.mode |= d.ContactFlags.SoftERP;
            m_materialContacts[(int)Material.Rubber, 1].surface.mu = mAvatarObjectContactFriction;
            m_materialContacts[(int)Material.Rubber, 1].surface.bounce = mAvatarObjectContactBounce;
            m_materialContacts[(int)Material.Rubber, 1].surface.soft_cfm = 0.010f;
            m_materialContacts[(int)Material.Rubber, 1].surface.soft_erp = 0.010f;

            d.HashSpaceSetLevels(space, worldHashspaceLow, worldHashspaceHigh);

            // Set the gravity,, don't disable things automatically (we set it explicitly on some things)

            d.WorldSetGravity(world, gravityx, gravityy, gravityz);
            d.WorldSetContactSurfaceLayer(world, contactsurfacelayer);

            d.WorldSetLinearDamping(world, 256f);
            d.WorldSetAngularDamping(world, 256f);
            d.WorldSetAngularDampingThreshold(world, 256f);
            d.WorldSetLinearDampingThreshold(world, 256f);
            d.WorldSetMaxAngularSpeed(world, 256f);

            // Set how many steps we go without running collision testing
            // This is in addition to the step size.
            // Essentially Steps * m_physicsiterations
            d.WorldSetQuickStepNumIterations(world, m_physicsiterations);
            //d.WorldSetContactMaxCorrectingVel(world, 1000.0f);

            for (int i = 0; i < staticPrimspace.GetLength(0); i++)
            {
                for (int j = 0; j < staticPrimspace.GetLength(1); j++)
                {
                    staticPrimspace[i, j] = IntPtr.Zero;
                }
            }

            _worldInitialized = true;
        }

//        internal void waitForSpaceUnlock(IntPtr space)
//        {
//            //if (space != IntPtr.Zero)
//                //while (d.SpaceLockQuery(space)) { } // Wait and do nothing
//        }

//        /// <summary>
//        /// Debug space message for printing the space that a prim/avatar is in.
//        /// </summary>
//        /// <param name="pos"></param>
//        /// <returns>Returns which split up space the given position is in.</returns>
//        public string whichspaceamIin(Vector3 pos)
//        {
//            return calculateSpaceForGeom(pos).ToString();
//        }

        #region Collision Detection

        /// <summary>
        /// Collides two geometries.
        /// </summary>
        /// <returns></returns>
        /// <param name='geom1'></param>
        /// <param name='geom2'>/param>
        /// <param name='maxContacts'></param>
        /// <param name='contactsArray'></param>
        /// <param name='contactGeomSize'></param>
        private int CollideGeoms(
            IntPtr geom1, IntPtr geom2, int maxContacts, Ode.NET.d.ContactGeom[] contactsArray, int contactGeomSize)
        {
            int count;

            lock (OdeScene.UniversalColliderSyncObject)
            {
                // We do this inside the lock so that we don't count any delay in acquiring it
                if (CollectStats)
                    m_nativeCollisionStartTick = Util.EnvironmentTickCount();

                count = d.Collide(geom1, geom2, maxContacts, contactsArray, contactGeomSize);
            }

            // We do this outside the lock so that any waiting threads aren't held up, though the effect is probably
            // negligable
            if (CollectStats)
                m_stats[ODENativeGeomCollisionFrameMsStatName]
                    += Util.EnvironmentTickCountSubtract(m_nativeCollisionStartTick);

            return count;
        }

        /// <summary>
        /// Collide two spaces or a space and a geometry.
        /// </summary>
        /// <param name='space1'></param>
        /// <param name='space2'>/param>
        /// <param name='data'></param>
        private void CollideSpaces(IntPtr space1, IntPtr space2, IntPtr data)
        {
            if (CollectStats)
            {
                m_inCollisionTiming = true;
                m_nativeCollisionStartTick = Util.EnvironmentTickCount();
            }

            d.SpaceCollide2(space1, space2, data, nearCallback);

            if (CollectStats && m_inCollisionTiming)
            {
                m_stats[ODENativeSpaceCollisionFrameMsStatName]
                    += Util.EnvironmentTickCountSubtract(m_nativeCollisionStartTick);
                m_inCollisionTiming = false;
            }
        }

        /// <summary>
        /// This is our near callback.  A geometry is near a body
        /// </summary>
        /// <param name="space">The space that contains the geoms.  Remember, spaces are also geoms</param>
        /// <param name="g1">a geometry or space</param>
        /// <param name="g2">another geometry or space</param>
        private void near(IntPtr space, IntPtr g1, IntPtr g2)
        {
            if (CollectStats && m_inCollisionTiming)
            {
                m_stats[ODENativeSpaceCollisionFrameMsStatName]
                    += Util.EnvironmentTickCountSubtract(m_nativeCollisionStartTick);
                m_inCollisionTiming = false;
            }

//            m_log.DebugFormat("[PHYSICS]: Colliding {0} and {1} in {2}", g1, g2, space);
            //  no lock here!  It's invoked from within Simulate(), which is thread-locked

            // Test if we're colliding a geom with a space.
            // If so we have to drill down into the space recursively

            if (d.GeomIsSpace(g1) || d.GeomIsSpace(g2))
            {
                if (g1 == IntPtr.Zero || g2 == IntPtr.Zero)
                    return;
                
                // Separating static prim geometry spaces.
                // We'll be calling near recursivly if one
                // of them is a space to find all of the
                // contact points in the space
                try
                {
                    CollideSpaces(g1, g2, IntPtr.Zero);
                }
                catch (AccessViolationException)
                {
                    m_log.Error("[ODE SCENE]: Unable to collide test a space");
                    return;
                }
                //Colliding a space or a geom with a space or a geom. so drill down

                //Collide all geoms in each space..
                //if (d.GeomIsSpace(g1)) d.SpaceCollide(g1, IntPtr.Zero, nearCallback);
                //if (d.GeomIsSpace(g2)) d.SpaceCollide(g2, IntPtr.Zero, nearCallback);
                return;
            }

            if (g1 == IntPtr.Zero || g2 == IntPtr.Zero)
                return;

            IntPtr b1 = d.GeomGetBody(g1);
            IntPtr b2 = d.GeomGetBody(g2);

            // d.GeomClassID id = d.GeomGetClass(g1);

            String name1 = null;
            String name2 = null;

            if (!geom_name_map.TryGetValue(g1, out name1))
            {
                name1 = "null";
            }
            if (!geom_name_map.TryGetValue(g2, out name2))
            {
                name2 = "null";
            }

            //if (id == d.GeomClassId.TriMeshClass)
            //{
                //               m_log.InfoFormat("near: A collision was detected between {1} and {2}", 0, name1, name2);
                //m_log.Debug("near: A collision was detected between {1} and {2}", 0, name1, name2);
            //}

            // Figure out how many contact points we have
            int count = 0;

            try
            {
                // Colliding Geom To Geom
                // This portion of the function 'was' blatantly ripped off from BoxStack.cs

                if (g1 == g2)
                    return; // Can't collide with yourself

                if (b1 != IntPtr.Zero && b2 != IntPtr.Zero && d.AreConnectedExcluding(b1, b2, d.JointType.Contact))
                    return;

                count = CollideGeoms(g1, g2, contacts.Length, contacts, d.ContactGeom.SizeOf);

                // All code after this is only relevant if we have any collisions
                if (count <= 0)
                    return;

                if (count > contacts.Length)
                    m_log.Error("[ODE SCENE]: Got " + count + " contacts when we asked for a maximum of " + contacts.Length);
            }
            catch (SEHException)
            {
                m_log.Error(
                    "[ODE SCENE]: The Operating system shut down ODE because of corrupt memory.  This could be a result of really irregular terrain.  If this repeats continuously, restart using Basic Physics and terrain fill your terrain.  Restarting the sim.");
                base.TriggerPhysicsBasedRestart();
            }
            catch (Exception e)
            {
                m_log.ErrorFormat("[ODE SCENE]: Unable to collide test an object: {0}", e.Message);
                return;
            }

            PhysicsActor p1;
            PhysicsActor p2;
            
            p1ExpectedPoints = 0;
            p2ExpectedPoints = 0;
            
            if (!actor_name_map.TryGetValue(g1, out p1))
            {
                p1 = PANull;
            }

            if (!actor_name_map.TryGetValue(g2, out p2))
            {
                p2 = PANull;
            }

            ContactPoint maxDepthContact = new ContactPoint();
            if (p1.CollisionScore + count >= float.MaxValue)
                p1.CollisionScore = 0;
            p1.CollisionScore += count;

            if (p2.CollisionScore + count >= float.MaxValue)
                p2.CollisionScore = 0;
            p2.CollisionScore += count;

            for (int i = 0; i < count; i++)
            {
                d.ContactGeom curContact = contacts[i];

                if (curContact.depth > maxDepthContact.PenetrationDepth)
                {
                    maxDepthContact = new ContactPoint(
                        new Vector3(curContact.pos.X, curContact.pos.Y, curContact.pos.Z),
                        new Vector3(curContact.normal.X, curContact.normal.Y, curContact.normal.Z),
                        curContact.depth
                    );
                }

                //m_log.Warn("[CCOUNT]: " + count);
                IntPtr joint;
                // If we're colliding with terrain, use 'TerrainContact' instead of contact.
                // allows us to have different settings
                
                // We only need to test p2 for 'jump crouch purposes'
                if (p2 is OdeCharacter && p1.PhysicsActorType == (int)ActorTypes.Prim)
                {
                    // Testing if the collision is at the feet of the avatar

                    //m_log.DebugFormat("[PHYSICS]: {0} - {1} - {2} - {3}", curContact.pos.Z, p2.Position.Z, (p2.Position.Z - curContact.pos.Z), (p2.Size.Z * 0.6f));
                    if ((p2.Position.Z - curContact.pos.Z) > (p2.Size.Z * 0.6f))
                        p2.IsColliding = true;
                }
                else
                {
                    p2.IsColliding = true;
                }
                
                //if ((framecount % m_returncollisions) == 0)

                switch (p1.PhysicsActorType)
                {
                    case (int)ActorTypes.Agent:
                        p1ExpectedPoints = avatarExpectedContacts;
                        p2.CollidingObj = true;
                        break;
                    case (int)ActorTypes.Prim:
                        if (p1 != null && p1 is OdePrim)
                            p1ExpectedPoints = ((OdePrim) p1).ExpectedCollisionContacts;

                        if (p2.Velocity.LengthSquared() > 0.0f)
                            p2.CollidingObj = true;
                        break;
                    case (int)ActorTypes.Unknown:
                        p2.CollidingGround = true;
                        break;
                    default:
                        p2.CollidingGround = true;
                        break;
                }

                // we don't want prim or avatar to explode

                #region InterPenetration Handling - Unintended physics explosions
# region disabled code1

                if (curContact.depth >= 0.08f)
                {
                    //This is disabled at the moment only because it needs more tweaking
                    //It will eventually be uncommented
                    /*
                    if (contact.depth >= 1.00f)
                    {
                        //m_log.Debug("[PHYSICS]: " + contact.depth.ToString());
                    }

                    //If you interpenetrate a prim with an agent
                    if ((p2.PhysicsActorType == (int) ActorTypes.Agent &&
                         p1.PhysicsActorType == (int) ActorTypes.Prim) ||
                        (p1.PhysicsActorType == (int) ActorTypes.Agent &&
                         p2.PhysicsActorType == (int) ActorTypes.Prim))
                    {
                        
                        //contact.depth = contact.depth * 4.15f;
                        /*
                        if (p2.PhysicsActorType == (int) ActorTypes.Agent)
                        {
                            p2.CollidingObj = true;
                            contact.depth = 0.003f;
                            p2.Velocity = p2.Velocity + new PhysicsVector(0, 0, 2.5f);
                            OdeCharacter character = (OdeCharacter) p2;
                            character.SetPidStatus(true);
                            contact.pos = new d.Vector3(contact.pos.X + (p1.Size.X / 2), contact.pos.Y + (p1.Size.Y / 2), contact.pos.Z + (p1.Size.Z / 2));

                        }
                        else
                        {

                            //contact.depth = 0.0000000f;
                        }
                        if (p1.PhysicsActorType == (int) ActorTypes.Agent)
                        {

                            p1.CollidingObj = true;
                            contact.depth = 0.003f;
                            p1.Velocity = p1.Velocity + new PhysicsVector(0, 0, 2.5f);
                            contact.pos = new d.Vector3(contact.pos.X + (p2.Size.X / 2), contact.pos.Y + (p2.Size.Y / 2), contact.pos.Z + (p2.Size.Z / 2));
                            OdeCharacter character = (OdeCharacter)p1;
                            character.SetPidStatus(true);
                        }
                        else
                        {

                            //contact.depth = 0.0000000f;
                        }
                          
                        
                     
                    }
*/
                    // If you interpenetrate a prim with another prim
                /*
                    if (p1.PhysicsActorType == (int) ActorTypes.Prim && p2.PhysicsActorType == (int) ActorTypes.Prim)
                    {
                        #region disabledcode2
                        //OdePrim op1 = (OdePrim)p1;
                        //OdePrim op2 = (OdePrim)p2;
                        //op1.m_collisionscore++;
                        //op2.m_collisionscore++;

                        //if (op1.m_collisionscore > 8000 || op2.m_collisionscore > 8000)
                        //{
                            //op1.m_taintdisable = true;
                            //AddPhysicsActorTaint(p1);
                            //op2.m_taintdisable = true;
                            //AddPhysicsActorTaint(p2);
                        //}

                        //if (contact.depth >= 0.25f)
                        //{
                            // Don't collide, one or both prim will expld.

                            //op1.m_interpenetrationcount++;
                            //op2.m_interpenetrationcount++;
                            //interpenetrations_before_disable = 200;
                            //if (op1.m_interpenetrationcount >= interpenetrations_before_disable)
                            //{
                                //op1.m_taintdisable = true;
                                //AddPhysicsActorTaint(p1);
                            //}
                            //if (op2.m_interpenetrationcount >= interpenetrations_before_disable)
                            //{
                               // op2.m_taintdisable = true;
                                //AddPhysicsActorTaint(p2);
                            //}

                            //contact.depth = contact.depth / 8f;
                            //contact.normal = new d.Vector3(0, 0, 1);
                        //}
                        //if (op1.m_disabled || op2.m_disabled)
                        //{
                            //Manually disabled objects stay disabled
                            //contact.depth = 0f;
                        //}
                        #endregion
                    }
                    */
#endregion
                    if (curContact.depth >= 1.00f)
                    {
                        //m_log.Info("[P]: " + contact.depth.ToString());
                        if ((p2.PhysicsActorType == (int) ActorTypes.Agent &&
                             p1.PhysicsActorType == (int) ActorTypes.Unknown) ||
                            (p1.PhysicsActorType == (int) ActorTypes.Agent &&
                             p2.PhysicsActorType == (int) ActorTypes.Unknown))
                        {
                            if (p2.PhysicsActorType == (int) ActorTypes.Agent)
                            {
                                if (p2 is OdeCharacter)
                                {
                                    OdeCharacter character = (OdeCharacter) p2;

                                    //p2.CollidingObj = true;
                                    curContact.depth = 0.00000003f;
                                    p2.Velocity = p2.Velocity + new Vector3(0f, 0f, 0.5f);
                                    curContact.pos =
                                        new d.Vector3(curContact.pos.X + (p1.Size.X/2),
                                                      curContact.pos.Y + (p1.Size.Y/2),
                                                      curContact.pos.Z + (p1.Size.Z/2));
                                    character.SetPidStatus(true);
                                }
                            }

                            if (p1.PhysicsActorType == (int) ActorTypes.Agent)
                            {
                                if (p1 is OdeCharacter)
                                {
                                    OdeCharacter character = (OdeCharacter) p1;

                                    //p2.CollidingObj = true;
                                    curContact.depth = 0.00000003f;
                                    p1.Velocity = p1.Velocity + new Vector3(0f, 0f, 0.5f);
                                    curContact.pos =
                                        new d.Vector3(curContact.pos.X + (p1.Size.X/2),
                                                      curContact.pos.Y + (p1.Size.Y/2),
                                                      curContact.pos.Z + (p1.Size.Z/2));
                                    character.SetPidStatus(true);
                                }
                            }
                        }
                    }
                }

                #endregion

                // Logic for collision handling
                // Note, that if *all* contacts are skipped (VolumeDetect)
                // The prim still detects (and forwards) collision events but 
                // appears to be phantom for the world
                Boolean skipThisContact = false;

                if ((p1 is OdePrim) && (((OdePrim)p1).m_isVolumeDetect))
                    skipThisContact = true;   // No collision on volume detect prims

                if (av_av_collisions_off)
                    if ((p1 is OdeCharacter) && (p2 is OdeCharacter))
                        skipThisContact = true;

                if (!skipThisContact && (p2 is OdePrim) && (((OdePrim)p2).m_isVolumeDetect))
                    skipThisContact = true;   // No collision on volume detect prims

                if (!skipThisContact && curContact.depth < 0f)
                    skipThisContact = true;

                if (!skipThisContact && checkDupe(curContact, p2.PhysicsActorType))
                    skipThisContact = true;

                const int maxContactsbeforedeath = 4000;
                joint = IntPtr.Zero;

                if (!skipThisContact)
                {
                    _perloopContact.Add(curContact);

                    if (name1 == "Terrain" || name2 == "Terrain")
                    {
                        if ((p2.PhysicsActorType == (int) ActorTypes.Agent) &&
                            (Math.Abs(p2.Velocity.X) > 0.01f || Math.Abs(p2.Velocity.Y) > 0.01f))
                        {
                            p2ExpectedPoints = avatarExpectedContacts;
                            // Avatar is moving on terrain, use the movement terrain contact
                            AvatarMovementTerrainContact.geom = curContact;

                            if (m_global_contactcount < maxContactsbeforedeath)
                            {
                                joint = d.JointCreateContact(world, contactgroup, ref AvatarMovementTerrainContact);
                                m_global_contactcount++;
                            }
                        }
                        else
                        {
                            if (p2.PhysicsActorType == (int)ActorTypes.Agent)
                            {
                                p2ExpectedPoints = avatarExpectedContacts;
                                // Avatar is standing on terrain, use the non moving terrain contact
                                TerrainContact.geom = curContact;

                                if (m_global_contactcount < maxContactsbeforedeath)
                                {
                                    joint = d.JointCreateContact(world, contactgroup, ref TerrainContact);
                                    m_global_contactcount++;
                                }
                            }
                            else
                            {
                                if (p2.PhysicsActorType == (int)ActorTypes.Prim && p1.PhysicsActorType == (int)ActorTypes.Prim)
                                {
                                    // prim prim contact
                                    // int pj294950 = 0;
                                    int movintYN = 0;
                                    int material = (int) Material.Wood;
                                    // prim terrain contact
                                    if (Math.Abs(p2.Velocity.X) > 0.01f || Math.Abs(p2.Velocity.Y) > 0.01f)
                                    {
                                        movintYN = 1;
                                    }

                                    if (p2 is OdePrim)
                                    {
                                        material = ((OdePrim) p2).m_material;
                                        p2ExpectedPoints = ((OdePrim)p2).ExpectedCollisionContacts;
                                    }
                                   
                                    // Unnessesary because p1 is defined above
                                    //if (p1 is OdePrim)
                                    // { 
                                    //     p1ExpectedPoints = ((OdePrim)p1).ExpectedCollisionContacts;
                                    // }
                                    //m_log.DebugFormat("Material: {0}", material);

                                    m_materialContacts[material, movintYN].geom = curContact;

                                    if (m_global_contactcount < maxContactsbeforedeath)
                                    {
                                        joint = d.JointCreateContact(world, contactgroup, ref m_materialContacts[material, movintYN]);
                                        m_global_contactcount++;
                                    }
                                }
                                else
                                {
                                    int movintYN = 0;
                                    // prim terrain contact
                                    if (Math.Abs(p2.Velocity.X) > 0.01f || Math.Abs(p2.Velocity.Y) > 0.01f)
                                    {
                                        movintYN = 1;
                                    }

                                    int material = (int)Material.Wood;

                                    if (p2 is OdePrim)
                                    {
                                        material = ((OdePrim)p2).m_material;
                                        p2ExpectedPoints = ((OdePrim)p2).ExpectedCollisionContacts;
                                    }

                                    //m_log.DebugFormat("Material: {0}", material);
                                    m_materialContacts[material, movintYN].geom = curContact;

                                    if (m_global_contactcount < maxContactsbeforedeath)
                                    {
                                        joint = d.JointCreateContact(world, contactgroup, ref m_materialContacts[material, movintYN]);
                                        m_global_contactcount++;
                                    }
                                }
                            }
                        }
                        //if (p2.PhysicsActorType == (int)ActorTypes.Prim)
                        //{
                        //m_log.Debug("[PHYSICS]: prim contacting with ground");
                        //}
                    }
                    else if (name1 == "Water" || name2 == "Water")
                    {
                        /*
                        if ((p2.PhysicsActorType == (int) ActorTypes.Prim))
                        {
                        }
                        else
                        {
                        }
                        */
                        //WaterContact.surface.soft_cfm = 0.0000f;
                        //WaterContact.surface.soft_erp = 0.00000f;
                        if (curContact.depth > 0.1f)
                        {
                            curContact.depth *= 52;
                            //contact.normal = new d.Vector3(0, 0, 1);
                            //contact.pos = new d.Vector3(0, 0, contact.pos.Z - 5f);
                        }

                        WaterContact.geom = curContact;

                        if (m_global_contactcount < maxContactsbeforedeath)
                        {
                            joint = d.JointCreateContact(world, contactgroup, ref WaterContact);
                            m_global_contactcount++;
                        }
                        //m_log.Info("[PHYSICS]: Prim Water Contact" + contact.depth);
                    }
                    else
                    {
                        if ((p2.PhysicsActorType == (int)ActorTypes.Agent))
                        {
                            p2ExpectedPoints = avatarExpectedContacts;
                            if ((Math.Abs(p2.Velocity.X) > 0.01f || Math.Abs(p2.Velocity.Y) > 0.01f))
                            {
                                // Avatar is moving on a prim, use the Movement prim contact
                                AvatarMovementprimContact.geom = curContact;

                                if (m_global_contactcount < maxContactsbeforedeath)
                                {
                                    joint = d.JointCreateContact(world, contactgroup, ref AvatarMovementprimContact);
                                    m_global_contactcount++;
                                }
                            }
                            else
                            {
                                // Avatar is standing still on a prim, use the non movement contact
                                contact.geom = curContact;

                                if (m_global_contactcount < maxContactsbeforedeath)
                                {
                                    joint = d.JointCreateContact(world, contactgroup, ref contact);
                                    m_global_contactcount++;
                                }
                            }
                        }
                        else if (p2.PhysicsActorType == (int)ActorTypes.Prim)
                        {
                            //p1.PhysicsActorType
                            int material = (int)Material.Wood;

                            if (p2 is OdePrim)
                            {
                                material = ((OdePrim)p2).m_material;
                                p2ExpectedPoints = ((OdePrim)p2).ExpectedCollisionContacts;
                            }
                            
                            //m_log.DebugFormat("Material: {0}", material);
                            m_materialContacts[material, 0].geom = curContact;

                            if (m_global_contactcount < maxContactsbeforedeath)
                            {
                                joint = d.JointCreateContact(world, contactgroup, ref m_materialContacts[material, 0]);
                                m_global_contactcount++;
                            }
                        }
                    }

                    if (m_global_contactcount < maxContactsbeforedeath && joint != IntPtr.Zero) // stack collide!
                    {
                        d.JointAttach(joint, b1, b2);
                        m_global_contactcount++;
                    }
                }

                collision_accounting_events(p1, p2, maxDepthContact);
                
                if (count > ((p1ExpectedPoints + p2ExpectedPoints) * 0.25) + (geomContactPointsStartthrottle))
                {
                    // If there are more then 3 contact points, it's likely
                    // that we've got a pile of objects, so ...
                    // We don't want to send out hundreds of terse updates over and over again
                    // so lets throttle them and send them again after it's somewhat sorted out.
                    p2.ThrottleUpdates = true;
                }
                //m_log.Debug(count.ToString());
                //m_log.Debug("near: A collision was detected between {1} and {2}", 0, name1, name2);
            }
        }

        private bool checkDupe(d.ContactGeom contactGeom, int atype)
        {
            if (!m_filterCollisions)
                return false;

            bool result = false;

            ActorTypes at = (ActorTypes)atype;

            foreach (d.ContactGeom contact in _perloopContact)
            {
                //if ((contact.g1 == contactGeom.g1 && contact.g2 == contactGeom.g2))
                //{
                    // || (contact.g2 == contactGeom.g1 && contact.g1 == contactGeom.g2)
                if (at == ActorTypes.Agent)
                {
                    if (((Math.Abs(contactGeom.normal.X - contact.normal.X) < 1.026f)
                        && (Math.Abs(contactGeom.normal.Y - contact.normal.Y) < 0.303f)
                        && (Math.Abs(contactGeom.normal.Z - contact.normal.Z) < 0.065f)))
                    {
                        if (Math.Abs(contact.depth - contactGeom.depth) < 0.052f)
                        {
                            //contactGeom.depth *= .00005f;
                           //m_log.DebugFormat("[Collsion]: Depth {0}", Math.Abs(contact.depth - contactGeom.depth));
                            // m_log.DebugFormat("[Collision]: <{0},{1},{2}>", Math.Abs(contactGeom.normal.X - contact.normal.X), Math.Abs(contactGeom.normal.Y - contact.normal.Y), Math.Abs(contactGeom.normal.Z - contact.normal.Z));
                            result = true;
                            break;
                        }
//                        else
//                        {
//                            //m_log.DebugFormat("[Collsion]: Depth {0}", Math.Abs(contact.depth - contactGeom.depth));
//                        }
                    }
//                    else
//                    {
//                        //m_log.DebugFormat("[Collision]: <{0},{1},{2}>", Math.Abs(contactGeom.normal.X - contact.normal.X), Math.Abs(contactGeom.normal.Y - contact.normal.Y), Math.Abs(contactGeom.normal.Z - contact.normal.Z));
//                        //int i = 0;
//                    }
                } 
                else if (at == ActorTypes.Prim)
                {
                    //d.AABB aabb1 = new d.AABB();
                    //d.AABB aabb2 = new d.AABB();

                    //d.GeomGetAABB(contactGeom.g2, out aabb2);
                    //d.GeomGetAABB(contactGeom.g1, out aabb1);
                    //aabb1.
                    if (((Math.Abs(contactGeom.normal.X - contact.normal.X) < 1.026f) && (Math.Abs(contactGeom.normal.Y - contact.normal.Y) < 0.303f) && (Math.Abs(contactGeom.normal.Z - contact.normal.Z) < 0.065f)))
                    {
                        if (contactGeom.normal.X == contact.normal.X && contactGeom.normal.Y == contact.normal.Y && contactGeom.normal.Z == contact.normal.Z)
                        {
                            if (Math.Abs(contact.depth - contactGeom.depth) < 0.272f)
                            {
                                result = true;
                                break;
                            }
                        }
                        //m_log.DebugFormat("[Collision]: Depth {0}", Math.Abs(contact.depth - contactGeom.depth));
                        //m_log.DebugFormat("[Collision]: <{0},{1},{2}>", Math.Abs(contactGeom.normal.X - contact.normal.X), Math.Abs(contactGeom.normal.Y - contact.normal.Y), Math.Abs(contactGeom.normal.Z - contact.normal.Z));
                    }
                }
            }

            return result;
        }

        private void collision_accounting_events(PhysicsActor p1, PhysicsActor p2, ContactPoint contact)
        {
            // obj1LocalID = 0;
            //returncollisions = false;
            obj2LocalID = 0;
            //ctype = 0;
            //cStartStop = 0;
            if (!p2.SubscribedEvents() && !p1.SubscribedEvents())
                return;

            switch ((ActorTypes)p2.PhysicsActorType)
            {
                case ActorTypes.Agent:
                    cc2 = (OdeCharacter)p2;

                    // obj1LocalID = cc2.m_localID;
                    switch ((ActorTypes)p1.PhysicsActorType)
                    {
                        case ActorTypes.Agent:
                            cc1 = (OdeCharacter)p1;
                            obj2LocalID = cc1.LocalID;
                            cc1.AddCollisionEvent(cc2.LocalID, contact);
                            //ctype = (int)CollisionCategories.Character;

                            //if (cc1.CollidingObj)
                            //cStartStop = (int)StatusIndicators.Generic;
                            //else
                            //cStartStop = (int)StatusIndicators.Start;

                            //returncollisions = true;
                            break;

                        case ActorTypes.Prim:
                            if (p1 is OdePrim)
                            {
                                cp1 = (OdePrim) p1;
                                obj2LocalID = cp1.LocalID;
                                cp1.AddCollisionEvent(cc2.LocalID, contact);
                            }
                            //ctype = (int)CollisionCategories.Geom;

                            //if (cp1.CollidingObj)
                            //cStartStop = (int)StatusIndicators.Generic;
                            //else
                            //cStartStop = (int)StatusIndicators.Start;

                            //returncollisions = true;
                            break;

                        case ActorTypes.Ground:
                        case ActorTypes.Unknown:
                            obj2LocalID = 0;
                            //ctype = (int)CollisionCategories.Land;
                            //returncollisions = true;
                            break;
                    }

                    cc2.AddCollisionEvent(obj2LocalID, contact);
                    break;

                case ActorTypes.Prim:

                    if (p2 is OdePrim)
                    {
                        cp2 = (OdePrim) p2;

                        // obj1LocalID = cp2.m_localID;
                        switch ((ActorTypes) p1.PhysicsActorType)
                        {
                            case ActorTypes.Agent:
                                if (p1 is OdeCharacter)
                                {
                                    cc1 = (OdeCharacter) p1;
                                    obj2LocalID = cc1.LocalID;
                                    cc1.AddCollisionEvent(cp2.LocalID, contact);
                                    //ctype = (int)CollisionCategories.Character;

                                    //if (cc1.CollidingObj)
                                    //cStartStop = (int)StatusIndicators.Generic;
                                    //else
                                    //cStartStop = (int)StatusIndicators.Start;
                                    //returncollisions = true;
                                }
                                break;
                            case ActorTypes.Prim:

                                if (p1 is OdePrim)
                                {
                                    cp1 = (OdePrim) p1;
                                    obj2LocalID = cp1.LocalID;
                                    cp1.AddCollisionEvent(cp2.LocalID, contact);
                                    //ctype = (int)CollisionCategories.Geom;

                                    //if (cp1.CollidingObj)
                                    //cStartStop = (int)StatusIndicators.Generic;
                                    //else
                                    //cStartStop = (int)StatusIndicators.Start;

                                    //returncollisions = true;
                                }
                                break;

                            case ActorTypes.Ground:
                            case ActorTypes.Unknown:
                                obj2LocalID = 0;
                                //ctype = (int)CollisionCategories.Land;

                                //returncollisions = true;
                                break;
                        }

                        cp2.AddCollisionEvent(obj2LocalID, contact);
                    }
                    break;
            }
            //if (returncollisions)
            //{

                //lock (m_storedCollisions)
                //{
                    //cDictKey = obj1LocalID.ToString() + obj2LocalID.ToString() + cStartStop.ToString() + ctype.ToString();
                    //if (m_storedCollisions.ContainsKey(cDictKey))
                    //{
                        //sCollisionData objd = m_storedCollisions[cDictKey];
                        //objd.NumberOfCollisions += 1;
                        //objd.lastframe = framecount;
                        //m_storedCollisions[cDictKey] = objd;
                    //}
                    //else
                    //{
                        //sCollisionData objd = new sCollisionData();
                        //objd.ColliderLocalId = obj1LocalID;
                        //objd.CollidedWithLocalId = obj2LocalID;
                        //objd.CollisionType = ctype;
                        //objd.NumberOfCollisions = 1;
                        //objd.lastframe = framecount;
                        //objd.StatusIndicator = cStartStop;
                        //m_storedCollisions.Add(cDictKey, objd);
                    //}
                //}
           // }
        }

        private int TriArrayCallback(IntPtr trimesh, IntPtr refObject, int[] triangleIndex, int triCount)
        {
            /*            String name1 = null;
                        String name2 = null;

                        if (!geom_name_map.TryGetValue(trimesh, out name1))
                        {
                            name1 = "null";
                        }
                        if (!geom_name_map.TryGetValue(refObject, out name2))
                        {
                            name2 = "null";
                        }

                        m_log.InfoFormat("TriArrayCallback: A collision was detected between {1} and {2}", 0, name1, name2);
            */
            return 1;
        }

        private int TriCallback(IntPtr trimesh, IntPtr refObject, int triangleIndex)
        {
//            String name1 = null;
//            String name2 = null;
//
//            if (!geom_name_map.TryGetValue(trimesh, out name1))
//            {
//                name1 = "null";
//            }
//
//            if (!geom_name_map.TryGetValue(refObject, out name2))
//            {
//                name2 = "null";
//            }

            //            m_log.InfoFormat("TriCallback: A collision was detected between {1} and {2}. Index was {3}", 0, name1, name2, triangleIndex);

            d.Vector3 v0 = new d.Vector3();
            d.Vector3 v1 = new d.Vector3();
            d.Vector3 v2 = new d.Vector3();

            d.GeomTriMeshGetTriangle(trimesh, 0, ref v0, ref v1, ref v2);
            //            m_log.DebugFormat("Triangle {0} is <{1},{2},{3}>, <{4},{5},{6}>, <{7},{8},{9}>", triangleIndex, v0.X, v0.Y, v0.Z, v1.X, v1.Y, v1.Z, v2.X, v2.Y, v2.Z);

            return 1;
        }

        /// <summary>
        /// This is our collision testing routine in ODE
        /// </summary>
        private void collision_optimized()
        {
            _perloopContact.Clear();

            foreach (OdeCharacter chr in _characters)
            {
                // Reset the collision values to false
                // since we don't know if we're colliding yet
                if (chr.Shell == IntPtr.Zero || chr.Body == IntPtr.Zero)
                    continue;
                
                chr.IsColliding = false;
                chr.CollidingGround = false;
                chr.CollidingObj = false;
                
                // Test the avatar's geometry for collision with the space
                // This will return near and the space that they are the closest to
                // And we'll run this again against the avatar and the space segment
                // This will return with a bunch of possible objects in the space segment
                // and we'll run it again on all of them.
                try
                {
                    CollideSpaces(space, chr.Shell, IntPtr.Zero);
                }
                catch (AccessViolationException)
                {
                    m_log.ErrorFormat("[ODE SCENE]: Unable to space collide {0}", Name);
                }
                
                //float terrainheight = GetTerrainHeightAtXY(chr.Position.X, chr.Position.Y);
                //if (chr.Position.Z + (chr.Velocity.Z * timeStep) < terrainheight + 10)
                //{
                //chr.Position.Z = terrainheight + 10.0f;
                //forcedZ = true;
                //}
            }

            if (CollectStats)
            {
                m_tempAvatarCollisionsThisFrame = _perloopContact.Count;
                m_stats[ODEAvatarContactsStatsName] += m_tempAvatarCollisionsThisFrame;
            }

            List<OdePrim> removeprims = null;
            foreach (OdePrim chr in _activeprims)
            {
                if (chr.Body != IntPtr.Zero && d.BodyIsEnabled(chr.Body) && (!chr.m_disabled))
                {
                    try
                    {
                        lock (chr)
                        {
                            if (space != IntPtr.Zero && chr.prim_geom != IntPtr.Zero && chr.m_taintremove == false)
                            {
                                CollideSpaces(space, chr.prim_geom, IntPtr.Zero);
                            }
                            else
                            {
                                if (removeprims == null)
                                {
                                    removeprims = new List<OdePrim>();
                                }
                                removeprims.Add(chr);
                                m_log.Error(
                                    "[ODE SCENE]: unable to collide test active prim against space.  The space was zero, the geom was zero or it was in the process of being removed.  Removed it from the active prim list.  This needs to be fixed!");
                            }
                        }
                    }
                    catch (AccessViolationException)
                    {
                        m_log.Error("[ODE SCENE]: Unable to space collide");
                    }
                }
            }

            if (CollectStats)
                m_stats[ODEPrimContactsStatName] += _perloopContact.Count - m_tempAvatarCollisionsThisFrame;

            if (removeprims != null)
            {
                foreach (OdePrim chr in removeprims)
                {
                    _activeprims.Remove(chr);
                }
            }
        }

        #endregion

        public override void Combine(PhysicsScene pScene, Vector3 offset, Vector3 extents)
        {
            m_worldOffset = offset;
            WorldExtents = new Vector2(extents.X, extents.Y);
            m_parentScene = pScene;
        }

        // Recovered for use by fly height. Kitto Flora
        internal float GetTerrainHeightAtXY(float x, float y)
        {
            int offsetX = ((int)(x / (int)Constants.RegionSize)) * (int)Constants.RegionSize;
            int offsetY = ((int)(y / (int)Constants.RegionSize)) * (int)Constants.RegionSize;

            IntPtr heightFieldGeom = IntPtr.Zero;

            if (RegionTerrain.TryGetValue(new Vector3(offsetX,offsetY,0), out heightFieldGeom))
            {
                if (heightFieldGeom != IntPtr.Zero)
                {
                    if (TerrainHeightFieldHeights.ContainsKey(heightFieldGeom))
                    {

                        int index;


                        if ((int)x > WorldExtents.X || (int)y > WorldExtents.Y ||
                            (int)x < 0.001f || (int)y < 0.001f)
                            return 0;

                        x = x - offsetX;
                        y = y - offsetY;

                        index = (int)((int)x * ((int)Constants.RegionSize + 2) + (int)y);

                        if (index < TerrainHeightFieldHeights[heightFieldGeom].Length)
                        {
                            //m_log.DebugFormat("x{0} y{1} = {2}", x, y, (float)TerrainHeightFieldHeights[heightFieldGeom][index]);
                            return (float)TerrainHeightFieldHeights[heightFieldGeom][index];
                        }
                            
                        else
                            return 0f;
                    }
                    else
                    {
                        return 0f;
                    }

                }
                else
                {
                    return 0f;
                }

            }
            else
            {
                return 0f;
            }
        } 
// End recovered. Kitto Flora

        /// <summary>
        /// Add actor to the list that should receive collision events in the simulate loop.
        /// </summary>
        /// <param name="obj"></param>
        internal void AddCollisionEventReporting(PhysicsActor obj)
        {
//            m_log.DebugFormat("[PHYSICS]: Adding {0} {1} to collision event reporting", obj.SOPName, obj.LocalID);
            
            lock (m_collisionEventActorsChanges)
                m_collisionEventActorsChanges[obj.LocalID] = obj;
        }

        /// <summary>
        /// Remove actor from the list that should receive collision events in the simulate loop.
        /// </summary>
        /// <param name="obj"></param>
        internal void RemoveCollisionEventReporting(PhysicsActor obj)
        {
//            m_log.DebugFormat("[PHYSICS]: Removing {0} {1} from collision event reporting", obj.SOPName, obj.LocalID);

            lock (m_collisionEventActorsChanges)
                m_collisionEventActorsChanges[obj.LocalID] = null;
        }

        #region Add/Remove Entities

        public override PhysicsActor AddAvatar(string avName, Vector3 position, Vector3 size, bool isFlying)
        {
            Vector3 pos;
            pos.X = position.X;
            pos.Y = position.Y;
            pos.Z = position.Z;
            
            OdeCharacter newAv
                = new OdeCharacter(
                    avName, this, pos, size, avPIDD, avPIDP,
                    avCapRadius, avStandupTensor, avDensity,
                    avMovementDivisorWalk, avMovementDivisorRun);

            newAv.Flying = isFlying;
            newAv.MinimumGroundFlightOffset = minimumGroundFlightOffset;
            newAv.m_avatarplanted = avplanted;

            return newAv;
        }

        public override void RemoveAvatar(PhysicsActor actor)
        {
//            m_log.DebugFormat(
//                "[ODE SCENE]: Removing physics character {0} {1} from physics scene {2}",
//                actor.Name, actor.LocalID, Name);

            ((OdeCharacter) actor).Destroy();
        }

        internal void AddCharacter(OdeCharacter chr)
        {
            chr.m_avatarplanted = avplanted;
            if (!_characters.Contains(chr))
            {
                _characters.Add(chr);

//                m_log.DebugFormat(
//                    "[ODE SCENE]: Adding physics character {0} {1} to physics scene {2}.  Count now {3}",
//                    chr.Name, chr.LocalID, Name, _characters.Count);

                if (chr.bad)
                    m_log.ErrorFormat("[ODE SCENE]: Added BAD actor {0} to characters list", chr.m_uuid);
            }
            else
            {
                m_log.ErrorFormat(
                    "[ODE SCENE]: Tried to add character {0} {1} but they are already in the set!",
                    chr.Name, chr.LocalID);
            }
        }

        internal void RemoveCharacter(OdeCharacter chr)
        {
            if (_characters.Contains(chr))
            {
                _characters.Remove(chr);

//                m_log.DebugFormat(
//                    "[ODE SCENE]: Removing physics character {0} {1} from physics scene {2}.  Count now {3}",
//                    chr.Name, chr.LocalID, Name, _characters.Count);
            }
            else
            {
                m_log.ErrorFormat(
                    "[ODE SCENE]: Tried to remove character {0} {1} but they are not in the list!",
                    chr.Name, chr.LocalID);
            }
        }

        private PhysicsActor AddPrim(String name, Vector3 position, Vector3 size, Quaternion rotation,
                                     PrimitiveBaseShape pbs, bool isphysical, uint localID)
        {
            Vector3 pos = position;
            Vector3 siz = size;
            Quaternion rot = rotation;

            OdePrim newPrim;
            lock (OdeLock)
            {
                newPrim = new OdePrim(name, this, pos, siz, rot, pbs, isphysical);

                lock (_prims)
                    _prims.Add(newPrim);
            }
            newPrim.LocalID = localID;
            return newPrim;
        }

        /// <summary>
        /// Make this prim subject to physics.
        /// </summary>
        /// <param name="prim"></param>
        internal void ActivatePrim(OdePrim prim)
        {
            // adds active prim..   (ones that should be iterated over in collisions_optimized
            if (!_activeprims.Contains(prim))
                _activeprims.Add(prim);
            //else
              //  m_log.Warn("[PHYSICS]: Double Entry in _activeprims detected, potential crash immenent");
        }

        public override PhysicsActor AddPrimShape(string primName, PrimitiveBaseShape pbs, Vector3 position,
                                                  Vector3 size, Quaternion rotation, bool isPhysical, uint localid)
        {
//            m_log.DebugFormat("[ODE SCENE]: Adding physics prim {0} {1} to physics scene {2}", primName, localid, Name);

            return AddPrim(primName, position, size, rotation, pbs, isPhysical, localid);
        }

        public override float TimeDilation
        {
            get { return m_timeDilation; }
        }

        public override bool SupportsNINJAJoints
        {
            get { return m_NINJA_physics_joints_enabled; }
        }

        // internal utility function: must be called within a lock (OdeLock)
        private void InternalAddActiveJoint(PhysicsJoint joint)
        {
            activeJoints.Add(joint);
            SOPName_to_activeJoint.Add(joint.ObjectNameInScene, joint);
        }

        // internal utility function: must be called within a lock (OdeLock)
        private void InternalAddPendingJoint(OdePhysicsJoint joint)
        {
            pendingJoints.Add(joint);
            SOPName_to_pendingJoint.Add(joint.ObjectNameInScene, joint);
        }

        // internal utility function: must be called within a lock (OdeLock)
        private void InternalRemovePendingJoint(PhysicsJoint joint)
        {
            pendingJoints.Remove(joint);
            SOPName_to_pendingJoint.Remove(joint.ObjectNameInScene);
        }

        // internal utility function: must be called within a lock (OdeLock)
        private void InternalRemoveActiveJoint(PhysicsJoint joint)
        {
            activeJoints.Remove(joint);
            SOPName_to_activeJoint.Remove(joint.ObjectNameInScene);
        }

        public override void DumpJointInfo()
        {
            string hdr = "[NINJA] JOINTINFO: ";
            foreach (PhysicsJoint j in pendingJoints)
            {
                m_log.Debug(hdr + " pending joint, Name: " + j.ObjectNameInScene + " raw parms:" + j.RawParams);
            }
            m_log.Debug(hdr + pendingJoints.Count + " total pending joints");
            foreach (string jointName in SOPName_to_pendingJoint.Keys)
            {
                m_log.Debug(hdr + " pending joints dict contains Name: " + jointName);
            }
            m_log.Debug(hdr + SOPName_to_pendingJoint.Keys.Count + " total pending joints dict entries");
            foreach (PhysicsJoint j in activeJoints)
            {
                m_log.Debug(hdr + " active joint, Name: " + j.ObjectNameInScene + " raw parms:" + j.RawParams);
            }
            m_log.Debug(hdr + activeJoints.Count + " total active joints");
            foreach (string jointName in SOPName_to_activeJoint.Keys)
            {
                m_log.Debug(hdr + " active joints dict contains Name: " + jointName);
            }
            m_log.Debug(hdr + SOPName_to_activeJoint.Keys.Count + " total active joints dict entries");

            m_log.Debug(hdr + " Per-body joint connectivity information follows.");
            m_log.Debug(hdr + joints_connecting_actor.Keys.Count + " bodies are connected by joints.");
            foreach (string actorName in joints_connecting_actor.Keys)
            {
                m_log.Debug(hdr + " Actor " + actorName + " has the following joints connecting it");
                foreach (PhysicsJoint j in joints_connecting_actor[actorName])
                {
                    m_log.Debug(hdr + " * joint Name: " + j.ObjectNameInScene + " raw parms:" + j.RawParams);
                }
                m_log.Debug(hdr + joints_connecting_actor[actorName].Count + " connecting joints total for this actor");
            }
        }

        public override void RequestJointDeletion(string ObjectNameInScene)
        {
            lock (externalJointRequestsLock)
            {
                if (!requestedJointsToBeDeleted.Contains(ObjectNameInScene)) // forbid same deletion request from entering twice to prevent spurious deletions processed asynchronously
                {
                    requestedJointsToBeDeleted.Add(ObjectNameInScene);
                }
            }
        }

        private void DeleteRequestedJoints()
        {
            List<string> myRequestedJointsToBeDeleted;
            lock (externalJointRequestsLock)
            {
                // make a local copy of the shared list for processing (threading issues)
                myRequestedJointsToBeDeleted = new List<string>(requestedJointsToBeDeleted);
            }

            foreach (string jointName in myRequestedJointsToBeDeleted)
            {
                lock (OdeLock)
                {
                    //m_log.Debug("[NINJA] trying to deleting requested joint " + jointName);
                    if (SOPName_to_activeJoint.ContainsKey(jointName) || SOPName_to_pendingJoint.ContainsKey(jointName))
                    {
                        OdePhysicsJoint joint = null;
                        if (SOPName_to_activeJoint.ContainsKey(jointName))
                        {
                            joint = SOPName_to_activeJoint[jointName] as OdePhysicsJoint;
                            InternalRemoveActiveJoint(joint);
                        }
                        else if (SOPName_to_pendingJoint.ContainsKey(jointName))
                        {
                            joint = SOPName_to_pendingJoint[jointName] as OdePhysicsJoint;
                            InternalRemovePendingJoint(joint);
                        }

                        if (joint != null)
                        {
                            //m_log.Debug("joint.BodyNames.Count is " + joint.BodyNames.Count + " and contents " + joint.BodyNames);
                            for (int iBodyName = 0; iBodyName < 2; iBodyName++)
                            {
                                string bodyName = joint.BodyNames[iBodyName];
                                if (bodyName != "NULL")
                                {
                                    joints_connecting_actor[bodyName].Remove(joint);
                                    if (joints_connecting_actor[bodyName].Count == 0)
                                    {
                                        joints_connecting_actor.Remove(bodyName);
                                    }
                                }
                            }

                            DoJointDeactivated(joint);
                            if (joint.jointID != IntPtr.Zero)
                            {
                                d.JointDestroy(joint.jointID);
                                joint.jointID = IntPtr.Zero;
                                //DoJointErrorMessage(joint, "successfully destroyed joint " + jointName);
                            }
                            else
                            {
                                //m_log.Warn("[NINJA] Ignoring re-request to destroy joint " + jointName);
                            }
                        }
                        else
                        {
                            // DoJointErrorMessage(joint, "coult not find joint to destroy based on name " + jointName);
                        }
                    }
                    else
                    {
                        // DoJointErrorMessage(joint, "WARNING - joint removal failed, joint " + jointName);
                    }
                }
            }

            // remove processed joints from the shared list
            lock (externalJointRequestsLock)
            {
                foreach (string jointName in myRequestedJointsToBeDeleted)
                {
                    requestedJointsToBeDeleted.Remove(jointName);
                }
            }
        }

        // for pending joints we don't know if their associated bodies exist yet or not.
        // the joint is actually created during processing of the taints
        private void CreateRequestedJoints()
        {
            List<PhysicsJoint> myRequestedJointsToBeCreated;
            lock (externalJointRequestsLock)
            {
                // make a local copy of the shared list for processing (threading issues)
                myRequestedJointsToBeCreated = new List<PhysicsJoint>(requestedJointsToBeCreated);
            }

            foreach (PhysicsJoint joint in myRequestedJointsToBeCreated)
            {
                lock (OdeLock)
                {
                    if (SOPName_to_pendingJoint.ContainsKey(joint.ObjectNameInScene) && SOPName_to_pendingJoint[joint.ObjectNameInScene] != null)
                    {
                        DoJointErrorMessage(joint, "WARNING: ignoring request to re-add already pending joint Name:" + joint.ObjectNameInScene + " type:" + joint.Type + " parms: " + joint.RawParams + " pos: " + joint.Position + " rot:" + joint.Rotation);
                        continue;
                    }
                    if (SOPName_to_activeJoint.ContainsKey(joint.ObjectNameInScene) && SOPName_to_activeJoint[joint.ObjectNameInScene] != null)
                    {
                        DoJointErrorMessage(joint, "WARNING: ignoring request to re-add already active joint Name:" + joint.ObjectNameInScene + " type:" + joint.Type + " parms: " + joint.RawParams + " pos: " + joint.Position + " rot:" + joint.Rotation);
                        continue;
                    }

                    InternalAddPendingJoint(joint as OdePhysicsJoint);

                    if (joint.BodyNames.Count >= 2)
                    {
                        for (int iBodyName = 0; iBodyName < 2; iBodyName++)
                        {
                            string bodyName = joint.BodyNames[iBodyName];
                            if (bodyName != "NULL")
                            {
                                if (!joints_connecting_actor.ContainsKey(bodyName))
                                {
                                    joints_connecting_actor.Add(bodyName, new List<PhysicsJoint>());
                                }
                                joints_connecting_actor[bodyName].Add(joint);
                            }
                        }
                    }
                }
            }

            // remove processed joints from shared list
            lock (externalJointRequestsLock)
            {
                foreach (PhysicsJoint joint in myRequestedJointsToBeCreated)
                {
                    requestedJointsToBeCreated.Remove(joint);
                }
            }
        }

        /// <summary>
        /// Add a request for joint creation.
        /// </summary>
        /// <remarks>
        /// this joint will just be added to a waiting list that is NOT processed during the main
        /// Simulate() loop (to avoid deadlocks). After Simulate() is finished, we handle unprocessed joint requests.
        /// </remarks>
        /// <param name="objectNameInScene"></param>
        /// <param name="jointType"></param>
        /// <param name="position"></param>
        /// <param name="rotation"></param>
        /// <param name="parms"></param>
        /// <param name="bodyNames"></param>
        /// <param name="trackedBodyName"></param>
        /// <param name="localRotation"></param>
        /// <returns></returns>
        public override PhysicsJoint RequestJointCreation(
            string objectNameInScene, PhysicsJointType jointType, Vector3 position,
            Quaternion rotation, string parms, List<string> bodyNames, string trackedBodyName, Quaternion localRotation)
        {
            OdePhysicsJoint joint = new OdePhysicsJoint();
            joint.ObjectNameInScene = objectNameInScene;
            joint.Type = jointType;
            joint.Position = position;
            joint.Rotation = rotation;
            joint.RawParams = parms;
            joint.BodyNames = new List<string>(bodyNames);
            joint.TrackedBodyName = trackedBodyName;
            joint.LocalRotation = localRotation;
            joint.jointID = IntPtr.Zero;
            joint.ErrorMessageCount = 0;

            lock (externalJointRequestsLock)
            {
                if (!requestedJointsToBeCreated.Contains(joint)) // forbid same creation request from entering twice 
                {
                    requestedJointsToBeCreated.Add(joint);
                }
            }

            return joint;
        }

        private void RemoveAllJointsConnectedToActor(PhysicsActor actor)
        {
            //m_log.Debug("RemoveAllJointsConnectedToActor: start");
            if (actor.SOPName != null && joints_connecting_actor.ContainsKey(actor.SOPName) && joints_connecting_actor[actor.SOPName] != null)
            {
                List<PhysicsJoint> jointsToRemove = new List<PhysicsJoint>();
                //TODO: merge these 2 loops (originally it was needed to avoid altering a list being iterated over, but it is no longer needed due to the joint request queue mechanism)
                foreach (PhysicsJoint j in joints_connecting_actor[actor.SOPName])
                {
                    jointsToRemove.Add(j);
                }
                foreach (PhysicsJoint j in jointsToRemove)
                {
                    //m_log.Debug("RemoveAllJointsConnectedToActor: about to request deletion of " + j.ObjectNameInScene);
                    RequestJointDeletion(j.ObjectNameInScene);
                    //m_log.Debug("RemoveAllJointsConnectedToActor: done request deletion of " + j.ObjectNameInScene);
                    j.TrackedBodyName = null; // *IMMEDIATELY* prevent any further movement of this joint (else a deleted actor might cause spurious tracking motion of the joint for a few frames, leading to the joint proxy object disappearing)
                }
            }
        }

        public override void RemoveAllJointsConnectedToActorThreadLocked(PhysicsActor actor)
        {
            //m_log.Debug("RemoveAllJointsConnectedToActorThreadLocked: start");
            lock (OdeLock)
            {
                //m_log.Debug("RemoveAllJointsConnectedToActorThreadLocked: got lock");
                RemoveAllJointsConnectedToActor(actor);
            }
        }

        // normally called from within OnJointMoved, which is called from within a lock (OdeLock)
        public override Vector3 GetJointAnchor(PhysicsJoint joint)
        {
            Debug.Assert(joint.IsInPhysicsEngine);
            d.Vector3 pos = new d.Vector3();

            if (!(joint is OdePhysicsJoint))
            {
                DoJointErrorMessage(joint, "warning: non-ODE joint requesting anchor: " + joint.ObjectNameInScene);
            }
            else
            {
                OdePhysicsJoint odeJoint = (OdePhysicsJoint)joint;
                switch (odeJoint.Type)
                {
                    case PhysicsJointType.Ball:
                        d.JointGetBallAnchor(odeJoint.jointID, out pos);
                        break;
                    case PhysicsJointType.Hinge:
                        d.JointGetHingeAnchor(odeJoint.jointID, out pos);
                        break;
                }
            }
            return new Vector3(pos.X, pos.Y, pos.Z);
        }

        /// <summary>
        /// Get joint axis.
        /// </summary>
        /// <remarks>
        /// normally called from within OnJointMoved, which is called from within a lock (OdeLock)
        /// WARNING: ODE sometimes returns <0,0,0> as the joint axis! Therefore this function
        /// appears to be unreliable. Fortunately we can compute the joint axis ourselves by
        /// keeping track of the joint's original orientation relative to one of the involved bodies.
        /// </remarks>
        /// <param name="joint"></param>
        /// <returns></returns>
        public override Vector3 GetJointAxis(PhysicsJoint joint)
        {
            Debug.Assert(joint.IsInPhysicsEngine);
            d.Vector3 axis = new d.Vector3();

            if (!(joint is OdePhysicsJoint))
            {
                DoJointErrorMessage(joint, "warning: non-ODE joint requesting anchor: " + joint.ObjectNameInScene);
            }
            else
            {
                OdePhysicsJoint odeJoint = (OdePhysicsJoint)joint;
                switch (odeJoint.Type)
                {
                    case PhysicsJointType.Ball:
                        DoJointErrorMessage(joint, "warning - axis requested for ball joint: " + joint.ObjectNameInScene);
                        break;
                    case PhysicsJointType.Hinge:
                        d.JointGetHingeAxis(odeJoint.jointID, out axis);
                        break;
                }
            }
            return new Vector3(axis.X, axis.Y, axis.Z);
        }

        /// <summary>
        /// Stop this prim being subject to physics
        /// </summary>
        /// <param name="prim"></param>
        internal void DeactivatePrim(OdePrim prim)
        {
            _activeprims.Remove(prim);
        }

        public override void RemovePrim(PhysicsActor prim)
        {
            // As with all ODE physics operations, we don't remove the prim immediately but signal that it should be
            // removed in the next physics simulate pass.
            if (prim is OdePrim)
            {
                lock (OdeLock)
                {
                    OdePrim p = (OdePrim) prim;

                    p.setPrimForRemoval();
                    AddPhysicsActorTaint(prim);
                }
            }
        }

        /// <summary>
        /// This is called from within simulate but outside the locked portion
        /// We need to do our own locking here
        /// (Note: As of 20110801 this no longer appears to be true - this is being called within lock (odeLock) in
        /// Simulate() -- justincc).
        ///
        /// Essentially, we need to remove the prim from our space segment, whatever segment it's in.
        ///
        /// If there are no more prim in the segment, we need to empty (spacedestroy)the segment and reclaim memory
        /// that the space was using.
        /// </summary>
        /// <param name="prim"></param>
        internal void RemovePrimThreadLocked(OdePrim prim)
        {
//            m_log.DebugFormat("[ODE SCENE]: Removing physical prim {0} {1}", prim.Name, prim.LocalID);

            lock (prim)
            {
                RemoveCollisionEventReporting(prim);

                if (prim.prim_geom != IntPtr.Zero)
                {
                    prim.ResetTaints();

                    if (prim.IsPhysical)
                    {
                        prim.disableBody();
                        if (prim.childPrim)
                        {
                            prim.childPrim = false;
                            prim.Body = IntPtr.Zero;
                            prim.m_disabled = true;
                            prim.IsPhysical = false;
                        }


                    }
                    // we don't want to remove the main space

                    // If the geometry is in the targetspace, remove it from the target space
                    //m_log.Warn(prim.m_targetSpace);

                    //if (prim.m_targetSpace != IntPtr.Zero)
                    //{
                    //if (d.SpaceQuery(prim.m_targetSpace, prim.prim_geom))
                    //{

                    //if (d.GeomIsSpace(prim.m_targetSpace))
                    //{
                    //waitForSpaceUnlock(prim.m_targetSpace);
                    //d.SpaceRemove(prim.m_targetSpace, prim.prim_geom);
                    prim.m_targetSpace = IntPtr.Zero;
                    //}
                    //else
                    //{
                    // m_log.Info("[Physics]: Invalid Scene passed to 'removeprim from scene':" +
                    //((OdePrim)prim).m_targetSpace.ToString());
                    //}

                    //}
                    //}
                    //m_log.Warn(prim.prim_geom);

                    if (!prim.RemoveGeom())
                        m_log.Warn("[ODE SCENE]: Unable to remove prim from physics scene");

                    lock (_prims)
                        _prims.Remove(prim);

                    //If there are no more geometries in the sub-space, we don't need it in the main space anymore
                    //if (d.SpaceGetNumGeoms(prim.m_targetSpace) == 0)
                    //{
                    //if (prim.m_targetSpace != null)
                    //{
                    //if (d.GeomIsSpace(prim.m_targetSpace))
                    //{
                    //waitForSpaceUnlock(prim.m_targetSpace);
                    //d.SpaceRemove(space, prim.m_targetSpace);
                    // free up memory used by the space.
                    //d.SpaceDestroy(prim.m_targetSpace);
                    //int[] xyspace = calculateSpaceArrayItemFromPos(prim.Position);
                    //resetSpaceArrayItemToZero(xyspace[0], xyspace[1]);
                    //}
                    //else
                    //{
                    //m_log.Info("[Physics]: Invalid Scene passed to 'removeprim from scene':" +
                    //((OdePrim) prim).m_targetSpace.ToString());
                    //}
                    //}
                    //}

                    if (SupportsNINJAJoints)
                        RemoveAllJointsConnectedToActorThreadLocked(prim);
                }
            }
        }

        #endregion

        #region Space Separation Calculation

        /// <summary>
        /// Takes a space pointer and zeros out the array we're using to hold the spaces
        /// </summary>
        /// <param name="pSpace"></param>
        private void resetSpaceArrayItemToZero(IntPtr pSpace)
        {
            for (int x = 0; x < staticPrimspace.GetLength(0); x++)
            {
                for (int y = 0; y < staticPrimspace.GetLength(1); y++)
                {
                    if (staticPrimspace[x, y] == pSpace)
                        staticPrimspace[x, y] = IntPtr.Zero;
                }
            }
        }

//        private void resetSpaceArrayItemToZero(int arrayitemX, int arrayitemY)
//        {
//            staticPrimspace[arrayitemX, arrayitemY] = IntPtr.Zero;
//        }

        /// <summary>
        /// Called when a static prim moves.  Allocates a space for the prim based on its position
        /// </summary>
        /// <param name="geom">the pointer to the geom that moved</param>
        /// <param name="pos">the position that the geom moved to</param>
        /// <param name="currentspace">a pointer to the space it was in before it was moved.</param>
        /// <returns>a pointer to the new space it's in</returns>
        internal IntPtr recalculateSpaceForGeom(IntPtr geom, Vector3 pos, IntPtr currentspace)
        {
            // Called from setting the Position and Size of an ODEPrim so
            // it's already in locked space.

            // we don't want to remove the main space
            // we don't need to test physical here because this function should
            // never be called if the prim is physical(active)

            // All physical prim end up in the root space
            //Thread.Sleep(20);
            if (currentspace != space)
            {
                //m_log.Info("[SPACE]: C:" + currentspace.ToString() + " g:" + geom.ToString());
                //if (currentspace == IntPtr.Zero)
               //{
                    //int adfadf = 0;
                //}
                if (d.SpaceQuery(currentspace, geom) && currentspace != IntPtr.Zero)
                {
                    if (d.GeomIsSpace(currentspace))
                    {
//                        waitForSpaceUnlock(currentspace);
                        d.SpaceRemove(currentspace, geom);
                    }
                    else
                    {
                        m_log.Info("[ODE SCENE]: Invalid Scene passed to 'recalculatespace':" + currentspace +
                                   " Geom:" + geom);
                    }
                }
                else
                {
                    IntPtr sGeomIsIn = d.GeomGetSpace(geom);
                    if (sGeomIsIn != IntPtr.Zero)
                    {
                        if (d.GeomIsSpace(currentspace))
                        {
//                            waitForSpaceUnlock(sGeomIsIn);
                            d.SpaceRemove(sGeomIsIn, geom);
                        }
                        else
                        {
                            m_log.Info("[ODE SCENE]: Invalid Scene passed to 'recalculatespace':" +
                                       sGeomIsIn + " Geom:" + geom);
                        }
                    }
                }

                //If there are no more geometries in the sub-space, we don't need it in the main space anymore
                if (d.SpaceGetNumGeoms(currentspace) == 0)
                {
                    if (currentspace != IntPtr.Zero)
                    {
                        if (d.GeomIsSpace(currentspace))
                        {
//                            waitForSpaceUnlock(currentspace);
//                            waitForSpaceUnlock(space);
                            d.SpaceRemove(space, currentspace);
                            // free up memory used by the space.

                            //d.SpaceDestroy(currentspace);
                            resetSpaceArrayItemToZero(currentspace);
                        }
                        else
                        {
                            m_log.Info("[ODE SCENE]: Invalid Scene passed to 'recalculatespace':" +
                                       currentspace + " Geom:" + geom);
                        }
                    }
                }
            }
            else
            {
                // this is a physical object that got disabled. ;.;
                if (currentspace != IntPtr.Zero && geom != IntPtr.Zero)
                {
                    if (d.SpaceQuery(currentspace, geom))
                    {
                        if (d.GeomIsSpace(currentspace))
                        {
//                            waitForSpaceUnlock(currentspace);
                            d.SpaceRemove(currentspace, geom);
                        }
                        else
                        {
                            m_log.Info("[ODE SCENE]: Invalid Scene passed to 'recalculatespace':" +
                                       currentspace + " Geom:" + geom);
                        }
                    }
                    else
                    {
                        IntPtr sGeomIsIn = d.GeomGetSpace(geom);
                        if (sGeomIsIn != IntPtr.Zero)
                        {
                            if (d.GeomIsSpace(sGeomIsIn))
                            {
//                                waitForSpaceUnlock(sGeomIsIn);
                                d.SpaceRemove(sGeomIsIn, geom);
                            }
                            else
                            {
                                m_log.Info("[ODE SCENE]: Invalid Scene passed to 'recalculatespace':" +
                                           sGeomIsIn + " Geom:" + geom);
                            }
                        }
                    }
                }
            }

            // The routines in the Position and Size sections do the 'inserting' into the space,
            // so all we have to do is make sure that the space that we're putting the prim into
            // is in the 'main' space.
            int[] iprimspaceArrItem = calculateSpaceArrayItemFromPos(pos);
            IntPtr newspace = calculateSpaceForGeom(pos);

            if (newspace == IntPtr.Zero)
            {
                newspace = createprimspace(iprimspaceArrItem[0], iprimspaceArrItem[1]);
                d.HashSpaceSetLevels(newspace, smallHashspaceLow, smallHashspaceHigh);
            }

            return newspace;
        }

        /// <summary>
        /// Creates a new space at X Y
        /// </summary>
        /// <param name="iprimspaceArrItemX"></param>
        /// <param name="iprimspaceArrItemY"></param>
        /// <returns>A pointer to the created space</returns>
        internal IntPtr createprimspace(int iprimspaceArrItemX, int iprimspaceArrItemY)
        {
            // creating a new space for prim and inserting it into main space.
            staticPrimspace[iprimspaceArrItemX, iprimspaceArrItemY] = d.HashSpaceCreate(IntPtr.Zero);
            d.GeomSetCategoryBits(staticPrimspace[iprimspaceArrItemX, iprimspaceArrItemY], (int)CollisionCategories.Space);
//            waitForSpaceUnlock(space);
            d.SpaceSetSublevel(space, 1);
            d.SpaceAdd(space, staticPrimspace[iprimspaceArrItemX, iprimspaceArrItemY]);
            
            return staticPrimspace[iprimspaceArrItemX, iprimspaceArrItemY];
        }

        /// <summary>
        /// Calculates the space the prim should be in by its position
        /// </summary>
        /// <param name="pos"></param>
        /// <returns>a pointer to the space. This could be a new space or reused space.</returns>
        internal IntPtr calculateSpaceForGeom(Vector3 pos)
        {
            int[] xyspace = calculateSpaceArrayItemFromPos(pos);
            //m_log.Info("[Physics]: Attempting to use arrayItem: " + xyspace[0].ToString() + "," + xyspace[1].ToString());
            return staticPrimspace[xyspace[0], xyspace[1]];
        }

        /// <summary>
        /// Holds the space allocation logic
        /// </summary>
        /// <param name="pos"></param>
        /// <returns>an array item based on the position</returns>
        internal int[] calculateSpaceArrayItemFromPos(Vector3 pos)
        {
            int[] returnint = new int[2];

            returnint[0] = (int) (pos.X/metersInSpace);

            if (returnint[0] > ((int) (259f/metersInSpace)))
                returnint[0] = ((int) (259f/metersInSpace));
            if (returnint[0] < 0)
                returnint[0] = 0;

            returnint[1] = (int) (pos.Y/metersInSpace);
            if (returnint[1] > ((int) (259f/metersInSpace)))
                returnint[1] = ((int) (259f/metersInSpace));
            if (returnint[1] < 0)
                returnint[1] = 0;

            return returnint;
        }

        #endregion

        /// <summary>
        /// Routine to figure out if we need to mesh this prim with our mesher
        /// </summary>
        /// <param name="pbs"></param>
        /// <returns></returns>
        internal bool needsMeshing(PrimitiveBaseShape pbs)
        {
            // most of this is redundant now as the mesher will return null if it cant mesh a prim
            // but we still need to check for sculptie meshing being enabled so this is the most
            // convenient place to do it for now...

        //    //if (pbs.PathCurve == (byte)Primitive.PathCurve.Circle && pbs.ProfileCurve == (byte)Primitive.ProfileCurve.Circle && pbs.PathScaleY <= 0.75f)
        //    //m_log.Debug("needsMeshing: " + " pathCurve: " + pbs.PathCurve.ToString() + " profileCurve: " + pbs.ProfileCurve.ToString() + " pathScaleY: " + Primitive.UnpackPathScale(pbs.PathScaleY).ToString());
            int iPropertiesNotSupportedDefault = 0;

            if (pbs.SculptEntry && !meshSculptedPrim)
            {
#if SPAM
                m_log.Warn("NonMesh");
#endif
                return false;
            }

            // if it's a standard box or sphere with no cuts, hollows, twist or top shear, return false since ODE can use an internal representation for the prim
            if (!forceSimplePrimMeshing && !pbs.SculptEntry)
            {
                if ((pbs.ProfileShape == ProfileShape.Square && pbs.PathCurve == (byte)Extrusion.Straight)
                    || (pbs.ProfileShape == ProfileShape.HalfCircle && pbs.PathCurve == (byte)Extrusion.Curve1
                    && pbs.Scale.X == pbs.Scale.Y && pbs.Scale.Y == pbs.Scale.Z))
                {

                    if (pbs.ProfileBegin == 0 && pbs.ProfileEnd == 0
                        && pbs.ProfileHollow == 0
                        && pbs.PathTwist == 0 && pbs.PathTwistBegin == 0
                        && pbs.PathBegin == 0 && pbs.PathEnd == 0
                        && pbs.PathTaperX == 0 && pbs.PathTaperY == 0
                        && pbs.PathScaleX == 100 && pbs.PathScaleY == 100
                        && pbs.PathShearX == 0 && pbs.PathShearY == 0)
                    {
#if SPAM
                    m_log.Warn("NonMesh");
#endif
                        return false;
                    }
                }
            }

            if (pbs.ProfileHollow != 0)
                iPropertiesNotSupportedDefault++;

            if ((pbs.PathBegin != 0) || pbs.PathEnd != 0)
                iPropertiesNotSupportedDefault++;

            if ((pbs.PathTwistBegin != 0) || (pbs.PathTwist != 0))
                iPropertiesNotSupportedDefault++; 

            if ((pbs.ProfileBegin != 0) || pbs.ProfileEnd != 0)
                iPropertiesNotSupportedDefault++;

            if ((pbs.PathScaleX != 100) || (pbs.PathScaleY != 100))
                iPropertiesNotSupportedDefault++;

            if ((pbs.PathShearX != 0) || (pbs.PathShearY != 0))
                iPropertiesNotSupportedDefault++;

            if (pbs.ProfileShape == ProfileShape.Circle && pbs.PathCurve == (byte)Extrusion.Straight)
                iPropertiesNotSupportedDefault++;

            if (pbs.ProfileShape == ProfileShape.HalfCircle && pbs.PathCurve == (byte)Extrusion.Curve1 && (pbs.Scale.X != pbs.Scale.Y || pbs.Scale.Y != pbs.Scale.Z || pbs.Scale.Z != pbs.Scale.X))
                iPropertiesNotSupportedDefault++;

            if (pbs.ProfileShape == ProfileShape.HalfCircle && pbs.PathCurve == (byte) Extrusion.Curve1)
                iPropertiesNotSupportedDefault++;

            // test for torus
            if ((pbs.ProfileCurve & 0x07) == (byte)ProfileShape.Square)
            {
                if (pbs.PathCurve == (byte)Extrusion.Curve1)
                {
                    iPropertiesNotSupportedDefault++;
                }
            }
            else if ((pbs.ProfileCurve & 0x07) == (byte)ProfileShape.Circle)
            {
                if (pbs.PathCurve == (byte)Extrusion.Straight)
                {
                    iPropertiesNotSupportedDefault++;
                }

                // ProfileCurve seems to combine hole shape and profile curve so we need to only compare against the lower 3 bits
                else if (pbs.PathCurve == (byte)Extrusion.Curve1)
                {
                    iPropertiesNotSupportedDefault++;
                }
            }
            else if ((pbs.ProfileCurve & 0x07) == (byte)ProfileShape.HalfCircle)
            {
                if (pbs.PathCurve == (byte)Extrusion.Curve1 || pbs.PathCurve == (byte)Extrusion.Curve2)
                {
                    iPropertiesNotSupportedDefault++;
                }
            }
            else if ((pbs.ProfileCurve & 0x07) == (byte)ProfileShape.EquilateralTriangle)
            {
                if (pbs.PathCurve == (byte)Extrusion.Straight)
                {
                    iPropertiesNotSupportedDefault++;
                }
                else if (pbs.PathCurve == (byte)Extrusion.Curve1)
                {
                    iPropertiesNotSupportedDefault++;
                }
            }

            if (pbs.SculptEntry && meshSculptedPrim)
                iPropertiesNotSupportedDefault++;

            if (iPropertiesNotSupportedDefault == 0)
            {
#if SPAM
                m_log.Warn("NonMesh");
#endif
                return false;
            }
#if SPAM
            m_log.Debug("Mesh");
#endif
            return true; 
        }

        /// <summary>
        /// Called after our prim properties are set Scale, position etc.
        /// </summary>
        /// <remarks>
        /// We use this event queue like method to keep changes to the physical scene occuring in the threadlocked mutex
        /// This assures us that we have no race conditions
        /// </remarks>
        /// <param name="actor"></param>
        public override void AddPhysicsActorTaint(PhysicsActor actor)
        {
            if (actor is OdePrim)
            {
                OdePrim taintedprim = ((OdePrim)actor);
                lock (_taintedPrims)
                    _taintedPrims.Add(taintedprim);
            }
            else if (actor is OdeCharacter)
            {
                OdeCharacter taintedchar = ((OdeCharacter)actor);
                lock (_taintedActors)
                {
                    _taintedActors.Add(taintedchar);
                    if (taintedchar.bad)
                        m_log.ErrorFormat("[ODE SCENE]: Added BAD actor {0} to tainted actors", taintedchar.m_uuid);
                }
            }
        }

        /// <summary>
        /// This is our main simulate loop
        /// </summary>
        /// <remarks>
        /// It's thread locked by a Mutex in the scene.
        /// It holds Collisions, it instructs ODE to step through the physical reactions
        /// It moves the objects around in memory
        /// It calls the methods that report back to the object owners.. (scenepresence, SceneObjectGroup)
        /// </remarks>
        /// <param name="timeStep"></param>
        /// <returns>The number of frames simulated over that period.</returns>
        public override float Simulate(float timeStep)
        {
            if (!_worldInitialized) return 11f;

            int startFrameTick = CollectStats ? Util.EnvironmentTickCount() : 0;
            int tempTick = 0, tempTick2 = 0;

            if (framecount >= int.MaxValue)
                framecount = 0;

            framecount++;

            float fps = 0;

            float timeLeft = timeStep;

            //m_log.Info(timeStep.ToString());
//            step_time += timeSte
//            
//            // If We're loaded down by something else,
//            // or debugging with the Visual Studio project on pause
//            // skip a few frames to catch up gracefully.
//            // without shooting the physicsactors all over the place
//
//            if (step_time >= m_SkipFramesAtms)
//            {
//                // Instead of trying to catch up, it'll do 5 physics frames only
//                step_time = ODE_STEPSIZE;
//                m_physicsiterations = 5;
//            }
//            else
//            {
//                m_physicsiterations = 10;
//            }

            // We change _collisionEventPrimChanges to avoid locking _collisionEventPrim itself and causing potential
            // deadlock if the collision event tries to lock something else later on which is already locked by a
            // caller that is adding or removing the collision event.
            lock (m_collisionEventActorsChanges)
            {
                foreach (KeyValuePair<uint, PhysicsActor> kvp in m_collisionEventActorsChanges)
                {
                    if (kvp.Value == null)
                        m_collisionEventActors.Remove(kvp.Key);
                    else
                        m_collisionEventActors[kvp.Key] = kvp.Value;
                }

                m_collisionEventActorsChanges.Clear();
            }

            if (SupportsNINJAJoints)
            {
                DeleteRequestedJoints(); // this must be outside of the lock (OdeLock) to avoid deadlocks
                CreateRequestedJoints(); // this must be outside of the lock (OdeLock) to avoid deadlocks
            }

            lock (OdeLock)
            {
                // Process 10 frames if the sim is running normal..
                // process 5 frames if the sim is running slow
                //try
                //{
                    //d.WorldSetQuickStepNumIterations(world, m_physicsiterations);
                //}
                //catch (StackOverflowException)
                //{
                   // m_log.Error("[PHYSICS]: The operating system wasn't able to allocate enough memory for the simulation.  Restarting the sim.");
                   // ode.drelease(world);
                    //base.TriggerPhysicsBasedRestart();
                //}

                // Figure out the Frames Per Second we're going at.
                //(step_time == 0.004f, there's 250 of those per second.   Times the step time/step size

                fps = (timeStep / ODE_STEPSIZE) * 1000;
                // HACK: Using a time dilation of 1.0 to debug rubberbanding issues
                //m_timeDilation = Math.Min((step_time / ODE_STEPSIZE) / (0.09375f / ODE_STEPSIZE), 1.0f);

                while (timeLeft > 0.0f)
                {
                    try
                    {
                        if (CollectStats)
                            tempTick = Util.EnvironmentTickCount();

                        lock (_taintedActors)
                        {
                            foreach (OdeCharacter character in _taintedActors)
                                character.ProcessTaints();

                            _taintedActors.Clear();
                        }

                        if (CollectStats)
                        {
                            tempTick2 = Util.EnvironmentTickCount();
                            m_stats[ODEAvatarTaintMsStatName] += Util.EnvironmentTickCountSubtract(tempTick2, tempTick);
                            tempTick = tempTick2;
                        }

                        lock (_taintedPrims)
                        {
                            foreach (OdePrim prim in _taintedPrims)
                            {
                                if (prim.m_taintremove)
                                {
//                                    Console.WriteLine("Simulate calls RemovePrimThreadLocked for {0}", prim.Name);
                                    RemovePrimThreadLocked(prim);
                                }
                                else
                                {
//                                    Console.WriteLine("Simulate calls ProcessTaints for {0}", prim.Name);
                                    prim.ProcessTaints();
                                }

                                prim.m_collisionscore = 0;

                                // This loop can block up the Heartbeat for a very long time on large regions.
                                // We need to let the Watchdog know that the Heartbeat is not dead
                                // NOTE: This is currently commented out, but if things like OAR loading are
                                // timing the heartbeat out we will need to uncomment it
                                //Watchdog.UpdateThread();
                            }

                            if (SupportsNINJAJoints)
                                SimulatePendingNINJAJoints();

                            _taintedPrims.Clear();
                        }

                        if (CollectStats)
                        {
                            tempTick2 = Util.EnvironmentTickCount();
                            m_stats[ODEPrimTaintMsStatName] += Util.EnvironmentTickCountSubtract(tempTick2, tempTick);
                            tempTick = tempTick2;
                        }

                        // Move characters
                        foreach (OdeCharacter actor in _characters)
                            actor.Move(defects);

                        if (defects.Count != 0)
                        {
                            foreach (OdeCharacter actor in defects)
                            {
                                m_log.ErrorFormat(
                                    "[ODE SCENE]: Removing physics character {0} {1} from physics scene {2} due to defect found when moving",
                                    actor.Name, actor.LocalID, Name);

                                RemoveCharacter(actor);
                                actor.DestroyOdeStructures();
                            }

                            defects.Clear();
                        }

                        if (CollectStats)
                        {
                            tempTick2 = Util.EnvironmentTickCount();
                            m_stats[ODEAvatarForcesFrameMsStatName] += Util.EnvironmentTickCountSubtract(tempTick2, tempTick);
                            tempTick = tempTick2;
                        }

                        // Move other active objects
                        foreach (OdePrim prim in _activeprims)
                        {
                            prim.m_collisionscore = 0;
                            prim.Move(timeStep);
                        }

                        if (CollectStats)
                        {
                            tempTick2 = Util.EnvironmentTickCount();
                            m_stats[ODEPrimForcesFrameMsStatName] += Util.EnvironmentTickCountSubtract(tempTick2, tempTick);
                            tempTick = tempTick2;
                        }

                        //if ((framecount % m_randomizeWater) == 0)
                           // randomizeWater(waterlevel);

                        //int RayCastTimeMS = m_rayCastManager.ProcessQueuedRequests();
                        m_rayCastManager.ProcessQueuedRequests();

                        if (CollectStats)
                        {
                            tempTick2 = Util.EnvironmentTickCount();
                            m_stats[ODERaycastingFrameMsStatName] += Util.EnvironmentTickCountSubtract(tempTick2, tempTick);
                            tempTick = tempTick2;
                        }

                        collision_optimized();

                        if (CollectStats)
                        {
                            tempTick2 = Util.EnvironmentTickCount();
                            m_stats[ODEOtherCollisionFrameMsStatName] += Util.EnvironmentTickCountSubtract(tempTick2, tempTick);
                            tempTick = tempTick2;
                        }

                        foreach (PhysicsActor obj in m_collisionEventActors.Values)
                        {
//                                m_log.DebugFormat("[PHYSICS]: Assessing {0} {1} for collision events", obj.SOPName, obj.LocalID);

                            switch ((ActorTypes)obj.PhysicsActorType)
                            {
                                case ActorTypes.Agent:
                                    OdeCharacter cobj = (OdeCharacter)obj;
                                    cobj.AddCollisionFrameTime(100);
                                    cobj.SendCollisions();
                                    break;

                                case ActorTypes.Prim:
                                    OdePrim pobj = (OdePrim)obj;
                                    pobj.SendCollisions();
                                    break;
                            }
                        }

//                        if (m_global_contactcount > 0)
//                            m_log.DebugFormat(
//                                "[PHYSICS]: Collision contacts to process this frame = {0}", m_global_contactcount);

                        m_global_contactcount = 0;

                        if (CollectStats)
                        {
                            tempTick2 = Util.EnvironmentTickCount();
                            m_stats[ODECollisionNotificationFrameMsStatName] += Util.EnvironmentTickCountSubtract(tempTick2, tempTick);
                            tempTick = tempTick2;
                        }

                        d.WorldQuickStep(world, ODE_STEPSIZE);

                        if (CollectStats)
                            m_stats[ODENativeStepFrameMsStatName] += Util.EnvironmentTickCountSubtract(tempTick);

                        d.JointGroupEmpty(contactgroup);
                    }
                    catch (Exception e)
                    {
                        m_log.ErrorFormat("[ODE SCENE]: {0}, {1}, {2}", e.Message, e.TargetSite, e);
                    }

                    timeLeft -= ODE_STEPSIZE;
                }

                if (CollectStats)
                    tempTick = Util.EnvironmentTickCount();

                foreach (OdeCharacter actor in _characters)
                {
                    if (actor.bad)
                        m_log.ErrorFormat("[ODE SCENE]: BAD Actor {0} in _characters list was not removed?", actor.m_uuid);

                    actor.UpdatePositionAndVelocity(defects);
                }

                if (defects.Count != 0)
                {
                    foreach (OdeCharacter actor in defects)
                    {
                        m_log.ErrorFormat(
                            "[ODE SCENE]: Removing physics character {0} {1} from physics scene {2} due to defect found when updating position and velocity",
                            actor.Name, actor.LocalID, Name);

                        RemoveCharacter(actor);
                        actor.DestroyOdeStructures();
                    }

                    defects.Clear();
                }

                if (CollectStats)
                {
                    tempTick2 = Util.EnvironmentTickCount();
                    m_stats[ODEAvatarUpdateFrameMsStatName] += Util.EnvironmentTickCountSubtract(tempTick2, tempTick);
                    tempTick = tempTick2;
                }

                //if (timeStep < 0.2f)

                foreach (OdePrim prim in _activeprims)
                {
                    if (prim.IsPhysical && (d.BodyIsEnabled(prim.Body) || !prim._zeroFlag))
                    {
                        prim.UpdatePositionAndVelocity();

                        if (SupportsNINJAJoints)
                            SimulateActorPendingJoints(prim);
                    }
                }

                if (CollectStats)
                    m_stats[ODEPrimUpdateFrameMsStatName] += Util.EnvironmentTickCountSubtract(tempTick);

                //DumpJointInfo();

                // Finished with all sim stepping. If requested, dump world state to file for debugging.
                // TODO: This call to the export function is already inside lock (OdeLock) - but is an extra lock needed?
                // TODO: This overwrites all dump files in-place. Should this be a growing logfile, or separate snapshots?
                if (physics_logging && (physics_logging_interval > 0) && (framecount % physics_logging_interval == 0))
                {
                    string fname = "state-" + world.ToString() + ".DIF"; // give each physics world a separate filename
                    string prefix = "world" + world.ToString(); // prefix for variable names in exported .DIF file

                    if (physics_logging_append_existing_logfile)
                    {
                        string header = "-------------- START OF PHYSICS FRAME " + framecount.ToString() + " --------------";
                        TextWriter fwriter = File.AppendText(fname);
                        fwriter.WriteLine(header);
                        fwriter.Close();
                    }

                    d.WorldExportDIF(world, fname, physics_logging_append_existing_logfile, prefix);
                }

                latertickcount = Util.EnvironmentTickCountSubtract(tickCountFrameRun);

                // OpenSimulator above does 10 fps.  10 fps = means that the main thread loop and physics
                // has a max of 100 ms to run theoretically.
                // If the main loop stalls, it calls Simulate later which makes the tick count ms larger.
                // If Physics stalls, it takes longer which makes the tick count ms larger.

                if (latertickcount < 100)
                {
                    m_timeDilation = 1.0f;
                }
                else
                {
                    m_timeDilation = 100f / latertickcount;
                    //m_timeDilation = Math.Min((Math.Max(100 - (Util.EnvironmentTickCount() - tickCountFrameRun), 1) / 100f), 1.0f);
                }

                tickCountFrameRun = Util.EnvironmentTickCount();

                if (CollectStats)
                    m_stats[ODETotalFrameMsStatName] += Util.EnvironmentTickCountSubtract(startFrameTick);
            }

            return fps;
        }

        /// <summary>
        /// Simulate pending NINJA joints.
        /// </summary>
        /// <remarks>
        /// Called by the main Simulate() loop if NINJA joints are active.  Should not be called from anywhere else.
        /// </remarks>
        private void SimulatePendingNINJAJoints()
        {
            // Create pending joints, if possible

            // joints can only be processed after ALL bodies are processed (and exist in ODE), since creating
            // a joint requires specifying the body id of both involved bodies
            if (pendingJoints.Count > 0)
            {
                List<PhysicsJoint> successfullyProcessedPendingJoints = new List<PhysicsJoint>();
                //DoJointErrorMessage(joints_connecting_actor, "taint: " + pendingJoints.Count + " pending joints");
                foreach (PhysicsJoint joint in pendingJoints)
                {
                    //DoJointErrorMessage(joint, "taint: time to create joint with parms: " + joint.RawParams);
                    string[] jointParams = joint.RawParams.Split(" ".ToCharArray(), System.StringSplitOptions.RemoveEmptyEntries);
                    List<IntPtr> jointBodies = new List<IntPtr>();
                    bool allJointBodiesAreReady = true;
                    foreach (string jointParam in jointParams)
                    {
                        if (jointParam == "NULL")
                        {
                            //DoJointErrorMessage(joint, "attaching NULL joint to world");
                            jointBodies.Add(IntPtr.Zero);
                        }
                        else
                        {
                            //DoJointErrorMessage(joint, "looking for prim name: " + jointParam);
                            bool foundPrim = false;
                            lock (_prims)
                            {
                                foreach (OdePrim prim in _prims) // FIXME: inefficient
                                {
                                    if (prim.SOPName == jointParam)
                                    {
                                        //DoJointErrorMessage(joint, "found for prim name: " + jointParam);
                                        if (prim.IsPhysical && prim.Body != IntPtr.Zero)
                                        {
                                            jointBodies.Add(prim.Body);
                                            foundPrim = true;
                                            break;
                                        }
                                        else
                                        {
                                            DoJointErrorMessage(joint, "prim name " + jointParam +
                                                " exists but is not (yet) physical; deferring joint creation. " +
                                                "IsPhysical property is " + prim.IsPhysical +
                                                " and body is " + prim.Body);
                                            foundPrim = false;
                                            break;
                                        }
                                    }
                                }
                            }
                            if (foundPrim)
                            {
                                // all is fine
                            }
                            else
                            {
                                allJointBodiesAreReady = false;
                                break;
                            }
                        }
                    }

                    if (allJointBodiesAreReady)
                    {
                        //DoJointErrorMessage(joint, "allJointBodiesAreReady for " + joint.ObjectNameInScene + " with parms " + joint.RawParams);
                        if (jointBodies[0] == jointBodies[1])
                        {
                            DoJointErrorMessage(joint, "ERROR: joint cannot be created; the joint bodies are the same, body1==body2. Raw body is " + jointBodies[0] + ". raw parms: " + joint.RawParams);
                        }
                        else
                        {
                            switch (joint.Type)
                            {
                                case PhysicsJointType.Ball:
                                    {
                                        IntPtr odeJoint;
                                        //DoJointErrorMessage(joint, "ODE creating ball joint ");
                                        odeJoint = d.JointCreateBall(world, IntPtr.Zero);
                                        //DoJointErrorMessage(joint, "ODE attaching ball joint: " + odeJoint + " with b1:" + jointBodies[0] + " b2:" + jointBodies[1]);
                                        d.JointAttach(odeJoint, jointBodies[0], jointBodies[1]);
                                        //DoJointErrorMessage(joint, "ODE setting ball anchor: " + odeJoint + " to vec:" + joint.Position);
                                        d.JointSetBallAnchor(odeJoint,
                                                            joint.Position.X,
                                                            joint.Position.Y,
                                                            joint.Position.Z);
                                        //DoJointErrorMessage(joint, "ODE joint setting OK");
                                        //DoJointErrorMessage(joint, "The ball joint's bodies are here: b0: ");
                                        //DoJointErrorMessage(joint, "" + (jointBodies[0] != IntPtr.Zero ? "" + d.BodyGetPosition(jointBodies[0]) : "fixed environment"));
                                        //DoJointErrorMessage(joint, "The ball joint's bodies are here: b1: ");
                                        //DoJointErrorMessage(joint, "" + (jointBodies[1] != IntPtr.Zero ? "" + d.BodyGetPosition(jointBodies[1]) : "fixed environment"));

                                        if (joint is OdePhysicsJoint)
                                        {
                                            ((OdePhysicsJoint)joint).jointID = odeJoint;
                                        }
                                        else
                                        {
                                            DoJointErrorMessage(joint, "WARNING: non-ode joint in ODE!");
                                        }
                                    }
                                    break;
                                case PhysicsJointType.Hinge:
                                    {
                                        IntPtr odeJoint;
                                        //DoJointErrorMessage(joint, "ODE creating hinge joint ");
                                        odeJoint = d.JointCreateHinge(world, IntPtr.Zero);
                                        //DoJointErrorMessage(joint, "ODE attaching hinge joint: " + odeJoint + " with b1:" + jointBodies[0] + " b2:" + jointBodies[1]);
                                        d.JointAttach(odeJoint, jointBodies[0], jointBodies[1]);
                                        //DoJointErrorMessage(joint, "ODE setting hinge anchor: " + odeJoint + " to vec:" + joint.Position);
                                        d.JointSetHingeAnchor(odeJoint,
                                                              joint.Position.X,
                                                              joint.Position.Y,
                                                              joint.Position.Z);
                                        // We use the orientation of the x-axis of the joint's coordinate frame
                                        // as the axis for the hinge.

                                        // Therefore, we must get the joint's coordinate frame based on the
                                        // joint.Rotation field, which originates from the orientation of the 
                                        // joint's proxy object in the scene.

                                        // The joint's coordinate frame is defined as the transformation matrix
                                        // that converts a vector from joint-local coordinates into world coordinates.
                                        // World coordinates are defined as the XYZ coordinate system of the sim,
                                        // as shown in the top status-bar of the viewer.

                                        // Once we have the joint's coordinate frame, we extract its X axis (AtAxis)
                                        // and use that as the hinge axis.

                                        //joint.Rotation.Normalize();
                                        Matrix4 proxyFrame = Matrix4.CreateFromQuaternion(joint.Rotation);

                                        // Now extract the X axis of the joint's coordinate frame.

                                        // Do not try to use proxyFrame.AtAxis or you will become mired in the
                                        // tar pit of transposed, inverted, and generally messed-up orientations.
                                        // (In other words, Matrix4.AtAxis() is borked.)
                                        // Vector3 jointAxis = proxyFrame.AtAxis; <--- this path leadeth to madness

                                        // Instead, compute the X axis of the coordinate frame by transforming
                                        // the (1,0,0) vector. At least that works.

                                        //m_log.Debug("PHY: making axis: complete matrix is " + proxyFrame);
                                        Vector3 jointAxis = Vector3.Transform(Vector3.UnitX, proxyFrame);
                                        //m_log.Debug("PHY: making axis: hinge joint axis is " + jointAxis);
                                        //DoJointErrorMessage(joint, "ODE setting hinge axis: " + odeJoint + " to vec:" + jointAxis);
                                        d.JointSetHingeAxis(odeJoint,
                                                            jointAxis.X,
                                                            jointAxis.Y,
                                                            jointAxis.Z);
                                        //d.JointSetHingeParam(odeJoint, (int)dParam.CFM, 0.1f);
                                        if (joint is OdePhysicsJoint)
                                        {
                                            ((OdePhysicsJoint)joint).jointID = odeJoint;
                                        }
                                        else
                                        {
                                            DoJointErrorMessage(joint, "WARNING: non-ode joint in ODE!");
                                        }
                                    }
                                    break;
                            }
                            successfullyProcessedPendingJoints.Add(joint);
                        }
                    }
                    else
                    {
                        DoJointErrorMessage(joint, "joint could not yet be created; still pending");
                    }
                }

                foreach (PhysicsJoint successfullyProcessedJoint in successfullyProcessedPendingJoints)
                {
                    //DoJointErrorMessage(successfullyProcessedJoint, "finalizing succesfully procsssed joint " + successfullyProcessedJoint.ObjectNameInScene + " parms " + successfullyProcessedJoint.RawParams);
                    //DoJointErrorMessage(successfullyProcessedJoint, "removing from pending");
                    InternalRemovePendingJoint(successfullyProcessedJoint);
                    //DoJointErrorMessage(successfullyProcessedJoint, "adding to active");
                    InternalAddActiveJoint(successfullyProcessedJoint);
                    //DoJointErrorMessage(successfullyProcessedJoint, "done");
                }
            }
        }

        /// <summary>
        /// Simulate the joint proxies of a NINJA actor.
        /// </summary>
        /// <remarks>
        /// Called as part of the Simulate() loop if NINJA physics is active.  Must only be called from there.
        /// </remarks>
        /// <param name="actor"></param>
        private void SimulateActorPendingJoints(OdePrim actor)
        {
            // If an actor moved, move its joint proxy objects as well.
            // There seems to be an event PhysicsActor.OnPositionUpdate that could be used
            // for this purpose but it is never called! So we just do the joint
            // movement code here.

            if (actor.SOPName != null &&
                joints_connecting_actor.ContainsKey(actor.SOPName) &&
                joints_connecting_actor[actor.SOPName] != null &&
                joints_connecting_actor[actor.SOPName].Count > 0)
            {
                foreach (PhysicsJoint affectedJoint in joints_connecting_actor[actor.SOPName])
                {
                    if (affectedJoint.IsInPhysicsEngine)
                    {
                        DoJointMoved(affectedJoint);
                    }
                    else
                    {
                        DoJointErrorMessage(affectedJoint, "a body connected to a joint was moved, but the joint doesn't exist yet! this will lead to joint error. joint was: " + affectedJoint.ObjectNameInScene + " parms:" + affectedJoint.RawParams);
                    }
                }
            }
        }

        public override void GetResults()
        {
        }

        public override bool IsThreaded
        {
            // for now we won't be multithreaded
            get { return false; }
        }

        #region ODE Specific Terrain Fixes
        private float[] ResizeTerrain512NearestNeighbour(float[] heightMap)
        {
            float[] returnarr = new float[262144];
            float[,] resultarr = new float[(int)WorldExtents.X, (int)WorldExtents.Y];

            // Filling out the array into its multi-dimensional components
            for (int y = 0; y < WorldExtents.Y; y++)
            {
                for (int x = 0; x < WorldExtents.X; x++)
                {
                    resultarr[y, x] = heightMap[y * (int)WorldExtents.Y + x];
                }
            }

            // Resize using Nearest Neighbour

            // This particular way is quick but it only works on a multiple of the original

            // The idea behind this method can be described with the following diagrams
            // second pass and third pass happen in the same loop really..  just separated
            // them to show what this does.

            // First Pass
            // ResultArr:
            // 1,1,1,1,1,1
            // 1,1,1,1,1,1
            // 1,1,1,1,1,1
            // 1,1,1,1,1,1
            // 1,1,1,1,1,1
            // 1,1,1,1,1,1

            // Second Pass
            // ResultArr2:
            // 1,,1,,1,,1,,1,,1,
            // ,,,,,,,,,,
            // 1,,1,,1,,1,,1,,1,
            // ,,,,,,,,,,
            // 1,,1,,1,,1,,1,,1,
            // ,,,,,,,,,,
            // 1,,1,,1,,1,,1,,1,
            // ,,,,,,,,,,
            // 1,,1,,1,,1,,1,,1,
            // ,,,,,,,,,,
            // 1,,1,,1,,1,,1,,1,

            // Third pass fills in the blanks
            // ResultArr2:
            // 1,1,1,1,1,1,1,1,1,1,1,1
            // 1,1,1,1,1,1,1,1,1,1,1,1
            // 1,1,1,1,1,1,1,1,1,1,1,1
            // 1,1,1,1,1,1,1,1,1,1,1,1
            // 1,1,1,1,1,1,1,1,1,1,1,1
            // 1,1,1,1,1,1,1,1,1,1,1,1
            // 1,1,1,1,1,1,1,1,1,1,1,1
            // 1,1,1,1,1,1,1,1,1,1,1,1
            // 1,1,1,1,1,1,1,1,1,1,1,1
            // 1,1,1,1,1,1,1,1,1,1,1,1
            // 1,1,1,1,1,1,1,1,1,1,1,1

            // X,Y = .
            // X+1,y = ^
            // X,Y+1 = *
            // X+1,Y+1 = #

            // Filling in like this;
            // .*
            // ^#
            // 1st .
            // 2nd *
            // 3rd ^
            // 4th #
            // on single loop.

            float[,] resultarr2 = new float[512, 512];
            for (int y = 0; y < WorldExtents.Y; y++)
            {
                for (int x = 0; x < WorldExtents.X; x++)
                {
                    resultarr2[y * 2, x * 2] = resultarr[y, x];

                    if (y < WorldExtents.Y)
                    {
                        resultarr2[(y * 2) + 1, x * 2] = resultarr[y, x];
                    }
                    if (x < WorldExtents.X)
                    {
                        resultarr2[y * 2, (x * 2) + 1] = resultarr[y, x];
                    }
                    if (x < WorldExtents.X && y < WorldExtents.Y)
                    {
                        resultarr2[(y * 2) + 1, (x * 2) + 1] = resultarr[y, x];
                    }
                }
            }

            //Flatten out the array
            int i = 0;
            for (int y = 0; y < 512; y++)
            {
                for (int x = 0; x < 512; x++)
                {
                    if (resultarr2[y, x] <= 0)
                        returnarr[i] = 0.0000001f;
                    else
                        returnarr[i] = resultarr2[y, x];

                    i++;
                }
            }

            return returnarr;
        }

        private float[] ResizeTerrain512Interpolation(float[] heightMap)
        {
            float[] returnarr = new float[262144];
            float[,] resultarr = new float[512,512];

            // Filling out the array into its multi-dimensional components
            for (int y = 0; y < 256; y++)
            {
                for (int x = 0; x < 256; x++)
                {
                    resultarr[y, x] = heightMap[y * 256 + x];
                }
            }

            // Resize using interpolation

            // This particular way is quick but it only works on a multiple of the original

            // The idea behind this method can be described with the following diagrams
            // second pass and third pass happen in the same loop really..  just separated
            // them to show what this does.

            // First Pass
            // ResultArr:
            // 1,1,1,1,1,1
            // 1,1,1,1,1,1
            // 1,1,1,1,1,1
            // 1,1,1,1,1,1
            // 1,1,1,1,1,1
            // 1,1,1,1,1,1

            // Second Pass
            // ResultArr2:
            // 1,,1,,1,,1,,1,,1,
            // ,,,,,,,,,,
            // 1,,1,,1,,1,,1,,1,
            // ,,,,,,,,,,
            // 1,,1,,1,,1,,1,,1,
            // ,,,,,,,,,,
            // 1,,1,,1,,1,,1,,1,
            // ,,,,,,,,,,
            // 1,,1,,1,,1,,1,,1,
            // ,,,,,,,,,,
            // 1,,1,,1,,1,,1,,1,

            // Third pass fills in the blanks
            // ResultArr2:
            // 1,1,1,1,1,1,1,1,1,1,1,1
            // 1,1,1,1,1,1,1,1,1,1,1,1
            // 1,1,1,1,1,1,1,1,1,1,1,1
            // 1,1,1,1,1,1,1,1,1,1,1,1
            // 1,1,1,1,1,1,1,1,1,1,1,1
            // 1,1,1,1,1,1,1,1,1,1,1,1
            // 1,1,1,1,1,1,1,1,1,1,1,1
            // 1,1,1,1,1,1,1,1,1,1,1,1
            // 1,1,1,1,1,1,1,1,1,1,1,1
            // 1,1,1,1,1,1,1,1,1,1,1,1
            // 1,1,1,1,1,1,1,1,1,1,1,1

            // X,Y = .
            // X+1,y = ^
            // X,Y+1 = *
            // X+1,Y+1 = #

            // Filling in like this;
            // .*
            // ^#
            // 1st .
            // 2nd *
            // 3rd ^
            // 4th #
            // on single loop.

            float[,] resultarr2 = new float[512,512];
            for (int y = 0; y < (int)Constants.RegionSize; y++)
            {
                for (int x = 0; x < (int)Constants.RegionSize; x++)
                {
                    resultarr2[y*2, x*2] = resultarr[y, x];

                    if (y < (int)Constants.RegionSize)
                    {
                        if (y + 1 < (int)Constants.RegionSize)
                        {
                            if (x + 1 < (int)Constants.RegionSize)
                            {
                                resultarr2[(y*2) + 1, x*2] = ((resultarr[y, x] + resultarr[y + 1, x] +
                                                               resultarr[y, x + 1] + resultarr[y + 1, x + 1])/4);
                            }
                            else
                            {
                                resultarr2[(y*2) + 1, x*2] = ((resultarr[y, x] + resultarr[y + 1, x])/2);
                            }
                        }
                        else
                        {
                            resultarr2[(y*2) + 1, x*2] = resultarr[y, x];
                        }
                    }
                    if (x < (int)Constants.RegionSize)
                    {
                        if (x + 1 < (int)Constants.RegionSize)
                        {
                            if (y + 1 < (int)Constants.RegionSize)
                            {
                                resultarr2[y*2, (x*2) + 1] = ((resultarr[y, x] + resultarr[y + 1, x] +
                                                               resultarr[y, x + 1] + resultarr[y + 1, x + 1])/4);
                            }
                            else
                            {
                                resultarr2[y*2, (x*2) + 1] = ((resultarr[y, x] + resultarr[y, x + 1])/2);
                            }
                        }
                        else
                        {
                            resultarr2[y*2, (x*2) + 1] = resultarr[y, x];
                        }
                    }
                    if (x < (int)Constants.RegionSize && y < (int)Constants.RegionSize)
                    {
                        if ((x + 1 < (int)Constants.RegionSize) && (y + 1 < (int)Constants.RegionSize))
                        {
                            resultarr2[(y*2) + 1, (x*2) + 1] = ((resultarr[y, x] + resultarr[y + 1, x] +
                                                                 resultarr[y, x + 1] + resultarr[y + 1, x + 1])/4);
                        }
                        else
                        {
                            resultarr2[(y*2) + 1, (x*2) + 1] = resultarr[y, x];
                        }
                    }
                }
            }
            //Flatten out the array
            int i = 0;
            for (int y = 0; y < 512; y++)
            {
                for (int x = 0; x < 512; x++)
                {
                    if (Single.IsNaN(resultarr2[y, x]) || Single.IsInfinity(resultarr2[y, x]))
                    {
                        m_log.Warn("[ODE SCENE]: Non finite heightfield element detected.  Setting it to 0");
                        resultarr2[y, x] = 0;
                    }
                    returnarr[i] = resultarr2[y, x];
                    i++;
                }
            }

            return returnarr;
        }

        #endregion

        public override void SetTerrain(float[] heightMap)
        {
            if (m_worldOffset != Vector3.Zero && m_parentScene != null)
            {
                if (m_parentScene is OdeScene)
                {
                    ((OdeScene)m_parentScene).SetTerrain(heightMap, m_worldOffset);
                }
            }
            else
            {
                SetTerrain(heightMap, m_worldOffset);
            }
        }

        private void SetTerrain(float[] heightMap, Vector3 pOffset)
        {
            int startTime = Util.EnvironmentTickCount();
            m_log.DebugFormat("[ODE SCENE]: Setting terrain for {0} with offset {1}", Name, pOffset);

            // this._heightmap[i] = (double)heightMap[i];
            // dbm (danx0r) -- creating a buffer zone of one extra sample all around
            //_origheightmap = heightMap;
           
            float[] _heightmap;

            // zero out a heightmap array float array (single dimension [flattened]))
            //if ((int)Constants.RegionSize == 256)
            //    _heightmap = new float[514 * 514];
            //else

            _heightmap = new float[(((int)Constants.RegionSize + 2) * ((int)Constants.RegionSize + 2))];

            uint heightmapWidth = Constants.RegionSize + 1;
            uint heightmapHeight = Constants.RegionSize + 1;

            uint heightmapWidthSamples;

            uint heightmapHeightSamples;

            //if (((int)Constants.RegionSize) == 256)
            //{
            //    heightmapWidthSamples = 2 * (uint)Constants.RegionSize + 2;
            //    heightmapHeightSamples = 2 * (uint)Constants.RegionSize + 2;
            //    heightmapWidth++;
            //    heightmapHeight++;
            //}
            //else
            //{

                heightmapWidthSamples = (uint)Constants.RegionSize + 1;
                heightmapHeightSamples = (uint)Constants.RegionSize + 1;
            //}

            const float scale = 1.0f;
            const float offset = 0.0f;
            const float thickness = 0.2f;
            const int wrap = 0;

            int regionsize = (int) Constants.RegionSize + 2;
            //Double resolution
            //if (((int)Constants.RegionSize) == 256)
            //    heightMap = ResizeTerrain512Interpolation(heightMap);


           // if (((int)Constants.RegionSize) == 256 && (int)Constants.RegionSize == 256)
           //     regionsize = 512;

            float hfmin = 2000;
            float hfmax = -2000;
            
            for (int x = 0; x < heightmapWidthSamples; x++)
            {
                for (int y = 0; y < heightmapHeightSamples; y++)
                {
                    int xx = Util.Clip(x - 1, 0, regionsize - 1);
                    int yy = Util.Clip(y - 1, 0, regionsize - 1);
                    
                    
                    float val= heightMap[yy * (int)Constants.RegionSize + xx];
                     _heightmap[x * ((int)Constants.RegionSize + 2) + y] = val;
                    
                    hfmin = (val < hfmin) ? val : hfmin;
                    hfmax = (val > hfmax) ? val : hfmax;
                }
            }

            lock (OdeLock)
            {
                IntPtr GroundGeom = IntPtr.Zero;
                if (RegionTerrain.TryGetValue(pOffset, out GroundGeom))
                {
                    RegionTerrain.Remove(pOffset);
                    if (GroundGeom != IntPtr.Zero)
                    {
                        if (TerrainHeightFieldHeights.ContainsKey(GroundGeom))
                        {
                            TerrainHeightFieldHeights.Remove(GroundGeom);
                        }
                        d.SpaceRemove(space, GroundGeom);
                        d.GeomDestroy(GroundGeom);
                    }

                }
                IntPtr HeightmapData = d.GeomHeightfieldDataCreate();
                d.GeomHeightfieldDataBuildSingle(HeightmapData, _heightmap, 0, heightmapWidth + 1, heightmapHeight + 1,
                                                 (int)heightmapWidthSamples + 1, (int)heightmapHeightSamples + 1, scale,
                                                 offset, thickness, wrap);
                d.GeomHeightfieldDataSetBounds(HeightmapData, hfmin - 1, hfmax + 1);
                GroundGeom = d.CreateHeightfield(space, HeightmapData, 1);
                if (GroundGeom != IntPtr.Zero)
                {
                    d.GeomSetCategoryBits(GroundGeom, (int)(CollisionCategories.Land));
                    d.GeomSetCollideBits(GroundGeom, (int)(CollisionCategories.Space));

                }
                geom_name_map[GroundGeom] = "Terrain";

                d.Matrix3 R = new d.Matrix3();

                Quaternion q1 = Quaternion.CreateFromAxisAngle(new Vector3(1, 0, 0), 1.5707f);
                Quaternion q2 = Quaternion.CreateFromAxisAngle(new Vector3(0, 1, 0), 1.5707f);
                //Axiom.Math.Quaternion q3 = Axiom.Math.Quaternion.FromAngleAxis(3.14f, new Axiom.Math.Vector3(0, 0, 1));

                q1 = q1 * q2;
                //q1 = q1 * q3;
                Vector3 v3;
                float angle;
                q1.GetAxisAngle(out v3, out angle);

                d.RFromAxisAndAngle(out R, v3.X, v3.Y, v3.Z, angle);
                d.GeomSetRotation(GroundGeom, ref R);
                d.GeomSetPosition(GroundGeom, (pOffset.X + ((int)Constants.RegionSize * 0.5f)), (pOffset.Y + ((int)Constants.RegionSize * 0.5f)), 0);
                IntPtr testGround = IntPtr.Zero;
                if (RegionTerrain.TryGetValue(pOffset, out testGround))
                {
                    RegionTerrain.Remove(pOffset);
                }
                RegionTerrain.Add(pOffset, GroundGeom, GroundGeom);
                TerrainHeightFieldHeights.Add(GroundGeom,_heightmap);
            }

            m_log.DebugFormat(
                "[ODE SCENE]: Setting terrain for {0} took {1}ms", Name, Util.EnvironmentTickCountSubtract(startTime));
        }

        public override void DeleteTerrain()
        {
        }

        internal float GetWaterLevel()
        {
            return waterlevel;
        }

        public override bool SupportsCombining()
        {
            return true;
        }

//        public override void UnCombine(PhysicsScene pScene)
//        {
//            IntPtr localGround = IntPtr.Zero;
////            float[] localHeightfield;
//            bool proceed = false;
//            List<IntPtr> geomDestroyList = new List<IntPtr>();
//
//            lock (OdeLock)
//            {
//                if (RegionTerrain.TryGetValue(Vector3.Zero, out localGround))
//                {
//                    foreach (IntPtr geom in TerrainHeightFieldHeights.Keys)
//                    {
//                        if (geom == localGround)
//                        {
////                            localHeightfield = TerrainHeightFieldHeights[geom];
//                            proceed = true;
//                        }
//                        else
//                        {
//                            geomDestroyList.Add(geom);
//                        }
//                    }
//
//                    if (proceed)
//                    {
//                        m_worldOffset = Vector3.Zero;
//                        WorldExtents = new Vector2((int)Constants.RegionSize, (int)Constants.RegionSize);
//                        m_parentScene = null;
//
//                        foreach (IntPtr g in geomDestroyList)
//                        {
//                            // removingHeightField needs to be done or the garbage collector will
//                            // collect the terrain data before we tell ODE to destroy it causing 
//                            // memory corruption
//                            if (TerrainHeightFieldHeights.ContainsKey(g))
//                            {
////                                float[] removingHeightField = TerrainHeightFieldHeights[g];
//                                TerrainHeightFieldHeights.Remove(g);
//
//                                if (RegionTerrain.ContainsKey(g))
//                                {
//                                    RegionTerrain.Remove(g);
//                                }
//
//                                d.GeomDestroy(g);
//                                //removingHeightField = new float[0];
//                            }
//                        }
//
//                    }
//                    else
//                    {
//                        m_log.Warn("[PHYSICS]: Couldn't proceed with UnCombine.  Region has inconsistant data.");
//                    }
//                }
//            }
//        }

        public override void SetWaterLevel(float baseheight)
        {
            waterlevel = baseheight;
            randomizeWater(waterlevel);
        }

        private void randomizeWater(float baseheight)
        {
            const uint heightmapWidth = m_regionWidth + 2;
            const uint heightmapHeight = m_regionHeight + 2;
            const uint heightmapWidthSamples = m_regionWidth + 2;
            const uint heightmapHeightSamples = m_regionHeight + 2;
            const float scale = 1.0f;
            const float offset = 0.0f;
            const float thickness = 2.9f;
            const int wrap = 0;

            for (int i = 0; i < (258 * 258); i++)
            {
                _watermap[i] = (baseheight-0.1f) + ((float)fluidRandomizer.Next(1,9) / 10f);
               // m_log.Info((baseheight - 0.1f) + ((float)fluidRandomizer.Next(1, 9) / 10f));
            }

            lock (OdeLock)
            {
                if (WaterGeom != IntPtr.Zero)
                {
                    d.SpaceRemove(space, WaterGeom);
                }
                IntPtr HeightmapData = d.GeomHeightfieldDataCreate();
                d.GeomHeightfieldDataBuildSingle(HeightmapData, _watermap, 0, heightmapWidth, heightmapHeight,
                                                 (int)heightmapWidthSamples, (int)heightmapHeightSamples, scale,
                                                 offset, thickness, wrap);
                d.GeomHeightfieldDataSetBounds(HeightmapData, m_regionWidth, m_regionHeight);
                WaterGeom = d.CreateHeightfield(space, HeightmapData, 1);
                if (WaterGeom != IntPtr.Zero)
                {
                    d.GeomSetCategoryBits(WaterGeom, (int)(CollisionCategories.Water));
                    d.GeomSetCollideBits(WaterGeom, (int)(CollisionCategories.Space));
                }

                geom_name_map[WaterGeom] = "Water";

                d.Matrix3 R = new d.Matrix3();

                Quaternion q1 = Quaternion.CreateFromAxisAngle(new Vector3(1, 0, 0), 1.5707f);
                Quaternion q2 = Quaternion.CreateFromAxisAngle(new Vector3(0, 1, 0), 1.5707f);
                //Axiom.Math.Quaternion q3 = Axiom.Math.Quaternion.FromAngleAxis(3.14f, new Axiom.Math.Vector3(0, 0, 1));

                q1 = q1 * q2;
                //q1 = q1 * q3;
                Vector3 v3;
                float angle;
                q1.GetAxisAngle(out v3, out angle);

                d.RFromAxisAndAngle(out R, v3.X, v3.Y, v3.Z, angle);
                d.GeomSetRotation(WaterGeom, ref R);
                d.GeomSetPosition(WaterGeom, 128, 128, 0);
            }
        }

        public override void Dispose()
        {
            _worldInitialized = false;

            m_rayCastManager.Dispose();
            m_rayCastManager = null;

            lock (OdeLock)
            {
                lock (_prims)
                {
                    foreach (OdePrim prm in _prims)
                    {
                        RemovePrim(prm);
                    }
                }

                //foreach (OdeCharacter act in _characters)
                //{
                    //RemoveAvatar(act);
                //}
                d.WorldDestroy(world);
                //d.CloseODE();
            }

        }

        public override Dictionary<uint, float> GetTopColliders()
        {
            Dictionary<uint, float> topColliders;

            lock (_prims)
            {
                List<OdePrim> orderedPrims = new List<OdePrim>(_prims);
                orderedPrims.OrderByDescending(p => p.CollisionScore).Take(25);
                topColliders = orderedPrims.ToDictionary(p => p.LocalID, p => p.CollisionScore);

                foreach (OdePrim p in _prims)
                    p.CollisionScore = 0;
            }

            return topColliders;
        }

        public override bool SupportsRayCast()
        {
            return true;
        }

        public override void RaycastWorld(Vector3 position, Vector3 direction, float length, RaycastCallback retMethod)
        {
            if (retMethod != null)
            {
                m_rayCastManager.QueueRequest(position, direction, length, retMethod);
            }
        }

        public override void RaycastWorld(Vector3 position, Vector3 direction, float length, int Count, RayCallback retMethod)
        {
            if (retMethod != null)
            {
                m_rayCastManager.QueueRequest(position, direction, length, Count, retMethod);
            }
        }

        public override List<ContactResult> RaycastWorld(Vector3 position, Vector3 direction, float length, int Count)
        {
            ContactResult[] ourResults = null;
            RayCallback retMethod = delegate(List<ContactResult> results)
            {
                ourResults = new ContactResult[results.Count];
                results.CopyTo(ourResults, 0);
            };
            int waitTime = 0;
            m_rayCastManager.QueueRequest(position, direction, length, Count, retMethod);
            while (ourResults == null && waitTime < 1000)
            {
                Thread.Sleep(1);
                waitTime++;
            }
            if (ourResults == null)
                return new List<ContactResult> ();
            return new List<ContactResult>(ourResults);
        }

#if USE_DRAWSTUFF
        // Keyboard callback
        public void command(int cmd)
        {
            IntPtr geom;
            d.Mass mass;
            d.Vector3 sides = new d.Vector3(d.RandReal() * 0.5f + 0.1f, d.RandReal() * 0.5f + 0.1f, d.RandReal() * 0.5f + 0.1f);

            

            Char ch = Char.ToLower((Char)cmd);
            switch ((Char)ch)
            {
                case 'w':
                    try
                    {
                        Vector3 rotate = (new Vector3(1, 0, 0) * Quaternion.CreateFromEulers(hpr.Z * Utils.DEG_TO_RAD, hpr.Y * Utils.DEG_TO_RAD, hpr.X * Utils.DEG_TO_RAD));

                        xyz.X += rotate.X; xyz.Y += rotate.Y; xyz.Z += rotate.Z;
                        ds.SetViewpoint(ref xyz, ref hpr);
                    }
                    catch (ArgumentException)
                    { hpr.X = 0; }
                    break;

                case 'a':
                    hpr.X++;
                    ds.SetViewpoint(ref xyz, ref hpr);
                    break;

                case 's':
                    try
                    {
                        Vector3 rotate2 = (new Vector3(-1, 0, 0) * Quaternion.CreateFromEulers(hpr.Z * Utils.DEG_TO_RAD, hpr.Y * Utils.DEG_TO_RAD, hpr.X * Utils.DEG_TO_RAD));

                        xyz.X += rotate2.X; xyz.Y += rotate2.Y; xyz.Z += rotate2.Z;
                        ds.SetViewpoint(ref xyz, ref hpr);
                    }
                    catch (ArgumentException)
                    { hpr.X = 0; }
                    break;
                case 'd':
                    hpr.X--;
                    ds.SetViewpoint(ref xyz, ref hpr);
                    break;
                case 'r':
                    xyz.Z++;
                    ds.SetViewpoint(ref xyz, ref hpr);
                    break;
                case 'f':
                    xyz.Z--;
                    ds.SetViewpoint(ref xyz, ref hpr);
                    break;
                case 'e':
                    xyz.Y++;
                    ds.SetViewpoint(ref xyz, ref hpr);
                    break;
                case 'q':
                    xyz.Y--;
                    ds.SetViewpoint(ref xyz, ref hpr);
                    break;
            }
        }

        public void step(int pause)
        {
            
            ds.SetColor(1.0f, 1.0f, 0.0f);
            ds.SetTexture(ds.Texture.Wood);
            lock (_prims)
            {
                foreach (OdePrim prm in _prims)
                {
                    //IntPtr body = d.GeomGetBody(prm.prim_geom);
                    if (prm.prim_geom != IntPtr.Zero)
                    {
                        d.Vector3 pos;
                        d.GeomCopyPosition(prm.prim_geom, out pos);
                        //d.BodyCopyPosition(body, out pos);

                        d.Matrix3 R;
                        d.GeomCopyRotation(prm.prim_geom, out R);
                        //d.BodyCopyRotation(body, out R);


                        d.Vector3 sides = new d.Vector3();
                        sides.X = prm.Size.X;
                        sides.Y = prm.Size.Y;
                        sides.Z = prm.Size.Z;

                        ds.DrawBox(ref pos, ref R, ref sides);
                    }
                }
            }
            ds.SetColor(1.0f, 0.0f, 0.0f);

            foreach (OdeCharacter chr in _characters)
            {
                if (chr.Shell != IntPtr.Zero)
                {
                    IntPtr body = d.GeomGetBody(chr.Shell);

                    d.Vector3 pos;
                    d.GeomCopyPosition(chr.Shell, out pos);
                    //d.BodyCopyPosition(body, out pos);

                    d.Matrix3 R;
                    d.GeomCopyRotation(chr.Shell, out R);
                    //d.BodyCopyRotation(body, out R);

                    ds.DrawCapsule(ref pos, ref R, chr.Size.Z, 0.35f);
                    d.Vector3 sides = new d.Vector3();
                    sides.X = 0.5f;
                    sides.Y = 0.5f;
                    sides.Z = 0.5f;

                    ds.DrawBox(ref pos, ref R, ref sides);
                }
            }
        }

        public void start(int unused)
        {
            ds.SetViewpoint(ref xyz, ref hpr);
        }
#endif

        public override Dictionary<string, float> GetStats()
        {
            if (!CollectStats)
                return null;

            Dictionary<string, float> returnStats;

            lock (OdeLock)
            {
                returnStats = new Dictionary<string, float>(m_stats);

                // FIXME: This is a SUPER DUMB HACK until we can establish stats that aren't subject to a division by
                // 3 from the SimStatsReporter.
                returnStats[ODETotalAvatarsStatName] = _characters.Count * 3;
                returnStats[ODETotalPrimsStatName] = _prims.Count * 3;
                returnStats[ODEActivePrimsStatName] = _activeprims.Count * 3;

                InitializeExtraStats();
            }

            returnStats[ODEOtherCollisionFrameMsStatName]
                = returnStats[ODEOtherCollisionFrameMsStatName]
                    - returnStats[ODENativeSpaceCollisionFrameMsStatName]
                    - returnStats[ODENativeGeomCollisionFrameMsStatName];

            return returnStats;
        }

        private void InitializeExtraStats()
        {
            m_stats[ODETotalFrameMsStatName] = 0;
            m_stats[ODEAvatarTaintMsStatName] = 0;
            m_stats[ODEPrimTaintMsStatName] = 0;
            m_stats[ODEAvatarForcesFrameMsStatName] = 0;
            m_stats[ODEPrimForcesFrameMsStatName] = 0;
            m_stats[ODERaycastingFrameMsStatName] = 0;
            m_stats[ODENativeStepFrameMsStatName] = 0;
            m_stats[ODENativeSpaceCollisionFrameMsStatName] = 0;
            m_stats[ODENativeGeomCollisionFrameMsStatName] = 0;
            m_stats[ODEOtherCollisionFrameMsStatName] = 0;
            m_stats[ODECollisionNotificationFrameMsStatName] = 0;
            m_stats[ODEAvatarContactsStatsName] = 0;
            m_stats[ODEPrimContactsStatName] = 0;
            m_stats[ODEAvatarUpdateFrameMsStatName] = 0;
            m_stats[ODEPrimUpdateFrameMsStatName] = 0;
        }
    }
}<|MERGE_RESOLUTION|>--- conflicted
+++ resolved
@@ -501,11 +501,8 @@
         public int physics_logging_interval = 0;
         public bool physics_logging_append_existing_logfile = false;
 
-<<<<<<< HEAD
         private bool avplanted = false;
         private bool av_av_collisions_off = false;
-=======
->>>>>>> 2e8e8d57
 
         public d.Vector3 xyz = new d.Vector3(128.1640f, 128.3079f, 25.7600f);
         public d.Vector3 hpr = new d.Vector3(125.5000f, -17.0000f, 0.0000f);
