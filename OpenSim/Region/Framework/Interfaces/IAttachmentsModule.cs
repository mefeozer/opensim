/*
 * Copyright (c) Contributors, http://opensimulator.org/
 * See CONTRIBUTORS.TXT for a full list of copyright holders.
 *
 * Redistribution and use in source and binary forms, with or without
 * modification, are permitted provided that the following conditions are met:
 *     * Redistributions of source code must retain the above copyright
 *       notice, this list of conditions and the following disclaimer.
 *     * Redistributions in binary form must reproduce the above copyright
 *       notice, this list of conditions and the following disclaimer in the
 *       documentation and/or other materials provided with the distribution.
 *     * Neither the name of the OpenSim Project nor the
 *       names of its contributors may be used to endorse or promote products
 *       derived from this software without specific prior written permission.
 *
 * THIS SOFTWARE IS PROVIDED BY THE DEVELOPERS ``AS IS'' AND ANY
 * EXPRESS OR IMPLIED WARRANTIES, INCLUDING, BUT NOT LIMITED TO, THE IMPLIED
 * WARRANTIES OF MERCHANTABILITY AND FITNESS FOR A PARTICULAR PURPOSE ARE
 * DISCLAIMED. IN NO EVENT SHALL THE CONTRIBUTORS BE LIABLE FOR ANY
 * DIRECT, INDIRECT, INCIDENTAL, SPECIAL, EXEMPLARY, OR CONSEQUENTIAL DAMAGES
 * (INCLUDING, BUT NOT LIMITED TO, PROCUREMENT OF SUBSTITUTE GOODS OR SERVICES;
 * LOSS OF USE, DATA, OR PROFITS; OR BUSINESS INTERRUPTION) HOWEVER CAUSED AND
 * ON ANY THEORY OF LIABILITY, WHETHER IN CONTRACT, STRICT LIABILITY, OR TORT
 * (INCLUDING NEGLIGENCE OR OTHERWISE) ARISING IN ANY WAY OUT OF THE USE OF THIS
 * SOFTWARE, EVEN IF ADVISED OF THE POSSIBILITY OF SUCH DAMAGE.
 */

using System;
using System.Xml;
using OpenMetaverse;
using OpenMetaverse.Packets;
using OpenSim.Framework;
using OpenSim.Region.Framework.Scenes;

namespace OpenSim.Region.Framework.Interfaces
{
    public interface IAttachmentsModule
    {
        /// <summary>
        /// RezAttachments. This should only be called upon login on the first region.
        /// Attachment rezzings on crossings and TPs are done in a different way.
        /// </summary>
        void RezAttachments(IScenePresence sp);

        /// <summary>
        /// Save the attachments that have change on this presence.
        /// </summary>
        /// <param name="sp"></param>
        void SaveChangedAttachments(IScenePresence sp);

        /// <summary>
        /// Delete all the presence's attachments from the scene
        /// </summary>
        /// <param name="sp">
        /// This is done when a root agent leaves/is demoted to child (for instance, on logout, teleport or region cross).
        /// </param>
        /// <param name="silent"></param>
        void DeleteAttachmentsFromScene(IScenePresence sp, bool silent);

        /// <summary>
        /// Attach an object to an avatar from the world.
        /// </summary>
        /// <param name="controllingClient"></param>
        /// <param name="localID"></param>
        /// <param name="attachPoint"></param>
        /// <param name="rot"></param>
        /// <param name="silent"></param>
        void AttachObject(
            IClientAPI remoteClient, uint objectLocalID, uint AttachmentPt, bool silent);

        /// <summary>
        /// Attach an object to an avatar
        /// </summary>
        /// <param name="remoteClient"></param>
        /// <param name="grp"></param>
        /// <param name="AttachmentPt"></param>
        /// <param name="silent"></param>
        /// <returns>true if the object was successfully attached, false otherwise</returns>
        bool AttachObject(
            IClientAPI remoteClient, SceneObjectGroup grp, uint AttachmentPt, bool silent);

        /// <summary>
        /// Rez an attachment from user inventory and change inventory status to match.
        /// </summary>
        /// <param name="remoteClient"></param>
        /// <param name="itemID"></param>
        /// <param name="AttachmentPt"></param>
        /// <returns>The scene object that was attached.  Null if the scene object could not be found</returns>
        ISceneEntity RezSingleAttachmentFromInventory(IClientAPI remoteClient, UUID itemID, uint AttachmentPt);

        /// <summary>
        /// Rez an attachment from user inventory
        /// </summary>
        /// <param name="remoteClient"></param>
        /// <param name="itemID"></param>
        /// <param name="AttachmentPt"></param>
        /// <param name="updateinventoryStatus">
        /// If true, we also update the user's inventory to show that the attachment is set.  If false, we do not.
        /// False is required so that we don't attempt to update information when a user enters a scene with the
        /// attachment already correctly set up in inventory.
        /// <returns>The uuid of the scene object that was attached.  Null if the scene object could not be found</returns>
        ISceneEntity RezSingleAttachmentFromInventory(
            IClientAPI remoteClient, UUID itemID, uint AttachmentPt, bool updateInventoryStatus);

        // Same as above, but also load script states from a separate doc
        UUID RezSingleAttachmentFromInventory(
            IClientAPI remoteClient, UUID itemID, uint AttachmentPt, bool updateInventoryStatus, XmlDocument doc);

        /// <summary>
        /// Rez multiple attachments from a user's inventory
        /// </summary>
        /// <param name="remoteClient"></param>
        /// <param name="header"></param>
        /// <param name="objects"></param>
        void RezMultipleAttachmentsFromInventory(
            IClientAPI remoteClient,
            RezMultipleAttachmentsFromInvPacket.HeaderDataBlock header,
            RezMultipleAttachmentsFromInvPacket.ObjectDataBlock[] objects);

        /// <summary>
        /// Detach an object from the avatar.
        /// </summary>
        /// <remarks>
        /// This method is called in response to a client's detach request, so we only update the information in
        /// inventory
        /// </remarks>
        /// <param name="objectLocalID"></param>
        /// <param name="remoteClient"></param>
        void DetachObject(uint objectLocalID, IClientAPI remoteClient);
            
        /// <summary>
        /// Detach the given item to the ground.
        /// </summary>
        /// <param name="objectLocalID"></param>
        /// <param name="remoteClient"></param>
        void DetachSingleAttachmentToGround(uint objectLocalID, IClientAPI remoteClient);

        /// <summary>
        /// Detach the given item so that it remains in the user's inventory.
        /// </summary>
<<<<<<< HEAD
        /// <param name="itemID">
        /// A <see cref="UUID"/>
        /// </param>
        /// <param name="remoteClient">
        /// A <see cref="IClientAPI"/>
        /// </param>
        void ShowDetachInUserInventory(UUID itemID, IClientAPI remoteClient);
=======
        /// <param name="itemID">/param>
        /// <param name="remoteClient"></param>
        void DetachSingleAttachmentToInv(UUID itemID, IClientAPI remoteClient);
>>>>>>> 9f75eaf5
        
        /// <summary>
        /// Update the user inventory with a changed attachment
        /// </summary>
        /// <param name="remoteClient"></param>
        /// <param name="grp"></param>
        /// <param name="itemID"></param>
        /// <param name="agentID"></param>
        void UpdateKnownItem(IClientAPI remoteClient, SceneObjectGroup grp, UUID itemID, UUID agentID);
    }
}<|MERGE_RESOLUTION|>--- conflicted
+++ resolved
@@ -138,19 +138,13 @@
         /// <summary>
         /// Detach the given item so that it remains in the user's inventory.
         /// </summary>
-<<<<<<< HEAD
         /// <param name="itemID">
         /// A <see cref="UUID"/>
         /// </param>
         /// <param name="remoteClient">
         /// A <see cref="IClientAPI"/>
         /// </param>
-        void ShowDetachInUserInventory(UUID itemID, IClientAPI remoteClient);
-=======
-        /// <param name="itemID">/param>
-        /// <param name="remoteClient"></param>
         void DetachSingleAttachmentToInv(UUID itemID, IClientAPI remoteClient);
->>>>>>> 9f75eaf5
         
         /// <summary>
         /// Update the user inventory with a changed attachment
