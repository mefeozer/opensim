/*
 * Copyright (c) Contributors, http://opensimulator.org/
 * See CONTRIBUTORS.TXT for a full list of copyright holders.
 *
 * Redistribution and use in source and binary forms, with or without
 * modification, are permitted provided that the following conditions are met:
 *     * Redistributions of source code must retain the above copyright
 *       notice, this list of conditions and the following disclaimer.
 *     * Redistributions in binary form must reproduce the above copyright
 *       notice, this list of conditions and the following disclaimer in the
 *       documentation and/or other materials provided with the distribution.
 *     * Neither the name of the OpenSimulator Project nor the
 *       names of its contributors may be used to endorse or promote products
 *       derived from this software without specific prior written permission.
 *
 * THIS SOFTWARE IS PROVIDED BY THE DEVELOPERS ``AS IS'' AND ANY
 * EXPRESS OR IMPLIED WARRANTIES, INCLUDING, BUT NOT LIMITED TO, THE IMPLIED
 * WARRANTIES OF MERCHANTABILITY AND FITNESS FOR A PARTICULAR PURPOSE ARE
 * DISCLAIMED. IN NO EVENT SHALL THE CONTRIBUTORS BE LIABLE FOR ANY
 * DIRECT, INDIRECT, INCIDENTAL, SPECIAL, EXEMPLARY, OR CONSEQUENTIAL DAMAGES
 * (INCLUDING, BUT NOT LIMITED TO, PROCUREMENT OF SUBSTITUTE GOODS OR SERVICES;
 * LOSS OF USE, DATA, OR PROFITS; OR BUSINESS INTERRUPTION) HOWEVER CAUSED AND
 * ON ANY THEORY OF LIABILITY, WHETHER IN CONTRACT, STRICT LIABILITY, OR TORT
 * (INCLUDING NEGLIGENCE OR OTHERWISE) ARISING IN ANY WAY OUT OF THE USE OF THIS
 * SOFTWARE, EVEN IF ADVISED OF THE POSSIBILITY OF SUCH DAMAGE.
 */

using System;
using System.Collections;
using System.Collections.Generic;
using System.Net;
using System.Reflection;
using System.Threading;
using log4net;
using Nini.Config;
using Nwc.XmlRpc;
using OpenMetaverse;
using OpenSim.Framework;
using OpenSim.Framework.Servers;
using OpenSim.Framework.Servers.HttpServer;
using OpenSim.Region.Framework.Interfaces;
using OpenSim.Region.Framework.Scenes;

/*****************************************************
 *
 * XMLRPCModule
 *
 * Module for accepting incoming communications from
 * external XMLRPC client and calling a remote data
 * procedure for a registered data channel/prim.
 *
 *
 * 1. On module load, open a listener port
 * 2. Attach an XMLRPC handler
 * 3. When a request is received:
 * 3.1 Parse into components: channel key, int, string
 * 3.2 Look up registered channel listeners
 * 3.3 Call the channel (prim) remote data method
 * 3.4 Capture the response (llRemoteDataReply)
 * 3.5 Return response to client caller
 * 3.6 If no response from llRemoteDataReply within
 *     RemoteReplyScriptTimeout, generate script timeout fault
 *
 * Prims in script must:
 * 1. Open a remote data channel
 * 1.1 Generate a channel ID
 * 1.2 Register primid,channelid pair with module
 * 2. Implement the remote data procedure handler
 *
 * llOpenRemoteDataChannel
 * llRemoteDataReply
 * remote_data(integer type, key channel, key messageid, string sender, integer ival, string sval)
 * llCloseRemoteDataChannel
 *
 * **************************************************/

namespace OpenSim.Region.CoreModules.Scripting.XMLRPC
{
    public class XMLRPCModule : IRegionModule, IXMLRPC
    {
        private static readonly ILog m_log = LogManager.GetLogger(MethodBase.GetCurrentMethod().DeclaringType);

        private string m_name = "XMLRPCModule";

        // <channel id, RPCChannelInfo>
        private Dictionary<UUID, RPCChannelInfo> m_openChannels;
        private Dictionary<UUID, SendRemoteDataRequest> m_pendingSRDResponses;
        private int m_remoteDataPort = 0;

        private Dictionary<UUID, RPCRequestInfo> m_rpcPending;
        private Dictionary<UUID, RPCRequestInfo> m_rpcPendingResponses;
        private List<Scene> m_scenes = new List<Scene>();
        private int RemoteReplyScriptTimeout = 9000;
        private int RemoteReplyScriptWait = 300;
        private object XMLRPCListLock = new object();

        #region IRegionModule Members

        public void Initialise(Scene scene, IConfigSource config)
        {
            // We need to create these early because the scripts might be calling
            // But since this gets called for every region, we need to make sure they
            // get called only one time (or we lose any open channels)
<<<<<<< HEAD
            if (null == m_openChannels)
            {
                m_openChannels = new Dictionary<UUID, RPCChannelInfo>();
                m_rpcPending = new Dictionary<UUID, RPCRequestInfo>();
                m_rpcPendingResponses = new Dictionary<UUID, RPCRequestInfo>();
                m_pendingSRDResponses = new Dictionary<UUID, SendRemoteDataRequest>();

                try
                {
                    m_remoteDataPort = config.Configs["XMLRPC"].GetInt("XmlRpcPort", m_remoteDataPort);
                }
                catch (Exception)
                {
                }
            }

            if (!m_scenes.Contains(scene))
            {
                m_scenes.Add(scene);

                scene.RegisterModuleInterface<IXMLRPC>(this);
=======
            m_openChannels = new Dictionary<UUID, RPCChannelInfo>();
            m_rpcPending = new Dictionary<UUID, RPCRequestInfo>();
            m_rpcPendingResponses = new Dictionary<UUID, RPCRequestInfo>();
            m_pendingSRDResponses = new Dictionary<UUID, SendRemoteDataRequest>();
            if (config.Configs["XMLRPC"] != null)
            {
                try
                {
                    m_remoteDataPort = config.Configs["XMLRPC"].GetInt("XmlRpcPort", m_remoteDataPort);
                }
                catch (Exception)
                {
                }
>>>>>>> c5de9840
            }
        }

        public void PostInitialise()
        {
            if (IsEnabled())
            {
                // Start http server
                // Attach xmlrpc handlers
//                m_log.InfoFormat(
//                    "[XML RPC MODULE]: Starting up XMLRPC Server on port {0} for llRemoteData commands.",
//                    m_remoteDataPort);

                IHttpServer httpServer = MainServer.GetHttpServer((uint)m_remoteDataPort);
                httpServer.AddXmlRPCHandler("llRemoteData", XmlRpcRemoteData);
            }
        }

        public void Close()
        {
        }

        public string Name
        {
            get { return m_name; }
        }

        public bool IsSharedModule
        {
            get { return true; }
        }

        public int Port
        {
            get { return m_remoteDataPort; }
        }

        #endregion

        #region IXMLRPC Members

        public bool IsEnabled()
        {
            return (m_remoteDataPort > 0);
        }

        /**********************************************
         * OpenXMLRPCChannel
         *
         * Generate a UUID channel key and add it and
         * the prim id to dictionary <channelUUID, primUUID>
         *
         * A custom channel key can be proposed.
         * Otherwise, passing UUID.Zero will generate
         * and return a random channel
         *
         * First check if there is a channel assigned for
         * this itemID.  If there is, then someone called
         * llOpenRemoteDataChannel twice.  Just return the
         * original channel.  Other option is to delete the
         * current channel and assign a new one.
         *
         * ********************************************/

        public UUID OpenXMLRPCChannel(uint localID, UUID itemID, UUID channelID)
        {
            UUID newChannel = UUID.Zero;

            // This should no longer happen, but the check is reasonable anyway
            if (null == m_openChannels)
            {
                m_log.Warn("[XML RPC MODULE]: Attempt to open channel before initialization is complete");
                return newChannel;
            }

            //Is a dupe?
            foreach (RPCChannelInfo ci in m_openChannels.Values)
            {
                if (ci.GetItemID().Equals(itemID))
                {
                    // return the original channel ID for this item
                    newChannel = ci.GetChannelID();
                    break;
                }
            }

            if (newChannel == UUID.Zero)
            {
                newChannel = (channelID == UUID.Zero) ? UUID.Random() : channelID;
                RPCChannelInfo rpcChanInfo = new RPCChannelInfo(localID, itemID, newChannel);
                lock (XMLRPCListLock)
                {
                    m_openChannels.Add(newChannel, rpcChanInfo);
                }
            }

            return newChannel;
        }

        // Delete channels based on itemID
        // for when a script is deleted
        public void DeleteChannels(UUID itemID)
        {
            if (m_openChannels != null)
            {
                ArrayList tmp = new ArrayList();

                lock (XMLRPCListLock)
                {
                    foreach (RPCChannelInfo li in m_openChannels.Values)
                    {
                        if (li.GetItemID().Equals(itemID))
                        {
                            tmp.Add(itemID);
                        }
                    }

                    IEnumerator tmpEnumerator = tmp.GetEnumerator();
                    while (tmpEnumerator.MoveNext())
                        m_openChannels.Remove((UUID) tmpEnumerator.Current);
                }
            }
        }

        /**********************************************
         * Remote Data Reply
         *
         * Response to RPC message
         *
         *********************************************/

        public void RemoteDataReply(string channel, string message_id, string sdata, int idata)
        {
            UUID message_key = new UUID(message_id);
            UUID channel_key = new UUID(channel);

            RPCRequestInfo rpcInfo = null;

            if (message_key == UUID.Zero)
            {
                foreach (RPCRequestInfo oneRpcInfo in m_rpcPendingResponses.Values)
                    if (oneRpcInfo.GetChannelKey() == channel_key)
                        rpcInfo = oneRpcInfo;
            }
            else
            {
                m_rpcPendingResponses.TryGetValue(message_key, out rpcInfo);
            }

            if (rpcInfo != null)
            {
                rpcInfo.SetStrRetval(sdata);
                rpcInfo.SetIntRetval(idata);
                rpcInfo.SetProcessed(true);
                m_rpcPendingResponses.Remove(message_key);
            }
            else
            {
                m_log.Warn("[XML RPC MODULE]: Channel or message_id not found");
            }
        }

        /**********************************************
         * CloseXMLRPCChannel
         *
         * Remove channel from dictionary
         *
         *********************************************/

        public void CloseXMLRPCChannel(UUID channelKey)
        {
            if (m_openChannels.ContainsKey(channelKey))
                m_openChannels.Remove(channelKey);
        }


        public bool hasRequests()
        {
            lock (XMLRPCListLock)
            {
                if (m_rpcPending != null)
                    return (m_rpcPending.Count > 0);
                else
                    return false;
            }
        }

        public IXmlRpcRequestInfo GetNextCompletedRequest()
        {
            if (m_rpcPending != null)
            {
                lock (XMLRPCListLock)
                {
                    foreach (UUID luid in m_rpcPending.Keys)
                    {
                        RPCRequestInfo tmpReq;

                        if (m_rpcPending.TryGetValue(luid, out tmpReq))
                        {
                            if (!tmpReq.IsProcessed()) return tmpReq;
                        }
                    }
                }
            }
            return null;
        }

        public void RemoveCompletedRequest(UUID id)
        {
            lock (XMLRPCListLock)
            {
                RPCRequestInfo tmp;
                if (m_rpcPending.TryGetValue(id, out tmp))
                {
                    m_rpcPending.Remove(id);
                    m_rpcPendingResponses.Add(id, tmp);
                }
                else
                {
                    m_log.Error("[XML RPC MODULE]: UNABLE TO REMOVE COMPLETED REQUEST");
                }
            }
        }

        public UUID SendRemoteData(uint localID, UUID itemID, string channel, string dest, int idata, string sdata)
        {
            SendRemoteDataRequest req = new SendRemoteDataRequest(
                localID, itemID, channel, dest, idata, sdata
                );
            m_pendingSRDResponses.Add(req.GetReqID(), req);
            req.Process();
            return req.ReqID;
        }

        public IServiceRequest GetNextCompletedSRDRequest()
        {
            if (m_pendingSRDResponses != null)
            {
                lock (XMLRPCListLock)
                {
                    foreach (UUID luid in m_pendingSRDResponses.Keys)
                    {
                        SendRemoteDataRequest tmpReq;

                        if (m_pendingSRDResponses.TryGetValue(luid, out tmpReq))
                        {
                            if (tmpReq.Finished)
                                return tmpReq;
                        }
                    }
                }
            }
            return null;
        }

        public void RemoveCompletedSRDRequest(UUID id)
        {
            lock (XMLRPCListLock)
            {
                SendRemoteDataRequest tmpReq;
                if (m_pendingSRDResponses.TryGetValue(id, out tmpReq))
                {
                    m_pendingSRDResponses.Remove(id);
                }
            }
        }

        public void CancelSRDRequests(UUID itemID)
        {
            if (m_pendingSRDResponses != null)
            {
                lock (XMLRPCListLock)
                {
                    foreach (SendRemoteDataRequest li in m_pendingSRDResponses.Values)
                    {
                        if (li.ItemID.Equals(itemID))
                            m_pendingSRDResponses.Remove(li.GetReqID());
                    }
                }
            }
        }

        #endregion

        public XmlRpcResponse XmlRpcRemoteData(XmlRpcRequest request, IPEndPoint remoteClient)
        {
            XmlRpcResponse response = new XmlRpcResponse();

            Hashtable requestData = (Hashtable) request.Params[0];
            bool GoodXML = (requestData.Contains("Channel") && requestData.Contains("IntValue") &&
                            requestData.Contains("StringValue"));

            if (GoodXML)
            {
                UUID channel = new UUID((string) requestData["Channel"]);
                RPCChannelInfo rpcChanInfo;
                if (m_openChannels.TryGetValue(channel, out rpcChanInfo))
                {
                    string intVal = Convert.ToInt32(requestData["IntValue"]).ToString();
                    string strVal = (string) requestData["StringValue"];

                    RPCRequestInfo rpcInfo;

                    lock (XMLRPCListLock)
                    {
                        rpcInfo =
                            new RPCRequestInfo(rpcChanInfo.GetLocalID(), rpcChanInfo.GetItemID(), channel, strVal,
                                               intVal);
                        m_rpcPending.Add(rpcInfo.GetMessageID(), rpcInfo);
                    }

                    int timeoutCtr = 0;

                    while (!rpcInfo.IsProcessed() && (timeoutCtr < RemoteReplyScriptTimeout))
                    {
                        Thread.Sleep(RemoteReplyScriptWait);
                        timeoutCtr += RemoteReplyScriptWait;
                    }
                    if (rpcInfo.IsProcessed())
                    {
                        Hashtable param = new Hashtable();
                        param["StringValue"] = rpcInfo.GetStrRetval();
                        param["IntValue"] = rpcInfo.GetIntRetval();

                        ArrayList parameters = new ArrayList();
                        parameters.Add(param);

                        response.Value = parameters;
                        rpcInfo = null;
                    }
                    else
                    {
                        response.SetFault(-1, "Script timeout");
                        rpcInfo = null;
                    }
                }
                else
                {
                    response.SetFault(-1, "Invalid channel");
                }
            }

            return response;
        }
    }

    public class RPCRequestInfo: IXmlRpcRequestInfo
    {
        private UUID m_ChannelKey;
        private string m_IntVal;
        private UUID m_ItemID;
        private uint m_localID;
        private UUID m_MessageID;
        private bool m_processed;
        private int m_respInt;
        private string m_respStr;
        private string m_StrVal;

        public RPCRequestInfo(uint localID, UUID itemID, UUID channelKey, string strVal, string intVal)
        {
            m_localID = localID;
            m_StrVal = strVal;
            m_IntVal = intVal;
            m_ItemID = itemID;
            m_ChannelKey = channelKey;
            m_MessageID = UUID.Random();
            m_processed = false;
            m_respStr = String.Empty;
            m_respInt = 0;
        }

        public bool IsProcessed()
        {
            return m_processed;
        }

        public UUID GetChannelKey()
        {
            return m_ChannelKey;
        }

        public void SetProcessed(bool processed)
        {
            m_processed = processed;
        }

        public void SetStrRetval(string resp)
        {
            m_respStr = resp;
        }

        public string GetStrRetval()
        {
            return m_respStr;
        }

        public void SetIntRetval(int resp)
        {
            m_respInt = resp;
        }

        public int GetIntRetval()
        {
            return m_respInt;
        }

        public uint GetLocalID()
        {
            return m_localID;
        }

        public UUID GetItemID()
        {
            return m_ItemID;
        }

        public string GetStrVal()
        {
            return m_StrVal;
        }

        public int GetIntValue()
        {
            return int.Parse(m_IntVal);
        }

        public UUID GetMessageID()
        {
            return m_MessageID;
        }
    }

    public class RPCChannelInfo
    {
        private UUID m_ChannelKey;
        private UUID m_itemID;
        private uint m_localID;

        public RPCChannelInfo(uint localID, UUID itemID, UUID channelID)
        {
            m_ChannelKey = channelID;
            m_localID = localID;
            m_itemID = itemID;
        }

        public UUID GetItemID()
        {
            return m_itemID;
        }

        public UUID GetChannelID()
        {
            return m_ChannelKey;
        }

        public uint GetLocalID()
        {
            return m_localID;
        }
    }

    public class SendRemoteDataRequest: IServiceRequest
    {
        private static readonly ILog m_log = LogManager.GetLogger(MethodBase.GetCurrentMethod().DeclaringType);

        public string Channel;
        public string DestURL;
        private bool _finished;
        public bool Finished
        {
            get { return _finished; }
            set { _finished = value; }
        }
        private Thread httpThread;
        public int Idata;
        private UUID _itemID;
        public UUID ItemID 
        {
            get { return _itemID; }
            set { _itemID = value; }
        }
        private uint _localID;
        public uint LocalID
        {
            get { return _localID; }
            set { _localID = value; }
        }
        private UUID _reqID;
        public UUID ReqID 
        {
            get { return _reqID; }
            set { _reqID = value; }
        }
        public XmlRpcRequest Request;
        public int ResponseIdata;
        public string ResponseSdata;
        public string Sdata;

        public SendRemoteDataRequest(uint localID, UUID itemID, string channel, string dest, int idata, string sdata)
        {
            this.Channel = channel;
            DestURL = dest;
            this.Idata = idata;
            this.Sdata = sdata;
            ItemID = itemID;
            LocalID = localID;

            ReqID = UUID.Random();
        }

        public void Process()
        {
            httpThread = new Thread(SendRequest);
            httpThread.Name = "HttpRequestThread";
            httpThread.Priority = ThreadPriority.BelowNormal;
            httpThread.IsBackground = true;
            _finished = false;
            httpThread.Start();
        }

        /*
         * TODO: More work on the response codes.  Right now
         * returning 200 for success or 499 for exception
         */

        public void SendRequest()
        {
            Hashtable param = new Hashtable();

            // Check if channel is an UUID
            // if not, use as method name
            UUID parseUID;
            string mName = "llRemoteData";
            if ((Channel != null) && (Channel != ""))
                if (!UUID.TryParse(Channel, out parseUID))
                    mName = Channel;
                else
                    param["Channel"] = Channel;

            param["StringValue"] = Sdata;
            param["IntValue"] = Convert.ToString(Idata);

            ArrayList parameters = new ArrayList();
            parameters.Add(param);
            XmlRpcRequest req = new XmlRpcRequest(mName, parameters);
            try
            {
                XmlRpcResponse resp = req.Send(DestURL, 30000);
                if (resp != null)
                {
                    Hashtable respParms;
                    if (resp.Value.GetType().Equals(typeof(Hashtable)))
                    {
                        respParms = (Hashtable) resp.Value;
                    }
                    else
                    {
                        ArrayList respData = (ArrayList) resp.Value;
                        respParms = (Hashtable) respData[0];
                    }
                    if (respParms != null)
                    {
                        if (respParms.Contains("StringValue"))
                        {
                            Sdata = (string) respParms["StringValue"];
                        }
                        if (respParms.Contains("IntValue"))
                        {
                            Idata = Convert.ToInt32(respParms["IntValue"]);
                        }
                        if (respParms.Contains("faultString"))
                        {
                            Sdata = (string) respParms["faultString"];
                        }
                        if (respParms.Contains("faultCode"))
                        {
                            Idata = Convert.ToInt32(respParms["faultCode"]);
                        }
                    }
                }
            }
            catch (Exception we)
            {
                Sdata = we.Message;
                m_log.Warn("[SendRemoteDataRequest]: Request failed");
                m_log.Warn(we.StackTrace);
            }

            _finished = true;
        }

        public void Stop()
        {
            try
            {
                httpThread.Abort();
            }
            catch (Exception)
            {
            }
        }

        public UUID GetReqID()
        {
            return ReqID;
        }
    }
}<|MERGE_RESOLUTION|>--- conflicted
+++ resolved
@@ -40,6 +40,7 @@
 using OpenSim.Framework.Servers.HttpServer;
 using OpenSim.Region.Framework.Interfaces;
 using OpenSim.Region.Framework.Scenes;
+using Mono.Addins;
 
 /*****************************************************
  *
@@ -76,7 +77,8 @@
 
 namespace OpenSim.Region.CoreModules.Scripting.XMLRPC
 {
-    public class XMLRPCModule : IRegionModule, IXMLRPC
+    [Extension(Path = "/OpenSim/RegionModules", NodeName = "RegionModule", Id = "XMLRPCModule")]
+    public class XMLRPCModule : ISharedRegionModule, IXMLRPC
     {
         private static readonly ILog m_log = LogManager.GetLogger(MethodBase.GetCurrentMethod().DeclaringType);
 
@@ -86,6 +88,10 @@
         private Dictionary<UUID, RPCChannelInfo> m_openChannels;
         private Dictionary<UUID, SendRemoteDataRequest> m_pendingSRDResponses;
         private int m_remoteDataPort = 0;
+        public int Port
+        {
+            get { return m_remoteDataPort; }
+        }
 
         private Dictionary<UUID, RPCRequestInfo> m_rpcPending;
         private Dictionary<UUID, RPCRequestInfo> m_rpcPendingResponses;
@@ -94,36 +100,13 @@
         private int RemoteReplyScriptWait = 300;
         private object XMLRPCListLock = new object();
 
-        #region IRegionModule Members
-
-        public void Initialise(Scene scene, IConfigSource config)
+        #region ISharedRegionModule Members
+
+        public void Initialise(IConfigSource config)
         {
             // We need to create these early because the scripts might be calling
             // But since this gets called for every region, we need to make sure they
             // get called only one time (or we lose any open channels)
-<<<<<<< HEAD
-            if (null == m_openChannels)
-            {
-                m_openChannels = new Dictionary<UUID, RPCChannelInfo>();
-                m_rpcPending = new Dictionary<UUID, RPCRequestInfo>();
-                m_rpcPendingResponses = new Dictionary<UUID, RPCRequestInfo>();
-                m_pendingSRDResponses = new Dictionary<UUID, SendRemoteDataRequest>();
-
-                try
-                {
-                    m_remoteDataPort = config.Configs["XMLRPC"].GetInt("XmlRpcPort", m_remoteDataPort);
-                }
-                catch (Exception)
-                {
-                }
-            }
-
-            if (!m_scenes.Contains(scene))
-            {
-                m_scenes.Add(scene);
-
-                scene.RegisterModuleInterface<IXMLRPC>(this);
-=======
             m_openChannels = new Dictionary<UUID, RPCChannelInfo>();
             m_rpcPending = new Dictionary<UUID, RPCRequestInfo>();
             m_rpcPendingResponses = new Dictionary<UUID, RPCRequestInfo>();
@@ -137,7 +120,6 @@
                 catch (Exception)
                 {
                 }
->>>>>>> c5de9840
             }
         }
 
@@ -147,15 +129,44 @@
             {
                 // Start http server
                 // Attach xmlrpc handlers
-//                m_log.InfoFormat(
-//                    "[XML RPC MODULE]: Starting up XMLRPC Server on port {0} for llRemoteData commands.",
-//                    m_remoteDataPort);
+                //                m_log.InfoFormat(
+                //                    "[XML RPC MODULE]: Starting up XMLRPC Server on port {0} for llRemoteData commands.",
+                //                    m_remoteDataPort);
 
                 IHttpServer httpServer = MainServer.GetHttpServer((uint)m_remoteDataPort);
                 httpServer.AddXmlRPCHandler("llRemoteData", XmlRpcRemoteData);
             }
         }
 
+        public void AddRegion(Scene scene)
+        {
+            if (!IsEnabled())
+                return;
+
+            if (!m_scenes.Contains(scene))
+            {
+                m_scenes.Add(scene);
+
+                scene.RegisterModuleInterface<IXMLRPC>(this);
+            }
+        }
+
+        public void RegionLoaded(Scene scene)
+        {
+        }
+
+        public void RemoveRegion(Scene scene)
+        {
+            if (!IsEnabled())
+                return;
+
+            if (m_scenes.Contains(scene))
+            {
+                scene.UnregisterModuleInterface<IXMLRPC>(this);
+                m_scenes.Remove(scene);
+            }
+        }
+
         public void Close()
         {
         }
@@ -165,14 +176,9 @@
             get { return m_name; }
         }
 
-        public bool IsSharedModule
-        {
-            get { return true; }
-        }
-
-        public int Port
-        {
-            get { return m_remoteDataPort; }
+        public Type ReplaceableInterface
+        {
+            get { return null; }
         }
 
         #endregion
