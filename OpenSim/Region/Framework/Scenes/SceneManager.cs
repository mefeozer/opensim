--- conflicted
+++ resolved
@@ -99,12 +99,8 @@
             } 
         }
 
-<<<<<<< HEAD
         private readonly DoubleDictionary<UUID, string, Scene> m_localScenes = new DoubleDictionary<UUID, string, Scene>();
         private Scene m_currentScene = null;
-=======
-        private readonly List<Scene> m_localScenes = new List<Scene>();
->>>>>>> 36c6edac
 
         public List<Scene> Scenes
         {
@@ -179,21 +175,10 @@
             Scene restartedScene = null;
 
             lock (m_localScenes)
-<<<<<<< HEAD
+            {
+                m_localScenes.TryGetValue(rdata.RegionID, out restartedScene);
                 m_localScenes.Remove(rdata.RegionID);
-=======
-            {
-                for (int i = 0; i < m_localScenes.Count; i++)
-                {
-                    if (rdata.RegionName == m_localScenes[i].RegionInfo.RegionName)
-                    {
-                        restartedScene = m_localScenes[i];
-                        m_localScenes.RemoveAt(i);
-                        break;
-                    }
-                }
-            }
->>>>>>> 36c6edac
+            }
 
             // If the currently selected scene has been restarted, then we can't reselect here since we the scene
             // hasn't yet been recreated.  We will have to leave this to the caller.
@@ -374,19 +359,8 @@
 
                 if (m_localScenes.TryGetValue(regionName, out s))
                 {
-<<<<<<< HEAD
                     m_currentScene = s;
                     return true;
-=======
-                    foreach (Scene scene in m_localScenes)
-                    {
-                        if (String.Compare(scene.RegionInfo.RegionName, regionName, true) == 0)
-                        {
-                            CurrentScene = scene;
-                            return true;
-                        }
-                    }
->>>>>>> 36c6edac
                 }
 
                 return false;
@@ -401,19 +375,8 @@
 
             if (m_localScenes.TryGetValue(regionID, out s))
             {
-<<<<<<< HEAD
                 m_currentScene = s;
                 return true;
-=======
-                foreach (Scene scene in m_localScenes)
-                {
-                    if (scene.RegionInfo.RegionID == regionID)
-                    {
-                        CurrentScene = scene;
-                        return true;
-                    }
-                }
->>>>>>> 36c6edac
             }
 
             return false;
