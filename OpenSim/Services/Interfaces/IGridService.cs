/*
 * Copyright (c) Contributors, http://opensimulator.org/
 * See CONTRIBUTORS.TXT for a full list of copyright holders.
 *
 * Redistribution and use in source and binary forms, with or without
 * modification, are permitted provided that the following conditions are met:
 *     * Redistributions of source code must retain the above copyright
 *       notice, this list of conditions and the following disclaimer.
 *     * Redistributions in binary form must reproduce the above copyright
 *       notice, this list of conditions and the following disclaimer in the
 *       documentation and/or other materials provided with the distribution.
 *     * Neither the name of the OpenSimulator Project nor the
 *       names of its contributors may be used to endorse or promote products
 *       derived from this software without specific prior written permission.
 *
 * THIS SOFTWARE IS PROVIDED BY THE DEVELOPERS ``AS IS'' AND ANY
 * EXPRESS OR IMPLIED WARRANTIES, INCLUDING, BUT NOT LIMITED TO, THE IMPLIED
 * WARRANTIES OF MERCHANTABILITY AND FITNESS FOR A PARTICULAR PURPOSE ARE
 * DISCLAIMED. IN NO EVENT SHALL THE CONTRIBUTORS BE LIABLE FOR ANY
 * DIRECT, INDIRECT, INCIDENTAL, SPECIAL, EXEMPLARY, OR CONSEQUENTIAL DAMAGES
 * (INCLUDING, BUT NOT LIMITED TO, PROCUREMENT OF SUBSTITUTE GOODS OR SERVICES;
 * LOSS OF USE, DATA, OR PROFITS; OR BUSINESS INTERRUPTION) HOWEVER CAUSED AND
 * ON ANY THEORY OF LIABILITY, WHETHER IN CONTRACT, STRICT LIABILITY, OR TORT
 * (INCLUDING NEGLIGENCE OR OTHERWISE) ARISING IN ANY WAY OUT OF THE USE OF THIS
 * SOFTWARE, EVEN IF ADVISED OF THE POSSIBILITY OF SUCH DAMAGE.
 */

using System;
using System.Collections.Generic;
using System.Net;
using System.Net.Sockets;
using System.Reflection;

using OpenSim.Framework;
using OpenMetaverse;

using log4net;

namespace OpenSim.Services.Interfaces
{
    public interface IGridService
    {
        /// <summary>
        /// Register a region with the grid service.
        /// </summary>
        /// <param name="regionInfos"> </param>
        /// <returns></returns>
        /// <exception cref="System.Exception">Thrown if region registration failed</exception>
        string RegisterRegion(UUID scopeID, GridRegion regionInfos);

        /// <summary>
        /// Deregister a region with the grid service.
        /// </summary>
        /// <param name="regionID"></param>
        /// <returns></returns>
        /// <exception cref="System.Exception">Thrown if region deregistration failed</exception>
        bool DeregisterRegion(UUID regionID);

        /// <summary>
        /// Get information about the regions neighbouring the given co-ordinates (in meters).
        /// </summary>
        /// <param name="x"></param>
        /// <param name="y"></param>
        /// <returns></returns>
        List<GridRegion> GetNeighbours(UUID scopeID, UUID regionID);

        GridRegion GetRegionByUUID(UUID scopeID, UUID regionID);

        /// <summary>
        /// Get the region at the given position (in meters)
        /// </summary>
        /// <param name="scopeID"></param>
        /// <param name="x"></param>
        /// <param name="y"></param>
        /// <returns></returns>
        GridRegion GetRegionByPosition(UUID scopeID, int x, int y);

        /// <summary>
        /// Get information about a region which exactly matches the name given.
        /// </summary>
        /// <param name="scopeID"></param>
        /// <param name="regionName"></param>
        /// <returns>Returns the region information if the name matched.  Null otherwise.</returns>
        GridRegion GetRegionByName(UUID scopeID, string regionName);

        /// <summary>
        /// Get information about regions starting with the provided name. 
        /// </summary>
        /// <param name="name">
        /// The name to match against.
        /// </param>
        /// <param name="maxNumber">
        /// The maximum number of results to return.
        /// </param>
        /// <returns>
        /// A list of <see cref="RegionInfo"/>s of regions with matching name. If the
        /// grid-server couldn't be contacted or returned an error, return null. 
        /// </returns>
        List<GridRegion> GetRegionsByName(UUID scopeID, string name, int maxNumber);

        List<GridRegion> GetRegionRange(UUID scopeID, int xmin, int xmax, int ymin, int ymax);

        List<GridRegion> GetDefaultRegions(UUID scopeID);
        List<GridRegion> GetDefaultHypergridRegions(UUID scopeID);
        List<GridRegion> GetFallbackRegions(UUID scopeID, int x, int y);
        List<GridRegion> GetHyperlinks(UUID scopeID);

        /// <summary>
        /// Get internal OpenSimulator region flags.
        /// </summary>
        /// <remarks>
        /// See OpenSimulator.Framework.RegionFlags.  These are not returned in the GridRegion structure -
        /// they currently need to be requested separately.  Possibly this should change to avoid multiple service calls
        /// in some situations.
        /// </remarks>
        /// <returns>
        /// The region flags.
        /// </returns>
        /// <param name='scopeID'></param>
        /// <param name='regionID'></param>
        int GetRegionFlags(UUID scopeID, UUID regionID);
    }

    public class GridRegion
    {
        private static readonly ILog m_log = LogManager.GetLogger(MethodBase.GetCurrentMethod().DeclaringType);
        private static readonly string LogHeader = "[GRID REGION]";

        /// <summary>
        /// The port by which http communication occurs with the region 
        /// </summary>
        public uint HttpPort
        {
            get { return m_httpPort; }
            set { m_httpPort = value; }
        }
        protected uint m_httpPort;

        /// <summary>
        /// A well-formed URI for the host region server (namely "http://" + ExternalHostName)
        /// </summary>
        public string ServerURI
        {
            get { 
                if ( m_serverURI != string.Empty ) {
                    return m_serverURI;
                } else {
                    if (m_httpPort == 0)
                        return "http://" + m_externalHostName + "/";
                    else
                        return "http://" + m_externalHostName + ":" + m_httpPort + "/";
                }
            }
            set { 
                if ( value.EndsWith("/") ) {
                    m_serverURI = value;
                } else {
                    m_serverURI = value + '/';
                }
            }
        }
        protected string m_serverURI;

        public string RegionName
        {
            get { return m_regionName; }
            set { m_regionName = value; }
        }
        protected string m_regionName = String.Empty;

        protected string m_externalHostName;

        protected IPEndPoint m_internalEndPoint;

        /// <summary>
        /// The co-ordinate of this region.
        /// </summary>
        public int RegionCoordX { get { return (int)Util.WorldToRegionLoc((uint)RegionLocX); } }

        /// <summary>
        /// The co-ordinate of this region
        /// </summary>
        public int RegionCoordY { get { return (int)Util.WorldToRegionLoc((uint)RegionLocY); } }

        /// <summary>
        /// The location of this region in meters.
        /// DANGER DANGER! Note that this name means something different in RegionInfo.
        /// </summary>
        public int RegionLocX
        {
            get { return m_regionLocX; }
            set { m_regionLocX = value; }
        }
        protected int m_regionLocX;

        public int RegionSizeX { get; set; }
        public int RegionSizeY { get; set; }

        /// <summary>
        /// The location of this region in meters.
        /// DANGER DANGER! Note that this name means something different in RegionInfo.
        /// </summary>
        public int RegionLocY
        {
            get { return m_regionLocY; }
            set { m_regionLocY = value; }
        }
        protected int m_regionLocY;

        protected UUID m_estateOwner;

        public UUID EstateOwner
        {
            get { return m_estateOwner; }
            set { m_estateOwner = value; }
        }

        public UUID RegionID = UUID.Zero;
        public UUID ScopeID = UUID.Zero;

        public UUID TerrainImage = UUID.Zero;
        public UUID ParcelImage = UUID.Zero;
        public byte Access;
        public int  Maturity;
        public string RegionSecret = string.Empty;
        public string Token = string.Empty;

        public GridRegion()
        {
            RegionSizeX = (int)Constants.RegionSize;
            RegionSizeY = (int)Constants.RegionSize;
            m_serverURI = string.Empty;
        }

        /*
        public GridRegion(int regionLocX, int regionLocY, IPEndPoint internalEndPoint, string externalUri)
        {
            m_regionLocX = regionLocX;
            m_regionLocY = regionLocY;
            RegionSizeX = (int)Constants.RegionSize;
            RegionSizeY = (int)Constants.RegionSize;

            m_internalEndPoint = internalEndPoint;
            m_externalHostName = externalUri;
        }

        public GridRegion(int regionLocX, int regionLocY, string externalUri, uint port)
        {
            m_regionLocX = regionLocX;
            m_regionLocY = regionLocY;
            RegionSizeX = (int)Constants.RegionSize;
            RegionSizeY = (int)Constants.RegionSize;

            m_externalHostName = externalUri;

            m_internalEndPoint = new IPEndPoint(IPAddress.Parse("0.0.0.0"), (int)port);
        }
         */

        public GridRegion(uint xcell, uint ycell)
        {
<<<<<<< HEAD
            m_regionLocX = (int)Util.RegionToWorldLoc(xcell);
            m_regionLocY = (int)Util.RegionToWorldLoc(ycell);
=======
            m_regionLocX = (int)(xcell * Constants.RegionSize);
            m_regionLocY = (int)(ycell * Constants.RegionSize);
>>>>>>> eab9390e
            RegionSizeX = (int)Constants.RegionSize;
            RegionSizeY = (int)Constants.RegionSize;
        }

        public GridRegion(RegionInfo ConvertFrom)
        {
            m_regionName = ConvertFrom.RegionName;
<<<<<<< HEAD
            m_regionLocX = (int)(ConvertFrom.WorldLocX);
            m_regionLocY = (int)(ConvertFrom.WorldLocY);
=======
            m_regionLocX = (int)(ConvertFrom.RegionLocX * Constants.RegionSize);
            m_regionLocY = (int)(ConvertFrom.RegionLocY * Constants.RegionSize);
>>>>>>> eab9390e
            RegionSizeX = (int)ConvertFrom.RegionSizeX;
            RegionSizeY = (int)ConvertFrom.RegionSizeY;
            m_internalEndPoint = ConvertFrom.InternalEndPoint;
            m_externalHostName = ConvertFrom.ExternalHostName;
            m_httpPort = ConvertFrom.HttpPort;
            RegionID = ConvertFrom.RegionID;
            ServerURI = ConvertFrom.ServerURI;
            TerrainImage = ConvertFrom.RegionSettings.TerrainImageID;
            ParcelImage = ConvertFrom.RegionSettings.ParcelImageID;
            Access = ConvertFrom.AccessLevel;
            Maturity = ConvertFrom.RegionSettings.Maturity;
            RegionSecret = ConvertFrom.regionSecret;
            EstateOwner = ConvertFrom.EstateSettings.EstateOwner;
        }

        public GridRegion(GridRegion ConvertFrom)
        {
            m_regionName = ConvertFrom.RegionName;
            m_regionLocX = ConvertFrom.RegionLocX;
            m_regionLocY = ConvertFrom.RegionLocY;
            RegionSizeX = ConvertFrom.RegionSizeX;
            RegionSizeY = ConvertFrom.RegionSizeY;
            m_internalEndPoint = ConvertFrom.InternalEndPoint;
            m_externalHostName = ConvertFrom.ExternalHostName;
            m_httpPort = ConvertFrom.HttpPort;
            RegionID = ConvertFrom.RegionID;
            ServerURI = ConvertFrom.ServerURI;
            TerrainImage = ConvertFrom.TerrainImage;
            ParcelImage = ConvertFrom.ParcelImage;
            Access = ConvertFrom.Access;
            Maturity = ConvertFrom.Maturity;
            RegionSecret = ConvertFrom.RegionSecret;
            EstateOwner = ConvertFrom.EstateOwner;
        }

        # region Definition of equality

        /// <summary>
        /// Define equality as two regions having the same, non-zero UUID.
        /// </summary>
        public bool Equals(GridRegion region)
        {
            if ((object)region == null)
                return false;
            // Return true if the non-zero UUIDs are equal:
            return (RegionID != UUID.Zero) && RegionID.Equals(region.RegionID);
        }

        public override bool Equals(Object obj)
        {
            if (obj == null)
                return false;
            return Equals(obj as GridRegion);
        }

        public override int GetHashCode()
        {
            return RegionID.GetHashCode() ^ TerrainImage.GetHashCode() ^ ParcelImage.GetHashCode();
        }

        #endregion

        /// <value>
        /// This accessor can throw all the exceptions that Dns.GetHostAddresses can throw.
        ///
        /// XXX Isn't this really doing too much to be a simple getter, rather than an explict method?
        /// </value>
        public IPEndPoint ExternalEndPoint
        {
            get
            {
                // Old one defaults to IPv6
                //return new IPEndPoint(Dns.GetHostAddresses(m_externalHostName)[0], m_internalEndPoint.Port);

                IPAddress ia = null;
                // If it is already an IP, don't resolve it - just return directly
                if (IPAddress.TryParse(m_externalHostName, out ia))
                    return new IPEndPoint(ia, m_internalEndPoint.Port);

                // Reset for next check
                ia = null;
                try
                {
                    foreach (IPAddress Adr in Dns.GetHostAddresses(m_externalHostName))
                    {
                        if (ia == null)
                            ia = Adr;

                        if (Adr.AddressFamily == AddressFamily.InterNetwork)
                        {
                            ia = Adr;
                            break;
                        }
                    }
                }
                catch (SocketException e)
                {
                    throw new Exception(
                        "Unable to resolve local hostname " + m_externalHostName + " innerException of type '" +
                        e + "' attached to this exception", e);
                }

                return new IPEndPoint(ia, m_internalEndPoint.Port);
            }
        }

        public string ExternalHostName
        {
            get { return m_externalHostName; }
            set { m_externalHostName = value; }
        }

        public IPEndPoint InternalEndPoint
        {
            get { return m_internalEndPoint; }
            set { m_internalEndPoint = value; }
        }

        public ulong RegionHandle
        {
            get { return Util.UIntsToLong((uint)RegionLocX, (uint)RegionLocY); }
        }

        public Dictionary<string, object> ToKeyValuePairs()
        {
            Dictionary<string, object> kvp = new Dictionary<string, object>();
            kvp["uuid"] = RegionID.ToString();
            kvp["locX"] = RegionLocX.ToString();
            kvp["locY"] = RegionLocY.ToString();
            kvp["sizeX"] = RegionSizeX.ToString();
            kvp["sizeY"] = RegionSizeY.ToString();
            kvp["regionName"] = RegionName;
            kvp["serverIP"] = ExternalHostName; //ExternalEndPoint.Address.ToString();
            kvp["serverHttpPort"] = HttpPort.ToString();
            kvp["serverURI"] = ServerURI;
            kvp["serverPort"] = InternalEndPoint.Port.ToString();
            kvp["regionMapTexture"] = TerrainImage.ToString();
            kvp["parcelMapTexture"] = ParcelImage.ToString();
            kvp["access"] = Access.ToString();
            kvp["regionSecret"] = RegionSecret;
            kvp["owner_uuid"] = EstateOwner.ToString();
            kvp["Token"] = Token.ToString();
            // Maturity doesn't seem to exist in the DB
            return kvp;
        }

        public GridRegion(Dictionary<string, object> kvp)
        {
            if (kvp.ContainsKey("uuid"))
                RegionID = new UUID((string)kvp["uuid"]);

            if (kvp.ContainsKey("locX"))
                RegionLocX = Convert.ToInt32((string)kvp["locX"]);

            if (kvp.ContainsKey("locY"))
                RegionLocY = Convert.ToInt32((string)kvp["locY"]);

            if (kvp.ContainsKey("sizeX"))
                RegionSizeX = Convert.ToInt32((string)kvp["sizeX"]);
<<<<<<< HEAD
            else
                RegionSizeX = (int)Constants.RegionSize;

            if (kvp.ContainsKey("sizeY"))
                RegionSizeY = Convert.ToInt32((string)kvp["sizeY"]);
            else
                RegionSizeX = (int)Constants.RegionSize;
=======

            if (kvp.ContainsKey("sizeY"))
                RegionSizeY = Convert.ToInt32((string)kvp["sizeY"]);
>>>>>>> eab9390e

            if (kvp.ContainsKey("regionName"))
                RegionName = (string)kvp["regionName"];

            if (kvp.ContainsKey("serverIP"))
            {
                //int port = 0;
                //Int32.TryParse((string)kvp["serverPort"], out port);
                //IPEndPoint ep = new IPEndPoint(IPAddress.Parse((string)kvp["serverIP"]), port);
                ExternalHostName = (string)kvp["serverIP"];
            }
            else
                ExternalHostName = "127.0.0.1";

            if (kvp.ContainsKey("serverPort"))
            {
                Int32 port = 0;
                Int32.TryParse((string)kvp["serverPort"], out port);
                InternalEndPoint = new IPEndPoint(IPAddress.Parse("0.0.0.0"), port);
            }

            if (kvp.ContainsKey("serverHttpPort"))
            {
                UInt32 port = 0;
                UInt32.TryParse((string)kvp["serverHttpPort"], out port);
                HttpPort = port;
            }

            if (kvp.ContainsKey("serverURI"))
                ServerURI = (string)kvp["serverURI"];

            if (kvp.ContainsKey("regionMapTexture"))
                UUID.TryParse((string)kvp["regionMapTexture"], out TerrainImage);

            if (kvp.ContainsKey("parcelMapTexture"))
                UUID.TryParse((string)kvp["parcelMapTexture"], out ParcelImage);

            if (kvp.ContainsKey("access"))
                Access = Byte.Parse((string)kvp["access"]);

            if (kvp.ContainsKey("regionSecret"))
                RegionSecret =(string)kvp["regionSecret"];

            if (kvp.ContainsKey("owner_uuid"))
                EstateOwner = new UUID(kvp["owner_uuid"].ToString());

            if (kvp.ContainsKey("Token"))
                Token = kvp["Token"].ToString();

            m_log.DebugFormat("{0} New GridRegion. id={1}, loc=<{2},{3}>, size=<{4},{5}>",
                                    LogHeader, RegionID, RegionLocX, RegionLocY, RegionSizeX, RegionSizeY);
        }
    }
}<|MERGE_RESOLUTION|>--- conflicted
+++ resolved
@@ -259,13 +259,8 @@
 
         public GridRegion(uint xcell, uint ycell)
         {
-<<<<<<< HEAD
             m_regionLocX = (int)Util.RegionToWorldLoc(xcell);
             m_regionLocY = (int)Util.RegionToWorldLoc(ycell);
-=======
-            m_regionLocX = (int)(xcell * Constants.RegionSize);
-            m_regionLocY = (int)(ycell * Constants.RegionSize);
->>>>>>> eab9390e
             RegionSizeX = (int)Constants.RegionSize;
             RegionSizeY = (int)Constants.RegionSize;
         }
@@ -273,13 +268,8 @@
         public GridRegion(RegionInfo ConvertFrom)
         {
             m_regionName = ConvertFrom.RegionName;
-<<<<<<< HEAD
             m_regionLocX = (int)(ConvertFrom.WorldLocX);
             m_regionLocY = (int)(ConvertFrom.WorldLocY);
-=======
-            m_regionLocX = (int)(ConvertFrom.RegionLocX * Constants.RegionSize);
-            m_regionLocY = (int)(ConvertFrom.RegionLocY * Constants.RegionSize);
->>>>>>> eab9390e
             RegionSizeX = (int)ConvertFrom.RegionSizeX;
             RegionSizeY = (int)ConvertFrom.RegionSizeY;
             m_internalEndPoint = ConvertFrom.InternalEndPoint;
@@ -439,7 +429,6 @@
 
             if (kvp.ContainsKey("sizeX"))
                 RegionSizeX = Convert.ToInt32((string)kvp["sizeX"]);
-<<<<<<< HEAD
             else
                 RegionSizeX = (int)Constants.RegionSize;
 
@@ -447,11 +436,6 @@
                 RegionSizeY = Convert.ToInt32((string)kvp["sizeY"]);
             else
                 RegionSizeX = (int)Constants.RegionSize;
-=======
-
-            if (kvp.ContainsKey("sizeY"))
-                RegionSizeY = Convert.ToInt32((string)kvp["sizeY"]);
->>>>>>> eab9390e
 
             if (kvp.ContainsKey("regionName"))
                 RegionName = (string)kvp["regionName"];
