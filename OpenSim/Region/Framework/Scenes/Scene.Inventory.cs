--- conflicted
+++ resolved
@@ -1005,14 +1005,8 @@
                 }
 
                 group.RemoveInventoryItem(localID, itemID);
-                part.GetProperties(remoteClient);
-            }
-<<<<<<< HEAD
-=======
-            
-            group.RemoveInventoryItem(localID, itemID);
-            part.SendPropertiesToClient(remoteClient);
->>>>>>> de19dc30
+                part.SendPropertiesToClient(remoteClient);
+            }
         }
 
         private InventoryItemBase CreateAgentInventoryItemFromTask(UUID destAgent, SceneObjectPart part, UUID itemId)
