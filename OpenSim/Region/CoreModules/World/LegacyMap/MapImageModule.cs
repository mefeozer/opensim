--- conflicted
+++ resolved
@@ -286,15 +286,8 @@
             List<uint> z_localIDs = new List<uint>();
             Dictionary<uint, DrawStruct> z_sort = new Dictionary<uint, DrawStruct>();
 
-<<<<<<< HEAD
-            try
-            {
-=======
             try 
             {
-                //SortedList<float, RectangleDrawStruct> z_sort = new SortedList<float, RectangleDrawStruct>();
-
->>>>>>> 0eda7dd1
                 lock (objs)
                 {
                     foreach (EntityBase obj in objs)
@@ -304,11 +297,6 @@
                         {
                             SceneObjectGroup mapdot = (SceneObjectGroup)obj;
                             Color mapdotspot = Color.Gray; // Default color when prim color is white
-<<<<<<< HEAD
-
-=======
-                            
->>>>>>> 0eda7dd1
                             // Loop over prim in group
                             foreach (SceneObjectPart part in mapdot.Parts)
                             {
@@ -373,18 +361,13 @@
                                     Vector3 pos = part.GetWorldPosition();
 
                                     // skip prim outside of retion
-<<<<<<< HEAD
                                     if (!m_scene.PositionIsInCurrentRegion(pos))
-=======
-                                    if (pos.X < 0f || pos.X > 256f || pos.Y < 0f || pos.Y > 256f)
->>>>>>> 0eda7dd1
                                         continue;
 
                                     // skip prim in non-finite position
                                     if (Single.IsNaN(pos.X) || Single.IsNaN(pos.Y) ||
                                         Single.IsInfinity(pos.X) || Single.IsInfinity(pos.Y))
                                         continue;
-<<<<<<< HEAD
 
                                     // Figure out if object is under 256m above the height of the terrain
                                     bool isBelow256AboveTerrain = false;
@@ -524,142 +507,6 @@
                                         FaceA[3] = vertexes[6];
                                         FaceB[4] = vertexes[6];
 
-=======
-
-                                    // Figure out if object is under 256m above the height of the terrain
-                                    bool isBelow256AboveTerrain = false;
-
-                                    try
-                                    {
-                                        isBelow256AboveTerrain = (pos.Z < ((float)hm[(int)pos.X, (int)pos.Y] + 256f));
-                                    }
-                                    catch (Exception)
-                                    {
-                                    }
-
-                                    if (isBelow256AboveTerrain)
-                                    {
-                                        // Translate scale by rotation so scale is represented properly when object is rotated
-                                        Vector3 lscale = new Vector3(part.Shape.Scale.X, part.Shape.Scale.Y, part.Shape.Scale.Z);
-                                        Vector3 scale = new Vector3();
-                                        Vector3 tScale = new Vector3();
-                                        Vector3 axPos = new Vector3(pos.X,pos.Y,pos.Z);
-
-                                        Quaternion llrot = part.GetWorldRotation();
-                                        Quaternion rot = new Quaternion(llrot.W, llrot.X, llrot.Y, llrot.Z);
-                                        scale = lscale * rot;
-
-                                        // negative scales don't work in this situation
-                                        scale.X = Math.Abs(scale.X);
-                                        scale.Y = Math.Abs(scale.Y);
-                                        scale.Z = Math.Abs(scale.Z);
-
-                                        // This scaling isn't very accurate and doesn't take into account the face rotation :P
-                                        int mapdrawstartX = (int)(pos.X - scale.X);
-                                        int mapdrawstartY = (int)(pos.Y - scale.Y);
-                                        int mapdrawendX = (int)(pos.X + scale.X);
-                                        int mapdrawendY = (int)(pos.Y + scale.Y);
-
-                                        // If object is beyond the edge of the map, don't draw it to avoid errors
-                                        if (mapdrawstartX < 0 || mapdrawstartX > ((int)Constants.RegionSize - 1) || mapdrawendX < 0 || mapdrawendX > ((int)Constants.RegionSize - 1)
-                                                              || mapdrawstartY < 0 || mapdrawstartY > ((int)Constants.RegionSize - 1) || mapdrawendY < 0
-                                                              || mapdrawendY > ((int)Constants.RegionSize - 1))
-                                            continue;
-
-    #region obb face reconstruction part duex
-                                        Vector3[] vertexes = new Vector3[8];
-
-                                        // float[] distance = new float[6];
-                                        Vector3[] FaceA = new Vector3[6]; // vertex A for Facei
-                                        Vector3[] FaceB = new Vector3[6]; // vertex B for Facei
-                                        Vector3[] FaceC = new Vector3[6]; // vertex C for Facei
-                                        Vector3[] FaceD = new Vector3[6]; // vertex D for Facei
-
-                                        tScale = new Vector3(lscale.X, -lscale.Y, lscale.Z);
-                                        scale = ((tScale * rot));
-                                        vertexes[0] = (new Vector3((pos.X + scale.X), (pos.Y + scale.Y), (pos.Z + scale.Z)));
-                                        // vertexes[0].x = pos.X + vertexes[0].x;
-                                        //vertexes[0].y = pos.Y + vertexes[0].y;
-                                        //vertexes[0].z = pos.Z + vertexes[0].z;
-
-                                        FaceA[0] = vertexes[0];
-                                        FaceB[3] = vertexes[0];
-                                        FaceA[4] = vertexes[0];
-
-                                        tScale = lscale;
-                                        scale = ((tScale * rot));
-                                        vertexes[1] = (new Vector3((pos.X + scale.X), (pos.Y + scale.Y), (pos.Z + scale.Z)));
-
-                                        // vertexes[1].x = pos.X + vertexes[1].x;
-                                        // vertexes[1].y = pos.Y + vertexes[1].y;
-                                        //vertexes[1].z = pos.Z + vertexes[1].z;
-
-                                        FaceB[0] = vertexes[1];
-                                        FaceA[1] = vertexes[1];
-                                        FaceC[4] = vertexes[1];
-
-                                        tScale = new Vector3(lscale.X, -lscale.Y, -lscale.Z);
-                                        scale = ((tScale * rot));
-
-                                        vertexes[2] = (new Vector3((pos.X + scale.X), (pos.Y + scale.Y), (pos.Z + scale.Z)));
-
-                                        //vertexes[2].x = pos.X + vertexes[2].x;
-                                        //vertexes[2].y = pos.Y + vertexes[2].y;
-                                        //vertexes[2].z = pos.Z + vertexes[2].z;
-
-                                        FaceC[0] = vertexes[2];
-                                        FaceD[3] = vertexes[2];
-                                        FaceC[5] = vertexes[2];
-
-                                        tScale = new Vector3(lscale.X, lscale.Y, -lscale.Z);
-                                        scale = ((tScale * rot));
-                                        vertexes[3] = (new Vector3((pos.X + scale.X), (pos.Y + scale.Y), (pos.Z + scale.Z)));
-
-                                        //vertexes[3].x = pos.X + vertexes[3].x;
-                                        // vertexes[3].y = pos.Y + vertexes[3].y;
-                                        // vertexes[3].z = pos.Z + vertexes[3].z;
-
-                                        FaceD[0] = vertexes[3];
-                                        FaceC[1] = vertexes[3];
-                                        FaceA[5] = vertexes[3];
-
-                                        tScale = new Vector3(-lscale.X, lscale.Y, lscale.Z);
-                                        scale = ((tScale * rot));
-                                        vertexes[4] = (new Vector3((pos.X + scale.X), (pos.Y + scale.Y), (pos.Z + scale.Z)));
-
-                                        // vertexes[4].x = pos.X + vertexes[4].x;
-                                        // vertexes[4].y = pos.Y + vertexes[4].y;
-                                        // vertexes[4].z = pos.Z + vertexes[4].z;
-
-                                        FaceB[1] = vertexes[4];
-                                        FaceA[2] = vertexes[4];
-                                        FaceD[4] = vertexes[4];
-
-                                        tScale = new Vector3(-lscale.X, lscale.Y, -lscale.Z);
-                                        scale = ((tScale * rot));
-                                        vertexes[5] = (new Vector3((pos.X + scale.X), (pos.Y + scale.Y), (pos.Z + scale.Z)));
-
-                                        // vertexes[5].x = pos.X + vertexes[5].x;
-                                        // vertexes[5].y = pos.Y + vertexes[5].y;
-                                        // vertexes[5].z = pos.Z + vertexes[5].z;
-
-                                        FaceD[1] = vertexes[5];
-                                        FaceC[2] = vertexes[5];
-                                        FaceB[5] = vertexes[5];
-
-                                        tScale = new Vector3(-lscale.X, -lscale.Y, lscale.Z);
-                                        scale = ((tScale * rot));
-                                        vertexes[6] = (new Vector3((pos.X + scale.X), (pos.Y + scale.Y), (pos.Z + scale.Z)));
-
-                                        // vertexes[6].x = pos.X + vertexes[6].x;
-                                        // vertexes[6].y = pos.Y + vertexes[6].y;
-                                        // vertexes[6].z = pos.Z + vertexes[6].z;
-
-                                        FaceB[2] = vertexes[6];
-                                        FaceA[3] = vertexes[6];
-                                        FaceB[4] = vertexes[6];
-
->>>>>>> 0eda7dd1
                                         tScale = new Vector3(-lscale.X, -lscale.Y, -lscale.Z);
                                         scale = ((tScale * rot));
                                         vertexes[7] = (new Vector3((pos.X + scale.X), (pos.Y + scale.Y), (pos.Z + scale.Z)));
@@ -671,11 +518,7 @@
                                         FaceD[2] = vertexes[7];
                                         FaceC[3] = vertexes[7];
                                         FaceD[5] = vertexes[7];
-<<<<<<< HEAD
                                         #endregion
-=======
-    #endregion
->>>>>>> 0eda7dd1
 
                                         //int wy = 0;
 
@@ -690,19 +533,11 @@
                                         for (int i = 0; i < FaceA.Length; i++)
                                         {
                                             Point[] working = new Point[5];
-<<<<<<< HEAD
                                             working[0] = project(hm, FaceA[i], axPos);
                                             working[1] = project(hm, FaceB[i], axPos);
                                             working[2] = project(hm, FaceD[i], axPos);
                                             working[3] = project(hm, FaceC[i], axPos);
                                             working[4] = project(hm, FaceA[i], axPos);
-=======
-                                            working[0] = project(FaceA[i], axPos);
-                                            working[1] = project(FaceB[i], axPos);
-                                            working[2] = project(FaceD[i], axPos);
-                                            working[3] = project(FaceC[i], axPos);
-                                            working[4] = project(FaceA[i], axPos);
->>>>>>> 0eda7dd1
 
                                             face workingface = new face();
                                             workingface.pts = working;
@@ -714,42 +549,25 @@
                                         z_localIDs.Add(part.LocalId);
                                         z_sortheights.Add(pos.Z);
 
-                                        //for (int wx = mapdrawstartX; wx < mapdrawendX; wx++)
-<<<<<<< HEAD
-                                        //{
-                                        //for (wy = mapdrawstartY; wy < mapdrawendY; wy++)
-                                        //{
-                                        //m_log.InfoFormat("[MAPDEBUG]: {0},{1}({2})", wx, (255 - wy),wy);
-                                        //try
-                                        //{
-                                        // Remember, flip the y!
-                                        //    mapbmp.SetPixel(wx, (255 - wy), mapdotspot);
-                                        //}
-                                        //catch (ArgumentException)
-                                        //{
-                                        //    breakYN = true;
-=======
-                                        //{
-                                            //for (wy = mapdrawstartY; wy < mapdrawendY; wy++)
-                                            //{
-                                                //m_log.InfoFormat("[MAPDEBUG]: {0},{1}({2})", wx, (255 - wy),wy);
-                                                //try
-                                                //{
-                                                    // Remember, flip the y!
-                                                //    mapbmp.SetPixel(wx, (255 - wy), mapdotspot);
-                                                //}
-                                                //catch (ArgumentException)
-                                                //{
-                                                //    breakYN = true;
-                                                //}
-
-                                                //if (breakYN)
-                                                //    break;
-                                            //}
-
-                                            //if (breakYN)
-                                            //    break;
->>>>>>> 0eda7dd1
+                                        for (int wx = mapdrawstartX; wx < mapdrawendX; wx++)
+                                        // {
+                                        //     for (wy = mapdrawstartY; wy < mapdrawendY; wy++)
+                                        //     {
+                                        //         m_log.InfoFormat("[MAPDEBUG]: {0},{1}({2})", wx, (255 - wy),wy);
+                                        //         try
+                                        //         {
+                                        //             // Remember, flip the y!
+                                        //             mapbmp.SetPixel(wx, (255 - wy), mapdotspot);
+                                        //         }
+                                        //         catch (ArgumentException)
+                                        //         {
+                                        //             breakYN = true;
+                                        //         }
+                                        //     }
+                                        //     if (breakYN)
+                                        //         break;
+                                        //     }
+                                        // }
                                         //}
                                     } // Object is within 256m Z of terrain
                                 } // object is at least a meter wide
@@ -757,53 +575,12 @@
                         } // entitybase is sceneobject group
                     } // foreach loop over entities
 
-<<<<<<< HEAD
-                                        //if (breakYN)
-                                        //    break;
-                                        //}
-
-                                        //if (breakYN)
-                                        //    break;
-                                        //}
-                                    } // Object is within 256m Z of terrain
-                                } // object is at least a meter wide
-                            } // loop over group children
-                        } // entitybase is sceneobject group
-                    } // foreach loop over entities
-
-=======
->>>>>>> 0eda7dd1
                     float[] sortedZHeights = z_sortheights.ToArray();
                     uint[] sortedlocalIds = z_localIDs.ToArray();
 
                     // Sort prim by Z position
                     Array.Sort(sortedZHeights, sortedlocalIds);
 
-<<<<<<< HEAD
-                    Graphics g = Graphics.FromImage(mapbmp);
-
-                    for (int s = 0; s < sortedZHeights.Length; s++)
-                    {
-                        if (z_sort.ContainsKey(sortedlocalIds[s]))
-                        {
-                            DrawStruct rectDrawStruct = z_sort[sortedlocalIds[s]];
-                            for (int r = 0; r < rectDrawStruct.trns.Length; r++)
-                            {
-                                g.FillPolygon(rectDrawStruct.brush,rectDrawStruct.trns[r].pts);
-                            }
-                            //g.FillRectangle(rectDrawStruct.brush , rectDrawStruct.rect);
-                        }
-                    }
-                }   // lock(objs)
-            }
-            finally
-            {
-                foreach (DrawStruct ds in z_sort.Values)
-                    ds.brush.Dispose();
-            }
-
-            g.Dispose();
-=======
                     using (Graphics g = Graphics.FromImage(mapbmp))
                     {
                         for (int s = 0; s < sortedZHeights.Length; s++)
@@ -827,7 +604,6 @@
                 foreach (DrawStruct ds in z_sort.Values)
                     ds.brush.Dispose();
             }
->>>>>>> 0eda7dd1
 
             m_log.Debug("[MAPTILE]: Generating Maptile Step 2: Done in " + (Environment.TickCount - tc) + " ms");
 
