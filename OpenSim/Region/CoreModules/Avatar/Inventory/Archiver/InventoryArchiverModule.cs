--- conflicted
+++ resolved
@@ -324,7 +324,6 @@
         /// <param name="cmdparams"></param>
         protected void HandleLoadInvConsoleCommand(string module, string[] cmdparams)
         {
-<<<<<<< HEAD
             try
             {            
     			m_log.Info("[INVENTORY ARCHIVER]: PLEASE NOTE THAT THIS FACILITY IS EXPERIMENTAL.  BUG REPORTS WELCOME.");			
@@ -337,7 +336,7 @@
                 if (mainParams.Count < 6)
                 {
                     m_log.Error(
-                        "[INVENTORY ARCHIVER]: usage is load iar <first name> <last name> <inventory path> <user password> [<load file path>]");
+                        "[INVENTORY ARCHIVER]: usage is load iar [--merge] <first name> <last name> <inventory path> <user password> [<load file path>]");
                     return;
                 }            
     
@@ -359,37 +358,7 @@
             catch (InventoryArchiverException e)
             {
                 m_log.ErrorFormat("[INVENTORY ARCHIVER]: {0}", e.Message);
-            }                
-=======
-            m_log.Info("[INVENTORY ARCHIVER]: PLEASE NOTE THAT THIS FACILITY IS EXPERIMENTAL.  BUG REPORTS WELCOME.");          
-            
-            Dictionary<string, object> options = new Dictionary<string, object>();            
-            OptionSet optionSet = new OptionSet().Add("m|merge", delegate (string v) { options["merge"] = v != null; });
-            
-            List<string> mainParams = optionSet.Parse(cmdparams);
-            
-            if (mainParams.Count < 6)
-            {
-                m_log.Error(
-                    "[INVENTORY ARCHIVER]: usage is load iar <first name> <last name> <inventory path> <user password> [<load file path>]");
-                return;
-            }            
-
-            string firstName = mainParams[2];
-            string lastName = mainParams[3];
-            string invPath = mainParams[4];
-            string pass = mainParams[5];
-            string loadPath = (mainParams.Count > 6 ? mainParams[6] : DEFAULT_INV_BACKUP_FILENAME);
-
-            m_log.InfoFormat(
-                "[INVENTORY ARCHIVER]: Loading archive {0} to inventory path {1} for {2} {3}",
-                loadPath, invPath, firstName, lastName);
-            
-            if (DearchiveInventory(firstName, lastName, invPath, pass, loadPath, options))
-                m_log.InfoFormat(
-                    "[INVENTORY ARCHIVER]: Loaded archive {0} for {1} {2}",
-                    loadPath, firstName, lastName);             
->>>>>>> 5925aac8
+            }
         }
         
         /// <summary>
