/*
 * Copyright (c) Contributors, http://opensimulator.org/
 * See CONTRIBUTORS.TXT for a full list of copyright holders.
 *
 * Redistribution and use in source and binary forms, with or without
 * modification, are permitted provided that the following conditions are met:
 *     * Redistributions of source code must retain the above copyright
 *       notice, this list of conditions and the following disclaimer.
 *     * Redistributions in binary form must reproduce the above copyright
 *       notice, this list of conditions and the following disclaimer in the
 *       documentation and/or other materials provided with the distribution.
 *     * Neither the name of the OpenSimulator Project nor the
 *       names of its contributors may be used to endorse or promote products
 *       derived from this software without specific prior written permission.
 *
 * THIS SOFTWARE IS PROVIDED BY THE DEVELOPERS ``AS IS'' AND ANY
 * EXPRESS OR IMPLIED WARRANTIES, INCLUDING, BUT NOT LIMITED TO, THE IMPLIED
 * WARRANTIES OF MERCHANTABILITY AND FITNESS FOR A PARTICULAR PURPOSE ARE
 * DISCLAIMED. IN NO EVENT SHALL THE CONTRIBUTORS BE LIABLE FOR ANY
 * DIRECT, INDIRECT, INCIDENTAL, SPECIAL, EXEMPLARY, OR CONSEQUENTIAL DAMAGES
 * (INCLUDING, BUT NOT LIMITED TO, PROCUREMENT OF SUBSTITUTE GOODS OR SERVICES;
 * LOSS OF USE, DATA, OR PROFITS; OR BUSINESS INTERRUPTION) HOWEVER CAUSED AND
 * ON ANY THEORY OF LIABILITY, WHETHER IN CONTRACT, STRICT LIABILITY, OR TORT
 * (INCLUDING NEGLIGENCE OR OTHERWISE) ARISING IN ANY WAY OUT OF THE USE OF THIS
 * SOFTWARE, EVEN IF ADVISED OF THE POSSIBILITY OF SUCH DAMAGE.
 */

using System;
using System.Collections.Generic;
using System.Reflection;

using OpenSim.Framework;
using OpenSim.Framework.Client;
using OpenSim.Region.Framework.Interfaces;
using OpenSim.Region.Framework.Scenes;
using OpenSim.Services.Connectors.Hypergrid;
using OpenSim.Services.Interfaces;
using OpenSim.Server.Base;

using GridRegion = OpenSim.Services.Interfaces.GridRegion;

using OpenMetaverse;
using log4net;
using Nini.Config;

namespace OpenSim.Region.CoreModules.Framework.InventoryAccess
{
    public class HGInventoryAccessModule : BasicInventoryAccessModule, INonSharedRegionModule, IInventoryAccessModule
    {
        private static readonly ILog m_log = LogManager.GetLogger(MethodBase.GetCurrentMethod().DeclaringType);

        private static HGAssetMapper m_assMapper;
        public static HGAssetMapper AssetMapper
        {
            get { return m_assMapper; }
        }

        private string m_HomeURI;
        private bool m_OutboundPermission;
        private string m_ThisGatekeeper;
        private bool m_RestrictInventoryAccessAbroad;

//        private bool m_Initialized = false;

        #region INonSharedRegionModule

        public override string Name
        {
            get { return "HGInventoryAccessModule"; }
        }

        public override void Initialise(IConfigSource source)
        {
            IConfig moduleConfig = source.Configs["Modules"];
            if (moduleConfig != null)
            {
                string name = moduleConfig.GetString("InventoryAccessModule", "");
                if (name == Name)
                {
                    m_Enabled = true;
                    
                    InitialiseCommon(source);
                        
                    m_log.InfoFormat("[HG INVENTORY ACCESS MODULE]: {0} enabled.", Name);

                    IConfig thisModuleConfig = source.Configs["HGInventoryAccessModule"];
                    if (thisModuleConfig != null)
                    {
                        m_HomeURI = Util.GetConfigVarFromSections<string>(source, "HomeURI",
                            new string[] { "Startup", "Hypergrid", "HGInventoryAccessModule" }, String.Empty);
                        m_ThisGatekeeper = Util.GetConfigVarFromSections<string>(source, "GatekeeperURI",
                            new string[] { "Startup", "Hypergrid", "HGInventoryAccessModule" }, String.Empty);
                        // Legacy. Renove soon!
                        m_ThisGatekeeper = thisModuleConfig.GetString("Gatekeeper", m_ThisGatekeeper);

                        m_OutboundPermission = thisModuleConfig.GetBoolean("OutboundPermission", true);
<<<<<<< HEAD
                        m_ThisGatekeeper = thisModuleConfig.GetString("Gatekeeper", string.Empty);
                        m_RestrictInventoryAccessAbroad = thisModuleConfig.GetBoolean("RestrictInventoryAccessAbroad", false);
=======
                        m_RestrictInventoryAccessAbroad = thisModuleConfig.GetBoolean("RestrictInventoryAccessAbroad", true);
>>>>>>> c5de9840
                    }
                    else
                        m_log.Warn("[HG INVENTORY ACCESS MODULE]: HGInventoryAccessModule configs not found. ProfileServerURI not set!");
                }
            }
        }

        public override void AddRegion(Scene scene)
        {
            if (!m_Enabled)
                return;

            base.AddRegion(scene);
            m_assMapper = new HGAssetMapper(scene, m_HomeURI);
            scene.EventManager.OnNewInventoryItemUploadComplete += UploadInventoryItem;
            scene.EventManager.OnTeleportStart += TeleportStart;
            scene.EventManager.OnTeleportFail += TeleportFail;
        }

        #endregion

        #region Event handlers

        protected override void OnNewClient(IClientAPI client)
        {
            base.OnNewClient(client);
            client.OnCompleteMovementToRegion += new Action<IClientAPI, bool>(OnCompleteMovementToRegion);
        }

        protected void OnCompleteMovementToRegion(IClientAPI client, bool arg2)
        {
            //m_log.DebugFormat("[HG INVENTORY ACCESS MODULE]: OnCompleteMovementToRegion of user {0}", client.Name);
            object sp = null;
            if (client.Scene.TryGetScenePresence(client.AgentId, out sp))
            {
                if (sp is ScenePresence)
                {
                    AgentCircuitData aCircuit = ((ScenePresence)sp).Scene.AuthenticateHandler.GetAgentCircuitData(client.AgentId);
                    if ((aCircuit.teleportFlags & (uint)Constants.TeleportFlags.ViaHGLogin) != 0)
                    {
                        if (m_RestrictInventoryAccessAbroad)
                        {
                            IUserManagement uMan = m_Scene.RequestModuleInterface<IUserManagement>();
                            if (uMan.IsLocalGridUser(client.AgentId))
                                ProcessInventoryForComingHome(client);
                            else
                                ProcessInventoryForArriving(client);
                        }
                    }
                }
            }
        }

        protected void TeleportStart(IClientAPI client, GridRegion destination, GridRegion finalDestination, uint teleportFlags, bool gridLogout)
        {
            if (gridLogout && m_RestrictInventoryAccessAbroad)
            {
                IUserManagement uMan = m_Scene.RequestModuleInterface<IUserManagement>();
                if (uMan != null && uMan.IsLocalGridUser(client.AgentId))
                {
                    // local grid user
                    ProcessInventoryForHypergriding(client);
                }
                else
                {
                    // Foreigner
                    ProcessInventoryForLeaving(client);
                }
            }

        }

        protected void TeleportFail(IClientAPI client, bool gridLogout)
        {
            if (gridLogout && m_RestrictInventoryAccessAbroad)
            {
                IUserManagement uMan = m_Scene.RequestModuleInterface<IUserManagement>();
                if (uMan.IsLocalGridUser(client.AgentId))
                {
                    ProcessInventoryForComingHome(client);
                }
                else
                {
                    ProcessInventoryForArriving(client);
                }
            }
        }

        public void UploadInventoryItem(UUID avatarID, UUID assetID, string name, int userlevel)
        {
            string userAssetServer = string.Empty;
            if (IsForeignUser(avatarID, out userAssetServer) && userAssetServer != string.Empty && m_OutboundPermission)
            {
                m_assMapper.Post(assetID, avatarID, userAssetServer);
            }
        }

        #endregion

        #region Overrides of Basic Inventory Access methods

        protected override string GenerateLandmark(ScenePresence presence, out string prefix, out string suffix)
        {
            if (UserManagementModule != null && !UserManagementModule.IsLocalGridUser(presence.UUID))
                prefix = "HG ";
            else
                prefix = string.Empty;
            suffix = " @ " + m_ThisGatekeeper;
            Vector3 pos = presence.AbsolutePosition;
            return String.Format("Landmark version 2\nregion_id {0}\nlocal_pos {1} {2} {3}\nregion_handle {4}\ngatekeeper {5}\n",
                                presence.Scene.RegionInfo.RegionID,
                                pos.X, pos.Y, pos.Z,
                                presence.RegionHandle,
                                m_ThisGatekeeper);
        }


        /// 
        /// CapsUpdateInventoryItemAsset
        ///
        public override UUID CapsUpdateInventoryItemAsset(IClientAPI remoteClient, UUID itemID, byte[] data)
        {
            UUID newAssetID = base.CapsUpdateInventoryItemAsset(remoteClient, itemID, data);

            UploadInventoryItem(remoteClient.AgentId, newAssetID, "", 0);

            return newAssetID;
        }

        ///
        /// Used in DeleteToInventory
        ///
        protected override void ExportAsset(UUID agentID, UUID assetID)
        {
            if (!assetID.Equals(UUID.Zero))
                UploadInventoryItem(agentID, assetID, "", 0);
            else
                m_log.Debug("[HGScene]: Scene.Inventory did not create asset");
        }

        ///
        /// RezObject
        ///
        public override SceneObjectGroup RezObject(IClientAPI remoteClient, UUID itemID, Vector3 RayEnd, Vector3 RayStart,
                                                   UUID RayTargetID, byte BypassRayCast, bool RayEndIsIntersection,
                                                   bool RezSelected, bool RemoveItem, UUID fromTaskID, bool attachment)
        {
            m_log.DebugFormat("[HGScene] RezObject itemID={0} fromTaskID={1}", itemID, fromTaskID);

            //if (fromTaskID.Equals(UUID.Zero))
            //{
            InventoryItemBase item = new InventoryItemBase(itemID);
            item.Owner = remoteClient.AgentId;
            item = m_Scene.InventoryService.GetItem(item);
            //if (item == null)
            //{ // Fetch the item
            //    item = new InventoryItemBase();
            //    item.Owner = remoteClient.AgentId;
            //    item.ID = itemID;
            //    item = m_assMapper.Get(item, userInfo.RootFolder.ID, userInfo);
            //}
            string userAssetServer = string.Empty;
            if (item != null && IsForeignUser(remoteClient.AgentId, out userAssetServer))
            {
                m_assMapper.Get(item.AssetID, remoteClient.AgentId, userAssetServer);

            }
            //}

            // OK, we're done fetching. Pass it up to the default RezObject
            return base.RezObject(remoteClient, itemID, RayEnd, RayStart, RayTargetID, BypassRayCast, RayEndIsIntersection,
                                  RezSelected, RemoveItem, fromTaskID, attachment);

        }

        public override void TransferInventoryAssets(InventoryItemBase item, UUID sender, UUID receiver)
        {
            string userAssetServer = string.Empty;
            if (IsForeignUser(sender, out userAssetServer) && userAssetServer != string.Empty)
                m_assMapper.Get(item.AssetID, sender, userAssetServer);

            if (IsForeignUser(receiver, out userAssetServer) && userAssetServer != string.Empty && m_OutboundPermission)
                m_assMapper.Post(item.AssetID, receiver, userAssetServer);
        }

        public override bool IsForeignUser(UUID userID, out string assetServerURL)
        {
            assetServerURL = string.Empty;

            if (UserManagementModule != null && !UserManagementModule.IsLocalGridUser(userID))
            { // foreign 
                ScenePresence sp = null;
                if (m_Scene.TryGetScenePresence(userID, out sp))
                {
                    AgentCircuitData aCircuit = m_Scene.AuthenticateHandler.GetAgentCircuitData(sp.ControllingClient.CircuitCode);
                    if (aCircuit.ServiceURLs.ContainsKey("AssetServerURI"))
                    {
                        assetServerURL = aCircuit.ServiceURLs["AssetServerURI"].ToString();
                        assetServerURL = assetServerURL.Trim(new char[] { '/' }); 
                    }
                }
                else
                {
                    assetServerURL = UserManagementModule.GetUserServerURL(userID, "AssetServerURI");
                    assetServerURL = assetServerURL.Trim(new char[] { '/' });
                }
                return true;
            }

            return false;
        }

        protected override InventoryItemBase GetItem(UUID agentID, UUID itemID)
        {
            InventoryItemBase item = base.GetItem(agentID, itemID);
            if (item == null)
                return null;

            string userAssetServer = string.Empty;
            if (IsForeignUser(agentID, out userAssetServer))
                m_assMapper.Get(item.AssetID, agentID, userAssetServer);

            return item;
        }

        #endregion

        #region Inventory manipulation upon arriving/leaving

        //
        // These 2 are for local and foreign users coming back, respectively
        //

        private void ProcessInventoryForComingHome(IClientAPI client)
        {
            m_log.DebugFormat("[HG INVENTORY ACCESS MODULE]: Restoring root folder for local user {0}", client.Name);
            if (client is IClientCore)
            {
                IClientCore core = (IClientCore)client;
                IClientInventory inv;

                if (core.TryGet<IClientInventory>(out inv))
                {
                    InventoryFolderBase root = m_Scene.InventoryService.GetRootFolder(client.AgentId);
                    InventoryCollection content = m_Scene.InventoryService.GetFolderContent(client.AgentId, root.ID);

                    inv.SendBulkUpdateInventory(content.Folders.ToArray(), content.Items.ToArray());
                }
            }
        }

        private void ProcessInventoryForArriving(IClientAPI client)
        {
        }

        //
        // These 2 are for local and foreign users going away respectively
        //

        private void ProcessInventoryForHypergriding(IClientAPI client)
        {
            if (client is IClientCore)
            {
                IClientCore core = (IClientCore)client;
                IClientInventory inv;

                if (core.TryGet<IClientInventory>(out inv))
                {
                    InventoryFolderBase root = m_Scene.InventoryService.GetRootFolder(client.AgentId);
                    if (root != null)
                    {
                        m_log.DebugFormat("[HG INVENTORY ACCESS MODULE]: Changing root inventory for user {0}", client.Name);
                        InventoryCollection content = m_Scene.InventoryService.GetFolderContent(client.AgentId, root.ID);

                        List<InventoryFolderBase> keep = new List<InventoryFolderBase>();

                        foreach (InventoryFolderBase f in content.Folders)
                        {
                            if (f.Name != "My Suitcase")
                            {
                                f.Name = f.Name + " (Unavailable)";
                                keep.Add(f);
                            }
                        }

                        // items directly under the root folder
                        foreach (InventoryItemBase it in content.Items)
                            it.Name = it.Name + " (Unavailable)"; ;

                        // Send the new names 
                        inv.SendBulkUpdateInventory(keep.ToArray(), content.Items.ToArray());

                    }
                }
            }
        }

        private void ProcessInventoryForLeaving(IClientAPI client)
        {
        }

        #endregion
    }
}<|MERGE_RESOLUTION|>--- conflicted
+++ resolved
@@ -42,9 +42,11 @@
 using OpenMetaverse;
 using log4net;
 using Nini.Config;
+using Mono.Addins;
 
 namespace OpenSim.Region.CoreModules.Framework.InventoryAccess
 {
+    [Extension(Path = "/OpenSim/RegionModules", NodeName = "RegionModule", Id = "HGInventoryAccessModule")]
     public class HGInventoryAccessModule : BasicInventoryAccessModule, INonSharedRegionModule, IInventoryAccessModule
     {
         private static readonly ILog m_log = LogManager.GetLogger(MethodBase.GetCurrentMethod().DeclaringType);
@@ -94,12 +96,7 @@
                         m_ThisGatekeeper = thisModuleConfig.GetString("Gatekeeper", m_ThisGatekeeper);
 
                         m_OutboundPermission = thisModuleConfig.GetBoolean("OutboundPermission", true);
-<<<<<<< HEAD
-                        m_ThisGatekeeper = thisModuleConfig.GetString("Gatekeeper", string.Empty);
-                        m_RestrictInventoryAccessAbroad = thisModuleConfig.GetBoolean("RestrictInventoryAccessAbroad", false);
-=======
                         m_RestrictInventoryAccessAbroad = thisModuleConfig.GetBoolean("RestrictInventoryAccessAbroad", true);
->>>>>>> c5de9840
                     }
                     else
                         m_log.Warn("[HG INVENTORY ACCESS MODULE]: HGInventoryAccessModule configs not found. ProfileServerURI not set!");
@@ -270,8 +267,13 @@
             //}
 
             // OK, we're done fetching. Pass it up to the default RezObject
-            return base.RezObject(remoteClient, itemID, RayEnd, RayStart, RayTargetID, BypassRayCast, RayEndIsIntersection,
-                                  RezSelected, RemoveItem, fromTaskID, attachment);
+            SceneObjectGroup sog = base.RezObject(remoteClient, itemID, RayEnd, RayStart, RayTargetID, BypassRayCast, RayEndIsIntersection,
+                                   RezSelected, RemoveItem, fromTaskID, attachment);
+
+            if (sog == null)
+                remoteClient.SendAgentAlertMessage("Unable to rez: problem accessing inventory or locating assets", false);
+
+            return sog;
 
         }
 
@@ -353,6 +355,7 @@
 
         private void ProcessInventoryForArriving(IClientAPI client)
         {
+            // No-op for now, but we may need to do something for freign users inventory
         }
 
         //
@@ -399,6 +402,7 @@
 
         private void ProcessInventoryForLeaving(IClientAPI client)
         {
+            // No-op for now
         }
 
         #endregion
