--- conflicted
+++ resolved
@@ -1655,27 +1655,12 @@
             Hashtable responseData = (Hashtable)response.Value;
             Hashtable requestData = (Hashtable)request.Params[0];
 
-<<<<<<< HEAD
             responseData["success"] = true;
 
-            if (requestData.Contains("region_uuid"))
-            {
-                UUID region_uuid = (UUID) (string) requestData["region_uuid"];
-                if (!m_application.SceneManager.TrySetCurrentScene(region_uuid))
-                    throw new Exception(String.Format("failed to switch to region {0}", region_uuid.ToString()));
-            }
-            else if (requestData.Contains("region_name"))
-            {
-                string region_name = (string) requestData["region_name"];
-                if (!m_application.SceneManager.TrySetCurrentScene(region_name))
-                    throw new Exception(String.Format("failed to switch to region {0}", region_name));
-            }
-            else
-            {
-                throw new Exception("neither region_name nor region_uuid given");
-            }
-
-            Scene scene = m_application.SceneManager.CurrentScene;
+            CheckRegionParams(requestData, responseData);
+
+            Scene scene = null;
+            GetSceneFromRegionParams(requestData, responseData, out scene);
 
             int flags;
             string text;
@@ -1683,18 +1668,6 @@
             responseData["health"] = health;
             responseData["flags"] = flags;
             responseData["message"] = text;
-=======
-            CheckRegionParams(requestData, responseData);
-
-            Scene scene = null;
-            GetSceneFromRegionParams(requestData, responseData, out scene);
-
-            int health = scene.GetHealth();
-            responseData["health"] = health;
-
-            responseData["success"] = true;
-            m_log.Info("[RADMIN]: Query XML Administrator Request complete");
->>>>>>> 1cffd8fa
         }
 
         private void XmlRpcConsoleCommandMethod(XmlRpcRequest request, XmlRpcResponse response, IPEndPoint remoteClient)
