--- conflicted
+++ resolved
@@ -299,10 +299,7 @@
         {
             set { return; }
         }
-<<<<<<< HEAD
-=======
-        
->>>>>>> e530180c
+
         public override Quaternion APIDTarget
         {
             set { return; }
