﻿
:VERSION 1		#---------------------

BEGIN;

CREATE TABLE `prims` (
  `UUID` varchar(255) NOT NULL,
  `RegionUUID` varchar(255) default NULL,
  `ParentID` int(11) default NULL,
  `CreationDate` int(11) default NULL,
  `Name` varchar(255) default NULL,
  `SceneGroupID` varchar(255) default NULL,
  `Text` varchar(255) default NULL,
  `Description` varchar(255) default NULL,
  `SitName` varchar(255) default NULL,
  `TouchName` varchar(255) default NULL,
  `ObjectFlags` int(11) default NULL,
  `CreatorID` varchar(255) default NULL,
  `OwnerID` varchar(255) default NULL,
  `GroupID` varchar(255) default NULL,
  `LastOwnerID` varchar(255) default NULL,
  `OwnerMask` int(11) default NULL,
  `NextOwnerMask` int(11) default NULL,
  `GroupMask` int(11) default NULL,
  `EveryoneMask` int(11) default NULL,
  `BaseMask` int(11) default NULL,
  `PositionX` float default NULL,
  `PositionY` float default NULL,
  `PositionZ` float default NULL,
  `GroupPositionX` float default NULL,
  `GroupPositionY` float default NULL,
  `GroupPositionZ` float default NULL,
  `VelocityX` float default NULL,
  `VelocityY` float default NULL,
  `VelocityZ` float default NULL,
  `AngularVelocityX` float default NULL,
  `AngularVelocityY` float default NULL,
  `AngularVelocityZ` float default NULL,
  `AccelerationX` float default NULL,
  `AccelerationY` float default NULL,
  `AccelerationZ` float default NULL,
  `RotationX` float default NULL,
  `RotationY` float default NULL,
  `RotationZ` float default NULL,
  `RotationW` float default NULL,
  `SitTargetOffsetX` float default NULL,
  `SitTargetOffsetY` float default NULL,
  `SitTargetOffsetZ` float default NULL,
  `SitTargetOrientW` float default NULL,
  `SitTargetOrientX` float default NULL,
  `SitTargetOrientY` float default NULL,
  `SitTargetOrientZ` float default NULL,
  PRIMARY KEY  (`UUID`)
) ENGINE=MyISAM DEFAULT CHARSET=latin1;

CREATE TABLE `primshapes` (
  `UUID` varchar(255) NOT NULL,
  `Shape` int(11) default NULL,
  `ScaleX` float default NULL,
  `ScaleY` float default NULL,
  `ScaleZ` float default NULL,
  `PCode` int(11) default NULL,
  `PathBegin` int(11) default NULL,
  `PathEnd` int(11) default NULL,
  `PathScaleX` int(11) default NULL,
  `PathScaleY` int(11) default NULL,
  `PathShearX` int(11) default NULL,
  `PathShearY` int(11) default NULL,
  `PathSkew` int(11) default NULL,
  `PathCurve` int(11) default NULL,
  `PathRadiusOffset` int(11) default NULL,
  `PathRevolutions` int(11) default NULL,
  `PathTaperX` int(11) default NULL,
  `PathTaperY` int(11) default NULL,
  `PathTwist` int(11) default NULL,
  `PathTwistBegin` int(11) default NULL,
  `ProfileBegin` int(11) default NULL,
  `ProfileEnd` int(11) default NULL,
  `ProfileCurve` int(11) default NULL,
  `ProfileHollow` int(11) default NULL,
  `State` int(11) default NULL,
  `Texture` longblob,
  `ExtraParams` longblob,
  PRIMARY KEY  (`UUID`)
) ENGINE=MyISAM DEFAULT CHARSET=latin1;

CREATE TABLE `primitems` (
  `itemID` varchar(255) NOT NULL,
  `primID` varchar(255) default NULL,
  `assetID` varchar(255) default NULL,
  `parentFolderID` varchar(255) default NULL,
  `invType` int(11) default NULL,
  `assetType` int(11) default NULL,
  `name` varchar(255) default NULL,
  `description` varchar(255) default NULL,
  `creationDate` bigint(20) default NULL,
  `creatorID` varchar(255) default NULL,
  `ownerID` varchar(255) default NULL,
  `lastOwnerID` varchar(255) default NULL,
  `groupID` varchar(255) default NULL,
  `nextPermissions` int(11) default NULL,
  `currentPermissions` int(11) default NULL,
  `basePermissions` int(11) default NULL,
  `everyonePermissions` int(11) default NULL,
  `groupPermissions` int(11) default NULL,
  PRIMARY KEY  (`itemID`)
) ENGINE=MyISAM DEFAULT CHARSET=latin1;

CREATE TABLE `terrain` (
  `RegionUUID` varchar(255) default NULL,
  `Revision` int(11) default NULL,
  `Heightfield` longblob
) ENGINE=MyISAM DEFAULT CHARSET=latin1;

CREATE TABLE `land` (
  `UUID` varchar(255) NOT NULL,
  `RegionUUID` varchar(255) default NULL,
  `LocalLandID` int(11) default NULL,
  `Bitmap` longblob,
  `Name` varchar(255) default NULL,
  `Description` varchar(255) default NULL,
  `OwnerUUID` varchar(255) default NULL,
  `IsGroupOwned` int(11) default NULL,
  `Area` int(11) default NULL,
  `AuctionID` int(11) default NULL,
  `Category` int(11) default NULL,
  `ClaimDate` int(11) default NULL,
  `ClaimPrice` int(11) default NULL,
  `GroupUUID` varchar(255) default NULL,
  `SalePrice` int(11) default NULL,
  `LandStatus` int(11) default NULL,
  `LandFlags` int(11) default NULL,
  `LandingType` int(11) default NULL,
  `MediaAutoScale` int(11) default NULL,
  `MediaTextureUUID` varchar(255) default NULL,
  `MediaURL` varchar(255) default NULL,
  `MusicURL` varchar(255) default NULL,
  `PassHours` float default NULL,
  `PassPrice` int(11) default NULL,
  `SnapshotUUID` varchar(255) default NULL,
  `UserLocationX` float default NULL,
  `UserLocationY` float default NULL,
  `UserLocationZ` float default NULL,
  `UserLookAtX` float default NULL,
  `UserLookAtY` float default NULL,
  `UserLookAtZ` float default NULL,
  `AuthbuyerID` varchar(36) NOT NULL default '00000000-0000-0000-0000-000000000000',
  PRIMARY KEY  (`UUID`)
) ENGINE=InnoDB DEFAULT CHARSET=utf8;

CREATE TABLE `landaccesslist` (
  `LandUUID` varchar(255) default NULL,
  `AccessUUID` varchar(255) default NULL,
  `Flags` int(11) default NULL
) ENGINE=MyISAM DEFAULT CHARSET=latin1;

COMMIT;

:VERSION 2			#---------------------

BEGIN;

CREATE index prims_regionuuid on prims(RegionUUID);
CREATE index primitems_primid on primitems(primID);

COMMIT;

:VERSION 3			#---------------------

BEGIN;
  CREATE TABLE regionban (regionUUID VARCHAR(36) NOT NULL, bannedUUID VARCHAR(36) NOT NULL, bannedIp VARCHAR(16) NOT NULL, bannedIpHostMask VARCHAR(16) NOT NULL) ENGINE=INNODB DEFAULT CHARSET=utf8 COMMENT='Rev. 1';
COMMIT;

:VERSION 4			#---------------------

BEGIN;

ALTER TABLE primitems add flags integer not null default 0;

COMMIT;

:VERSION 5			#---------------------
BEGIN;

create table regionsettings (
	regionUUID char(36) not null,
	block_terraform integer not null,
	block_fly integer not null,
	allow_damage integer not null,
	restrict_pushing integer not null,
	allow_land_resell integer not null,
	allow_land_join_divide integer not null,
	block_show_in_search integer not null,
	agent_limit integer not null,
	object_bonus float not null,
	maturity integer not null,
	disable_scripts integer not null,
	disable_collisions integer not null,
	disable_physics integer not null,
	terrain_texture_1 char(36) not null,
	terrain_texture_2 char(36) not null,
	terrain_texture_3 char(36) not null,
	terrain_texture_4 char(36) not null,
	elevation_1_nw float not null,
	elevation_2_nw float not null,
	elevation_1_ne float not null,
	elevation_2_ne float not null,
	elevation_1_se float not null,
	elevation_2_se float not null,
	elevation_1_sw float not null,
	elevation_2_sw float not null,
	water_height float not null,
	terrain_raise_limit float not null,
	terrain_lower_limit float not null,
	use_estate_sun integer not null,
	fixed_sun integer not null,
	sun_position float not null,
	covenant char(36),
	primary key(regionUUID)
);

COMMIT;


:VERSION 6			#---------------------

BEGIN;

alter table landaccesslist ENGINE = InnoDB;
alter table migrations ENGINE = InnoDB;
alter table primitems ENGINE = InnoDB;
alter table prims ENGINE = InnoDB;
alter table primshapes ENGINE = InnoDB;
alter table regionsettings ENGINE = InnoDB;
alter table terrain ENGINE = InnoDB;

COMMIT;

:VERSION 7			#---------------------

BEGIN;

ALTER TABLE prims change UUID UUIDold varchar(255);
ALTER TABLE prims change RegionUUID RegionUUIDold varchar(255);
ALTER TABLE prims change CreatorID CreatorIDold varchar(255);
ALTER TABLE prims change OwnerID OwnerIDold varchar(255);
ALTER TABLE prims change GroupID GroupIDold varchar(255);
ALTER TABLE prims change LastOwnerID LastOwnerIDold varchar(255);
ALTER TABLE prims add UUID char(36);
ALTER TABLE prims add RegionUUID char(36);
ALTER TABLE prims add CreatorID char(36);
ALTER TABLE prims add OwnerID char(36);
ALTER TABLE prims add GroupID char(36);
ALTER TABLE prims add LastOwnerID char(36);
UPDATE prims set UUID = UUIDold, RegionUUID = RegionUUIDold, CreatorID = CreatorIDold, OwnerID = OwnerIDold, GroupID = GroupIDold, LastOwnerID = LastOwnerIDold;
ALTER TABLE prims drop UUIDold;
ALTER TABLE prims drop RegionUUIDold;
ALTER TABLE prims drop CreatorIDold;
ALTER TABLE prims drop OwnerIDold;
ALTER TABLE prims drop GroupIDold;
ALTER TABLE prims drop LastOwnerIDold;
ALTER TABLE prims add constraint primary key(UUID);
ALTER TABLE prims add index prims_regionuuid(RegionUUID);

COMMIT;

:VERSION 8			#---------------------

BEGIN;

ALTER TABLE primshapes change UUID UUIDold varchar(255);
ALTER TABLE primshapes add UUID char(36);
UPDATE primshapes set UUID = UUIDold;
ALTER TABLE primshapes drop UUIDold;
ALTER TABLE primshapes add constraint primary key(UUID);

COMMIT;

:VERSION 9			#---------------------

BEGIN;
 
ALTER TABLE primitems change itemID itemIDold varchar(255);
ALTER TABLE primitems change primID primIDold varchar(255);
ALTER TABLE primitems change assetID assetIDold varchar(255);
ALTER TABLE primitems change parentFolderID parentFolderIDold varchar(255);
ALTER TABLE primitems change creatorID creatorIDold varchar(255);
ALTER TABLE primitems change ownerID ownerIDold varchar(255);
ALTER TABLE primitems change groupID groupIDold varchar(255);
ALTER TABLE primitems change lastOwnerID lastOwnerIDold varchar(255);
ALTER TABLE primitems add itemID char(36);
ALTER TABLE primitems add primID char(36);
ALTER TABLE primitems add assetID char(36);
ALTER TABLE primitems add parentFolderID char(36);
ALTER TABLE primitems add creatorID char(36);
ALTER TABLE primitems add ownerID char(36);
ALTER TABLE primitems add groupID char(36);
ALTER TABLE primitems add lastOwnerID char(36);
UPDATE primitems set itemID = itemIDold, primID = primIDold, assetID = assetIDold, parentFolderID = parentFolderIDold, creatorID = creatorIDold, ownerID = ownerIDold, groupID = groupIDold, lastOwnerID = lastOwnerIDold;
ALTER TABLE primitems drop itemIDold;
ALTER TABLE primitems drop primIDold;
ALTER TABLE primitems drop assetIDold;
ALTER TABLE primitems drop parentFolderIDold;
ALTER TABLE primitems drop creatorIDold;
ALTER TABLE primitems drop ownerIDold;
ALTER TABLE primitems drop groupIDold;
ALTER TABLE primitems drop lastOwnerIDold;
ALTER TABLE primitems add constraint primary key(itemID);
ALTER TABLE primitems add index primitems_primid(primID);

COMMIT;

:VERSION 10			#---------------------

# 1 "010_RegionStore.sql"
# 1 "<built-in>"
# 1 "<command line>"
# 1 "010_RegionStore.sql"
BEGIN;

DELETE FROM regionsettings;

COMMIT;


:VERSION 11			#---------------------

BEGIN;

ALTER TABLE prims change SceneGroupID SceneGroupIDold varchar(255);
ALTER TABLE prims add SceneGroupID char(36);
UPDATE prims set SceneGroupID = SceneGroupIDold;
ALTER TABLE prims drop SceneGroupIDold;
ALTER TABLE prims add index prims_scenegroupid(SceneGroupID);

COMMIT;

:VERSION 12			#---------------------

BEGIN;

ALTER TABLE prims add index prims_parentid(ParentID);

COMMIT;

:VERSION 13			#---------------------
begin;

drop table regionsettings;

CREATE TABLE `regionsettings` (
  `regionUUID` char(36) NOT NULL,
  `block_terraform` int(11) NOT NULL,
  `block_fly` int(11) NOT NULL,
  `allow_damage` int(11) NOT NULL,
  `restrict_pushing` int(11) NOT NULL,
  `allow_land_resell` int(11) NOT NULL,
  `allow_land_join_divide` int(11) NOT NULL,
  `block_show_in_search` int(11) NOT NULL,
  `agent_limit` int(11) NOT NULL,
  `object_bonus` float NOT NULL,
  `maturity` int(11) NOT NULL,
  `disable_scripts` int(11) NOT NULL,
  `disable_collisions` int(11) NOT NULL,
  `disable_physics` int(11) NOT NULL,
  `terrain_texture_1` char(36) NOT NULL,
  `terrain_texture_2` char(36) NOT NULL,
  `terrain_texture_3` char(36) NOT NULL,
  `terrain_texture_4` char(36) NOT NULL,
  `elevation_1_nw` float NOT NULL,
  `elevation_2_nw` float NOT NULL,
  `elevation_1_ne` float NOT NULL,
  `elevation_2_ne` float NOT NULL,
  `elevation_1_se` float NOT NULL,
  `elevation_2_se` float NOT NULL,
  `elevation_1_sw` float NOT NULL,
  `elevation_2_sw` float NOT NULL,
  `water_height` float NOT NULL,
  `terrain_raise_limit` float NOT NULL,
  `terrain_lower_limit` float NOT NULL,
  `use_estate_sun` int(11) NOT NULL,
  `fixed_sun` int(11) NOT NULL,
  `sun_position` float NOT NULL,
  `covenant` char(36) default NULL,
  `Sandbox` tinyint(4) NOT NULL,
  PRIMARY KEY  (`regionUUID`)
) ENGINE=InnoDB;

commit;

:VERSION 16			#---------------------

BEGIN;

ALTER TABLE prims ADD COLUMN PayPrice integer not null default 0;
ALTER TABLE prims ADD COLUMN PayButton1 integer not null default 0;
ALTER TABLE prims ADD COLUMN PayButton2 integer not null default 0;
ALTER TABLE prims ADD COLUMN PayButton3 integer not null default 0;
ALTER TABLE prims ADD COLUMN PayButton4 integer not null default 0;
ALTER TABLE prims ADD COLUMN LoopedSound char(36) not null default '00000000-0000-0000-0000-000000000000';
ALTER TABLE prims ADD COLUMN LoopedSoundGain float not null default 0.0;
ALTER TABLE prims ADD COLUMN TextureAnimation blob;
ALTER TABLE prims ADD COLUMN OmegaX float not null default 0.0;
ALTER TABLE prims ADD COLUMN OmegaY float not null default 0.0;
ALTER TABLE prims ADD COLUMN OmegaZ float not null default 0.0;
ALTER TABLE prims ADD COLUMN CameraEyeOffsetX float not null default 0.0;
ALTER TABLE prims ADD COLUMN CameraEyeOffsetY float not null default 0.0;
ALTER TABLE prims ADD COLUMN CameraEyeOffsetZ float not null default 0.0;
ALTER TABLE prims ADD COLUMN CameraAtOffsetX float not null default 0.0;
ALTER TABLE prims ADD COLUMN CameraAtOffsetY float not null default 0.0;
ALTER TABLE prims ADD COLUMN CameraAtOffsetZ float not null default 0.0;
ALTER TABLE prims ADD COLUMN ForceMouselook tinyint not null default 0;
ALTER TABLE prims ADD COLUMN ScriptAccessPin integer not null default 0;
ALTER TABLE prims ADD COLUMN AllowedDrop tinyint not null default 0;
ALTER TABLE prims ADD COLUMN DieAtEdge tinyint not null default 0;
ALTER TABLE prims ADD COLUMN SalePrice integer not null default 10;
ALTER TABLE prims ADD COLUMN SaleType tinyint not null default 0;

COMMIT;


:VERSION 17			#---------------------

BEGIN;

ALTER TABLE prims ADD COLUMN ColorR integer not null default 0;
ALTER TABLE prims ADD COLUMN ColorG integer not null default 0;
ALTER TABLE prims ADD COLUMN ColorB integer not null default 0;
ALTER TABLE prims ADD COLUMN ColorA integer not null default 0;
ALTER TABLE prims ADD COLUMN ParticleSystem blob;

COMMIT;


:VERSION 18			#---------------------

begin;

ALTER TABLE prims ADD COLUMN ClickAction tinyint NOT NULL default 0;

commit;

:VERSION 19			#---------------------

begin;

ALTER TABLE prims ADD COLUMN Material tinyint NOT NULL default 3;

commit;


:VERSION 20			#---------------------

begin;

ALTER TABLE land ADD COLUMN OtherCleanTime integer NOT NULL default 0;
ALTER TABLE land ADD COLUMN Dwell integer NOT NULL default 0;

commit;

:VERSION 21			#---------------------

begin;

ALTER TABLE regionsettings ADD COLUMN sunvectorx double NOT NULL default 0;
ALTER TABLE regionsettings ADD COLUMN sunvectory double NOT NULL default 0;
ALTER TABLE regionsettings ADD COLUMN sunvectorz double NOT NULL default 0;

commit;


:VERSION 22			#---------------------

BEGIN;

ALTER TABLE prims ADD COLUMN CollisionSound char(36) not null default '00000000-0000-0000-0000-000000000000';
ALTER TABLE prims ADD COLUMN CollisionSoundVolume float not null default 0.0;

COMMIT;

:VERSION 23			#---------------------

BEGIN;

ALTER TABLE prims ADD COLUMN LinkNumber integer not null default 0;

COMMIT;

:VERSION 24			#---------------------

BEGIN;

alter table regionsettings change column `object_bonus` `object_bonus` double NOT NULL;
alter table regionsettings change column `elevation_1_nw` `elevation_1_nw` double NOT NULL;
alter table regionsettings change column `elevation_2_nw` `elevation_2_nw` double NOT NULL;
alter table regionsettings change column `elevation_1_ne` `elevation_1_ne` double NOT NULL;
alter table regionsettings change column `elevation_2_ne` `elevation_2_ne` double NOT NULL;
alter table regionsettings change column `elevation_1_se` `elevation_1_se` double NOT NULL;
alter table regionsettings change column `elevation_2_se` `elevation_2_se` double NOT NULL;
alter table regionsettings change column `elevation_1_sw` `elevation_1_sw` double NOT NULL;
alter table regionsettings change column `elevation_2_sw` `elevation_2_sw` double NOT NULL;
alter table regionsettings change column `water_height` `water_height` double NOT NULL;
alter table regionsettings change column `terrain_raise_limit` `terrain_raise_limit` double NOT NULL;
alter table regionsettings change column `terrain_lower_limit` `terrain_lower_limit` double NOT NULL;
alter table regionsettings change column `sun_position` `sun_position` double NOT NULL;

COMMIT;


:VERSION 25			#---------------------

BEGIN;

alter table prims change column `PositionX` `PositionX` double default NULL;
alter table prims change column `PositionY` `PositionY` double default NULL;
alter table prims change column `PositionZ` `PositionZ` double default NULL;
alter table prims change column `GroupPositionX` `GroupPositionX` double default NULL;
alter table prims change column `GroupPositionY` `GroupPositionY` double default NULL;
alter table prims change column `GroupPositionZ` `GroupPositionZ` double default NULL;
alter table prims change column `VelocityX` `VelocityX` double default NULL;
alter table prims change column `VelocityY` `VelocityY` double default NULL;
alter table prims change column `VelocityZ` `VelocityZ` double default NULL;
alter table prims change column `AngularVelocityX` `AngularVelocityX` double default NULL;
alter table prims change column `AngularVelocityY` `AngularVelocityY` double default NULL;
alter table prims change column `AngularVelocityZ` `AngularVelocityZ` double default NULL;
alter table prims change column `AccelerationX` `AccelerationX` double default NULL;
alter table prims change column `AccelerationY` `AccelerationY` double default NULL;
alter table prims change column `AccelerationZ` `AccelerationZ` double default NULL;
alter table prims change column `RotationX` `RotationX` double default NULL;
alter table prims change column `RotationY` `RotationY` double default NULL;
alter table prims change column `RotationZ` `RotationZ` double default NULL;
alter table prims change column `RotationW` `RotationW` double default NULL;
alter table prims change column `SitTargetOffsetX` `SitTargetOffsetX` double default NULL;
alter table prims change column `SitTargetOffsetY` `SitTargetOffsetY` double default NULL;
alter table prims change column `SitTargetOffsetZ` `SitTargetOffsetZ` double default NULL;
alter table prims change column `SitTargetOrientW` `SitTargetOrientW` double default NULL;
alter table prims change column `SitTargetOrientX` `SitTargetOrientX` double default NULL;
alter table prims change column `SitTargetOrientY` `SitTargetOrientY` double default NULL;
alter table prims change column `SitTargetOrientZ` `SitTargetOrientZ` double default NULL;
alter table prims change column `LoopedSoundGain` `LoopedSoundGain` double NOT NULL default '0';
alter table prims change column `OmegaX` `OmegaX` double NOT NULL default '0';
alter table prims change column `OmegaY` `OmegaY` double NOT NULL default '0';
alter table prims change column `OmegaZ` `OmegaZ` double NOT NULL default '0';
alter table prims change column `CameraEyeOffsetX` `CameraEyeOffsetX` double NOT NULL default '0';
alter table prims change column `CameraEyeOffsetY` `CameraEyeOffsetY` double NOT NULL default '0';
alter table prims change column `CameraEyeOffsetZ` `CameraEyeOffsetZ` double NOT NULL default '0';
alter table prims change column `CameraAtOffsetX` `CameraAtOffsetX` double NOT NULL default '0';
alter table prims change column `CameraAtOffsetY` `CameraAtOffsetY` double NOT NULL default '0';
alter table prims change column `CameraAtOffsetZ` `CameraAtOffsetZ` double NOT NULL default '0';
alter table prims change column `CollisionSoundVolume` `CollisionSoundVolume` double NOT NULL default '0';

alter table primshapes change column `ScaleX` `ScaleX` double NOT NULL default '0';
alter table primshapes change column `ScaleY` `ScaleY` double NOT NULL default '0';
alter table primshapes change column `ScaleZ` `ScaleZ` double NOT NULL default '0';

COMMIT;

:VERSION 26			#---------------------

begin;

alter table prims change column `PositionX` `PositionX` double default NULL;
alter table prims change column `PositionY` `PositionY` double default NULL;
alter table prims change column `PositionZ` `PositionZ` double default NULL;
alter table prims change column `GroupPositionX` `GroupPositionX` double default NULL;
alter table prims change column `GroupPositionY` `GroupPositionY` double default NULL;
alter table prims change column `GroupPositionZ` `GroupPositionZ` double default NULL;
alter table prims change column `VelocityX` `VelocityX` double default NULL;
alter table prims change column `VelocityY` `VelocityY` double default NULL;
alter table prims change column `VelocityZ` `VelocityZ` double default NULL;
alter table prims change column `AngularVelocityX` `AngularVelocityX` double default NULL;
alter table prims change column `AngularVelocityY` `AngularVelocityY` double default NULL;
alter table prims change column `AngularVelocityZ` `AngularVelocityZ` double default NULL;
alter table prims change column `AccelerationX` `AccelerationX` double default NULL;
alter table prims change column `AccelerationY` `AccelerationY` double default NULL;
alter table prims change column `AccelerationZ` `AccelerationZ` double default NULL;
alter table prims change column `RotationX` `RotationX` double default NULL;
alter table prims change column `RotationY` `RotationY` double default NULL;
alter table prims change column `RotationZ` `RotationZ` double default NULL;
alter table prims change column `RotationW` `RotationW` double default NULL;
alter table prims change column `SitTargetOffsetX` `SitTargetOffsetX` double default NULL;
alter table prims change column `SitTargetOffsetY` `SitTargetOffsetY` double default NULL;
alter table prims change column `SitTargetOffsetZ` `SitTargetOffsetZ` double default NULL;
alter table prims change column `SitTargetOrientW` `SitTargetOrientW` double default NULL;
alter table prims change column `SitTargetOrientX` `SitTargetOrientX` double default NULL;
alter table prims change column `SitTargetOrientY` `SitTargetOrientY` double default NULL;
alter table prims change column `SitTargetOrientZ` `SitTargetOrientZ` double default NULL;
alter table prims change column `LoopedSoundGain` `LoopedSoundGain` double NOT NULL default '0';
alter table prims change column `OmegaX` `OmegaX` double NOT NULL default '0';
alter table prims change column `OmegaY` `OmegaY` double NOT NULL default '0';
alter table prims change column `OmegaZ` `OmegaZ` double NOT NULL default '0';
alter table prims change column `CameraEyeOffsetX` `CameraEyeOffsetX` double NOT NULL default '0';
alter table prims change column `CameraEyeOffsetY` `CameraEyeOffsetY` double NOT NULL default '0';
alter table prims change column `CameraEyeOffsetZ` `CameraEyeOffsetZ` double NOT NULL default '0';
alter table prims change column `CameraAtOffsetX` `CameraAtOffsetX` double NOT NULL default '0';
alter table prims change column `CameraAtOffsetY` `CameraAtOffsetY` double NOT NULL default '0';
alter table prims change column `CameraAtOffsetZ` `CameraAtOffsetZ` double NOT NULL default '0';
alter table prims change column `CollisionSoundVolume` `CollisionSoundVolume` double NOT NULL default '0';

commit;

:VERSION 27			#---------------------

BEGIN;

ALTER TABLE prims DROP COLUMN ParentID;

COMMIT;

:VERSION 28			#---------------------

BEGIN;

update terrain
  set RegionUUID = concat(substr(RegionUUID, 1, 8), "-", substr(RegionUUID, 9, 4), "-", substr(RegionUUID, 13, 4), "-", substr(RegionUUID, 17, 4), "-", substr(RegionUUID, 21, 12))
  where RegionUUID not like '%-%';
  

update landaccesslist
  set LandUUID = concat(substr(LandUUID, 1, 8), "-", substr(LandUUID, 9, 4), "-", substr(LandUUID, 13, 4), "-", substr(LandUUID, 17, 4), "-", substr(LandUUID, 21, 12))
  where LandUUID not like '%-%';  

update landaccesslist
  set AccessUUID = concat(substr(AccessUUID, 1, 8), "-", substr(AccessUUID, 9, 4), "-", substr(AccessUUID, 13, 4), "-", substr(AccessUUID, 17, 4), "-", substr(AccessUUID, 21, 12))
  where AccessUUID not like '%-%';  
  

update prims
  set UUID = concat(substr(UUID, 1, 8), "-", substr(UUID, 9, 4), "-", substr(UUID, 13, 4), "-", substr(UUID, 17, 4), "-", substr(UUID, 21, 12))
  where UUID not like '%-%';

update prims
  set RegionUUID = concat(substr(RegionUUID, 1, 8), "-", substr(RegionUUID, 9, 4), "-", substr(RegionUUID, 13, 4), "-", substr(RegionUUID, 17, 4), "-", substr(RegionUUID, 21, 12))
  where RegionUUID not like '%-%';  

update prims
  set SceneGroupID = concat(substr(SceneGroupID, 1, 8), "-", substr(SceneGroupID, 9, 4), "-", substr(SceneGroupID, 13, 4), "-", substr(SceneGroupID, 17, 4), "-", substr(SceneGroupID, 21, 12))
  where SceneGroupID not like '%-%';  

update prims
  set CreatorID = concat(substr(CreatorID, 1, 8), "-", substr(CreatorID, 9, 4), "-", substr(CreatorID, 13, 4), "-", substr(CreatorID, 17, 4), "-", substr(CreatorID, 21, 12))
  where CreatorID not like '%-%';  

update prims
  set OwnerID = concat(substr(OwnerID, 1, 8), "-", substr(OwnerID, 9, 4), "-", substr(OwnerID, 13, 4), "-", substr(OwnerID, 17, 4), "-", substr(OwnerID, 21, 12))
  where OwnerID not like '%-%';  

update prims
  set GroupID = concat(substr(GroupID, 1, 8), "-", substr(GroupID, 9, 4), "-", substr(GroupID, 13, 4), "-", substr(GroupID, 17, 4), "-", substr(GroupID, 21, 12))
  where GroupID not like '%-%';  

update prims
  set LastOwnerID = concat(substr(LastOwnerID, 1, 8), "-", substr(LastOwnerID, 9, 4), "-", substr(LastOwnerID, 13, 4), "-", substr(LastOwnerID, 17, 4), "-", substr(LastOwnerID, 21, 12))
  where LastOwnerID not like '%-%';  


update primshapes
  set UUID = concat(substr(UUID, 1, 8), "-", substr(UUID, 9, 4), "-", substr(UUID, 13, 4), "-", substr(UUID, 17, 4), "-", substr(UUID, 21, 12))
  where UUID not like '%-%';    


update land
  set UUID = concat(substr(UUID, 1, 8), "-", substr(UUID, 9, 4), "-", substr(UUID, 13, 4), "-", substr(UUID, 17, 4), "-", substr(UUID, 21, 12))
  where UUID not like '%-%';      
  
update land
  set RegionUUID = concat(substr(RegionUUID, 1, 8), "-", substr(RegionUUID, 9, 4), "-", substr(RegionUUID, 13, 4), "-", substr(RegionUUID, 17, 4), "-", substr(RegionUUID, 21, 12))
  where RegionUUID not like '%-%';      

update land
  set OwnerUUID = concat(substr(OwnerUUID, 1, 8), "-", substr(OwnerUUID, 9, 4), "-", substr(OwnerUUID, 13, 4), "-", substr(OwnerUUID, 17, 4), "-", substr(OwnerUUID, 21, 12))
  where OwnerUUID not like '%-%';      

update land
  set GroupUUID = concat(substr(GroupUUID, 1, 8), "-", substr(GroupUUID, 9, 4), "-", substr(GroupUUID, 13, 4), "-", substr(GroupUUID, 17, 4), "-", substr(GroupUUID, 21, 12))
  where GroupUUID not like '%-%';      

update land
  set MediaTextureUUID = concat(substr(MediaTextureUUID, 1, 8), "-", substr(MediaTextureUUID, 9, 4), "-", substr(MediaTextureUUID, 13, 4), "-", substr(MediaTextureUUID, 17, 4), "-", substr(MediaTextureUUID, 21, 12))
  where MediaTextureUUID not like '%-%';      

update land
  set SnapshotUUID = concat(substr(SnapshotUUID, 1, 8), "-", substr(SnapshotUUID, 9, 4), "-", substr(SnapshotUUID, 13, 4), "-", substr(SnapshotUUID, 17, 4), "-", substr(SnapshotUUID, 21, 12))
  where SnapshotUUID not like '%-%';      

update land
  set AuthbuyerID = concat(substr(AuthbuyerID, 1, 8), "-", substr(AuthbuyerID, 9, 4), "-", substr(AuthbuyerID, 13, 4), "-", substr(AuthbuyerID, 17, 4), "-", substr(AuthbuyerID, 21, 12))
  where AuthbuyerID not like '%-%';      
  
COMMIT;

:VERSION 29			#---------------------

BEGIN;

ALTER TABLE prims ADD COLUMN PassTouches tinyint not null default 0;

COMMIT;

:VERSION 30			#---------------------

BEGIN;

ALTER TABLE regionsettings ADD COLUMN loaded_creation_date varchar(20) default NULL;
ALTER TABLE regionsettings ADD COLUMN loaded_creation_time varchar(20) default NULL;
ALTER TABLE regionsettings ADD COLUMN loaded_creation_id varchar(64) default NULL;

COMMIT;

:VERSION 31			#---------------------

BEGIN;

ALTER TABLE regionsettings DROP COLUMN loaded_creation_date;
ALTER TABLE regionsettings DROP COLUMN loaded_creation_time;
ALTER TABLE regionsettings ADD COLUMN loaded_creation_datetime int unsigned NOT NULL default 0;

COMMIT;

<<<<<<< HEAD
:VERSION 32			#---------------------

BEGIN;
CREATE TABLE `regionwindlight` (
  `region_id` varchar(36) NOT NULL DEFAULT '000000-0000-0000-0000-000000000000',
  `water_color_r` float(9,6) unsigned NOT NULL DEFAULT '4.000000',
  `water_color_g` float(9,6) unsigned NOT NULL DEFAULT '38.000000',
  `water_color_b` float(9,6) unsigned NOT NULL DEFAULT '64.000000',
  `water_fog_density_exponent` float(3,1) unsigned NOT NULL DEFAULT '4.0',
  `underwater_fog_modifier` float(3,2) unsigned NOT NULL DEFAULT '0.25',
  `reflection_wavelet_scale_1` float(3,1) unsigned NOT NULL DEFAULT '2.0',
  `reflection_wavelet_scale_2` float(3,1) unsigned NOT NULL DEFAULT '2.0',
  `reflection_wavelet_scale_3` float(3,1) unsigned NOT NULL DEFAULT '2.0',
  `fresnel_scale` float(3,2) unsigned NOT NULL DEFAULT '0.40',
  `fresnel_offset` float(3,2) unsigned NOT NULL DEFAULT '0.50',
  `refract_scale_above` float(3,2) unsigned NOT NULL DEFAULT '0.03',
  `refract_scale_below` float(3,2) unsigned NOT NULL DEFAULT '0.20',
  `blur_multiplier` float(4,3) unsigned NOT NULL DEFAULT '0.040',
  `big_wave_direction_x` float(3,2) NOT NULL DEFAULT '1.05',
  `big_wave_direction_y` float(3,2) NOT NULL DEFAULT '-0.42',
  `little_wave_direction_x` float(3,2) NOT NULL DEFAULT '1.11',
  `little_wave_direction_y` float(3,2) NOT NULL DEFAULT '-1.16',
  `normal_map_texture` varchar(36) NOT NULL DEFAULT '822ded49-9a6c-f61c-cb89-6df54f42cdf4',
  `horizon_r` float(3,2) unsigned NOT NULL DEFAULT '0.25',
  `horizon_g` float(3,2) unsigned NOT NULL DEFAULT '0.25',
  `horizon_b` float(3,2) unsigned NOT NULL DEFAULT '0.32',
  `horizon_i` float(3,2) unsigned NOT NULL DEFAULT '0.32',
  `haze_horizon` float(3,2) unsigned NOT NULL DEFAULT '0.19',
  `blue_density_r` float(3,2) unsigned NOT NULL DEFAULT '0.12',
  `blue_density_g` float(3,2) unsigned NOT NULL DEFAULT '0.22',
  `blue_density_b` float(3,2) unsigned NOT NULL DEFAULT '0.38',
  `blue_density_i` float(3,2) unsigned NOT NULL DEFAULT '0.38',
  `haze_density` float(3,2) unsigned NOT NULL DEFAULT '0.70',
  `density_multiplier` float(3,2) unsigned NOT NULL DEFAULT '0.18',
  `distance_multiplier` float(4,1) unsigned NOT NULL DEFAULT '0.8',
  `max_altitude` int(4) unsigned NOT NULL DEFAULT '1605',
  `sun_moon_color_r` float(3,2) unsigned NOT NULL DEFAULT '0.24',
  `sun_moon_color_g` float(3,2) unsigned NOT NULL DEFAULT '0.26',
  `sun_moon_color_b` float(3,2) unsigned NOT NULL DEFAULT '0.30',
  `sun_moon_color_i` float(3,2) unsigned NOT NULL DEFAULT '0.30',
  `sun_moon_position` float(4,3) unsigned NOT NULL DEFAULT '0.317',
  `ambient_r` float(3,2) unsigned NOT NULL DEFAULT '0.35',
  `ambient_g` float(3,2) unsigned NOT NULL DEFAULT '0.35',
  `ambient_b` float(3,2) unsigned NOT NULL DEFAULT '0.35',
  `ambient_i` float(3,2) unsigned NOT NULL DEFAULT '0.35',
  `east_angle` float(3,2) unsigned NOT NULL DEFAULT '0.00',
  `sun_glow_focus` float(3,2) unsigned NOT NULL DEFAULT '0.10',
  `sun_glow_size` float(3,2) unsigned NOT NULL DEFAULT '1.75',
  `scene_gamma` float(4,2) unsigned NOT NULL DEFAULT '1.00',
  `star_brightness` float(3,2) unsigned NOT NULL DEFAULT '0.00',
  `cloud_color_r` float(3,2) unsigned NOT NULL DEFAULT '0.41',
  `cloud_color_g` float(3,2) unsigned NOT NULL DEFAULT '0.41',
  `cloud_color_b` float(3,2) unsigned NOT NULL DEFAULT '0.41',
  `cloud_color_i` float(3,2) unsigned NOT NULL DEFAULT '0.41',
  `cloud_x` float(3,2) unsigned NOT NULL DEFAULT '1.00',
  `cloud_y` float(3,2) unsigned NOT NULL DEFAULT '0.53',
  `cloud_density` float(3,2) unsigned NOT NULL DEFAULT '1.00',
  `cloud_coverage` float(3,2) unsigned NOT NULL DEFAULT '0.27',
  `cloud_scale` float(3,2) unsigned NOT NULL DEFAULT '0.42',
  `cloud_detail_x` float(3,2) unsigned NOT NULL DEFAULT '1.00',
  `cloud_detail_y` float(3,2) unsigned NOT NULL DEFAULT '0.53',
  `cloud_detail_density` float(3,2) unsigned NOT NULL DEFAULT '0.12',
  `cloud_scroll_x` float(3,2) unsigned NOT NULL DEFAULT '0.20',
  `cloud_scroll_x_lock` tinyint(1) unsigned NOT NULL DEFAULT '0',
  `cloud_scroll_y` float(3,2) unsigned NOT NULL DEFAULT '0.01',
  `cloud_scroll_y_lock` tinyint(1) unsigned NOT NULL DEFAULT '0',
  `draw_classic_clouds` tinyint(1) unsigned NOT NULL DEFAULT '1',
  PRIMARY KEY (`region_id`)
);

ALTER TABLE estate_settings AUTO_INCREMENT = 100;
COMMIT;

=======
>>>>>>> a69c1c78
:VERSION 33			#---------------------

BEGIN;
ALTER TABLE regionsettings ADD map_tile_ID CHAR(36) NOT NULL DEFAULT '00000000-0000-0000-0000-000000000000';
COMMIT;
<|MERGE_RESOLUTION|>--- conflicted
+++ resolved
@@ -717,7 +717,6 @@
 
 COMMIT;
 
-<<<<<<< HEAD
 :VERSION 32			#---------------------
 
 BEGIN;
@@ -791,8 +790,6 @@
 ALTER TABLE estate_settings AUTO_INCREMENT = 100;
 COMMIT;
 
-=======
->>>>>>> a69c1c78
 :VERSION 33			#---------------------
 
 BEGIN;
