--- conflicted
+++ resolved
@@ -646,12 +646,9 @@
                         return;
                     }
                 }
-<<<<<<< HEAD
-=======
 
                 // Restuff the new GroupPosition into each SOP of the linkset.
                 //    This has the affect of resetting and tainting the physics actors.
->>>>>>> 74343726
                 SceneObjectPart[] parts = m_parts.GetArray();
                 bool triggerScriptEvent = m_rootPart.GroupPosition != val;
                 if (m_dupeInProgress)
@@ -2760,18 +2757,6 @@
             // (radams1: Not sure if the multiple setting of OffsetPosition is required. If not,
             //   this code can be reordered to have a more logical flow.)
             linkPart.OffsetPosition = linkPart.GroupPosition - AbsolutePosition;
-<<<<<<< HEAD
-
-            linkPart.ParentID = m_rootPart.LocalId;
-            
-            linkPart.GroupPosition = AbsolutePosition;           
-
-            Vector3 axPos = linkPart.OffsetPosition;
-            Quaternion parentRot = m_rootPart.RotationOffset;
-            axPos *= Quaternion.Conjugate(parentRot);
-            linkPart.OffsetPosition = axPos;
-
-=======
             // Assign the new parent to the root of the old group
             linkPart.ParentID = m_rootPart.LocalId;
             // Now that it's a child, it's group position is our root position
@@ -2780,23 +2765,17 @@
             Vector3 axPos = linkPart.OffsetPosition;
             // Rotate the linking root SOP's position to be relative to the new root prim
             Quaternion parentRot = m_rootPart.RotationOffset;
-            axPos *= Quaternion.Inverse(parentRot);
+            axPos *= Quaternion.Conjugate(parentRot);
             linkPart.OffsetPosition = axPos;
 
             // Make the linking root SOP's rotation relative to the new root prim
->>>>>>> 74343726
             Quaternion oldRot = linkPart.RotationOffset;
             Quaternion newRot = Quaternion.Conjugate(parentRot) * oldRot;
             linkPart.RotationOffset = newRot;
 
-<<<<<<< HEAD
-//            linkPart.ParentID = m_rootPart.LocalId; done above
-
-=======
             // If there is only one SOP in a SOG, the LinkNum is zero. I.e., not a linkset.
             // Now that we know this SOG has at least two SOPs in it, the new root
             //    SOP becomes the first in the linkset.
->>>>>>> 74343726
             if (m_rootPart.LinkNum == 0)
                 m_rootPart.LinkNum = 1;
 
@@ -2825,13 +2804,9 @@
                 linkPart.CreateSelected = true;
 
                 // let physics know preserve part volume dtc messy since UpdatePrimFlags doesn't look to parent changes for now
-<<<<<<< HEAD
                 linkPart.UpdatePrimFlags(grpusephys, grptemporary, (IsPhantom || (linkPart.Flags & PrimFlags.Phantom) != 0), linkPart.VolumeDetectActive, true);
-=======
-                linkPart.UpdatePrimFlags(grpusephys, grptemporary, (IsPhantom || (linkPart.Flags & PrimFlags.Phantom) != 0), linkPart.VolumeDetectActive);
 
                 // If the added SOP is physical, also tell the physics engine about the link relationship.
->>>>>>> 74343726
                 if (linkPart.PhysActor != null && m_rootPart.PhysActor != null && m_rootPart.PhysActor.IsPhysical)
                 {
                     linkPart.PhysActor.link(m_rootPart.PhysActor);
@@ -2855,17 +2830,12 @@
                     if (part.UUID != objectGroup.m_rootPart.UUID)
                     {
                         LinkNonRootPart(part, oldGroupPosition, oldRootRotation, linkNum++);
-<<<<<<< HEAD
-                        // let physics know
-                        part.UpdatePrimFlags(grpusephys, grptemporary, (IsPhantom || (part.Flags & PrimFlags.Phantom) != 0), part.VolumeDetectActive, true);
-=======
 
                         // Update the physics flags for the newly added SOP
                         // (Is this necessary? LinkNonRootPart() has already called UpdatePrimFlags but with different flags!??)
-                        part.UpdatePrimFlags(grpusephys, grptemporary, (IsPhantom || (part.Flags & PrimFlags.Phantom) != 0), part.VolumeDetectActive);
+                        part.UpdatePrimFlags(grpusephys, grptemporary, (IsPhantom || (part.Flags & PrimFlags.Phantom) != 0), part.VolumeDetectActive, true);
 
                         // If the added SOP is physical, also tell the physics engine about the link relationship.
->>>>>>> 74343726
                         if (part.PhysActor != null && m_rootPart.PhysActor != null && m_rootPart.PhysActor.IsPhysical)
                         {
                             part.PhysActor.link(m_rootPart.PhysActor);
@@ -3091,12 +3061,8 @@
 
             part.LinkNum = linkNum;
 
-<<<<<<< HEAD
-            part.OffsetPosition = newPos - AbsolutePosition;
-=======
             // Compute the new position of this SOP relative to the group position
             part.OffsetPosition = part.GroupPosition - AbsolutePosition;
->>>>>>> 74343726
 
             // (radams1 20120711: I don't know why part.OffsetPosition is set multiple times.
             //   It would have the affect of setting the physics engine position multiple 
@@ -3115,13 +3081,9 @@
             Quaternion newRot = Quaternion.Conjugate(parentRot) * worldRot;
             part.RotationOffset = newRot;
 
-<<<<<<< HEAD
-            part.UpdatePrimFlags(UsesPhysics, IsTemporary, IsPhantom, IsVolumeDetect, false);
-=======
             // Since this SOP's state has changed, push those changes into the physics engine
             //    and the simulator.
-            part.UpdatePrimFlags(UsesPhysics, IsTemporary, IsPhantom, IsVolumeDetect);
->>>>>>> 74343726
+            part.UpdatePrimFlags(UsesPhysics, IsTemporary, IsPhantom, IsVolumeDetect, false);
         }
 
         /// <summary>
